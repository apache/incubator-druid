/*
 * Licensed to Metamarkets Group Inc. (Metamarkets) under one
 * or more contributor license agreements. See the NOTICE file
 * distributed with this work for additional information
 * regarding copyright ownership. Metamarkets licenses this file
 * to you under the Apache License, Version 2.0 (the
 * "License"); you may not use this file except in compliance
 * with the License. You may obtain a copy of the License at
 *
 * http://www.apache.org/licenses/LICENSE-2.0
 *
 * Unless required by applicable law or agreed to in writing,
 * software distributed under the License is distributed on an
 * "AS IS" BASIS, WITHOUT WARRANTIES OR CONDITIONS OF ANY
 * KIND, either express or implied. See the License for the
 * specific language governing permissions and limitations
 * under the License.
 */

package io.druid.sql.calcite.expression;

import com.google.common.base.Preconditions;
import com.google.common.collect.Iterables;
import com.google.common.collect.Lists;
import io.druid.java.util.common.DateTimes;
import io.druid.java.util.common.ISE;
import io.druid.java.util.common.granularity.Granularity;
import io.druid.math.expr.ExprType;
import io.druid.query.extraction.ExtractionFn;
import io.druid.query.extraction.TimeFormatExtractionFn;
import io.druid.query.filter.AndDimFilter;
import io.druid.query.filter.DimFilter;
import io.druid.query.filter.ExpressionDimFilter;
import io.druid.query.filter.LikeDimFilter;
import io.druid.query.filter.NotDimFilter;
import io.druid.query.filter.OrDimFilter;
import io.druid.query.filter.SelectorDimFilter;
import io.druid.query.ordering.StringComparator;
import io.druid.query.ordering.StringComparators;
import io.druid.segment.NullHandlingHelper;
import io.druid.segment.column.Column;
import io.druid.segment.column.ValueType;
import io.druid.sql.calcite.filtration.BoundRefKey;
import io.druid.sql.calcite.filtration.Bounds;
import io.druid.sql.calcite.filtration.Filtration;
import io.druid.sql.calcite.planner.Calcites;
import io.druid.sql.calcite.planner.PlannerContext;
import io.druid.sql.calcite.table.RowSignature;
import org.apache.calcite.jdbc.JavaTypeFactoryImpl;
import org.apache.calcite.rel.core.Project;
import org.apache.calcite.rex.RexCall;
import org.apache.calcite.rex.RexInputRef;
import org.apache.calcite.rex.RexLiteral;
import org.apache.calcite.rex.RexNode;
import org.apache.calcite.sql.SqlKind;
import org.apache.calcite.sql.SqlOperator;
import org.apache.calcite.sql.type.SqlTypeFamily;
import org.apache.calcite.sql.type.SqlTypeName;
import org.joda.time.Interval;

import javax.annotation.Nullable;
import java.util.ArrayList;
import java.util.List;

/**
 * A collection of functions for translating from Calcite expressions into Druid objects.
 */
public class Expressions
{
<<<<<<< HEAD
  private static final Map<SqlOperator, String> DIRECT_CONVERSIONS = ImmutableMap.<SqlOperator, String>builder()
      .put(SqlStdOperatorTable.ABS, "abs")
      .put(SqlStdOperatorTable.CASE, "case_searched")
      .put(SqlStdOperatorTable.CHAR_LENGTH, "strlen")
      .put(SqlStdOperatorTable.CHARACTER_LENGTH, "strlen")
      .put(SqlStdOperatorTable.CONCAT, "concat")
      .put(SqlStdOperatorTable.EXP, "exp")
      .put(SqlStdOperatorTable.DIVIDE_INTEGER, "div")
      .put(SqlStdOperatorTable.LIKE, "like")
      .put(SqlStdOperatorTable.LN, "log")
      .put(SqlStdOperatorTable.LOWER, "lower")
      .put(SqlStdOperatorTable.LOG10, "log10")
      .put(SqlStdOperatorTable.POWER, "pow")
      .put(SqlStdOperatorTable.REPLACE, "replace")
      .put(SqlStdOperatorTable.SQRT, "sqrt")
      .put(SqlStdOperatorTable.UPPER, "upper")
      .build();

  private static final Map<SqlOperator, String> UNARY_PREFIX_OPERATOR_MAP = ImmutableMap.<SqlOperator, String>builder()
      .put(SqlStdOperatorTable.NOT, "!")
      .put(SqlStdOperatorTable.UNARY_MINUS, "-")
      .build();

  private static final Map<SqlOperator, String> UNARY_SUFFIX_OPERATOR_MAP = ImmutableMap.<SqlOperator, String>builder()
      .put(SqlStdOperatorTable.IS_NULL, "== " + DruidExpression.nullLiteral())
      .put(SqlStdOperatorTable.IS_NOT_NULL, "!= " + DruidExpression.nullLiteral())
      .put(SqlStdOperatorTable.IS_FALSE, "<= 0") // Matches Evals.asBoolean
      .put(SqlStdOperatorTable.IS_NOT_TRUE, "<= 0") // Matches Evals.asBoolean
      .put(SqlStdOperatorTable.IS_TRUE, "> 0") // Matches Evals.asBoolean
      .put(SqlStdOperatorTable.IS_NOT_FALSE, "> 0") // Matches Evals.asBoolean
      .build();

  private static final Map<SqlOperator, String> BINARY_OPERATOR_MAP = ImmutableMap.<SqlOperator, String>builder()
      .put(SqlStdOperatorTable.MULTIPLY, "*")
      .put(SqlStdOperatorTable.MOD, "%")
      .put(SqlStdOperatorTable.DIVIDE, "/")
      .put(SqlStdOperatorTable.PLUS, "+")
      .put(SqlStdOperatorTable.MINUS, "-")
      .put(SqlStdOperatorTable.EQUALS, "==")
      .put(SqlStdOperatorTable.NOT_EQUALS, "!=")
      .put(SqlStdOperatorTable.GREATER_THAN, ">")
      .put(SqlStdOperatorTable.GREATER_THAN_OR_EQUAL, ">=")
      .put(SqlStdOperatorTable.LESS_THAN, "<")
      .put(SqlStdOperatorTable.LESS_THAN_OR_EQUAL, "<=")
      .put(SqlStdOperatorTable.AND, "&&")
      .put(SqlStdOperatorTable.OR, "||")
      .build();

=======
>>>>>>> e725ff41
  private Expressions()
  {
    // No instantiation.
  }

  /**
   * Translate a field access, possibly through a projection, to an underlying Druid dataSource.
   *
   * @param rowSignature row signature of underlying Druid dataSource
   * @param project      projection, or null
   * @param fieldNumber  number of the field to access
   *
   * @return row expression
   */
  public static RexNode fromFieldAccess(
      final RowSignature rowSignature,
      final Project project,
      final int fieldNumber
  )
  {
    if (project == null) {
      // I don't think the factory impl matters here.
      return RexInputRef.of(fieldNumber, rowSignature.getRelDataType(new JavaTypeFactoryImpl()));
    } else {
      return project.getChildExps().get(fieldNumber);
    }
  }

  /**
   * Translate a list of Calcite {@code RexNode} to Druid expressions.
   *
   * @param plannerContext SQL planner context
   * @param rowSignature   signature of the rows to be extracted from
   * @param rexNodes       list of Calcite expressions meant to be applied on top of the rows
   *
   * @return list of Druid expressions in the same order as rexNodes, or null if not possible.
   * If a non-null list is returned, all elements will be non-null.
   */
  @Nullable
  public static List<DruidExpression> toDruidExpressions(
      final PlannerContext plannerContext,
      final RowSignature rowSignature,
      final List<RexNode> rexNodes
  )
  {
    final List<DruidExpression> retVal = new ArrayList<>(rexNodes.size());
    for (RexNode rexNode : rexNodes) {
      final DruidExpression druidExpression = toDruidExpression(plannerContext, rowSignature, rexNode);
      if (druidExpression == null) {
        return null;
      }

      retVal.add(druidExpression);
    }
    return retVal;
  }

  /**
   * Translate a Calcite {@code RexNode} to a Druid expressions.
   *
   * @param plannerContext SQL planner context
   * @param rowSignature   signature of the rows to be extracted from
   * @param rexNode        expression meant to be applied on top of the rows
   *
   * @return rexNode referring to fields in rowOrder, or null if not possible
   */
  @Nullable
  public static DruidExpression toDruidExpression(
      final PlannerContext plannerContext,
      final RowSignature rowSignature,
      final RexNode rexNode
  )
  {
    final SqlKind kind = rexNode.getKind();
    final SqlTypeName sqlTypeName = rexNode.getType().getSqlTypeName();

    if (kind == SqlKind.INPUT_REF) {
      // Translate field references.
      final RexInputRef ref = (RexInputRef) rexNode;
      final String columnName = rowSignature.getRowOrder().get(ref.getIndex());
      if (columnName == null) {
        throw new ISE("WTF?! Expression referred to nonexistent index[%d]", ref.getIndex());
      }

      return DruidExpression.fromColumn(columnName);
    } else if (rexNode instanceof RexCall) {
      final SqlOperator operator = ((RexCall) rexNode).getOperator();

      final SqlOperatorConversion conversion = plannerContext.getOperatorTable()
                                                             .lookupOperatorConversion(operator);

      if (conversion == null) {
        return null;
      } else {
        return conversion.toDruidExpression(plannerContext, rowSignature, rexNode);
      }
    } else if (kind == SqlKind.LITERAL) {
      // Translate literal.
      if (SqlTypeName.NUMERIC_TYPES.contains(sqlTypeName)) {
        return DruidExpression.fromExpression(DruidExpression.numberLiteral((Number) RexLiteral.value(rexNode)));
      } else if (SqlTypeFamily.INTERVAL_DAY_TIME == sqlTypeName.getFamily()) {
        // Calcite represents DAY-TIME intervals in milliseconds.
        final long milliseconds = ((Number) RexLiteral.value(rexNode)).longValue();
        return DruidExpression.fromExpression(DruidExpression.numberLiteral(milliseconds));
      } else if (SqlTypeFamily.INTERVAL_YEAR_MONTH == sqlTypeName.getFamily()) {
        // Calcite represents YEAR-MONTH intervals in months.
        final long months = ((Number) RexLiteral.value(rexNode)).longValue();
        return DruidExpression.fromExpression(DruidExpression.numberLiteral(months));
      } else if (SqlTypeName.STRING_TYPES.contains(sqlTypeName)) {
        return DruidExpression.fromExpression(DruidExpression.stringLiteral(RexLiteral.stringValue(rexNode)));
      } else if (SqlTypeName.TIMESTAMP == sqlTypeName || SqlTypeName.DATE == sqlTypeName) {
        if (RexLiteral.isNullLiteral(rexNode)) {
          return DruidExpression.fromExpression(DruidExpression.nullLiteral());
        } else {
          return DruidExpression.fromExpression(
              DruidExpression.numberLiteral(
                  Calcites.calciteDateTimeLiteralToJoda(rexNode, plannerContext.getTimeZone()).getMillis()
              )
          );
        }
      } else if (SqlTypeName.BOOLEAN == sqlTypeName) {
        return DruidExpression.fromExpression(DruidExpression.numberLiteral(RexLiteral.booleanValue(rexNode) ? 1 : 0));
      } else {
        // Can't translate other literals.
        return null;
      }
    } else {
      // Can't translate.
      return null;
    }
  }

  /**
   * Translates "condition" to a Druid filter, or returns null if we cannot translate the condition.
   *
   * @param plannerContext planner context
   * @param rowSignature   row signature of the dataSource to be filtered
   * @param expression     Calcite row expression
   */
  @Nullable
  public static DimFilter toFilter(
      final PlannerContext plannerContext,
      final RowSignature rowSignature,
      final RexNode expression
  )
  {
    if (expression.getKind() == SqlKind.AND
        || expression.getKind() == SqlKind.OR
        || expression.getKind() == SqlKind.NOT) {
      final List<DimFilter> filters = Lists.newArrayList();
      for (final RexNode rexNode : ((RexCall) expression).getOperands()) {
        final DimFilter nextFilter = toFilter(
            plannerContext,
            rowSignature,
            rexNode
        );
        if (nextFilter == null) {
          return null;
        }
        filters.add(nextFilter);
      }

      if (expression.getKind() == SqlKind.AND) {
        return new AndDimFilter(filters);
      } else if (expression.getKind() == SqlKind.OR) {
        return new OrDimFilter(filters);
      } else {
        assert expression.getKind() == SqlKind.NOT;
        return new NotDimFilter(Iterables.getOnlyElement(filters));
      }
    } else {
      // Handle filter conditions on everything else.
      return toLeafFilter(plannerContext, rowSignature, expression);
    }
  }

  /**
   * Translates "condition" to a Druid filter, assuming it does not contain any boolean expressions. Returns null
   * if we cannot translate the condition.
   *
   * @param plannerContext planner context
   * @param rowSignature   row signature of the dataSource to be filtered
   * @param rexNode        Calcite row expression
   */
  @Nullable
  private static DimFilter toLeafFilter(
      final PlannerContext plannerContext,
      final RowSignature rowSignature,
      final RexNode rexNode
  )
  {
    if (rexNode.isAlwaysTrue()) {
      return Filtration.matchEverything();
    } else if (rexNode.isAlwaysFalse()) {
      return Filtration.matchNothing();
    }

    final DimFilter simpleFilter = toSimpleLeafFilter(plannerContext, rowSignature, rexNode);
    return simpleFilter != null ? simpleFilter : toExpressionLeafFilter(plannerContext, rowSignature, rexNode);
  }

  /**
   * Translates to a simple leaf filter, meaning one that hits just a single column and is not an expression filter.
   */
  @Nullable
  private static DimFilter toSimpleLeafFilter(
      final PlannerContext plannerContext,
      final RowSignature rowSignature,
      final RexNode rexNode
  )
  {
    final SqlKind kind = rexNode.getKind();

    if (kind == SqlKind.IS_TRUE || kind == SqlKind.IS_NOT_FALSE) {
      return toSimpleLeafFilter(
          plannerContext,
          rowSignature,
          Iterables.getOnlyElement(((RexCall) rexNode).getOperands())
      );
    } else if (kind == SqlKind.IS_FALSE || kind == SqlKind.IS_NOT_TRUE) {
      return new NotDimFilter(
          toSimpleLeafFilter(
              plannerContext,
              rowSignature,
              Iterables.getOnlyElement(((RexCall) rexNode).getOperands())
          )
      );
    } else if (kind == SqlKind.IS_NULL || kind == SqlKind.IS_NOT_NULL) {
      final RexNode operand = Iterables.getOnlyElement(((RexCall) rexNode).getOperands());

      // operand must be translatable to a SimpleExtraction to be simple-filterable
      final DruidExpression druidExpression = toDruidExpression(plannerContext, rowSignature, operand);
      if (druidExpression == null || !druidExpression.isSimpleExtraction()) {
        return null;
      }

      final DimFilter equalFilter = new SelectorDimFilter(
          druidExpression.getSimpleExtraction().getColumn(),
          NullHandlingHelper.nullToDefault((String) null),
          druidExpression.getSimpleExtraction().getExtractionFn()
      );

      return kind == SqlKind.IS_NOT_NULL ? new NotDimFilter(equalFilter) : equalFilter;
    } else if (kind == SqlKind.EQUALS
               || kind == SqlKind.NOT_EQUALS
               || kind == SqlKind.GREATER_THAN
               || kind == SqlKind.GREATER_THAN_OR_EQUAL
               || kind == SqlKind.LESS_THAN
               || kind == SqlKind.LESS_THAN_OR_EQUAL) {
      final List<RexNode> operands = ((RexCall) rexNode).getOperands();
      Preconditions.checkState(operands.size() == 2, "WTF?! Expected 2 operands, got[%,d]", operands.size());
      boolean flip = false;
      RexNode lhs = operands.get(0);
      RexNode rhs = operands.get(1);

      if (lhs.getKind() == SqlKind.LITERAL && rhs.getKind() != SqlKind.LITERAL) {
        // swap lhs, rhs
        RexNode x = lhs;
        lhs = rhs;
        rhs = x;
        flip = true;
      }

      // rhs must be a literal
      if (rhs.getKind() != SqlKind.LITERAL) {
        return null;
      }

      // lhs must be translatable to a SimpleExtraction to be simple-filterable
      final DruidExpression lhsExpression = toDruidExpression(plannerContext, rowSignature, lhs);
      if (lhsExpression == null || !lhsExpression.isSimpleExtraction()) {
        return null;
      }

      final String column = lhsExpression.getSimpleExtraction().getColumn();
      final ExtractionFn extractionFn = lhsExpression.getSimpleExtraction().getExtractionFn();

      if (column.equals(Column.TIME_COLUMN_NAME) && extractionFn instanceof TimeFormatExtractionFn) {
        // Check if we can strip the extractionFn and convert the filter to a direct filter on __time.
        // This allows potential conversion to query-level "intervals" later on, which is ideal for Druid queries.

        final Granularity granularity = ExtractionFns.toQueryGranularity(extractionFn);
        if (granularity != null) {
          // lhs is FLOOR(__time TO granularity); rhs must be a timestamp
          final long rhsMillis = Calcites.calciteDateTimeLiteralToJoda(rhs, plannerContext.getTimeZone()).getMillis();
          final Interval rhsInterval = granularity.bucket(DateTimes.utc(rhsMillis));

          // Is rhs aligned on granularity boundaries?
          final boolean rhsAligned = rhsInterval.getStartMillis() == rhsMillis;

          // Create a BoundRefKey that strips the extractionFn and compares __time as a number.
          final BoundRefKey boundRefKey = new BoundRefKey(column, null, StringComparators.NUMERIC);

          if (kind == SqlKind.EQUALS) {
            return rhsAligned
                   ? Bounds.interval(boundRefKey, rhsInterval)
                   : Filtration.matchNothing();
          } else if (kind == SqlKind.NOT_EQUALS) {
            return rhsAligned
                   ? new NotDimFilter(Bounds.interval(boundRefKey, rhsInterval))
                   : Filtration.matchEverything();
          } else if ((!flip && kind == SqlKind.GREATER_THAN) || (flip && kind == SqlKind.LESS_THAN)) {
            return Bounds.greaterThanOrEqualTo(boundRefKey, String.valueOf(rhsInterval.getEndMillis()));
          } else if ((!flip && kind == SqlKind.GREATER_THAN_OR_EQUAL) || (flip && kind == SqlKind.LESS_THAN_OR_EQUAL)) {
            return rhsAligned
                   ? Bounds.greaterThanOrEqualTo(boundRefKey, String.valueOf(rhsInterval.getStartMillis()))
                   : Bounds.greaterThanOrEqualTo(boundRefKey, String.valueOf(rhsInterval.getEndMillis()));
          } else if ((!flip && kind == SqlKind.LESS_THAN) || (flip && kind == SqlKind.GREATER_THAN)) {
            return rhsAligned
                   ? Bounds.lessThan(boundRefKey, String.valueOf(rhsInterval.getStartMillis()))
                   : Bounds.lessThan(boundRefKey, String.valueOf(rhsInterval.getEndMillis()));
          } else if ((!flip && kind == SqlKind.LESS_THAN_OR_EQUAL) || (flip && kind == SqlKind.GREATER_THAN_OR_EQUAL)) {
            return Bounds.lessThan(boundRefKey, String.valueOf(rhsInterval.getEndMillis()));
          } else {
            throw new IllegalStateException("WTF?! Shouldn't have got here...");
          }
        }
      }

      final String val;
      final RexLiteral rhsLiteral = (RexLiteral) rhs;
      if (SqlTypeName.NUMERIC_TYPES.contains(rhsLiteral.getTypeName())) {
        val = String.valueOf(RexLiteral.value(rhsLiteral));
      } else if (SqlTypeName.CHAR_TYPES.contains(rhsLiteral.getTypeName())) {
        val = String.valueOf(RexLiteral.stringValue(rhsLiteral));
      } else if (SqlTypeName.TIMESTAMP == rhsLiteral.getTypeName() || SqlTypeName.DATE == rhsLiteral.getTypeName()) {
        val = String.valueOf(
            Calcites.calciteDateTimeLiteralToJoda(
                rhsLiteral,
                plannerContext.getTimeZone()
            ).getMillis()
        );
      } else {
        // Don't know how to filter on this kind of literal.
        return null;
      }

      // Numeric lhs needs a numeric comparison.
      final StringComparator comparator = Calcites.getStringComparatorForSqlTypeName(lhs.getType().getSqlTypeName());
      final BoundRefKey boundRefKey = new BoundRefKey(column, extractionFn, comparator);
      final DimFilter filter;

      // Always use BoundDimFilters, to simplify filter optimization later (it helps to remember the comparator).
      if (kind == SqlKind.EQUALS) {
        filter = Bounds.equalTo(boundRefKey, val);
      } else if (kind == SqlKind.NOT_EQUALS) {
        filter = new NotDimFilter(Bounds.equalTo(boundRefKey, val));
      } else if ((!flip && kind == SqlKind.GREATER_THAN) || (flip && kind == SqlKind.LESS_THAN)) {
        filter = Bounds.greaterThan(boundRefKey, val);
      } else if ((!flip && kind == SqlKind.GREATER_THAN_OR_EQUAL) || (flip && kind == SqlKind.LESS_THAN_OR_EQUAL)) {
        filter = Bounds.greaterThanOrEqualTo(boundRefKey, val);
      } else if ((!flip && kind == SqlKind.LESS_THAN) || (flip && kind == SqlKind.GREATER_THAN)) {
        filter = Bounds.lessThan(boundRefKey, val);
      } else if ((!flip && kind == SqlKind.LESS_THAN_OR_EQUAL) || (flip && kind == SqlKind.GREATER_THAN_OR_EQUAL)) {
        filter = Bounds.lessThanOrEqualTo(boundRefKey, val);
      } else {
        throw new IllegalStateException("WTF?! Shouldn't have got here...");
      }

      return filter;
    } else if (kind == SqlKind.LIKE) {
      final List<RexNode> operands = ((RexCall) rexNode).getOperands();
      final DruidExpression druidExpression = toDruidExpression(
          plannerContext,
          rowSignature,
          operands.get(0)
      );
      if (druidExpression == null || !druidExpression.isSimpleExtraction()) {
        return null;
      }
      return new LikeDimFilter(
          druidExpression.getSimpleExtraction().getColumn(),
          RexLiteral.stringValue(operands.get(1)),
          operands.size() > 2 ? RexLiteral.stringValue(operands.get(2)) : null,
          druidExpression.getSimpleExtraction().getExtractionFn()
      );
    } else {
      return null;
    }
  }

  public static ExprType exprTypeForValueType(final ValueType valueType)
  {
    switch (valueType) {
      case LONG:
        return ExprType.LONG;
      case FLOAT:
      case DOUBLE:
        return ExprType.DOUBLE;
      case STRING:
        return ExprType.STRING;
      default:
        throw new ISE("No ExprType for valueType[%s]", valueType);
    }
  }

  /**
   * Translates to an "expression" type leaf filter. Used as a fallback if we can't use a simple leaf filter.
   */
  @Nullable
  private static DimFilter toExpressionLeafFilter(
      final PlannerContext plannerContext,
      final RowSignature rowSignature,
      final RexNode rexNode
  )
  {
    final DruidExpression druidExpression = toDruidExpression(plannerContext, rowSignature, rexNode);
    return druidExpression == null
           ? null
           : new ExpressionDimFilter(druidExpression.getExpression(), plannerContext.getExprMacroTable());
  }
}<|MERGE_RESOLUTION|>--- conflicted
+++ resolved
@@ -67,57 +67,6 @@
  */
 public class Expressions
 {
-<<<<<<< HEAD
-  private static final Map<SqlOperator, String> DIRECT_CONVERSIONS = ImmutableMap.<SqlOperator, String>builder()
-      .put(SqlStdOperatorTable.ABS, "abs")
-      .put(SqlStdOperatorTable.CASE, "case_searched")
-      .put(SqlStdOperatorTable.CHAR_LENGTH, "strlen")
-      .put(SqlStdOperatorTable.CHARACTER_LENGTH, "strlen")
-      .put(SqlStdOperatorTable.CONCAT, "concat")
-      .put(SqlStdOperatorTable.EXP, "exp")
-      .put(SqlStdOperatorTable.DIVIDE_INTEGER, "div")
-      .put(SqlStdOperatorTable.LIKE, "like")
-      .put(SqlStdOperatorTable.LN, "log")
-      .put(SqlStdOperatorTable.LOWER, "lower")
-      .put(SqlStdOperatorTable.LOG10, "log10")
-      .put(SqlStdOperatorTable.POWER, "pow")
-      .put(SqlStdOperatorTable.REPLACE, "replace")
-      .put(SqlStdOperatorTable.SQRT, "sqrt")
-      .put(SqlStdOperatorTable.UPPER, "upper")
-      .build();
-
-  private static final Map<SqlOperator, String> UNARY_PREFIX_OPERATOR_MAP = ImmutableMap.<SqlOperator, String>builder()
-      .put(SqlStdOperatorTable.NOT, "!")
-      .put(SqlStdOperatorTable.UNARY_MINUS, "-")
-      .build();
-
-  private static final Map<SqlOperator, String> UNARY_SUFFIX_OPERATOR_MAP = ImmutableMap.<SqlOperator, String>builder()
-      .put(SqlStdOperatorTable.IS_NULL, "== " + DruidExpression.nullLiteral())
-      .put(SqlStdOperatorTable.IS_NOT_NULL, "!= " + DruidExpression.nullLiteral())
-      .put(SqlStdOperatorTable.IS_FALSE, "<= 0") // Matches Evals.asBoolean
-      .put(SqlStdOperatorTable.IS_NOT_TRUE, "<= 0") // Matches Evals.asBoolean
-      .put(SqlStdOperatorTable.IS_TRUE, "> 0") // Matches Evals.asBoolean
-      .put(SqlStdOperatorTable.IS_NOT_FALSE, "> 0") // Matches Evals.asBoolean
-      .build();
-
-  private static final Map<SqlOperator, String> BINARY_OPERATOR_MAP = ImmutableMap.<SqlOperator, String>builder()
-      .put(SqlStdOperatorTable.MULTIPLY, "*")
-      .put(SqlStdOperatorTable.MOD, "%")
-      .put(SqlStdOperatorTable.DIVIDE, "/")
-      .put(SqlStdOperatorTable.PLUS, "+")
-      .put(SqlStdOperatorTable.MINUS, "-")
-      .put(SqlStdOperatorTable.EQUALS, "==")
-      .put(SqlStdOperatorTable.NOT_EQUALS, "!=")
-      .put(SqlStdOperatorTable.GREATER_THAN, ">")
-      .put(SqlStdOperatorTable.GREATER_THAN_OR_EQUAL, ">=")
-      .put(SqlStdOperatorTable.LESS_THAN, "<")
-      .put(SqlStdOperatorTable.LESS_THAN_OR_EQUAL, "<=")
-      .put(SqlStdOperatorTable.AND, "&&")
-      .put(SqlStdOperatorTable.OR, "||")
-      .build();
-
-=======
->>>>>>> e725ff41
   private Expressions()
   {
     // No instantiation.
