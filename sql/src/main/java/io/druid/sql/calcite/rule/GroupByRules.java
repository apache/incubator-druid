/*
 * Licensed to Metamarkets Group Inc. (Metamarkets) under one
 * or more contributor license agreements. See the NOTICE file
 * distributed with this work for additional information
 * regarding copyright ownership. Metamarkets licenses this file
 * to you under the Apache License, Version 2.0 (the
 * "License"); you may not use this file except in compliance
 * with the License. You may obtain a copy of the License at
 *
 * http://www.apache.org/licenses/LICENSE-2.0
 *
 * Unless required by applicable law or agreed to in writing,
 * software distributed under the License is distributed on an
 * "AS IS" BASIS, WITHOUT WARRANTIES OR CONDITIONS OF ANY
 * KIND, either express or implied. See the License for the
 * specific language governing permissions and limitations
 * under the License.
 */

package io.druid.sql.calcite.rule;

import com.google.common.base.Preconditions;
import com.google.common.collect.ImmutableList;
import com.google.common.collect.Iterables;
import com.google.common.collect.Lists;
import com.google.common.collect.Maps;
import io.druid.java.util.common.ISE;
import io.druid.query.aggregation.AggregatorFactory;
import io.druid.query.aggregation.CountAggregatorFactory;
import io.druid.query.aggregation.DoubleMaxAggregatorFactory;
import io.druid.query.aggregation.DoubleMinAggregatorFactory;
import io.druid.query.aggregation.DoubleSumAggregatorFactory;
import io.druid.query.aggregation.LongMaxAggregatorFactory;
import io.druid.query.aggregation.LongMinAggregatorFactory;
import io.druid.query.aggregation.LongSumAggregatorFactory;
import io.druid.query.aggregation.PostAggregator;
import io.druid.query.aggregation.post.ArithmeticPostAggregator;
import io.druid.query.aggregation.post.FieldAccessPostAggregator;
import io.druid.query.dimension.DimensionSpec;
import io.druid.query.filter.AndDimFilter;
import io.druid.query.filter.DimFilter;
import io.druid.query.filter.NotDimFilter;
import io.druid.query.groupby.orderby.DefaultLimitSpec;
import io.druid.query.groupby.orderby.OrderByColumnSpec;
import io.druid.query.ordering.StringComparator;
import io.druid.query.ordering.StringComparators;
import io.druid.segment.column.ValueType;
import io.druid.sql.calcite.aggregation.Aggregation;
import io.druid.sql.calcite.aggregation.ApproxCountDistinctSqlAggregator;
import io.druid.sql.calcite.aggregation.PostAggregatorFactory;
import io.druid.sql.calcite.aggregation.SqlAggregator;
import io.druid.sql.calcite.expression.Expressions;
import io.druid.sql.calcite.expression.RowExtraction;
import io.druid.sql.calcite.filtration.Filtration;
import io.druid.sql.calcite.planner.Calcites;
import io.druid.sql.calcite.planner.DruidOperatorTable;
import io.druid.sql.calcite.planner.PlannerContext;
import io.druid.sql.calcite.rel.DruidNestedGroupBy;
import io.druid.sql.calcite.rel.DruidRel;
import io.druid.sql.calcite.rel.Grouping;
import io.druid.sql.calcite.table.RowSignature;
import org.apache.calcite.plan.RelOptRule;
import org.apache.calcite.plan.RelOptRuleCall;
import org.apache.calcite.rel.RelFieldCollation;
import org.apache.calcite.rel.core.Aggregate;
import org.apache.calcite.rel.core.AggregateCall;
import org.apache.calcite.rel.core.Filter;
import org.apache.calcite.rel.core.Project;
import org.apache.calcite.rel.core.Sort;
import org.apache.calcite.rex.RexCall;
import org.apache.calcite.rex.RexInputRef;
import org.apache.calcite.rex.RexLiteral;
import org.apache.calcite.rex.RexNode;
import org.apache.calcite.sql.SqlKind;
import org.apache.calcite.sql.type.SqlTypeName;
import org.apache.calcite.util.ImmutableBitSet;

import java.util.List;
import java.util.Map;

public class GroupByRules
{
  private static final ApproxCountDistinctSqlAggregator APPROX_COUNT_DISTINCT = new ApproxCountDistinctSqlAggregator();

  private GroupByRules()
  {
    // No instantiation.
  }

  public static List<RelOptRule> rules(final DruidOperatorTable operatorTable)
  {
    return ImmutableList.of(
        new DruidAggregateRule(operatorTable),
        new DruidAggregateProjectRule(operatorTable),
        new DruidAggregateProjectFilterRule(operatorTable),
        new DruidGroupByPostAggregationRule(),
        new DruidGroupByHavingRule(),
        new DruidGroupByLimitRule()
    );
  }

  /**
   * Used to represent inputs to aggregators. Ideally this should be folded into {@link RowExtraction}, but we
   * can't do that until RowExtractions are a bit more versatile.
   */
  private static class FieldOrExpression
  {
    private final String fieldName;
    private final String expression;

    public FieldOrExpression(String fieldName, String expression)
    {
      this.fieldName = fieldName;
      this.expression = expression;
      Preconditions.checkArgument(fieldName == null ^ expression == null, "must have either fieldName or expression");
    }

    public static FieldOrExpression fromRexNode(
        final PlannerContext plannerContext,
        final List<String> rowOrder,
        final RexNode rexNode
    )
    {
      final RowExtraction rex = Expressions.toRowExtraction(plannerContext, rowOrder, rexNode);
      if (rex != null && rex.getExtractionFn() == null) {
        // This was a simple field access.
        return fieldName(rex.getColumn());
      }

      // Try as a math expression.
      final String mathExpression = Expressions.toMathExpression(rowOrder, rexNode);
      if (mathExpression != null) {
        return expression(mathExpression);
      }

      return null;
    }

    public static FieldOrExpression fieldName(final String fieldName)
    {
      return new FieldOrExpression(fieldName, null);
    }

    public static FieldOrExpression expression(final String expression)
    {
      return new FieldOrExpression(null, expression);
    }

    public String getFieldName()
    {
      return fieldName;
    }

    public String getExpression()
    {
      return expression;
    }
  }

  public static class DruidAggregateRule extends RelOptRule
  {
    private final DruidOperatorTable operatorTable;

    private DruidAggregateRule(final DruidOperatorTable operatorTable)
    {
      super(operand(Aggregate.class, operand(DruidRel.class, none())));
      this.operatorTable = operatorTable;
    }

    @Override
    public boolean matches(RelOptRuleCall call)
    {
      final Aggregate aggregate = call.rel(0);
      final DruidRel druidRel = call.rel(1);
      return canApplyAggregate(druidRel, null, null, aggregate);
    }

    @Override
    public void onMatch(RelOptRuleCall call)
    {
      final Aggregate aggregate = call.rel(0);
      final DruidRel druidRel = call.rel(1);
      final DruidRel newDruidRel = GroupByRules.applyAggregate(
          druidRel,
          null,
          null,
          aggregate,
          operatorTable,
<<<<<<< HEAD
          druidRel.getPlannerContext().getPlannerConfig().isUseApproximateCountDistinct(),
          druidRel.getPlannerContext().getPlannerConfig().getMaxQueryCount()
=======
          plannerConfig.isUseApproximateCountDistinct()
>>>>>>> a459db68
      );
      if (newDruidRel != null) {
        call.transformTo(newDruidRel);
      }
    }
  }

  public static class DruidAggregateProjectRule extends RelOptRule
  {
    private final DruidOperatorTable operatorTable;

    private DruidAggregateProjectRule(final DruidOperatorTable operatorTable)
    {
      super(operand(Aggregate.class, operand(Project.class, operand(DruidRel.class, none()))));
      this.operatorTable = operatorTable;
    }

    @Override
    public boolean matches(RelOptRuleCall call)
    {
      final Aggregate aggregate = call.rel(0);
      final Project project = call.rel(1);
      final DruidRel druidRel = call.rel(2);
      return canApplyAggregate(druidRel, null, project, aggregate);
    }

    @Override
    public void onMatch(RelOptRuleCall call)
    {
      final Aggregate aggregate = call.rel(0);
      final Project project = call.rel(1);
      final DruidRel druidRel = call.rel(2);
      final DruidRel newDruidRel = GroupByRules.applyAggregate(
          druidRel,
          null,
          project,
          aggregate,
          operatorTable,
<<<<<<< HEAD
          druidRel.getPlannerContext().getPlannerConfig().isUseApproximateCountDistinct(),
          druidRel.getPlannerContext().getPlannerConfig().getMaxQueryCount()
=======
          plannerConfig.isUseApproximateCountDistinct()
>>>>>>> a459db68
      );
      if (newDruidRel != null) {
        call.transformTo(newDruidRel);
      }
    }
  }

  public static class DruidAggregateProjectFilterRule extends RelOptRule
  {
    private final DruidOperatorTable operatorTable;

    private DruidAggregateProjectFilterRule(final DruidOperatorTable operatorTable)
    {
      super(operand(Aggregate.class, operand(Project.class, operand(Filter.class, operand(DruidRel.class, none())))));
      this.operatorTable = operatorTable;
    }

    @Override
    public boolean matches(RelOptRuleCall call)
    {
      final Aggregate aggregate = call.rel(0);
      final Project project = call.rel(1);
      final Filter filter = call.rel(2);
      final DruidRel druidRel = call.rel(3);
      return canApplyAggregate(druidRel, filter, project, aggregate);
    }

    @Override
    public void onMatch(RelOptRuleCall call)
    {
      final Aggregate aggregate = call.rel(0);
      final Project project = call.rel(1);
      final Filter filter = call.rel(2);
      final DruidRel druidRel = call.rel(3);
      final DruidRel newDruidRel = GroupByRules.applyAggregate(
          druidRel,
          filter,
          project,
          aggregate,
          operatorTable,
<<<<<<< HEAD
          druidRel.getPlannerContext().getPlannerConfig().isUseApproximateCountDistinct(),
          druidRel.getPlannerContext().getPlannerConfig().getMaxQueryCount()
=======
          plannerConfig.isUseApproximateCountDistinct()
>>>>>>> a459db68
      );
      if (newDruidRel != null) {
        call.transformTo(newDruidRel);
      }
    }
  }

  public static class DruidGroupByPostAggregationRule extends RelOptRule
  {
    private DruidGroupByPostAggregationRule()
    {
      super(operand(Project.class, operand(DruidRel.class, none())));
    }

    @Override
    public boolean matches(RelOptRuleCall call)
    {
      final DruidRel druidRel = call.rel(1);
      return canApplyPostAggregation(druidRel);
    }

    @Override
    public void onMatch(RelOptRuleCall call)
    {
      final Project postProject = call.rel(0);
      final DruidRel druidRel = call.rel(1);
      final DruidRel newDruidRel = GroupByRules.applyPostAggregation(druidRel, postProject);
      if (newDruidRel != null) {
        call.transformTo(newDruidRel);
      }
    }
  }

  public static class DruidGroupByHavingRule extends RelOptRule
  {
    private DruidGroupByHavingRule()
    {
      super(operand(Filter.class, operand(DruidRel.class, none())));
    }

    @Override
    public boolean matches(RelOptRuleCall call)
    {
      final DruidRel druidRel = call.rel(1);
      return canApplyHaving(druidRel);
    }

    @Override
    public void onMatch(RelOptRuleCall call)
    {
      final Filter postFilter = call.rel(0);
      final DruidRel druidRel = call.rel(1);
      final DruidRel newDruidRel = GroupByRules.applyHaving(druidRel, postFilter);
      if (newDruidRel != null) {
        call.transformTo(newDruidRel);
      }
    }
  }

  public static class DruidGroupByLimitRule extends RelOptRule
  {
    private DruidGroupByLimitRule()
    {
      super(operand(Sort.class, operand(DruidRel.class, none())));
    }

    @Override
    public boolean matches(RelOptRuleCall call)
    {
      final DruidRel druidRel = call.rel(1);
      return canApplyLimit(druidRel);
    }

    @Override
    public void onMatch(RelOptRuleCall call)
    {
      final Sort sort = call.rel(0);
      final DruidRel druidRel = call.rel(1);
      final DruidRel newDruidRel = GroupByRules.applyLimit(druidRel, sort);
      if (newDruidRel != null) {
        call.transformTo(newDruidRel);
      }
    }
  }

  private static boolean canApplyAggregate(
      final DruidRel druidRel,
      final Filter filter,
      final Project project,
      final Aggregate aggregate
  )
  {
    return (filter == null || druidRel.getQueryBuilder().getFilter() == null /* can't filter twice */)
           && (project == null || druidRel.getQueryBuilder().getSelectProjection() == null /* can't project twice */)
           && !aggregate.indicator
           && aggregate.getGroupSets().size() == 1;
  }

  /**
   * Applies a filter -> project -> aggregate chain to a druidRel. Do not call this method unless
   * {@link #canApplyAggregate(DruidRel, Filter, Project, Aggregate)} returns true.
   *
   * @return new rel, or null if the chain cannot be applied
   */
  private static DruidRel applyAggregate(
      final DruidRel druidRel,
      final Filter filter0,
      final Project project0,
      final Aggregate aggregate,
      final DruidOperatorTable operatorTable,
      final boolean approximateCountDistinct
  )
  {
    Preconditions.checkState(canApplyAggregate(druidRel, filter0, project0, aggregate), "Cannot applyAggregate.");

    final RowSignature sourceRowSignature;
    final boolean isNestedQuery = druidRel.getQueryBuilder().getGrouping() != null;

    if (isNestedQuery) {
      // Nested groupBy; source row signature is the output signature of druidRel.
      sourceRowSignature = druidRel.getOutputRowSignature();
    } else {
      sourceRowSignature = druidRel.getSourceRowSignature();
    }

    // Filter that should be applied before aggregating.
    final DimFilter filter;
    if (filter0 != null) {
      filter = Expressions.toFilter(druidRel.getPlannerContext(), sourceRowSignature, filter0.getCondition());
      if (filter == null) {
        // Can't plan this filter.
        return null;
      }
    } else if (druidRel.getQueryBuilder().getFilter() != null && !isNestedQuery) {
      // We're going to replace the existing druidRel, so inherit its filter.
      filter = druidRel.getQueryBuilder().getFilter();
    } else {
      filter = null;
    }

    // Projection that should be applied before aggregating.
    final Project project;
    if (project0 != null) {
      project = project0;
    } else if (druidRel.getQueryBuilder().getSelectProjection() != null && !isNestedQuery) {
      // We're going to replace the existing druidRel, so inherit its projection.
      project = druidRel.getQueryBuilder().getSelectProjection().getProject();
    } else {
      project = null;
    }

    final List<DimensionSpec> dimensions = Lists.newArrayList();
    final List<Aggregation> aggregations = Lists.newArrayList();
    final List<String> rowOrder = Lists.newArrayList();

    // Translate groupSet.
    final ImmutableBitSet groupSet = aggregate.getGroupSet();

    int dimOutputNameCounter = 0;
    for (int i : groupSet) {
      if (project != null && project.getChildExps().get(i) instanceof RexLiteral) {
        // Ignore literals in GROUP BY, so a user can write e.g. "GROUP BY 'dummy'" to group everything into a single
        // row. Add dummy rowOrder entry so NULLs come out. This is not strictly correct but it works as long as
        // nobody actually expects to see the literal.
        rowOrder.add(dimOutputName(dimOutputNameCounter++));
      } else {
        final RexNode rexNode = Expressions.fromFieldAccess(sourceRowSignature, project, i);
        final RowExtraction rex = Expressions.toRowExtraction(
            druidRel.getPlannerContext(),
            sourceRowSignature.getRowOrder(),
            rexNode
        );
        if (rex == null) {
          return null;
        }

        final SqlTypeName sqlTypeName = rexNode.getType().getSqlTypeName();
        final ValueType outputType = Calcites.getValueTypeForSqlTypeName(sqlTypeName);
        if (outputType == null) {
          throw new ISE("Cannot translate sqlTypeName[%s] to Druid type for field[%s]", sqlTypeName, rowOrder.get(i));
        }

        final DimensionSpec dimensionSpec = rex.toDimensionSpec(
            sourceRowSignature,
            dimOutputName(dimOutputNameCounter++),
            outputType
        );
        if (dimensionSpec == null) {
          return null;
        }
        dimensions.add(dimensionSpec);
        rowOrder.add(dimensionSpec.getOutputName());
      }
    }

    // Translate aggregates.
    for (int i = 0; i < aggregate.getAggCallList().size(); i++) {
      final AggregateCall aggCall = aggregate.getAggCallList().get(i);
      final Aggregation aggregation = translateAggregateCall(
          druidRel.getPlannerContext(),
          sourceRowSignature,
          project,
          aggCall,
          operatorTable,
          aggregations,
          i,
          approximateCountDistinct
      );

      if (aggregation == null) {
        return null;
      }

      aggregations.add(aggregation);
      rowOrder.add(aggregation.getOutputName());
    }

    if (isNestedQuery) {
      // Nested groupBy.
      return DruidNestedGroupBy.from(
          druidRel,
          filter,
          Grouping.create(dimensions, aggregations),
          aggregate.getRowType(),
          rowOrder
      );
    } else {
      // groupBy on a base dataSource.
      return druidRel.withQueryBuilder(
          druidRel.getQueryBuilder()
                  .withFilter(filter)
                  .withGrouping(
                      Grouping.create(dimensions, aggregations),
                      aggregate.getRowType(),
                      rowOrder
                  )
      );
    }
  }

  private static boolean canApplyPostAggregation(final DruidRel druidRel)
  {
    return druidRel.getQueryBuilder().getGrouping() != null && druidRel.getQueryBuilder().getLimitSpec() == null;
  }

  /**
   * Applies a projection to the aggregations of a druidRel, by potentially adding post-aggregators.
   *
   * @return new rel, or null if the projection cannot be applied
   */
  private static DruidRel applyPostAggregation(final DruidRel druidRel, final Project postProject)
  {
    Preconditions.checkState(canApplyPostAggregation(druidRel), "Cannot applyPostAggregation");

    final List<String> rowOrder = druidRel.getQueryBuilder().getRowOrder();
    final Grouping grouping = druidRel.getQueryBuilder().getGrouping();
    final List<Aggregation> newAggregations = Lists.newArrayList(grouping.getAggregations());
    final List<PostAggregatorFactory> finalizingPostAggregatorFactories = Lists.newArrayList();
    final List<String> newRowOrder = Lists.newArrayList();

    // Build list of finalizingPostAggregatorFactories.
    final Map<String, Aggregation> aggregationMap = Maps.newHashMap();
    for (final Aggregation aggregation : grouping.getAggregations()) {
      aggregationMap.put(aggregation.getOutputName(), aggregation);
    }
    for (final String field : rowOrder) {
      final Aggregation aggregation = aggregationMap.get(field);
      finalizingPostAggregatorFactories.add(
          aggregation == null
          ? null
          : aggregation.getFinalizingPostAggregatorFactory()
      );
    }

    // Walk through the postProject expressions.
    for (final RexNode projectExpression : postProject.getChildExps()) {
      if (projectExpression.isA(SqlKind.INPUT_REF)) {
        final RexInputRef ref = (RexInputRef) projectExpression;
        final String fieldName = rowOrder.get(ref.getIndex());
        newRowOrder.add(fieldName);
        finalizingPostAggregatorFactories.add(null);
      } else {
        // Attempt to convert to PostAggregator.
        final String postAggregatorName = aggOutputName(newAggregations.size());
        final PostAggregator postAggregator = Expressions.toPostAggregator(
            postAggregatorName,
            rowOrder,
            finalizingPostAggregatorFactories,
            projectExpression
        );
        if (postAggregator != null) {
          newAggregations.add(Aggregation.create(postAggregator));
          newRowOrder.add(postAggregator.getName());
          finalizingPostAggregatorFactories.add(null);
        } else {
          return null;
        }
      }
    }

    return druidRel.withQueryBuilder(
        druidRel.getQueryBuilder()
                .withAdjustedGrouping(
                    Grouping.create(grouping.getDimensions(), newAggregations),
                    postProject.getRowType(),
                    newRowOrder
                )
    );
  }

  private static boolean canApplyHaving(final DruidRel druidRel)
  {
    return druidRel.getQueryBuilder().getGrouping() != null
           && druidRel.getQueryBuilder().getHaving() == null
           && druidRel.getQueryBuilder().getLimitSpec() == null;
  }

  /**
   * Applies a filter to an aggregating druidRel, as a HavingSpec. Do not call this method unless
   * {@link #canApplyHaving(DruidRel)} returns true.
   *
   * @return new rel, or null if the filter cannot be applied
   */
  private static DruidRel applyHaving(final DruidRel druidRel, final Filter postFilter)
  {
    Preconditions.checkState(canApplyHaving(druidRel), "Cannot applyHaving.");

    final DimFilter dimFilter = Expressions.toFilter(
        druidRel.getPlannerContext(),
        druidRel.getOutputRowSignature(),
        postFilter.getCondition()
    );

    if (dimFilter != null) {
      return druidRel.withQueryBuilder(
          druidRel.getQueryBuilder()
                  .withHaving(dimFilter)
      );
    } else {
      return null;
    }
  }

  private static boolean canApplyLimit(final DruidRel druidRel)
  {
    return druidRel.getQueryBuilder().getGrouping() != null && druidRel.getQueryBuilder().getLimitSpec() == null;
  }

  /**
   * Applies a sort to an aggregating druidRel, as a LimitSpec. Do not call this method unless
   * {@link #canApplyLimit(DruidRel)} returns true.
   *
   * @return new rel, or null if the sort cannot be applied
   */
  private static DruidRel applyLimit(final DruidRel druidRel, final Sort sort)
  {
    Preconditions.checkState(canApplyLimit(druidRel), "Cannot applyLimit.");

    final Grouping grouping = druidRel.getQueryBuilder().getGrouping();
    final DefaultLimitSpec limitSpec = toLimitSpec(druidRel.getQueryBuilder().getRowOrder(), sort);
    if (limitSpec == null) {
      return null;
    }

    final List<OrderByColumnSpec> orderBys = limitSpec.getColumns();
    final List<DimensionSpec> newDimensions = Lists.newArrayList(grouping.getDimensions());

    // Reorder dimensions, maybe, to allow groupBy to consider pushing down sorting (see DefaultLimitSpec).
    if (!orderBys.isEmpty()) {
      final Map<String, Integer> dimensionOrderByOutputName = Maps.newHashMap();
      for (int i = 0; i < newDimensions.size(); i++) {
        dimensionOrderByOutputName.put(newDimensions.get(i).getOutputName(), i);
      }
      for (int i = 0; i < orderBys.size(); i++) {
        final OrderByColumnSpec orderBy = orderBys.get(i);
        final Integer dimensionOrder = dimensionOrderByOutputName.get(orderBy.getDimension());
        if (dimensionOrder != null
            && dimensionOrder != i
            && orderBy.getDirection() == OrderByColumnSpec.Direction.ASCENDING
            && orderBy.getDimensionComparator().equals(StringComparators.LEXICOGRAPHIC)) {
          final DimensionSpec tmp = newDimensions.get(i);
          newDimensions.set(i, newDimensions.get(dimensionOrder));
          newDimensions.set(dimensionOrder, tmp);
          dimensionOrderByOutputName.put(newDimensions.get(i).getOutputName(), i);
          dimensionOrderByOutputName.put(newDimensions.get(dimensionOrder).getOutputName(), dimensionOrder);
        }
      }
    }

    if (!orderBys.isEmpty() || limitSpec.getLimit() < Integer.MAX_VALUE) {
      return druidRel.withQueryBuilder(
          druidRel.getQueryBuilder()
                  .withAdjustedGrouping(
                      Grouping.create(newDimensions, grouping.getAggregations()),
                      druidRel.getQueryBuilder().getRowType(),
                      druidRel.getQueryBuilder().getRowOrder()
                  )
                  .withLimitSpec(limitSpec)
      );
    } else {
      return druidRel;
    }
  }

  public static DefaultLimitSpec toLimitSpec(
      final List<String> rowOrder,
      final Sort sort
  )
  {
    final Integer limit = sort.fetch != null ? RexLiteral.intValue(sort.fetch) : null;
    final List<OrderByColumnSpec> orderBys = Lists.newArrayListWithCapacity(sort.getChildExps().size());

    if (sort.offset != null) {
      // LimitSpecs don't accept offsets.
      return null;
    }

    // Extract orderBy column specs.
    for (int sortKey = 0; sortKey < sort.getChildExps().size(); sortKey++) {
      final RexNode sortExpression = sort.getChildExps().get(sortKey);
      final RelFieldCollation collation = sort.getCollation().getFieldCollations().get(sortKey);
      final OrderByColumnSpec.Direction direction;
      final StringComparator comparator;

      if (collation.getDirection() == RelFieldCollation.Direction.ASCENDING) {
        direction = OrderByColumnSpec.Direction.ASCENDING;
      } else if (collation.getDirection() == RelFieldCollation.Direction.DESCENDING) {
        direction = OrderByColumnSpec.Direction.DESCENDING;
      } else {
        throw new ISE("WTF?! Don't know what to do with direction[%s]", collation.getDirection());
      }

      final SqlTypeName sortExpressionType = sortExpression.getType().getSqlTypeName();
      if (SqlTypeName.NUMERIC_TYPES.contains(sortExpressionType)
          || SqlTypeName.TIMESTAMP == sortExpressionType
          || SqlTypeName.DATE == sortExpressionType) {
        comparator = StringComparators.NUMERIC;
      } else {
        comparator = StringComparators.LEXICOGRAPHIC;
      }

      if (sortExpression.isA(SqlKind.INPUT_REF)) {
        final RexInputRef ref = (RexInputRef) sortExpression;
        final String fieldName = rowOrder.get(ref.getIndex());
        orderBys.add(new OrderByColumnSpec(fieldName, direction, comparator));
      } else {
        // We don't support sorting by anything other than refs which actually appear in the query result.
        return null;
      }
    }

    return new DefaultLimitSpec(orderBys, limit);
  }

  /**
   * Translate an AggregateCall to Druid equivalents.
   *
   * @return translated aggregation, or null if translation failed.
   */
  private static Aggregation translateAggregateCall(
      final PlannerContext plannerContext,
      final RowSignature sourceRowSignature,
      final Project project,
      final AggregateCall call,
      final DruidOperatorTable operatorTable,
      final List<Aggregation> existingAggregations,
      final int aggNumber,
      final boolean approximateCountDistinct
  )
  {
    final List<DimFilter> filters = Lists.newArrayList();
    final List<String> rowOrder = sourceRowSignature.getRowOrder();
    final String name = aggOutputName(aggNumber);
    final SqlKind kind = call.getAggregation().getKind();
    final SqlTypeName outputType = call.getType().getSqlTypeName();

    if (call.filterArg >= 0) {
      // AGG(xxx) FILTER(WHERE yyy)
      if (project == null) {
        // We need some kind of projection to support filtered aggregations.
        return null;
      }

      final RexNode expression = project.getChildExps().get(call.filterArg);
      final DimFilter filter = Expressions.toFilter(plannerContext, sourceRowSignature, expression);
      if (filter == null) {
        return null;
      }

      filters.add(filter);
    }

    if (kind == SqlKind.COUNT && call.getArgList().isEmpty()) {
      // COUNT(*)
      return Aggregation.create(new CountAggregatorFactory(name)).filter(makeFilter(filters, sourceRowSignature));
    } else if (kind == SqlKind.COUNT && call.isDistinct()) {
      // COUNT(DISTINCT x)
      return approximateCountDistinct ? APPROX_COUNT_DISTINCT.toDruidAggregation(
          name,
          sourceRowSignature,
          plannerContext,
          existingAggregations,
          project,
          call,
          makeFilter(filters, sourceRowSignature)
      ) : null;
    } else if (kind == SqlKind.COUNT
               || kind == SqlKind.SUM
               || kind == SqlKind.SUM0
               || kind == SqlKind.MIN
               || kind == SqlKind.MAX
               || kind == SqlKind.AVG) {
      // Built-in agg, not distinct, not COUNT(*)
      boolean forceCount = false;
      final FieldOrExpression input;

      final int inputField = Iterables.getOnlyElement(call.getArgList());
      final RexNode rexNode = Expressions.fromFieldAccess(sourceRowSignature, project, inputField);
      final FieldOrExpression foe = FieldOrExpression.fromRexNode(plannerContext, rowOrder, rexNode);

      if (foe != null) {
        input = foe;
      } else if (rexNode.getKind() == SqlKind.CASE && ((RexCall) rexNode).getOperands().size() == 3) {
        // Possibly a CASE-style filtered aggregation. Styles supported:
        // A: SUM(CASE WHEN x = 'foo' THEN cnt END) => operands (x = 'foo', cnt, null)
        // B: SUM(CASE WHEN x = 'foo' THEN 1 ELSE 0 END) => operands (x = 'foo', 1, 0)
        // C: COUNT(CASE WHEN x = 'foo' THEN 'dummy' END) => operands (x = 'foo', 'dummy', null)
        // If the null and non-null args are switched, "flip" is set, which negates the filter.

        final RexCall caseCall = (RexCall) rexNode;
        final boolean flip = RexLiteral.isNullLiteral(caseCall.getOperands().get(1))
                             && !RexLiteral.isNullLiteral(caseCall.getOperands().get(2));
        final RexNode arg1 = caseCall.getOperands().get(flip ? 2 : 1);
        final RexNode arg2 = caseCall.getOperands().get(flip ? 1 : 2);

        // Operand 1: Filter
        final DimFilter filter = Expressions.toFilter(
            plannerContext,
            sourceRowSignature,
            caseCall.getOperands().get(0)
        );
        if (filter == null) {
          return null;
        } else {
          filters.add(flip ? new NotDimFilter(filter) : filter);
        }

        if (call.getAggregation().getKind() == SqlKind.COUNT
            && arg1 instanceof RexLiteral
            && !RexLiteral.isNullLiteral(arg1)
            && RexLiteral.isNullLiteral(arg2)) {
          // Case C
          forceCount = true;
          input = null;
        } else if (call.getAggregation().getKind() == SqlKind.SUM
                   && arg1 instanceof RexLiteral
                   && ((Number) RexLiteral.value(arg1)).intValue() == 1
                   && arg2 instanceof RexLiteral
                   && ((Number) RexLiteral.value(arg2)).intValue() == 0) {
          // Case B
          forceCount = true;
          input = null;
        } else if (RexLiteral.isNullLiteral(arg2)) {
          // Maybe case A
          input = FieldOrExpression.fromRexNode(plannerContext, rowOrder, arg1);
          if (input == null) {
            return null;
          }
        } else {
          // Can't translate CASE into a filter.
          return null;
        }
      } else {
        // Can't translate operand.
        return null;
      }

      if (!forceCount) {
        Preconditions.checkNotNull(input, "WTF?! input was null for non-COUNT aggregation");
      }

      if (forceCount || kind == SqlKind.COUNT) {
        // COUNT(x)
        return Aggregation.create(new CountAggregatorFactory(name)).filter(makeFilter(filters, sourceRowSignature));
      } else {
        // Built-in aggregator that is not COUNT.
        final Aggregation retVal;
        final String fieldName = input.getFieldName();
        final String expression = input.getExpression();

        final boolean isLong = SqlTypeName.INT_TYPES.contains(outputType)
                               || SqlTypeName.TIMESTAMP == outputType
                               || SqlTypeName.DATE == outputType;

        if (kind == SqlKind.SUM || kind == SqlKind.SUM0) {
          retVal = isLong
                   ? Aggregation.create(new LongSumAggregatorFactory(name, fieldName, expression))
                   : Aggregation.create(new DoubleSumAggregatorFactory(name, fieldName, expression));
        } else if (kind == SqlKind.MIN) {
          retVal = isLong
                   ? Aggregation.create(new LongMinAggregatorFactory(name, fieldName, expression))
                   : Aggregation.create(new DoubleMinAggregatorFactory(name, fieldName, expression));
        } else if (kind == SqlKind.MAX) {
          retVal = isLong
                   ? Aggregation.create(new LongMaxAggregatorFactory(name, fieldName, expression))
                   : Aggregation.create(new DoubleMaxAggregatorFactory(name, fieldName, expression));
        } else if (kind == SqlKind.AVG) {
          final String sumName = aggInternalName(aggNumber, "sum");
          final String countName = aggInternalName(aggNumber, "count");
          final AggregatorFactory sum = isLong
                                        ? new LongSumAggregatorFactory(sumName, fieldName, expression)
                                        : new DoubleSumAggregatorFactory(sumName, fieldName, expression);
          final AggregatorFactory count = new CountAggregatorFactory(countName);
          retVal = Aggregation.create(
              ImmutableList.of(sum, count),
              new ArithmeticPostAggregator(
                  name,
                  "quotient",
                  ImmutableList.<PostAggregator>of(
                      new FieldAccessPostAggregator(null, sumName),
                      new FieldAccessPostAggregator(null, countName)
                  )
              )
          );
        } else {
          // Not reached.
          throw new ISE("WTF?! Kind[%s] got into the built-in aggregator path somehow?!", kind);
        }

        return retVal.filter(makeFilter(filters, sourceRowSignature));
      }
    } else {
      // Not a built-in aggregator, check operator table.
      final SqlAggregator sqlAggregator = operatorTable.lookupAggregator(call.getAggregation().getName());
      return sqlAggregator != null ? sqlAggregator.toDruidAggregation(
          name,
          sourceRowSignature,
          plannerContext,
          existingAggregations,
          project,
          call,
          makeFilter(filters, sourceRowSignature)
      ) : null;
    }
  }

  public static String dimOutputName(final int dimNumber)
  {
    return "d" + dimNumber;
  }

  private static String aggOutputName(final int aggNumber)
  {
    return "a" + aggNumber;
  }

  private static String aggInternalName(final int aggNumber, final String key)
  {
    return "A" + aggNumber + ":" + key;
  }

  private static DimFilter makeFilter(final List<DimFilter> filters, final RowSignature sourceRowSignature)
  {
    return filters.isEmpty()
           ? null
           : Filtration.create(new AndDimFilter(filters))
                       .optimizeFilterOnly(sourceRowSignature)
                       .getDimFilter();
  }
}<|MERGE_RESOLUTION|>--- conflicted
+++ resolved
@@ -186,12 +186,7 @@
           null,
           aggregate,
           operatorTable,
-<<<<<<< HEAD
-          druidRel.getPlannerContext().getPlannerConfig().isUseApproximateCountDistinct(),
-          druidRel.getPlannerContext().getPlannerConfig().getMaxQueryCount()
-=======
-          plannerConfig.isUseApproximateCountDistinct()
->>>>>>> a459db68
+          druidRel.getPlannerContext().getPlannerConfig().isUseApproximateCountDistinct()
       );
       if (newDruidRel != null) {
         call.transformTo(newDruidRel);
@@ -230,12 +225,7 @@
           project,
           aggregate,
           operatorTable,
-<<<<<<< HEAD
-          druidRel.getPlannerContext().getPlannerConfig().isUseApproximateCountDistinct(),
-          druidRel.getPlannerContext().getPlannerConfig().getMaxQueryCount()
-=======
-          plannerConfig.isUseApproximateCountDistinct()
->>>>>>> a459db68
+          druidRel.getPlannerContext().getPlannerConfig().isUseApproximateCountDistinct()
       );
       if (newDruidRel != null) {
         call.transformTo(newDruidRel);
@@ -276,12 +266,7 @@
           project,
           aggregate,
           operatorTable,
-<<<<<<< HEAD
-          druidRel.getPlannerContext().getPlannerConfig().isUseApproximateCountDistinct(),
-          druidRel.getPlannerContext().getPlannerConfig().getMaxQueryCount()
-=======
-          plannerConfig.isUseApproximateCountDistinct()
->>>>>>> a459db68
+          druidRel.getPlannerContext().getPlannerConfig().isUseApproximateCountDistinct()
       );
       if (newDruidRel != null) {
         call.transformTo(newDruidRel);
