/*
 * Licensed to Metamarkets Group Inc. (Metamarkets) under one
 * or more contributor license agreements. See the NOTICE file
 * distributed with this work for additional information
 * regarding copyright ownership. Metamarkets licenses this file
 * to you under the Apache License, Version 2.0 (the
 * "License"); you may not use this file except in compliance
 * with the License. You may obtain a copy of the License at
 *
 * http://www.apache.org/licenses/LICENSE-2.0
 *
 * Unless required by applicable law or agreed to in writing,
 * software distributed under the License is distributed on an
 * "AS IS" BASIS, WITHOUT WARRANTIES OR CONDITIONS OF ANY
 * KIND, either express or implied. See the License for the
 * specific language governing permissions and limitations
 * under the License.
 */

package io.druid.sql.calcite.rel;

<<<<<<< HEAD
import com.google.common.base.Preconditions;
=======
import com.fasterxml.jackson.core.JsonProcessingException;
>>>>>>> 3f1009aa
import com.google.common.collect.ImmutableList;
import com.google.common.collect.Iterables;
import io.druid.java.util.common.ISE;
import io.druid.java.util.common.StringUtils;
import io.druid.java.util.common.guava.Accumulator;
import io.druid.java.util.common.guava.Sequence;
import io.druid.java.util.common.guava.Sequences;
import io.druid.query.ResourceLimitExceededException;
import io.druid.query.TableDataSource;
import io.druid.sql.calcite.planner.PlannerContext;
import org.apache.calcite.interpreter.BindableConvention;
import org.apache.calcite.plan.RelOptCluster;
import org.apache.calcite.plan.RelOptCost;
import org.apache.calcite.plan.RelOptPlanner;
import org.apache.calcite.plan.RelOptRule;
import org.apache.calcite.plan.RelTraitSet;
import org.apache.calcite.rel.RelNode;
import org.apache.calcite.rel.RelWriter;
import org.apache.calcite.rel.core.Filter;
import org.apache.calcite.rel.logical.LogicalFilter;
import org.apache.calcite.rel.metadata.RelMetadataQuery;
import org.apache.calcite.rel.type.RelDataType;
import org.apache.calcite.rex.RexInputRef;
import org.apache.calcite.rex.RexNode;
import org.apache.calcite.sql.fun.SqlStdOperatorTable;

import javax.annotation.Nullable;
import java.util.ArrayList;
import java.util.HashSet;
import java.util.LinkedHashSet;
import java.util.List;
import java.util.Set;

/**
 * DruidRel that has a main query, and also a subquery "right" that is used to filter the main query.
 */
public class DruidSemiJoin extends DruidRel<DruidSemiJoin>
{
<<<<<<< HEAD
  private final List<DruidExpression> leftExpressions;
=======
  private static final TableDataSource DUMMY_DATA_SOURCE = new TableDataSource("__subquery__");

  private final DruidRel<?> left;
  private final RelNode right;
  private final List<RexNode> leftExpressions;
>>>>>>> 3f1009aa
  private final List<Integer> rightKeys;
  private final int maxSemiJoinRowsInMemory;
  private DruidRel<?> left;
  private RelNode right;

  private DruidSemiJoin(
      final RelOptCluster cluster,
      final RelTraitSet traitSet,
      final DruidRel<?> left,
      final RelNode right,
      final List<RexNode> leftExpressions,
      final List<Integer> rightKeys,
      final int maxSemiJoinRowsInMemory,
      final QueryMaker queryMaker
  )
  {
    super(cluster, traitSet, queryMaker);
    this.left = left;
    this.right = right;
    this.leftExpressions = ImmutableList.copyOf(leftExpressions);
    this.rightKeys = ImmutableList.copyOf(rightKeys);
    this.maxSemiJoinRowsInMemory = maxSemiJoinRowsInMemory;
  }

  public static DruidSemiJoin create(
      final DruidRel left,
      final DruidRel right,
      final List<Integer> leftKeys,
      final List<Integer> rightKeys,
      final PlannerContext plannerContext
  )
  {
    final ImmutableList.Builder<RexNode> listBuilder = ImmutableList.builder();

    final PartialDruidQuery leftPartialQuery = left.getPartialDruidQuery();
    if (leftPartialQuery.stage().compareTo(PartialDruidQuery.Stage.AGGREGATE) >= 0) {
      throw new ISE("LHS must not be an Aggregate");
    }

    if (leftPartialQuery.getSelectProject() != null) {
      for (int key : leftKeys) {
        listBuilder.add(leftPartialQuery.getSelectProject().getChildExps().get(key));
      }
    } else {
      for (int key : leftKeys) {
        listBuilder.add(RexInputRef.of(key, leftPartialQuery.getRowType()));
      }
    }

    return new DruidSemiJoin(
        left.getCluster(),
        left.getTraitSet(),
        left,
        right,
        listBuilder.build(),
        rightKeys,
        plannerContext.getPlannerConfig().getMaxSemiJoinRowsInMemory(),
        left.getQueryMaker()
    );
  }

  @Override
  public PartialDruidQuery getPartialDruidQuery()
  {
    return left.getPartialDruidQuery();
  }

  @Override
  public DruidSemiJoin withPartialQuery(final PartialDruidQuery newQueryBuilder)
  {
    return new DruidSemiJoin(
        getCluster(),
        getTraitSet().plusAll(newQueryBuilder.getRelTraits()),
        left.withPartialQuery(newQueryBuilder),
        right,
        leftExpressions,
        rightKeys,
        maxSemiJoinRowsInMemory,
        getQueryMaker()
    );
  }

  @Nullable
  @Override
  public DruidQuery toDruidQuery()
  {
    final DruidRel rel = getLeftRelWithFilter();
    return rel != null ? rel.toDruidQuery() : null;
  }

  @Override
  public DruidQuery toDruidQueryForExplaining()
  {
    return left.toDruidQueryForExplaining();
  }

  @Override
  public DruidSemiJoin asBindable()
  {
    return new DruidSemiJoin(
        getCluster(),
        getTraitSet().replace(BindableConvention.INSTANCE),
        left,
        RelOptRule.convert(right, BindableConvention.INSTANCE),
        leftExpressions,
        rightKeys,
        maxSemiJoinRowsInMemory,
        getQueryMaker()
    );
  }

  @Override
  public DruidSemiJoin asDruidConvention()
  {
    return new DruidSemiJoin(
        getCluster(),
        getTraitSet().replace(DruidConvention.instance()),
        left,
        RelOptRule.convert(right, DruidConvention.instance()),
        leftExpressions,
        rightKeys,
        maxSemiJoinRowsInMemory,
        getQueryMaker()
    );
  }

  @Override
  public List<String> getDatasourceNames()
  {
    final DruidRel<?> druidRight = (DruidRel) this.right;
    Set<String> datasourceNames = new LinkedHashSet<>();
    datasourceNames.addAll(left.getDatasourceNames());
    datasourceNames.addAll(druidRight.getDatasourceNames());
    return new ArrayList<>(datasourceNames);
  }

  @Override
  public int getQueryCount()
  {
    return left.getQueryCount() + ((DruidRel) right).getQueryCount();
  }

  @Override
  public Sequence<Object[]> runQuery()
  {
    final DruidRel<?> rel = getLeftRelWithFilter();
    if (rel != null) {
      return rel.runQuery();
    } else {
      return Sequences.empty();
    }
  }

  @Override
  protected RelDataType deriveRowType()
  {
    return left.getRowType();
  }

  @Override
  public List<RelNode> getInputs()
  {
    return ImmutableList.of(right);
  }

  @Override
  public void replaceInput(int ordinalInParent, RelNode p)
  {
    if (ordinalInParent == 0) {
      Preconditions.checkArgument(
          p instanceof DruidRel,
          "RelNode[%s] is not a DruidRel", p.getClass().getCanonicalName()
      );
      this.left = (DruidRel<?>) p;
    } else if (ordinalInParent == 1) {
      this.right = p;
    } else {
      throw new IndexOutOfBoundsException(StringUtils.format("Invalid ordinalInParent[%s]", ordinalInParent));
    }
  }

  @Override
  public RelNode copy(final RelTraitSet traitSet, final List<RelNode> inputs)
  {
    return new DruidSemiJoin(
        getCluster(),
        getTraitSet(),
        left,
        Iterables.getOnlyElement(inputs),
        leftExpressions,
        rightKeys,
        maxSemiJoinRowsInMemory,
        getQueryMaker()
    );
  }

  @Override
  public RelWriter explainTerms(RelWriter pw)
  {
    final String queryString;

    try {
      queryString = getQueryMaker().getJsonMapper().writeValueAsString(toDruidQueryForExplaining().getQuery());
    }
    catch (JsonProcessingException e) {
      throw new RuntimeException(e);
    }

    return super.explainTerms(pw)
                .input("right", right)
                .item("query", queryString)
                .item("leftExpressions", leftExpressions)
                .item("rightKeys", rightKeys);
  }

  @Override
  public RelOptCost computeSelfCost(final RelOptPlanner planner, final RelMetadataQuery mq)
  {
    return right.computeSelfCost(planner, mq).plus(left.computeSelfCost(planner, mq).multiplyBy(50));
  }

  /**
   * Returns a copy of the left rel with the filter applied from the right-hand side. This is an expensive operation
   * since it actually executes the right-hand side query.
   */
  private DruidRel<?> getLeftRelWithFilter()
  {
    final DruidRel<?> druidRight = (DruidRel) this.right;

    // Build list of acceptable values from right side.
    final Set<List<String>> valuess = new HashSet<>();
    final List<RexNode> conditions = druidRight.runQuery().accumulate(
        new ArrayList<>(),
        new Accumulator<List<RexNode>, Object[]>()
        {
          @Override
          public List<RexNode> accumulate(final List<RexNode> theConditions, final Object[] row)
          {
            final List<String> values = new ArrayList<>(rightKeys.size());

            for (int i : rightKeys) {
              final Object value = row[i];
              final String stringValue = value != null ? String.valueOf(value) : "";
              values.add(stringValue);
              if (values.size() > maxSemiJoinRowsInMemory) {
                throw new ResourceLimitExceededException(
                    StringUtils.format("maxSemiJoinRowsInMemory[%,d] exceeded", maxSemiJoinRowsInMemory)
                );
              }
            }

            if (valuess.add(values)) {
              final List<RexNode> subConditions = new ArrayList<>();

              for (int i = 0; i < values.size(); i++) {
                final String value = values.get(i);
                subConditions.add(
                    getCluster().getRexBuilder().makeCall(
                        SqlStdOperatorTable.EQUALS,
                        leftExpressions.get(i),
                        getCluster().getRexBuilder().makeLiteral(value)
                    )
                );
              }

              theConditions.add(makeAnd(subConditions));
            }
            return theConditions;
          }
        }
    );

    valuess.clear();

    if (!conditions.isEmpty()) {
      // Add a filter to the left side.
      final PartialDruidQuery leftPartialQuery = left.getPartialDruidQuery();
      final Filter whereFilter = leftPartialQuery.getWhereFilter();
      final Filter newWhereFilter;

      if (whereFilter != null) {
        newWhereFilter = whereFilter.copy(
            whereFilter.getTraitSet(),
            whereFilter.getInput(),
            makeAnd(ImmutableList.of(whereFilter.getCondition(), makeOr(conditions)))
        );
      } else {
        newWhereFilter = LogicalFilter.create(
            leftPartialQuery.getScan(),
            makeOr(conditions)
        );
      }

      PartialDruidQuery newPartialQuery = PartialDruidQuery.create(leftPartialQuery.getScan())
                                                           .withWhereFilter(newWhereFilter)
                                                           .withSelectProject(leftPartialQuery.getSelectProject())
                                                           .withSelectSort(leftPartialQuery.getSelectSort());

      if (leftPartialQuery.getAggregate() != null) {
        newPartialQuery = newPartialQuery.withAggregate(leftPartialQuery.getAggregate());
      }

      if (leftPartialQuery.getHavingFilter() != null) {
        newPartialQuery = newPartialQuery.withHavingFilter(leftPartialQuery.getHavingFilter());
      }

      if (leftPartialQuery.getPostProject() != null) {
        newPartialQuery = newPartialQuery.withPostProject(leftPartialQuery.getPostProject());
      }

      if (leftPartialQuery.getSort() != null) {
        newPartialQuery = newPartialQuery.withSort(leftPartialQuery.getSort());
      }

      return left.withPartialQuery(newPartialQuery);
    } else {
      return null;
    }
  }

  private RexNode makeAnd(final List<RexNode> conditions)
  {
    if (conditions.size() == 1) {
      return Iterables.getOnlyElement(conditions);
    } else {
      return getCluster().getRexBuilder().makeCall(SqlStdOperatorTable.AND, conditions);
    }
  }

  private RexNode makeOr(final List<RexNode> conditions)
  {
    if (conditions.size() == 1) {
      return Iterables.getOnlyElement(conditions);
    } else {
      return getCluster().getRexBuilder().makeCall(SqlStdOperatorTable.OR, conditions);
    }
  }
}<|MERGE_RESOLUTION|>--- conflicted
+++ resolved
@@ -19,11 +19,7 @@
 
 package io.druid.sql.calcite.rel;
 
-<<<<<<< HEAD
-import com.google.common.base.Preconditions;
-=======
 import com.fasterxml.jackson.core.JsonProcessingException;
->>>>>>> 3f1009aa
 import com.google.common.collect.ImmutableList;
 import com.google.common.collect.Iterables;
 import io.druid.java.util.common.ISE;
@@ -32,7 +28,6 @@
 import io.druid.java.util.common.guava.Sequence;
 import io.druid.java.util.common.guava.Sequences;
 import io.druid.query.ResourceLimitExceededException;
-import io.druid.query.TableDataSource;
 import io.druid.sql.calcite.planner.PlannerContext;
 import org.apache.calcite.interpreter.BindableConvention;
 import org.apache.calcite.plan.RelOptCluster;
@@ -62,15 +57,7 @@
  */
 public class DruidSemiJoin extends DruidRel<DruidSemiJoin>
 {
-<<<<<<< HEAD
-  private final List<DruidExpression> leftExpressions;
-=======
-  private static final TableDataSource DUMMY_DATA_SOURCE = new TableDataSource("__subquery__");
-
-  private final DruidRel<?> left;
-  private final RelNode right;
   private final List<RexNode> leftExpressions;
->>>>>>> 3f1009aa
   private final List<Integer> rightKeys;
   private final int maxSemiJoinRowsInMemory;
   private DruidRel<?> left;
@@ -239,17 +226,11 @@
   @Override
   public void replaceInput(int ordinalInParent, RelNode p)
   {
-    if (ordinalInParent == 0) {
-      Preconditions.checkArgument(
-          p instanceof DruidRel,
-          "RelNode[%s] is not a DruidRel", p.getClass().getCanonicalName()
-      );
-      this.left = (DruidRel<?>) p;
-    } else if (ordinalInParent == 1) {
-      this.right = p;
-    } else {
+    if (ordinalInParent != 0) {
       throw new IndexOutOfBoundsException(StringUtils.format("Invalid ordinalInParent[%s]", ordinalInParent));
     }
+    // 'right' is the only one Calcite concerns. See getInputs().
+    this.right = p;
   }
 
   @Override
