--- conflicted
+++ resolved
@@ -47,15 +47,10 @@
  */
 public class DruidOuterQueryRel extends DruidRel<DruidOuterQueryRel>
 {
-<<<<<<< HEAD
-  private final DruidQueryBuilder queryBuilder;
+  private static final TableDataSource DUMMY_DATA_SOURCE = new TableDataSource("__subquery__");
+
+  private final PartialDruidQuery partialQuery;
   private RelNode sourceRel;
-=======
-  private static final TableDataSource DUMMY_DATA_SOURCE = new TableDataSource("__subquery__");
-
-  private final RelNode sourceRel;
-  private final PartialDruidQuery partialQuery;
->>>>>>> 3f1009aa
 
   private DruidOuterQueryRel(
       RelOptCluster cluster,
