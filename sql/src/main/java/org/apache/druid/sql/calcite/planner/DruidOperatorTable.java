/*
 * Licensed to the Apache Software Foundation (ASF) under one
 * or more contributor license agreements.  See the NOTICE file
 * distributed with this work for additional information
 * regarding copyright ownership.  The ASF licenses this file
 * to you under the Apache License, Version 2.0 (the
 * "License"); you may not use this file except in compliance
 * with the License.  You may obtain a copy of the License at
 *
 *   http://www.apache.org/licenses/LICENSE-2.0
 *
 * Unless required by applicable law or agreed to in writing,
 * software distributed under the License is distributed on an
 * "AS IS" BASIS, WITHOUT WARRANTIES OR CONDITIONS OF ANY
 * KIND, either express or implied.  See the License for the
 * specific language governing permissions and limitations
 * under the License.
 */

package org.apache.druid.sql.calcite.planner;

import com.google.common.base.Preconditions;
import com.google.common.collect.ImmutableList;
import com.google.inject.Inject;
import org.apache.calcite.sql.SqlAggFunction;
import org.apache.calcite.sql.SqlFunctionCategory;
import org.apache.calcite.sql.SqlIdentifier;
import org.apache.calcite.sql.SqlOperator;
import org.apache.calcite.sql.SqlOperatorTable;
import org.apache.calcite.sql.SqlSyntax;
import org.apache.calcite.sql.fun.SqlStdOperatorTable;
import org.apache.calcite.sql.validate.SqlNameMatcher;
import org.apache.druid.java.util.common.ISE;
import org.apache.druid.java.util.common.StringUtils;
import org.apache.druid.sql.calcite.aggregation.SqlAggregator;
import org.apache.druid.sql.calcite.aggregation.builtin.ApproxCountDistinctSqlAggregator;
import org.apache.druid.sql.calcite.aggregation.builtin.AvgSqlAggregator;
import org.apache.druid.sql.calcite.aggregation.builtin.CountSqlAggregator;
import org.apache.druid.sql.calcite.aggregation.builtin.EarliestLatestAnySqlAggregator;
import org.apache.druid.sql.calcite.aggregation.builtin.GroupingSqlAggregator;
import org.apache.druid.sql.calcite.aggregation.builtin.MaxSqlAggregator;
import org.apache.druid.sql.calcite.aggregation.builtin.MinSqlAggregator;
import org.apache.druid.sql.calcite.aggregation.builtin.SumSqlAggregator;
import org.apache.druid.sql.calcite.aggregation.builtin.SumZeroSqlAggregator;
import org.apache.druid.sql.calcite.expression.AliasedOperatorConversion;
import org.apache.druid.sql.calcite.expression.BinaryOperatorConversion;
import org.apache.druid.sql.calcite.expression.DirectOperatorConversion;
import org.apache.druid.sql.calcite.expression.OperatorConversions;
import org.apache.druid.sql.calcite.expression.SqlOperatorConversion;
import org.apache.druid.sql.calcite.expression.UnaryFunctionOperatorConversion;
import org.apache.druid.sql.calcite.expression.UnaryPrefixOperatorConversion;
import org.apache.druid.sql.calcite.expression.UnarySuffixOperatorConversion;
import org.apache.druid.sql.calcite.expression.builtin.ArrayConstructorOperatorConversion;
import org.apache.druid.sql.calcite.expression.builtin.ArrayContainsOperatorConversion;
import org.apache.druid.sql.calcite.expression.builtin.ArrayLengthOperatorConversion;
import org.apache.druid.sql.calcite.expression.builtin.ArrayOffsetOfOperatorConversion;
import org.apache.druid.sql.calcite.expression.builtin.ArrayOffsetOperatorConversion;
import org.apache.druid.sql.calcite.expression.builtin.ArrayOrdinalOfOperatorConversion;
import org.apache.druid.sql.calcite.expression.builtin.ArrayOrdinalOperatorConversion;
import org.apache.druid.sql.calcite.expression.builtin.ArrayOverlapOperatorConversion;
import org.apache.druid.sql.calcite.expression.builtin.ArrayToStringOperatorConversion;
import org.apache.druid.sql.calcite.expression.builtin.BTrimOperatorConversion;
import org.apache.druid.sql.calcite.expression.builtin.CastOperatorConversion;
import org.apache.druid.sql.calcite.expression.builtin.CeilOperatorConversion;
import org.apache.druid.sql.calcite.expression.builtin.ConcatOperatorConversion;
import org.apache.druid.sql.calcite.expression.builtin.ContainsOperatorConversion;
import org.apache.druid.sql.calcite.expression.builtin.DateTruncOperatorConversion;
import org.apache.druid.sql.calcite.expression.builtin.ExtractOperatorConversion;
import org.apache.druid.sql.calcite.expression.builtin.FloorOperatorConversion;
import org.apache.druid.sql.calcite.expression.builtin.GreatestOperatorConversion;
import org.apache.druid.sql.calcite.expression.builtin.IPv4AddressMatchOperatorConversion;
import org.apache.druid.sql.calcite.expression.builtin.IPv4AddressParseOperatorConversion;
import org.apache.druid.sql.calcite.expression.builtin.IPv4AddressStringifyOperatorConversion;
import org.apache.druid.sql.calcite.expression.builtin.LPadOperatorConversion;
import org.apache.druid.sql.calcite.expression.builtin.LTrimOperatorConversion;
import org.apache.druid.sql.calcite.expression.builtin.LeastOperatorConversion;
import org.apache.druid.sql.calcite.expression.builtin.LeftOperatorConversion;
import org.apache.druid.sql.calcite.expression.builtin.LikeOperatorConversion;
import org.apache.druid.sql.calcite.expression.builtin.MillisToTimestampOperatorConversion;
import org.apache.druid.sql.calcite.expression.builtin.MultiValueStringAppendOperatorConversion;
import org.apache.druid.sql.calcite.expression.builtin.MultiValueStringConcatOperatorConversion;
import org.apache.druid.sql.calcite.expression.builtin.MultiValueStringPrependOperatorConversion;
import org.apache.druid.sql.calcite.expression.builtin.MultiValueStringSliceOperatorConversion;
import org.apache.druid.sql.calcite.expression.builtin.ParseLongOperatorConversion;
import org.apache.druid.sql.calcite.expression.builtin.PositionOperatorConversion;
import org.apache.druid.sql.calcite.expression.builtin.RPadOperatorConversion;
import org.apache.druid.sql.calcite.expression.builtin.RTrimOperatorConversion;
import org.apache.druid.sql.calcite.expression.builtin.RegexpExtractOperatorConversion;
import org.apache.druid.sql.calcite.expression.builtin.RegexpLikeOperatorConversion;
import org.apache.druid.sql.calcite.expression.builtin.ReinterpretOperatorConversion;
import org.apache.druid.sql.calcite.expression.builtin.RepeatOperatorConversion;
import org.apache.druid.sql.calcite.expression.builtin.ReverseOperatorConversion;
import org.apache.druid.sql.calcite.expression.builtin.RightOperatorConversion;
import org.apache.druid.sql.calcite.expression.builtin.RoundOperatorConversion;
import org.apache.druid.sql.calcite.expression.builtin.SizeFormatOperatorConversion;
import org.apache.druid.sql.calcite.expression.builtin.StringFormatOperatorConversion;
import org.apache.druid.sql.calcite.expression.builtin.StringToMultiValueStringOperatorConversion;
import org.apache.druid.sql.calcite.expression.builtin.StrposOperatorConversion;
import org.apache.druid.sql.calcite.expression.builtin.SubstringOperatorConversion;
import org.apache.druid.sql.calcite.expression.builtin.TextcatOperatorConversion;
import org.apache.druid.sql.calcite.expression.builtin.TimeArithmeticOperatorConversion;
import org.apache.druid.sql.calcite.expression.builtin.TimeCeilOperatorConversion;
import org.apache.druid.sql.calcite.expression.builtin.TimeExtractOperatorConversion;
import org.apache.druid.sql.calcite.expression.builtin.TimeFloorOperatorConversion;
import org.apache.druid.sql.calcite.expression.builtin.TimeFormatOperatorConversion;
import org.apache.druid.sql.calcite.expression.builtin.TimeParseOperatorConversion;
import org.apache.druid.sql.calcite.expression.builtin.TimeShiftOperatorConversion;
import org.apache.druid.sql.calcite.expression.builtin.TimestampToMillisOperatorConversion;
import org.apache.druid.sql.calcite.expression.builtin.TrimOperatorConversion;
import org.apache.druid.sql.calcite.expression.builtin.TruncateOperatorConversion;

import javax.annotation.Nullable;
import java.util.ArrayList;
import java.util.HashMap;
import java.util.List;
import java.util.Map;
import java.util.Objects;
import java.util.Set;
import java.util.function.Function;
import java.util.stream.Collectors;

public class DruidOperatorTable implements SqlOperatorTable
{
  private static final List<SqlAggregator> STANDARD_AGGREGATORS =
      ImmutableList.<SqlAggregator>builder()
          .add(new ApproxCountDistinctSqlAggregator())
          .add(new AvgSqlAggregator())
          .add(new CountSqlAggregator())
          .add(EarliestLatestAnySqlAggregator.EARLIEST)
          .add(EarliestLatestAnySqlAggregator.LATEST)
          .add(EarliestLatestAnySqlAggregator.ANY_VALUE)
          .add(new MinSqlAggregator())
          .add(new MaxSqlAggregator())
          .add(new SumSqlAggregator())
          .add(new SumZeroSqlAggregator())
          .add(new GroupingSqlAggregator())
          .build();


  // STRLEN has so many aliases.
  private static final SqlOperatorConversion CHARACTER_LENGTH_CONVERSION = new DirectOperatorConversion(
      SqlStdOperatorTable.CHARACTER_LENGTH,
      "strlen"
  );

  private static final List<SqlOperatorConversion> TIME_OPERATOR_CONVERSIONS =
      ImmutableList.<SqlOperatorConversion>builder()
          .add(new CeilOperatorConversion())
          .add(new DateTruncOperatorConversion())
          .add(new ExtractOperatorConversion())
          .add(new FloorOperatorConversion())
          .add(new MillisToTimestampOperatorConversion())
          .add(new TimeArithmeticOperatorConversion.TimeMinusIntervalOperatorConversion())
          .add(new TimeArithmeticOperatorConversion.TimePlusIntervalOperatorConversion())
          .add(new TimeExtractOperatorConversion())
          .add(new TimeCeilOperatorConversion())
          .add(new TimeFloorOperatorConversion())
          .add(new TimeFormatOperatorConversion())
          .add(new TimeParseOperatorConversion())
          .add(new TimeShiftOperatorConversion())
          .add(new TimestampToMillisOperatorConversion())
          .build();

  private static final List<SqlOperatorConversion> STRING_OPERATOR_CONVERSIONS =
      ImmutableList.<SqlOperatorConversion>builder()
          .add(new BTrimOperatorConversion())
          .add(new LikeOperatorConversion())
          .add(new LTrimOperatorConversion())
          .add(new PositionOperatorConversion())
          .add(new RegexpExtractOperatorConversion())
          .add(new RegexpLikeOperatorConversion())
          .add(new RTrimOperatorConversion())
          .add(new ParseLongOperatorConversion())
          .add(new StringFormatOperatorConversion())
          .add(new StrposOperatorConversion())
          .add(new SubstringOperatorConversion())
          .add(new RightOperatorConversion())
          .add(new LeftOperatorConversion())
          .add(new ReverseOperatorConversion())
          .add(new RepeatOperatorConversion())
          .add(new AliasedOperatorConversion(new SubstringOperatorConversion(), "SUBSTR"))
          .add(new ConcatOperatorConversion())
          .add(new TextcatOperatorConversion())
          .add(new TrimOperatorConversion())
          .add(new TruncateOperatorConversion())
          .add(new AliasedOperatorConversion(new TruncateOperatorConversion(), "TRUNC"))
          .add(new LPadOperatorConversion())
          .add(new RPadOperatorConversion())
          .add(ContainsOperatorConversion.caseSensitive())
          .add(ContainsOperatorConversion.caseInsensitive())
          .build();

  private static final List<SqlOperatorConversion> VALUE_COERCION_OPERATOR_CONVERSIONS =
      ImmutableList.<SqlOperatorConversion>builder()
          .add(new CastOperatorConversion())
          .add(new ReinterpretOperatorConversion())
          .build();

  private static final List<SqlOperatorConversion> ARRAY_OPERATOR_CONVERSIONS =
      ImmutableList.<SqlOperatorConversion>builder()
          .add(new ArrayConstructorOperatorConversion())
          .add(new ArrayContainsOperatorConversion())
          .add(new ArrayOverlapOperatorConversion())
          .add(new AliasedOperatorConversion(new ArrayContainsOperatorConversion(), "MV_CONTAINS"))
          .add(new AliasedOperatorConversion(new ArrayOverlapOperatorConversion(), "MV_OVERLAP"))
          .add(new ArrayLengthOperatorConversion())
          .add(new AliasedOperatorConversion(new ArrayLengthOperatorConversion(), "MV_LENGTH"))
          .add(new ArrayOffsetOperatorConversion())
          .add(new AliasedOperatorConversion(new ArrayOffsetOperatorConversion(), "MV_OFFSET"))
          .add(new ArrayOrdinalOperatorConversion())
          .add(new AliasedOperatorConversion(new ArrayOrdinalOperatorConversion(), "MV_ORDINAL"))
          .add(new ArrayOffsetOfOperatorConversion())
          .add(new AliasedOperatorConversion(new ArrayOffsetOfOperatorConversion(), "MV_OFFSET_OF"))
          .add(new ArrayOrdinalOfOperatorConversion())
          .add(new AliasedOperatorConversion(new ArrayOrdinalOfOperatorConversion(), "MV_ORDINAL_OF"))
          .add(new ArrayToStringOperatorConversion())
          .add(new AliasedOperatorConversion(new ArrayToStringOperatorConversion(), "MV_TO_STRING"))
          .build();

  private static final List<SqlOperatorConversion> MULTIVALUE_STRING_OPERATOR_CONVERSIONS =
      ImmutableList.<SqlOperatorConversion>builder()
          .add(new MultiValueStringAppendOperatorConversion())
          .add(new MultiValueStringConcatOperatorConversion())
          .add(new MultiValueStringPrependOperatorConversion())
          .add(new MultiValueStringSliceOperatorConversion())
          .add(new StringToMultiValueStringOperatorConversion())
          .build();

  private static final List<SqlOperatorConversion> REDUCTION_OPERATOR_CONVERSIONS =
      ImmutableList.<SqlOperatorConversion>builder()
          .add(new GreatestOperatorConversion())
          .add(new LeastOperatorConversion())
          .build();

  private static final List<SqlOperatorConversion> IPV4ADDRESS_OPERATOR_CONVERSIONS =
      ImmutableList.<SqlOperatorConversion>builder()
          .add(new IPv4AddressMatchOperatorConversion())
          .add(new IPv4AddressParseOperatorConversion())
          .add(new IPv4AddressStringifyOperatorConversion())
          .build();

<<<<<<< HEAD
  private static final List<SqlOperatorConversion> FORMAT_OPERATOR_CONVERSIONS =
      ImmutableList.<SqlOperatorConversion>builder()
          .add(SizeFormatOperatorConversion.BINARY_BYTE_FORMAT)
          .add(SizeFormatOperatorConversion.DECIMAL_BYTE_FORMAT)
          .add(SizeFormatOperatorConversion.DECIMAL_FORMAT)
=======
  private static final List<SqlOperatorConversion> BITWISE_OPERATOR_CONVERSIONS =
      ImmutableList.<SqlOperatorConversion>builder()
          .add(OperatorConversions.druidBinaryLongFn("BITWISE_AND", "bitwiseAnd"))
          .add(OperatorConversions.druidUnaryLongFn("BITWISE_COMPLEMENT", "bitwiseComplement"))
          .add(OperatorConversions.druidBinaryLongFn("BITWISE_OR", "bitwiseOr"))
          .add(OperatorConversions.druidBinaryLongFn("BITWISE_SHIFT_LEFT", "bitwiseShiftLeft"))
          .add(OperatorConversions.druidBinaryLongFn("BITWISE_SHIFT_RIGHT", "bitwiseShiftRight"))
          .add(OperatorConversions.druidBinaryLongFn("BITWISE_XOR", "bitwiseXor"))
          .add(
              OperatorConversions.druidUnaryLongFn(
                  "BITWISE_CONVERT_DOUBLE_TO_LONG_BITS",
                  "bitwiseConvertDoubleToLongBits"
              )
          )
          .add(
              OperatorConversions.druidUnaryDoubleFn(
                  "BITWISE_CONVERT_LONG_BITS_TO_DOUBLE",
                  "bitwiseConvertLongBitsToDouble"
              )
          )
>>>>>>> b7e9f5bc
          .build();

  private static final List<SqlOperatorConversion> STANDARD_OPERATOR_CONVERSIONS =
      ImmutableList.<SqlOperatorConversion>builder()
          .add(new DirectOperatorConversion(SqlStdOperatorTable.ABS, "abs"))
          .add(new DirectOperatorConversion(SqlStdOperatorTable.CASE, "case_searched"))
          .add(new DirectOperatorConversion(SqlStdOperatorTable.CHAR_LENGTH, "strlen"))
          .add(CHARACTER_LENGTH_CONVERSION)
          .add(new AliasedOperatorConversion(CHARACTER_LENGTH_CONVERSION, "LENGTH"))
          .add(new AliasedOperatorConversion(CHARACTER_LENGTH_CONVERSION, "STRLEN"))
          .add(new DirectOperatorConversion(SqlStdOperatorTable.CONCAT, "concat"))
          .add(new DirectOperatorConversion(SqlStdOperatorTable.EXP, "exp"))
          .add(new DirectOperatorConversion(SqlStdOperatorTable.DIVIDE_INTEGER, "div"))
          .add(new DirectOperatorConversion(SqlStdOperatorTable.LN, "log"))
          .add(new DirectOperatorConversion(SqlStdOperatorTable.LOWER, "lower"))
          .add(new DirectOperatorConversion(SqlStdOperatorTable.LOG10, "log10"))
          .add(new DirectOperatorConversion(SqlStdOperatorTable.POWER, "pow"))
          .add(new DirectOperatorConversion(SqlStdOperatorTable.REPLACE, "replace"))
          .add(new DirectOperatorConversion(SqlStdOperatorTable.SQRT, "sqrt"))
          .add(new DirectOperatorConversion(SqlStdOperatorTable.UPPER, "upper"))
          .add(new DirectOperatorConversion(SqlStdOperatorTable.PI, "pi"))
          .add(new DirectOperatorConversion(SqlStdOperatorTable.SIN, "sin"))
          .add(new DirectOperatorConversion(SqlStdOperatorTable.COS, "cos"))
          .add(new DirectOperatorConversion(SqlStdOperatorTable.TAN, "tan"))
          .add(new DirectOperatorConversion(SqlStdOperatorTable.COT, "cot"))
          .add(new DirectOperatorConversion(SqlStdOperatorTable.ASIN, "asin"))
          .add(new DirectOperatorConversion(SqlStdOperatorTable.ACOS, "acos"))
          .add(new DirectOperatorConversion(SqlStdOperatorTable.ATAN, "atan"))
          .add(new DirectOperatorConversion(SqlStdOperatorTable.ATAN2, "atan2"))
          .add(new DirectOperatorConversion(SqlStdOperatorTable.RADIANS, "toRadians"))
          .add(new DirectOperatorConversion(SqlStdOperatorTable.DEGREES, "toDegrees"))
          .add(new UnaryPrefixOperatorConversion(SqlStdOperatorTable.NOT, "!"))
          .add(new UnaryPrefixOperatorConversion(SqlStdOperatorTable.UNARY_MINUS, "-"))
          .add(new UnaryFunctionOperatorConversion(SqlStdOperatorTable.IS_NULL, "isnull"))
          .add(new UnaryFunctionOperatorConversion(SqlStdOperatorTable.IS_NOT_NULL, "notnull"))
          .add(new UnarySuffixOperatorConversion(SqlStdOperatorTable.IS_FALSE, "<= 0")) // Matches Evals.asBoolean
          .add(new UnarySuffixOperatorConversion(SqlStdOperatorTable.IS_NOT_TRUE, "<= 0")) // Matches Evals.asBoolean
          .add(new UnarySuffixOperatorConversion(SqlStdOperatorTable.IS_TRUE, "> 0")) // Matches Evals.asBoolean
          .add(new UnarySuffixOperatorConversion(SqlStdOperatorTable.IS_NOT_FALSE, "> 0")) // Matches Evals.asBoolean
          .add(new BinaryOperatorConversion(SqlStdOperatorTable.MULTIPLY, "*"))
          .add(new BinaryOperatorConversion(SqlStdOperatorTable.MOD, "%"))
          .add(new BinaryOperatorConversion(SqlStdOperatorTable.DIVIDE, "/"))
          .add(new BinaryOperatorConversion(SqlStdOperatorTable.PLUS, "+"))
          .add(new BinaryOperatorConversion(SqlStdOperatorTable.MINUS, "-"))
          .add(new BinaryOperatorConversion(SqlStdOperatorTable.EQUALS, "=="))
          .add(new BinaryOperatorConversion(SqlStdOperatorTable.NOT_EQUALS, "!="))
          .add(new BinaryOperatorConversion(SqlStdOperatorTable.GREATER_THAN, ">"))
          .add(new BinaryOperatorConversion(SqlStdOperatorTable.GREATER_THAN_OR_EQUAL, ">="))
          .add(new BinaryOperatorConversion(SqlStdOperatorTable.LESS_THAN, "<"))
          .add(new BinaryOperatorConversion(SqlStdOperatorTable.LESS_THAN_OR_EQUAL, "<="))
          .add(new BinaryOperatorConversion(SqlStdOperatorTable.AND, "&&"))
          .add(new BinaryOperatorConversion(SqlStdOperatorTable.OR, "||"))
          .add(new RoundOperatorConversion())
          .addAll(TIME_OPERATOR_CONVERSIONS)
          .addAll(STRING_OPERATOR_CONVERSIONS)
          .addAll(VALUE_COERCION_OPERATOR_CONVERSIONS)
          .addAll(ARRAY_OPERATOR_CONVERSIONS)
          .addAll(MULTIVALUE_STRING_OPERATOR_CONVERSIONS)
          .addAll(REDUCTION_OPERATOR_CONVERSIONS)
          .addAll(IPV4ADDRESS_OPERATOR_CONVERSIONS)
<<<<<<< HEAD
          .addAll(FORMAT_OPERATOR_CONVERSIONS)
=======
          .addAll(BITWISE_OPERATOR_CONVERSIONS)
>>>>>>> b7e9f5bc
          .build();

  // Operators that have no conversion, but are handled in the convertlet table, so they still need to exist.
  private static final Map<OperatorKey, SqlOperator> CONVERTLET_OPERATORS =
      DruidConvertletTable.knownOperators()
                          .stream()
                          .collect(Collectors.toMap(OperatorKey::of, Function.identity()));

  private final Map<OperatorKey, SqlAggregator> aggregators;
  private final Map<OperatorKey, SqlOperatorConversion> operatorConversions;

  @Inject
  public DruidOperatorTable(
      final Set<SqlAggregator> aggregators,
      final Set<SqlOperatorConversion> operatorConversions
  )
  {
    this.aggregators = new HashMap<>();
    this.operatorConversions = new HashMap<>();

    for (SqlAggregator aggregator : aggregators) {
      final OperatorKey operatorKey = OperatorKey.of(aggregator.calciteFunction());
      if (this.aggregators.put(operatorKey, aggregator) != null) {
        throw new ISE("Cannot have two operators with key[%s]", operatorKey);
      }
    }

    for (SqlAggregator aggregator : STANDARD_AGGREGATORS) {
      final OperatorKey operatorKey = OperatorKey.of(aggregator.calciteFunction());

      // Don't complain if the name already exists; we allow standard operators to be overridden.
      this.aggregators.putIfAbsent(operatorKey, aggregator);
    }

    for (SqlOperatorConversion operatorConversion : operatorConversions) {
      final OperatorKey operatorKey = OperatorKey.of(operatorConversion.calciteOperator());
      if (this.aggregators.containsKey(operatorKey)
          || this.operatorConversions.put(operatorKey, operatorConversion) != null) {
        throw new ISE("Cannot have two operators with key[%s]", operatorKey);
      }
    }

    for (SqlOperatorConversion operatorConversion : STANDARD_OPERATOR_CONVERSIONS) {
      final OperatorKey operatorKey = OperatorKey.of(operatorConversion.calciteOperator());

      // Don't complain if the name already exists; we allow standard operators to be overridden.
      if (this.aggregators.containsKey(operatorKey)) {
        continue;
      }

      this.operatorConversions.putIfAbsent(operatorKey, operatorConversion);
    }
  }

  @Nullable
  public SqlAggregator lookupAggregator(final SqlAggFunction aggFunction)
  {
    final SqlAggregator sqlAggregator = aggregators.get(OperatorKey.of(aggFunction));
    if (sqlAggregator != null && sqlAggregator.calciteFunction().equals(aggFunction)) {
      return sqlAggregator;
    } else {
      return null;
    }
  }

  @Nullable
  public SqlOperatorConversion lookupOperatorConversion(final SqlOperator operator)
  {
    final SqlOperatorConversion operatorConversion = operatorConversions.get(OperatorKey.of(operator));
    if (operatorConversion != null && operatorConversion.calciteOperator().equals(operator)) {
      return operatorConversion;
    } else {
      return null;
    }
  }

  @Override
  public void lookupOperatorOverloads(
      final SqlIdentifier opName,
      final SqlFunctionCategory category,
      final SqlSyntax syntax,
      final List<SqlOperator> operatorList,
      final SqlNameMatcher nameMatcher
  )
  {
    if (opName == null) {
      return;
    }

    if (opName.names.size() != 1) {
      return;
    }

    final OperatorKey operatorKey = OperatorKey.of(opName.getSimple(), syntax);

    final SqlAggregator aggregator = aggregators.get(operatorKey);
    if (aggregator != null) {
      operatorList.add(aggregator.calciteFunction());
    }

    final SqlOperatorConversion operatorConversion = operatorConversions.get(operatorKey);
    if (operatorConversion != null) {
      operatorList.add(operatorConversion.calciteOperator());
    }

    final SqlOperator convertletOperator = CONVERTLET_OPERATORS.get(operatorKey);
    if (convertletOperator != null) {
      operatorList.add(convertletOperator);
    }
  }

  @Override
  public List<SqlOperator> getOperatorList()
  {
    final List<SqlOperator> retVal = new ArrayList<>();
    for (SqlAggregator aggregator : aggregators.values()) {
      retVal.add(aggregator.calciteFunction());
    }
    for (SqlOperatorConversion operatorConversion : operatorConversions.values()) {
      retVal.add(operatorConversion.calciteOperator());
    }
    retVal.addAll(DruidConvertletTable.knownOperators());
    return retVal;
  }

  private static SqlSyntax normalizeSyntax(final SqlSyntax syntax)
  {
    // Treat anything other than prefix/suffix/binary syntax as function syntax.
    if (syntax == SqlSyntax.PREFIX || syntax == SqlSyntax.BINARY || syntax == SqlSyntax.POSTFIX) {
      return syntax;
    } else {
      return SqlSyntax.FUNCTION;
    }
  }

  private static class OperatorKey
  {
    private final String name;
    private final SqlSyntax syntax;

    OperatorKey(final String name, final SqlSyntax syntax)
    {
      this.name = StringUtils.toLowerCase(Preconditions.checkNotNull(name, "name"));
      this.syntax = normalizeSyntax(Preconditions.checkNotNull(syntax, "syntax"));
    }

    public static OperatorKey of(final String name, final SqlSyntax syntax)
    {
      return new OperatorKey(name, syntax);
    }

    public static OperatorKey of(final SqlOperator operator)
    {
      return new OperatorKey(operator.getName(), operator.getSyntax());
    }

    public String getName()
    {
      return name;
    }

    public SqlSyntax getSyntax()
    {
      return syntax;
    }

    @Override
    public boolean equals(final Object o)
    {
      if (this == o) {
        return true;
      }
      if (o == null || getClass() != o.getClass()) {
        return false;
      }
      final OperatorKey that = (OperatorKey) o;
      return Objects.equals(name, that.name) &&
             syntax == that.syntax;
    }

    @Override
    public int hashCode()
    {
      return Objects.hash(name, syntax);
    }

    @Override
    public String toString()
    {
      return "OperatorKey{" +
             "name='" + name + '\'' +
             ", syntax=" + syntax +
             '}';
    }
  }
}<|MERGE_RESOLUTION|>--- conflicted
+++ resolved
@@ -239,13 +239,13 @@
           .add(new IPv4AddressStringifyOperatorConversion())
           .build();
 
-<<<<<<< HEAD
   private static final List<SqlOperatorConversion> FORMAT_OPERATOR_CONVERSIONS =
       ImmutableList.<SqlOperatorConversion>builder()
           .add(SizeFormatOperatorConversion.BINARY_BYTE_FORMAT)
           .add(SizeFormatOperatorConversion.DECIMAL_BYTE_FORMAT)
           .add(SizeFormatOperatorConversion.DECIMAL_FORMAT)
-=======
+          .build();
+
   private static final List<SqlOperatorConversion> BITWISE_OPERATOR_CONVERSIONS =
       ImmutableList.<SqlOperatorConversion>builder()
           .add(OperatorConversions.druidBinaryLongFn("BITWISE_AND", "bitwiseAnd"))
@@ -266,7 +266,6 @@
                   "bitwiseConvertLongBitsToDouble"
               )
           )
->>>>>>> b7e9f5bc
           .build();
 
   private static final List<SqlOperatorConversion> STANDARD_OPERATOR_CONVERSIONS =
@@ -327,11 +326,8 @@
           .addAll(MULTIVALUE_STRING_OPERATOR_CONVERSIONS)
           .addAll(REDUCTION_OPERATOR_CONVERSIONS)
           .addAll(IPV4ADDRESS_OPERATOR_CONVERSIONS)
-<<<<<<< HEAD
           .addAll(FORMAT_OPERATOR_CONVERSIONS)
-=======
           .addAll(BITWISE_OPERATOR_CONVERSIONS)
->>>>>>> b7e9f5bc
           .build();
 
   // Operators that have no conversion, but are handled in the convertlet table, so they still need to exist.
