--- conflicted
+++ resolved
@@ -82,7 +82,7 @@
   ) throws IOException
   {
     final SqlLifecycle lifecycle = sqlLifecycleFactory.factorize();
-    final String sqlQueryId = lifecycle.initialize(sqlQuery);
+    final String sqlQueryId = lifecycle.initialize(sqlQuery.getQuery(), sqlQuery.getContext());
     final String remoteAddr = req.getRemoteAddr();
     final String currThreadName = Thread.currentThread().getName();
 
@@ -111,45 +111,18 @@
       try {
         return Response
             .ok(
-<<<<<<< HEAD
-                new StreamingOutput()
-                {
-                  @Override
-                  public void write(final OutputStream outputStream) throws IOException, WebApplicationException
-                  {
-                    Exception e = null;
-                    CountingOutputStream os = new CountingOutputStream(outputStream);
-                    Yielder<Object[]> yielder = yielder0;
-
-                    try (final ResultFormat.Writer writer = sqlQuery.getResultFormat()
-                                                                    .createFormatter(os, jsonMapper)) {
-                      writer.writeResponseStart();
-
-                      if (sqlQuery.includeHeader()) {
-                        writer.writeHeader(Arrays.asList(columnNames));
-                      }
-=======
                 (StreamingOutput) outputStream -> {
+                  Exception e = null;
+                  CountingOutputStream os = new CountingOutputStream(outputStream);
                   Yielder<Object[]> yielder = yielder0;
->>>>>>> 9a8bade2
 
                   try (final ResultFormat.Writer writer = sqlQuery.getResultFormat()
-                                                                  .createFormatter(outputStream, jsonMapper)) {
+                                                                  .createFormatter(os, jsonMapper)) {
                     writer.writeResponseStart();
 
                     if (sqlQuery.includeHeader()) {
                       writer.writeHeader(Arrays.asList(columnNames));
                     }
-<<<<<<< HEAD
-                    catch (Exception ex) {
-                      e = ex;
-                      log.error(ex, "Unable to send sql response [%s]", sqlQueryId);
-                      throw Throwables.propagate(ex);
-                    }
-                    finally {
-                      yielder.close();
-                      lifecycle.emitLogsAndMetrics(e, remoteAddr, os.getCount());
-=======
 
                     while (!yielder.isDone()) {
                       final Object[] row = yielder.get();
@@ -173,13 +146,18 @@
                       }
                       writer.writeRowEnd();
                       yielder = yielder.next(null);
->>>>>>> 9a8bade2
                     }
 
                     writer.writeResponseEnd();
                   }
+                  catch (Exception ex) {
+                    e = ex;
+                    log.error(ex, "Unable to send sql response [%s]", sqlQueryId);
+                    throw Throwables.propagate(ex);
+                  }
                   finally {
                     yielder.close();
+                    lifecycle.emitLogsAndMetrics(e, remoteAddr, os.getCount());
                   }
                 }
             )
