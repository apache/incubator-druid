/*
 * Licensed to the Apache Software Foundation (ASF) under one
 * or more contributor license agreements.  See the NOTICE file
 * distributed with this work for additional information
 * regarding copyright ownership.  The ASF licenses this file
 * to you under the Apache License, Version 2.0 (the
 * "License"); you may not use this file except in compliance
 * with the License.  You may obtain a copy of the License at
 *
 *   http://www.apache.org/licenses/LICENSE-2.0
 *
 * Unless required by applicable law or agreed to in writing,
 * software distributed under the License is distributed on an
 * "AS IS" BASIS, WITHOUT WARRANTIES OR CONDITIONS OF ANY
 * KIND, either express or implied.  See the License for the
 * specific language governing permissions and limitations
 * under the License.
 */

package org.apache.druid.sql.calcite.planner;

import com.google.common.base.Function;
import com.google.common.base.Preconditions;
import com.google.common.base.Supplier;
import com.google.common.base.Suppliers;
import com.google.common.collect.ImmutableList;
import com.google.common.collect.ImmutableSet;
import org.apache.calcite.DataContext;
import org.apache.calcite.adapter.java.JavaTypeFactory;
import org.apache.calcite.config.CalciteConnectionConfig;
import org.apache.calcite.config.CalciteConnectionConfigImpl;
import org.apache.calcite.config.CalciteConnectionProperty;
import org.apache.calcite.interpreter.BindableConvention;
import org.apache.calcite.interpreter.BindableRel;
import org.apache.calcite.interpreter.Bindables;
import org.apache.calcite.jdbc.CalciteSchema;
import org.apache.calcite.linq4j.Enumerable;
import org.apache.calcite.linq4j.Enumerator;
import org.apache.calcite.plan.RelOptPlanner;
import org.apache.calcite.plan.RelOptUtil;
import org.apache.calcite.prepare.CalciteCatalogReader;
import org.apache.calcite.prepare.Prepare;
import org.apache.calcite.rel.RelNode;
import org.apache.calcite.rel.RelRoot;
<<<<<<< HEAD
import org.apache.calcite.rel.RelVisitor;
import org.apache.calcite.rel.type.RelDataType;
=======
>>>>>>> f7b8b57c
import org.apache.calcite.rel.type.RelDataTypeFactory;
import org.apache.calcite.rex.RexBuilder;
import org.apache.calcite.rex.RexNode;
import org.apache.calcite.sql.SqlExplain;
import org.apache.calcite.sql.SqlKind;
import org.apache.calcite.sql.SqlNode;
import org.apache.calcite.sql.parser.SqlParseException;
import org.apache.calcite.sql.type.SqlTypeName;
import org.apache.calcite.sql.validate.SqlValidator;
import org.apache.calcite.sql.validate.SqlValidatorUtil;
import org.apache.calcite.tools.FrameworkConfig;
import org.apache.calcite.tools.Frameworks;
import org.apache.calcite.tools.Planner;
import org.apache.calcite.tools.RelConversionException;
import org.apache.calcite.tools.ValidationException;
import org.apache.calcite.util.Pair;
import org.apache.druid.java.util.common.guava.BaseSequence;
import org.apache.druid.java.util.common.guava.Sequence;
import org.apache.druid.java.util.common.guava.Sequences;
import org.apache.druid.sql.calcite.rel.DruidConvention;
import org.apache.druid.sql.calcite.rel.DruidRel;

import java.io.Closeable;
import java.util.ArrayList;
import java.util.Iterator;
import java.util.List;
import java.util.Properties;
import java.util.Set;

public class DruidPlanner implements Closeable
{
  private final FrameworkConfig frameworkConfig;
  private final Planner planner;
  private final PlannerContext plannerContext;

  public DruidPlanner(
      final FrameworkConfig frameworkConfig,
      final PlannerContext plannerContext
  )
  {
    this.frameworkConfig = frameworkConfig;
    this.planner = Frameworks.getPlanner(frameworkConfig);
    this.plannerContext = plannerContext;
  }

  public PrepareResult prepare(final String sql) throws SqlParseException, ValidationException, RelConversionException
  {
    SqlNode parsed = planner.parse(sql);
    SqlExplain explain = null;
    if (parsed.getKind() == SqlKind.EXPLAIN) {
      explain = (SqlExplain) parsed;
      parsed = explain.getExplicandum();
    }
    final SqlNode validated = planner.validate(parsed);
    RelRoot root = planner.rel(validated);
    RelDataType rowType = root.validatedRowType;

    // this is sort of lame, planner won't cough up it's validator, it's private and has no accessors, so make another
    // one so we can get the parameter types... but i suppose beats creating our own Prepare and Planner implementations
    SqlValidator validator = getValidator();
    RelDataType parameterTypes = validator.getParameterRowType(validator.validate(parsed));

    if (explain != null) {
      final RelDataTypeFactory typeFactory = root.rel.getCluster().getTypeFactory();
      return new PrepareResult(getExplainStructType(typeFactory), parameterTypes);
    }
    return new PrepareResult(rowType, parameterTypes);
  }

  public PlannerResult plan(final String sql)
      throws SqlParseException, ValidationException, RelConversionException
  {
    SqlExplain explain = null;
    SqlNode parsed = planner.parse(sql);
    if (parsed.getKind() == SqlKind.EXPLAIN) {
      explain = (SqlExplain) parsed;
      parsed = explain.getExplicandum();
    }

    SqlParametizerShuttle sshuttle = new SqlParametizerShuttle(plannerContext);
    SqlNode parametized = parsed.accept(sshuttle);
    final SqlNode validated = planner.validate(parametized);
    final RelRoot root = planner.rel(validated);

    try {
      return planWithDruidConvention(explain, root);
    }
    catch (RelOptPlanner.CannotPlanException e) {
<<<<<<< HEAD

      // Try again with BINDABLE convention. Used for querying Values, metadata tables, and fallback.
=======
      // Try again with BINDABLE convention. Used for querying Values and metadata tables.
>>>>>>> f7b8b57c
      try {
        return planWithBindableConvention(explain, root);
      }
      catch (Exception e2) {
        e.addSuppressed(e2);
        throw e;
      }
    }
  }

  public PlannerContext getPlannerContext()
  {
    return plannerContext;
  }

  @Override
  public void close()
  {
    planner.close();
  }

  private SqlValidator getValidator()
  {
    Preconditions.checkNotNull(planner.getTypeFactory());

    final CalciteConnectionConfig connectionConfig;

    if (frameworkConfig.getContext() != null) {
      connectionConfig = frameworkConfig.getContext().unwrap(CalciteConnectionConfig.class);
    } else {
      Properties properties = new Properties();
      properties.setProperty(
          CalciteConnectionProperty.CASE_SENSITIVE.camelName(),
          String.valueOf(PlannerFactory.PARSER_CONFIG.caseSensitive())
      );
      connectionConfig = new CalciteConnectionConfigImpl(properties);
    }

    Prepare.CatalogReader catalogReader = new CalciteCatalogReader(
        CalciteSchema.from(frameworkConfig.getDefaultSchema().getParentSchema()),
        CalciteSchema.from(frameworkConfig.getDefaultSchema()).path(null),
        planner.getTypeFactory(),
        connectionConfig
    );

    return SqlValidatorUtil.newValidator(
        frameworkConfig.getOperatorTable(),
        catalogReader,
        planner.getTypeFactory(),
        DruidConformance.instance()
    );
  }

  private PlannerResult planWithDruidConvention(
      final SqlExplain explain,
      final RelRoot root
  ) throws RelConversionException
  {
    RelParameterizerShuttle parametizer = new RelParameterizerShuttle(plannerContext);
    RelNode parametized = root.rel.accept(parametizer);
    final DruidRel<?> druidRel = (DruidRel<?>) planner.transform(
        Rules.DRUID_CONVENTION_RULES,
        planner.getEmptyTraitSet()
               .replace(DruidConvention.instance())
               .plus(root.collation),
        parametized
    );

    final Set<String> dataSourceNames = ImmutableSet.copyOf(druidRel.getDataSourceNames());

    if (explain != null) {
      return planExplanation(druidRel, explain, dataSourceNames);
    } else {
      final Supplier<Sequence<Object[]>> resultsSupplier = new Supplier<Sequence<Object[]>>()
      {
        @Override
        public Sequence<Object[]> get()
        {
          if (root.isRefTrivial()) {
            return druidRel.runQuery();
          } else {
            // Add a mapping on top to accommodate root.fields.
            return Sequences.map(
                druidRel.runQuery(),
                new Function<Object[], Object[]>()
                {
                  @Override
                  public Object[] apply(final Object[] input)
                  {
                    final Object[] retVal = new Object[root.fields.size()];
                    for (int i = 0; i < root.fields.size(); i++) {
                      retVal[i] = input[root.fields.get(i).getKey()];
                    }
                    return retVal;
                  }
                }
            );
          }
        }
      };

      return new PlannerResult(resultsSupplier, root.validatedRowType, dataSourceNames);
    }
  }

  private PlannerResult planWithBindableConvention(
      final SqlExplain explain,
      final RelRoot root
  ) throws RelConversionException
  {
    BindableRel bindableRel = (BindableRel) planner.transform(
        Rules.BINDABLE_CONVENTION_RULES,
        planner.getEmptyTraitSet()
               .replace(BindableConvention.INSTANCE)
               .plus(root.collation),
        root.rel
    );

    if (!root.isRefTrivial()) {
      // Add a projection on top to accommodate root.fields.
      final List<RexNode> projects = new ArrayList<>();
      final RexBuilder rexBuilder = bindableRel.getCluster().getRexBuilder();
      for (int field : Pair.left(root.fields)) {
        projects.add(rexBuilder.makeInputRef(bindableRel, field));
      }
      bindableRel = new Bindables.BindableProject(
          bindableRel.getCluster(),
          bindableRel.getTraitSet(),
          bindableRel,
          projects,
          root.validatedRowType
      );
    }

    if (explain != null) {
      return planExplanation(bindableRel, explain, ImmutableSet.of());
    } else {
      final BindableRel theRel = bindableRel;
      final DataContext dataContext = plannerContext.createDataContext((JavaTypeFactory) planner.getTypeFactory(), plannerContext.getParameters());
      final Supplier<Sequence<Object[]>> resultsSupplier = () -> {
        final Enumerable enumerable = theRel.bind(dataContext);
        final Enumerator enumerator = enumerable.enumerator();
        return Sequences.withBaggage(new BaseSequence<>(
            new BaseSequence.IteratorMaker<Object[], EnumeratorIterator<Object[]>>()
            {
              @Override
              public EnumeratorIterator make()
              {
                return new EnumeratorIterator(new Iterator<Object[]>()
                {
                  @Override
                  public boolean hasNext()
                  {
                    return enumerator.moveNext();
                  }

                  @Override
                  public Object[] next()
                  {
                    return (Object[]) enumerator.current();
                  }
                });
              }

              @Override
              public void cleanup(EnumeratorIterator iterFromMake)
              {

              }
            }
        ), () -> enumerator.close());
      };
      return new PlannerResult(resultsSupplier, root.validatedRowType, ImmutableSet.of());
    }
  }

  private PlannerResult planExplanation(
      final RelNode rel,
      final SqlExplain explain,
      final Set<String> datasourceNames
  )
  {
    final String explanation = RelOptUtil.dumpPlan("", rel, explain.getFormat(), explain.getDetailLevel());
    final Supplier<Sequence<Object[]>> resultsSupplier = Suppliers.ofInstance(
        Sequences.simple(ImmutableList.of(new Object[]{explanation})));
    return new PlannerResult(resultsSupplier, getExplainStructType(rel.getCluster().getTypeFactory()), datasourceNames);
  }

  private static RelDataType getExplainStructType(RelDataTypeFactory typeFactory)
  {
    return typeFactory.createStructType(
        ImmutableList.of(Calcites.createSqlType(typeFactory, SqlTypeName.VARCHAR)),
        ImmutableList.of("PLAN")
    );
  }

  private static class EnumeratorIterator<T> implements Iterator<T>
  {
    private final Iterator<T> it;

    public EnumeratorIterator(Iterator<T> it)
    {
      this.it = it;
    }

    @Override
    public boolean hasNext()
    {
      return it.hasNext();
    }

    @Override
    public T next()
    {
      return it.next();
    }
  }
}<|MERGE_RESOLUTION|>--- conflicted
+++ resolved
@@ -42,11 +42,8 @@
 import org.apache.calcite.prepare.Prepare;
 import org.apache.calcite.rel.RelNode;
 import org.apache.calcite.rel.RelRoot;
-<<<<<<< HEAD
 import org.apache.calcite.rel.RelVisitor;
 import org.apache.calcite.rel.type.RelDataType;
-=======
->>>>>>> f7b8b57c
 import org.apache.calcite.rel.type.RelDataTypeFactory;
 import org.apache.calcite.rex.RexBuilder;
 import org.apache.calcite.rex.RexNode;
@@ -135,12 +132,7 @@
       return planWithDruidConvention(explain, root);
     }
     catch (RelOptPlanner.CannotPlanException e) {
-<<<<<<< HEAD
-
-      // Try again with BINDABLE convention. Used for querying Values, metadata tables, and fallback.
-=======
       // Try again with BINDABLE convention. Used for querying Values and metadata tables.
->>>>>>> f7b8b57c
       try {
         return planWithBindableConvention(explain, root);
       }
