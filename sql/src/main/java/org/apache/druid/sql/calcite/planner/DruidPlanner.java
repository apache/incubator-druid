--- conflicted
+++ resolved
@@ -23,12 +23,7 @@
 import com.google.common.base.Supplier;
 import com.google.common.base.Suppliers;
 import com.google.common.collect.ImmutableList;
-<<<<<<< HEAD
 import com.google.common.collect.ImmutableSet;
-import com.google.common.collect.Sets;
-=======
-import com.google.common.collect.Iterables;
->>>>>>> 9a8bade2
 import org.apache.calcite.DataContext;
 import org.apache.calcite.adapter.java.JavaTypeFactory;
 import org.apache.calcite.interpreter.BindableConvention;
@@ -165,53 +160,7 @@
         }
       };
 
-<<<<<<< HEAD
       return new PlannerResult(resultsSupplier, root.validatedRowType, datasourceNames);
-=======
-  private Access authorizeBindableRel(
-      BindableRel rel,
-      final PlannerContext plannerContext,
-      HttpServletRequest req,
-      final AuthenticationResult authenticationResult
-  )
-  {
-    Set<String> datasourceNames = new HashSet<>();
-    rel.childrenAccept(
-        new RelVisitor()
-        {
-          @Override
-          public void visit(RelNode node, int ordinal, RelNode parent)
-          {
-            if (node instanceof DruidRel) {
-              datasourceNames.addAll(((DruidRel) node).getDatasourceNames());
-            }
-            if (node instanceof Bindables.BindableTableScan) {
-              Bindables.BindableTableScan bts = (Bindables.BindableTableScan) node;
-              RelOptTable table = bts.getTable();
-              String tableName = table.getQualifiedName().get(0);
-              datasourceNames.add(tableName);
-            }
-            node.childrenAccept(this);
-          }
-        }
-    );
-    if (req != null) {
-      plannerContext.setAuthenticationResult(
-          (AuthenticationResult) req.getAttribute(AuthConfig.DRUID_AUTHENTICATION_RESULT)
-      );
-      return AuthorizationUtils.authorizeAllResourceActions(
-          req,
-          Iterables.transform(datasourceNames, AuthorizationUtils.DATASOURCE_READ_RA_GENERATOR),
-          authorizerMapper
-      );
-    } else {
-      plannerContext.setAuthenticationResult(authenticationResult);
-      return AuthorizationUtils.authorizeAllResourceActions(
-          authenticationResult,
-          Iterables.transform(datasourceNames, AuthorizationUtils.DATASOURCE_READ_RA_GENERATOR),
-          authorizerMapper
-      );
->>>>>>> 9a8bade2
     }
   }
 
@@ -244,7 +193,7 @@
       );
     }
 
-    final Set<String> datasourceNames = Sets.newHashSet();
+    final Set<String> datasourceNames = new HashSet<>();
     bindableRel.childrenAccept(
         new RelVisitor()
         {
