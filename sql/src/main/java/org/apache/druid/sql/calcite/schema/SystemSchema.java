/*
 * Licensed to the Apache Software Foundation (ASF) under one
 * or more contributor license agreements.  See the NOTICE file
 * distributed with this work for additional information
 * regarding copyright ownership.  The ASF licenses this file
 * to you under the Apache License, Version 2.0 (the
 * "License"); you may not use this file except in compliance
 * with the License.  You may obtain a copy of the License at
 *
 *   http://www.apache.org/licenses/LICENSE-2.0
 *
 * Unless required by applicable law or agreed to in writing,
 * software distributed under the License is distributed on an
 * "AS IS" BASIS, WITHOUT WARRANTIES OR CONDITIONS OF ANY
 * KIND, either express or implied.  See the License for the
 * specific language governing permissions and limitations
 * under the License.
 */

package org.apache.druid.sql.calcite.schema;

import com.fasterxml.jackson.core.JsonProcessingException;
import com.fasterxml.jackson.core.type.TypeReference;
import com.fasterxml.jackson.databind.JavaType;
import com.fasterxml.jackson.databind.ObjectMapper;
import com.google.common.base.Function;
import com.google.common.base.Preconditions;
import com.google.common.collect.FluentIterable;
import com.google.common.collect.ImmutableMap;
import com.google.common.collect.Iterables;
import com.google.common.collect.Maps;
import com.google.common.net.HostAndPort;
import com.google.common.util.concurrent.ListenableFuture;
import com.google.inject.Inject;
import org.apache.calcite.DataContext;
import org.apache.calcite.linq4j.DefaultEnumerable;
import org.apache.calcite.linq4j.Enumerable;
import org.apache.calcite.linq4j.Enumerator;
import org.apache.calcite.linq4j.Linq4j;
import org.apache.calcite.rel.type.RelDataType;
import org.apache.calcite.rel.type.RelDataTypeFactory;
import org.apache.calcite.schema.ScannableTable;
import org.apache.calcite.schema.Table;
import org.apache.calcite.schema.impl.AbstractSchema;
import org.apache.calcite.schema.impl.AbstractTable;
import org.apache.druid.client.ImmutableDruidServer;
import org.apache.druid.client.JsonParserIterator;
import org.apache.druid.client.TimelineServerView;
import org.apache.druid.client.coordinator.Coordinator;
import org.apache.druid.client.indexing.IndexingService;
import org.apache.druid.discovery.DruidLeaderClient;
import org.apache.druid.indexer.TaskStatusPlus;
import org.apache.druid.java.util.common.RE;
import org.apache.druid.java.util.common.StringUtils;
import org.apache.druid.java.util.common.parsers.CloseableIterator;
import org.apache.druid.java.util.http.client.Request;
import org.apache.druid.segment.column.ValueType;
import org.apache.druid.server.coordinator.BytesAccumulatingResponseHandler;
import org.apache.druid.server.security.Access;
import org.apache.druid.server.security.Action;
import org.apache.druid.server.security.AuthenticationResult;
import org.apache.druid.server.security.AuthorizationUtils;
import org.apache.druid.server.security.AuthorizerMapper;
import org.apache.druid.server.security.ForbiddenException;
import org.apache.druid.server.security.Resource;
import org.apache.druid.server.security.ResourceAction;
import org.apache.druid.server.security.ResourceType;
import org.apache.druid.sql.calcite.planner.PlannerContext;
import org.apache.druid.sql.calcite.table.RowSignature;
import org.apache.druid.timeline.DataSegment;
import org.apache.druid.timeline.SegmentId;
import org.jboss.netty.handler.codec.http.HttpMethod;

import javax.annotation.Nullable;
import java.io.IOException;
import java.io.InputStream;
import java.util.ArrayList;
import java.util.Collections;
import java.util.HashSet;
import java.util.Iterator;
import java.util.List;
import java.util.Map;
import java.util.Map.Entry;
import java.util.Objects;
import java.util.Set;

public class SystemSchema extends AbstractSchema
{
  public static final String NAME = "sys";
  private static final String SEGMENTS_TABLE = "segments";
  private static final String SERVERS_TABLE = "servers";
  private static final String SERVER_SEGMENTS_TABLE = "server_segments";
  private static final String TASKS_TABLE = "tasks";

  static final RowSignature SEGMENTS_SIGNATURE = RowSignature
      .builder()
      .add("segment_id", ValueType.STRING)
      .add("datasource", ValueType.STRING)
      .add("start", ValueType.STRING)
      .add("end", ValueType.STRING)
      .add("size", ValueType.LONG)
      .add("version", ValueType.STRING)
      .add("partition_num", ValueType.LONG)
      .add("num_replicas", ValueType.LONG)
      .add("num_rows", ValueType.LONG)
      .add("is_published", ValueType.LONG)
      .add("is_available", ValueType.LONG)
      .add("is_realtime", ValueType.LONG)
      .add("payload", ValueType.STRING)
      .build();

  static final RowSignature SERVERS_SIGNATURE = RowSignature
      .builder()
      .add("server", ValueType.STRING)
      .add("host", ValueType.STRING)
      .add("plaintext_port", ValueType.LONG)
      .add("tls_port", ValueType.LONG)
      .add("server_type", ValueType.STRING)
      .add("tier", ValueType.STRING)
      .add("curr_size", ValueType.LONG)
      .add("max_size", ValueType.LONG)
      .build();

  static final RowSignature SERVER_SEGMENTS_SIGNATURE = RowSignature
      .builder()
      .add("server", ValueType.STRING)
      .add("segment_id", ValueType.STRING)
      .build();

  static final RowSignature TASKS_SIGNATURE = RowSignature
      .builder()
      .add("task_id", ValueType.STRING)
      .add("type", ValueType.STRING)
      .add("datasource", ValueType.STRING)
      .add("created_time", ValueType.STRING)
      .add("queue_insertion_time", ValueType.STRING)
      .add("status", ValueType.STRING)
      .add("runner_status", ValueType.STRING)
      .add("duration", ValueType.LONG)
      .add("location", ValueType.STRING)
      .add("host", ValueType.STRING)
      .add("plaintext_port", ValueType.LONG)
      .add("tls_port", ValueType.LONG)
      .add("error_msg", ValueType.STRING)
      .build();

  private final Map<String, Table> tableMap;

  @Inject
  public SystemSchema(
      final DruidSchema druidSchema,
      final TimelineServerView serverView,
      final AuthorizerMapper authorizerMapper,
      final @Coordinator DruidLeaderClient coordinatorDruidLeaderClient,
      final @IndexingService DruidLeaderClient overlordDruidLeaderClient,
      final ObjectMapper jsonMapper
  )
  {
    Preconditions.checkNotNull(serverView, "serverView");
    BytesAccumulatingResponseHandler responseHandler = new BytesAccumulatingResponseHandler();
    SegmentsTable segmentsTable = new SegmentsTable(
        druidSchema,
        coordinatorDruidLeaderClient,
        jsonMapper,
        responseHandler,
        authorizerMapper
    );
    this.tableMap = ImmutableMap.of(
        SEGMENTS_TABLE, segmentsTable,
        SERVERS_TABLE, new ServersTable(serverView, authorizerMapper),
        SERVER_SEGMENTS_TABLE, new ServerSegmentsTable(serverView, authorizerMapper),
        TASKS_TABLE, new TasksTable(overlordDruidLeaderClient, jsonMapper, responseHandler, authorizerMapper)
    );
  }

  @Override
  public Map<String, Table> getTableMap()
  {
    return tableMap;
  }

  static class SegmentsTable extends AbstractTable implements ScannableTable
  {
    private final DruidSchema druidSchema;
    private final DruidLeaderClient druidLeaderClient;
    private final ObjectMapper jsonMapper;
    private final BytesAccumulatingResponseHandler responseHandler;
    private final AuthorizerMapper authorizerMapper;

    public SegmentsTable(
        DruidSchema druidSchemna,
        DruidLeaderClient druidLeaderClient,
        ObjectMapper jsonMapper,
        BytesAccumulatingResponseHandler responseHandler,
        AuthorizerMapper authorizerMapper
    )
    {
      this.druidSchema = druidSchemna;
      this.druidLeaderClient = druidLeaderClient;
      this.jsonMapper = jsonMapper;
      this.responseHandler = responseHandler;
      this.authorizerMapper = authorizerMapper;
    }

    @Override
    public RelDataType getRowType(RelDataTypeFactory typeFactory)
    {
      return SEGMENTS_SIGNATURE.getRelDataType(typeFactory);
    }

    @Override
    public TableType getJdbcTableType()
    {
      return TableType.SYSTEM_TABLE;
    }

    @Override
    public Enumerable<Object[]> scan(DataContext root)
    {
      //get available segments from druidSchema
      final Map<DataSegment, SegmentMetadataHolder> availableSegmentMetadata = druidSchema.getSegmentMetadata();
      final Iterator<Entry<DataSegment, SegmentMetadataHolder>> availableSegmentEntries =
          availableSegmentMetadata.entrySet().iterator();

      // in memory map to store segment data from available segments
<<<<<<< HEAD
      final Map<SegmentId, PartialSegmentData> partialSegmentDataMap =
          Maps.newHashMapWithExpectedSize(druidSchema.getTotalSegments());
      for (SegmentMetadataHolder h : availableSegmentMetadata.values()) {
        PartialSegmentData partialSegmentData =
            new PartialSegmentData(h.isAvailable(), h.isRealtime(), h.getNumReplicas(), h.getNumRows());
        partialSegmentDataMap.put(h.getSegmentId(), partialSegmentData);
      }
=======
      final Map<String, PartialSegmentData> partialSegmentDataMap = availableSegmentMetadata.values().stream().collect(
          Collectors.toMap(
              SegmentMetadataHolder::getSegmentId,
              h -> new PartialSegmentData(h.isAvailable(), h.isRealtime(), h.getNumReplicas(h.getSegmentId()), h.getNumRows())
          ));
>>>>>>> 5b8a2217

      //get published segments from coordinator
      final JsonParserIterator<DataSegment> metadataSegments = getMetadataSegments(
          druidLeaderClient,
          jsonMapper,
          responseHandler
      );

      final Set<SegmentId> segmentsAlreadySeen = new HashSet<>();

      final FluentIterable<Object[]> publishedSegments = FluentIterable
          .from(() -> getAuthorizedPublishedSegments(
              metadataSegments,
              root
          ))
          .transform((DataSegment val) -> {
            try {
              segmentsAlreadySeen.add(val.getId());
              final PartialSegmentData partialSegmentData = partialSegmentDataMap.get(val.getId());
              long numReplicas = 0L, numRows = 0L, isRealtime = 0L, isAvailable = 0L;
              if (partialSegmentData != null) {
                numReplicas = partialSegmentData.getNumReplicas();
                numRows = partialSegmentData.getNumRows();
                isAvailable = partialSegmentData.isAvailable();
                isRealtime = partialSegmentData.isRealtime();
              }
              return new Object[]{
                  val.getId(),
                  val.getDataSource(),
                  val.getInterval().getStart().toString(),
                  val.getInterval().getEnd().toString(),
                  val.getSize(),
                  val.getVersion(),
                  Long.valueOf(val.getShardSpec().getPartitionNum()),
                  numReplicas,
                  numRows,
                  1L, //is_published is true for published segments
                  isAvailable,
                  isRealtime,
                  jsonMapper.writeValueAsString(val)
              };
            }
            catch (JsonProcessingException e) {
              throw new RE(e, "Error getting segment payload for segment %s", val.getId());
            }
          });

      final FluentIterable<Object[]> availableSegments = FluentIterable
          .from(() -> getAuthorizedAvailableSegments(
              availableSegmentEntries,
              root
          ))
          .transform(val -> {
            try {
              if (segmentsAlreadySeen.contains(val.getKey().getId())) {
                return null;
              }
              final PartialSegmentData partialSegmentData = partialSegmentDataMap.get(val.getKey().getId());
              final long numReplicas = partialSegmentData == null ? 0L : partialSegmentData.getNumReplicas();
              return new Object[]{
                  val.getKey().getId(),
                  val.getKey().getDataSource(),
                  val.getKey().getInterval().getStart().toString(),
                  val.getKey().getInterval().getEnd().toString(),
                  val.getKey().getSize(),
                  val.getKey().getVersion(),
                  Long.valueOf(val.getKey().getShardSpec().getPartitionNum()),
                  numReplicas,
                  val.getValue().getNumRows(),
                  val.getValue().isPublished(),
                  val.getValue().isAvailable(),
                  val.getValue().isRealtime(),
                  jsonMapper.writeValueAsString(val.getKey())
              };
            }
            catch (JsonProcessingException e) {
              throw new RE(e, "Error getting segment payload for segment %s", val.getKey().getId());
            }
          });

      final Iterable<Object[]> allSegments = Iterables.unmodifiableIterable(
          Iterables.concat(publishedSegments, availableSegments)
      );

      return Linq4j.asEnumerable(allSegments).where(Objects::nonNull);

    }

    private Iterator<Entry<DataSegment, SegmentMetadataHolder>> getAuthorizedAvailableSegments(
        Iterator<Entry<DataSegment, SegmentMetadataHolder>> availableSegmentEntries,
        DataContext root
    )
    {
      final AuthenticationResult authenticationResult =
          (AuthenticationResult) root.get(PlannerContext.DATA_CTX_AUTHENTICATION_RESULT);

      Function<Entry<DataSegment, SegmentMetadataHolder>, Iterable<ResourceAction>> raGenerator = segment -> Collections
          .singletonList(AuthorizationUtils.DATASOURCE_READ_RA_GENERATOR.apply(segment.getKey().getDataSource()));

      final Iterable<Entry<DataSegment, SegmentMetadataHolder>> authorizedSegments =
          AuthorizationUtils.filterAuthorizedResources(
              authenticationResult,
              () -> availableSegmentEntries,
              raGenerator,
              authorizerMapper
          );

      return authorizedSegments.iterator();
    }

    private CloseableIterator<DataSegment> getAuthorizedPublishedSegments(
        JsonParserIterator<DataSegment> it,
        DataContext root
    )
    {
      final AuthenticationResult authenticationResult =
          (AuthenticationResult) root.get(PlannerContext.DATA_CTX_AUTHENTICATION_RESULT);

      Function<DataSegment, Iterable<ResourceAction>> raGenerator = segment -> Collections.singletonList(
          AuthorizationUtils.DATASOURCE_READ_RA_GENERATOR.apply(segment.getDataSource()));

      final Iterable<DataSegment> authorizedSegments = AuthorizationUtils.filterAuthorizedResources(
          authenticationResult,
          () -> it,
          raGenerator,
          authorizerMapper
      );

      return wrap(authorizedSegments.iterator(), it);
    }

    private static class PartialSegmentData
    {
      private final long isAvailable;
      private final long isRealtime;
      private final long numReplicas;
      private final long numRows;

      public PartialSegmentData(
          final long isAvailable,
          final long isRealtime,
          final long numReplicas,
          final long numRows
      )

      {
        this.isAvailable = isAvailable;
        this.isRealtime = isRealtime;
        this.numReplicas = numReplicas;
        this.numRows = numRows;
      }

      public long isAvailable()
      {
        return isAvailable;
      }

      public long isRealtime()
      {
        return isRealtime;
      }

      public long getNumReplicas()
      {
        return numReplicas;
      }

      public long getNumRows()
      {
        return numRows;
      }
    }
  }

  // Note that coordinator must be up to get segments
  private static JsonParserIterator<DataSegment> getMetadataSegments(
      DruidLeaderClient coordinatorClient,
      ObjectMapper jsonMapper,
      BytesAccumulatingResponseHandler responseHandler
  )
  {

    Request request;
    try {
      request = coordinatorClient.makeRequest(
          HttpMethod.GET,
          StringUtils.format("/druid/coordinator/v1/metadata/segments"),
          false
      );
    }
    catch (IOException e) {
      throw new RuntimeException(e);
    }
    ListenableFuture<InputStream> future = coordinatorClient.goAsync(
        request,
        responseHandler
    );

    final JavaType typeRef = jsonMapper.getTypeFactory().constructType(new TypeReference<DataSegment>()
    {
    });
    return new JsonParserIterator<>(
        typeRef,
        future,
        request.getUrl().toString(),
        null,
        request.getUrl().getHost(),
        jsonMapper,
        responseHandler
    );
  }

  static class ServersTable extends AbstractTable implements ScannableTable
  {
    private final TimelineServerView serverView;
    private final AuthorizerMapper authorizerMapper;

    public ServersTable(TimelineServerView serverView, AuthorizerMapper authorizerMapper)
    {
      this.serverView = serverView;
      this.authorizerMapper = authorizerMapper;
    }

    @Override
    public RelDataType getRowType(RelDataTypeFactory typeFactory)
    {
      return SERVERS_SIGNATURE.getRelDataType(typeFactory);
    }

    @Override
    public TableType getJdbcTableType()
    {
      return TableType.SYSTEM_TABLE;
    }

    @Override
    public Enumerable<Object[]> scan(DataContext root)
    {
      final List<ImmutableDruidServer> druidServers = serverView.getDruidServers();
      final AuthenticationResult authenticationResult =
          (AuthenticationResult) root.get(PlannerContext.DATA_CTX_AUTHENTICATION_RESULT);
      final Access access = AuthorizationUtils.authorizeAllResourceActions(
          authenticationResult,
          Collections.singletonList(new ResourceAction(new Resource("STATE", ResourceType.STATE), Action.READ)),
          authorizerMapper
      );
      if (!access.isAllowed()) {
        throw new ForbiddenException("Insufficient permission to view servers :" + access);
      }
      final FluentIterable<Object[]> results = FluentIterable
          .from(druidServers)
          .transform(val -> new Object[]{
              val.getHost(),
              extractHost(val.getHost()),
              (long) extractPort(val.getHostAndPort()),
              (long) extractPort(val.getHostAndTlsPort()),
              toStringOrNull(val.getType()),
              val.getTier(),
              val.getCurrSize(),
              val.getMaxSize()
          });
      return Linq4j.asEnumerable(results);
    }
  }

  static class ServerSegmentsTable extends AbstractTable implements ScannableTable
  {
    private final TimelineServerView serverView;
    final AuthorizerMapper authorizerMapper;

    public ServerSegmentsTable(TimelineServerView serverView, AuthorizerMapper authorizerMapper)
    {
      this.serverView = serverView;
      this.authorizerMapper = authorizerMapper;
    }

    @Override
    public RelDataType getRowType(RelDataTypeFactory typeFactory)
    {
      return SERVER_SEGMENTS_SIGNATURE.getRelDataType(typeFactory);
    }

    @Override
    public TableType getJdbcTableType()
    {
      return TableType.SYSTEM_TABLE;
    }

    @Override
    public Enumerable<Object[]> scan(DataContext root)
    {
      final List<Object[]> rows = new ArrayList<>();
      final List<ImmutableDruidServer> druidServers = serverView.getDruidServers();
      final int serverSegmentsTableSize = SERVER_SEGMENTS_SIGNATURE.getRowOrder().size();
      for (ImmutableDruidServer druidServer : druidServers) {
        for (DataSegment segment : druidServer.getSegments()) {
          Object[] row = new Object[serverSegmentsTableSize];
          row[0] = druidServer.getHost();
          row[1] = segment.getId();
          rows.add(row);
        }
      }
      return Linq4j.asEnumerable(rows);
    }
  }

  static class TasksTable extends AbstractTable implements ScannableTable
  {
    private final DruidLeaderClient druidLeaderClient;
    private final ObjectMapper jsonMapper;
    private final BytesAccumulatingResponseHandler responseHandler;
    private final AuthorizerMapper authorizerMapper;

    public TasksTable(
        DruidLeaderClient druidLeaderClient,
        ObjectMapper jsonMapper,
        BytesAccumulatingResponseHandler responseHandler,
        AuthorizerMapper authorizerMapper
    )
    {
      this.druidLeaderClient = druidLeaderClient;
      this.jsonMapper = jsonMapper;
      this.responseHandler = responseHandler;
      this.authorizerMapper = authorizerMapper;
    }

    @Override
    public RelDataType getRowType(RelDataTypeFactory typeFactory)
    {
      return TASKS_SIGNATURE.getRelDataType(typeFactory);
    }

    @Override
    public TableType getJdbcTableType()
    {
      return TableType.SYSTEM_TABLE;
    }

    @Override
    public Enumerable<Object[]> scan(DataContext root)
    {
      class TasksEnumerable extends DefaultEnumerable<Object[]>
      {
        private final CloseableIterator<TaskStatusPlus> it;

        public TasksEnumerable(JsonParserIterator<TaskStatusPlus> tasks)
        {
          this.it = getAuthorizedTasks(tasks, root);
        }

        @Override
        public Iterator<Object[]> iterator()
        {
          throw new UnsupportedOperationException("Do not use iterator(), it cannot be closed.");
        }

        @Override
        public Enumerator<Object[]> enumerator()
        {
          return new Enumerator<Object[]>()
          {
            @Override
            public Object[] current()
            {
              final TaskStatusPlus task = it.next();
              final String hostAndPort;

              if (task.getLocation().getHost() == null) {
                hostAndPort = null;
              } else {
                final int port;
                if (task.getLocation().getTlsPort() >= 0) {
                  port = task.getLocation().getTlsPort();
                } else {
                  port = task.getLocation().getPort();
                }

                hostAndPort = HostAndPort.fromParts(task.getLocation().getHost(), port).toString();
              }
              return new Object[]{
                  task.getId(),
                  task.getType(),
                  task.getDataSource(),
                  toStringOrNull(task.getCreatedTime()),
                  toStringOrNull(task.getQueueInsertionTime()),
                  toStringOrNull(task.getStatusCode()),
                  toStringOrNull(task.getRunnerStatusCode()),
                  task.getDuration() == null ? 0L : task.getDuration(),
                  hostAndPort,
                  task.getLocation().getHost(),
                  (long) task.getLocation().getPort(),
                  (long) task.getLocation().getTlsPort(),
                  task.getErrorMsg()
              };
            }

            @Override
            public boolean moveNext()
            {
              return it.hasNext();
            }

            @Override
            public void reset()
            {

            }

            @Override
            public void close()
            {
              try {
                it.close();
              }
              catch (IOException e) {
                throw new RuntimeException(e);
              }
            }
          };
        }
      }

      return new TasksEnumerable(getTasks(druidLeaderClient, jsonMapper, responseHandler));
    }

    private CloseableIterator<TaskStatusPlus> getAuthorizedTasks(
        JsonParserIterator<TaskStatusPlus> it,
        DataContext root
    )
    {
      final AuthenticationResult authenticationResult =
          (AuthenticationResult) root.get(PlannerContext.DATA_CTX_AUTHENTICATION_RESULT);

      Function<TaskStatusPlus, Iterable<ResourceAction>> raGenerator = task -> Collections.singletonList(
          AuthorizationUtils.DATASOURCE_READ_RA_GENERATOR.apply(task.getDataSource()));

      final Iterable<TaskStatusPlus> authorizedTasks = AuthorizationUtils.filterAuthorizedResources(
          authenticationResult,
          () -> it,
          raGenerator,
          authorizerMapper
      );

      return wrap(authorizedTasks.iterator(), it);
    }

  }

  //Note that overlord must be up to get tasks
  private static JsonParserIterator<TaskStatusPlus> getTasks(
      DruidLeaderClient indexingServiceClient,
      ObjectMapper jsonMapper,
      BytesAccumulatingResponseHandler responseHandler
  )
  {
    Request request;
    try {
      request = indexingServiceClient.makeRequest(
          HttpMethod.GET,
          StringUtils.format("/druid/indexer/v1/tasks"),
          false
      );
    }
    catch (IOException e) {
      throw new RuntimeException(e);
    }
    ListenableFuture<InputStream> future = indexingServiceClient.goAsync(
        request,
        responseHandler
    );

    final JavaType typeRef = jsonMapper.getTypeFactory().constructType(new TypeReference<TaskStatusPlus>()
    {
    });
    return new JsonParserIterator<>(
        typeRef,
        future,
        request.getUrl().toString(),
        null,
        request.getUrl().getHost(),
        jsonMapper,
        responseHandler
    );
  }

  private static <T> CloseableIterator<T> wrap(Iterator<T> iterator, JsonParserIterator<T> it)
  {
    return new CloseableIterator<T>()
    {
      @Override
      public boolean hasNext()
      {
        final boolean hasNext = iterator.hasNext();
        if (!hasNext) {
          try {
            it.close();
          }
          catch (IOException e) {
            throw new RuntimeException(e);
          }
        }
        return hasNext;
      }

      @Override
      public T next()
      {
        return iterator.next();
      }

      @Override
      public void close() throws IOException
      {
        it.close();
      }
    };
  }

  @Nullable
  private static String extractHost(@Nullable final String hostAndPort)
  {
    if (hostAndPort == null) {
      return null;
    }

    return HostAndPort.fromString(hostAndPort).getHostText();
  }

  private static int extractPort(@Nullable final String hostAndPort)
  {
    if (hostAndPort == null) {
      return -1;
    }

    return HostAndPort.fromString(hostAndPort).getPortOrDefault(-1);
  }

  @Nullable
  private static String toStringOrNull(@Nullable final Object object)
  {
    if (object == null) {
      return null;
    }

    return object.toString();
  }
}<|MERGE_RESOLUTION|>--- conflicted
+++ resolved
@@ -223,21 +223,13 @@
           availableSegmentMetadata.entrySet().iterator();
 
       // in memory map to store segment data from available segments
-<<<<<<< HEAD
       final Map<SegmentId, PartialSegmentData> partialSegmentDataMap =
           Maps.newHashMapWithExpectedSize(druidSchema.getTotalSegments());
       for (SegmentMetadataHolder h : availableSegmentMetadata.values()) {
         PartialSegmentData partialSegmentData =
-            new PartialSegmentData(h.isAvailable(), h.isRealtime(), h.getNumReplicas(), h.getNumRows());
+            new PartialSegmentData(h.isAvailable(), h.isRealtime(), h.getNumReplicas(h.getSegmentId()), h.getNumRows());
         partialSegmentDataMap.put(h.getSegmentId(), partialSegmentData);
       }
-=======
-      final Map<String, PartialSegmentData> partialSegmentDataMap = availableSegmentMetadata.values().stream().collect(
-          Collectors.toMap(
-              SegmentMetadataHolder::getSegmentId,
-              h -> new PartialSegmentData(h.isAvailable(), h.isRealtime(), h.getNumReplicas(h.getSegmentId()), h.getNumRows())
-          ));
->>>>>>> 5b8a2217
 
       //get published segments from coordinator
       final JsonParserIterator<DataSegment> metadataSegments = getMetadataSegments(
