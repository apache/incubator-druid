--- conflicted
+++ resolved
@@ -83,10 +83,6 @@
 
 public class SystemSchema extends AbstractSchema
 {
-<<<<<<< HEAD
-=======
-
->>>>>>> 6567fff9
   public static final String NAME = "sys";
   private static final String SEGMENTS_TABLE = "segments";
   private static final String SERVERS_TABLE = "servers";
@@ -224,11 +220,15 @@
           availableSegmentMetadata.entrySet().iterator();
 
       // in memory map to store segment data from available segments
-      final Map<String, PartialSegmentData> partialSegmentDataMap = availableSegmentMetadata.values().stream().collect(
-          Collectors.toMap(
-              SegmentMetadataHolder::getSegmentId,
-              h -> new PartialSegmentData(h.isAvailable(), h.isRealtime(), h.getNumReplicas(), h.getNumRows())
-          ));
+      final Map<SegmentId, PartialSegmentData> partialSegmentDataMap = availableSegmentMetadata
+          .values()
+          .stream()
+          .collect(
+              Collectors.toMap(
+                  SegmentMetadataHolder::getSegmentId,
+                  h -> new PartialSegmentData(h.isAvailable(), h.isRealtime(), h.getNumReplicas(), h.getNumRows())
+              )
+          );
 
       //get published segments from coordinator
       final JsonParserIterator<DataSegment> metadataSegments = getMetadataSegments(
@@ -237,13 +237,7 @@
           responseHandler
       );
 
-<<<<<<< HEAD
-      Set<SegmentId> availableSegmentIds = new HashSet<>();
-      //auth check for available segments
-      final Iterator<Entry<DataSegment, SegmentMetadataHolder>> authorizedAvailableSegments =
-          getAuthorizedAvailableSegments(availableSegmentEntries, root);
-=======
-      final Set<String> segmentsAlreadySeen = new HashSet<>();
+      final Set<SegmentId> segmentsAlreadySeen = new HashSet<>();
 
       final FluentIterable<Object[]> publishedSegments = FluentIterable
           .from(() -> getAuthorizedPublishedSegments(
@@ -252,10 +246,10 @@
           ))
           .transform(val -> {
             try {
-              segmentsAlreadySeen.add(val.getIdentifier());
-              final PartialSegmentData partialSegmentData = partialSegmentDataMap.get(val.getIdentifier());
+              segmentsAlreadySeen.add(val.getId());
+              final PartialSegmentData partialSegmentData = partialSegmentDataMap.get(val.getId());
               return new Object[]{
-                  val.getIdentifier(),
+                  val.getId(),
                   val.getDataSource(),
                   val.getInterval().getStart(),
                   val.getInterval().getEnd(),
@@ -271,13 +265,9 @@
               };
             }
             catch (JsonProcessingException e) {
-              throw new RuntimeException(StringUtils.format(
-                  "Error getting segment payload for segment %s",
-                  val.getIdentifier()
-              ), e);
+              throw new RE(e, "Error getting segment payload for segment %s", val.getId());
             }
           });
->>>>>>> 6567fff9
 
       final FluentIterable<Object[]> availableSegments = FluentIterable
           .from(() -> getAuthorizedAvailableSegments(
@@ -286,13 +276,8 @@
           ))
           .transform(val -> {
             try {
-<<<<<<< HEAD
-              if (!availableSegmentIds.contains(val.getKey().getId())) {
-                availableSegmentIds.add(val.getKey().getId());
-=======
-              if (segmentsAlreadySeen.contains(val.getKey().getIdentifier())) {
+              if (segmentsAlreadySeen.contains(val.getKey().getId())) {
                 return null;
->>>>>>> 6567fff9
               }
               return new Object[]{
                   val.getKey().getId(),
@@ -302,8 +287,8 @@
                   val.getKey().getSize(),
                   val.getKey().getVersion(),
                   val.getKey().getShardSpec().getPartitionNum(),
-                  partialSegmentDataMap.get(val.getKey().getIdentifier()) == null ? 0L
-                    : partialSegmentDataMap.get(val.getKey().getIdentifier()).getNumReplicas(),
+                  partialSegmentDataMap.get(val.getKey().getId()) == null ? 0L
+                    : partialSegmentDataMap.get(val.getKey().getId()).getNumReplicas(),
                   val.getValue().getNumRows(),
                   val.getValue().isPublished(),
                   val.getValue().isAvailable(),
@@ -316,42 +301,6 @@
             }
           });
 
-<<<<<<< HEAD
-      //auth check for published segments
-      final CloseableIterator<DataSegment> authorizedPublishedSegments = getAuthorizedPublishedSegments(
-          metadataSegments,
-          root
-      );
-      final FluentIterable<Object[]> publishedSegments = FluentIterable
-          .from(() -> authorizedPublishedSegments)
-          .transform(val -> {
-            try {
-              if (availableSegmentIds.contains(val.getId())) {
-                return null;
-              }
-              return new Object[]{
-                  val.getId(),
-                  val.getDataSource(),
-                  val.getInterval().getStart(),
-                  val.getInterval().getEnd(),
-                  val.getSize(),
-                  val.getVersion(),
-                  val.getShardSpec().getPartitionNum(),
-                  0L,
-                  -1L,
-                  1L,
-                  0L,
-                  0L,
-                  jsonMapper.writeValueAsString(val)
-              };
-            }
-            catch (JsonProcessingException e) {
-              throw new RE(e, "Error getting segment payload for segment %s", val.getId());
-            }
-          });
-
-=======
->>>>>>> 6567fff9
       final Iterable<Object[]> allSegments = Iterables.unmodifiableIterable(
           Iterables.concat(publishedSegments, availableSegments));
 
