/*
 * Licensed to the Apache Software Foundation (ASF) under one
 * or more contributor license agreements.  See the NOTICE file
 * distributed with this work for additional information
 * regarding copyright ownership.  The ASF licenses this file
 * to you under the Apache License, Version 2.0 (the
 * "License"); you may not use this file except in compliance
 * with the License.  You may obtain a copy of the License at
 *
 *   http://www.apache.org/licenses/LICENSE-2.0
 *
 * Unless required by applicable law or agreed to in writing,
 * software distributed under the License is distributed on an
 * "AS IS" BASIS, WITHOUT WARRANTIES OR CONDITIONS OF ANY
 * KIND, either express or implied.  See the License for the
 * specific language governing permissions and limitations
 * under the License.
 */
package org.apache.druid.sql.calcite.schema;

import com.fasterxml.jackson.core.JsonProcessingException;
import com.fasterxml.jackson.core.type.TypeReference;
import com.fasterxml.jackson.databind.JavaType;
import com.fasterxml.jackson.databind.ObjectMapper;
import com.google.common.base.Function;
import com.google.common.base.Preconditions;
import com.google.common.collect.FluentIterable;
import com.google.common.collect.ImmutableMap;
import com.google.common.collect.Iterables;
import com.google.common.util.concurrent.ListenableFuture;
import com.google.inject.Inject;
import org.apache.calcite.DataContext;
import org.apache.calcite.linq4j.DefaultEnumerable;
import org.apache.calcite.linq4j.Enumerable;
import org.apache.calcite.linq4j.Enumerator;
import org.apache.calcite.linq4j.Linq4j;
import org.apache.calcite.rel.type.RelDataType;
import org.apache.calcite.rel.type.RelDataTypeFactory;
import org.apache.calcite.schema.ScannableTable;
import org.apache.calcite.schema.Table;
import org.apache.calcite.schema.impl.AbstractSchema;
import org.apache.calcite.schema.impl.AbstractTable;
import org.apache.druid.client.ImmutableDruidServer;
import org.apache.druid.client.JsonParserIterator;
import org.apache.druid.client.TimelineServerView;
import org.apache.druid.client.coordinator.Coordinator;
import org.apache.druid.client.indexing.IndexingService;
import org.apache.druid.discovery.DruidLeaderClient;
import org.apache.druid.indexer.TaskStatusPlus;
import org.apache.druid.java.util.common.RE;
import org.apache.druid.java.util.common.StringUtils;
import org.apache.druid.java.util.common.parsers.CloseableIterator;
import org.apache.druid.java.util.http.client.Request;
import org.apache.druid.segment.column.ValueType;
import org.apache.druid.server.coordinator.BytesAccumulatingResponseHandler;
import org.apache.druid.server.security.Access;
import org.apache.druid.server.security.Action;
import org.apache.druid.server.security.AuthenticationResult;
import org.apache.druid.server.security.AuthorizationUtils;
import org.apache.druid.server.security.AuthorizerMapper;
import org.apache.druid.server.security.ForbiddenException;
import org.apache.druid.server.security.Resource;
import org.apache.druid.server.security.ResourceAction;
import org.apache.druid.server.security.ResourceType;
import org.apache.druid.sql.calcite.planner.PlannerContext;
import org.apache.druid.sql.calcite.table.RowSignature;
import org.apache.druid.timeline.DataSegment;
import org.jboss.netty.handler.codec.http.HttpMethod;

import java.io.IOException;
import java.io.InputStream;
import java.util.ArrayList;
import java.util.Collections;
import java.util.HashSet;
import java.util.Iterator;
import java.util.List;
import java.util.Map;
import java.util.Map.Entry;
import java.util.Set;
import java.util.stream.Collectors;

public class SystemSchema extends AbstractSchema
{

  public static final String NAME = "sys";
  private static final String SEGMENTS_TABLE = "segments";
  private static final String SERVERS_TABLE = "servers";
  private static final String SERVER_SEGMENTS_TABLE = "server_segments";
  private static final String TASKS_TABLE = "tasks";

  private static final RowSignature SEGMENTS_SIGNATURE = RowSignature
      .builder()
      .add("segment_id", ValueType.STRING)
      .add("datasource", ValueType.STRING)
      .add("start", ValueType.STRING)
      .add("end", ValueType.STRING)
      .add("size", ValueType.LONG)
      .add("version", ValueType.STRING)
      .add("partition_num", ValueType.STRING)
      .add("num_replicas", ValueType.LONG)
      .add("num_rows", ValueType.LONG)
      .add("is_published", ValueType.LONG)
      .add("is_available", ValueType.LONG)
      .add("is_realtime", ValueType.LONG)
      .add("payload", ValueType.STRING)
      .build();

  private static final RowSignature SERVERS_SIGNATURE = RowSignature
      .builder()
      .add("server", ValueType.STRING)
      .add("host", ValueType.STRING)
      .add("plaintext_port", ValueType.STRING)
      .add("tls_port", ValueType.STRING)
      .add("server_type", ValueType.STRING)
      .add("tier", ValueType.STRING)
      .add("curr_size", ValueType.LONG)
      .add("max_size", ValueType.LONG)
      .build();

  private static final RowSignature SERVER_SEGMENTS_SIGNATURE = RowSignature
      .builder()
      .add("server", ValueType.STRING)
      .add("segment_id", ValueType.STRING)
      .build();

  private static final RowSignature TASKS_SIGNATURE = RowSignature
      .builder()
      .add("task_id", ValueType.STRING)
      .add("type", ValueType.STRING)
      .add("datasource", ValueType.STRING)
      .add("created_time", ValueType.STRING)
      .add("queue_insertion_time", ValueType.STRING)
      .add("status", ValueType.STRING)
      .add("runner_status", ValueType.STRING)
      .add("duration", ValueType.LONG)
      .add("location", ValueType.STRING)
      .add("host", ValueType.STRING)
      .add("plaintext_port", ValueType.STRING)
      .add("tls_port", ValueType.STRING)
      .add("error_msg", ValueType.STRING)
      .build();

  private final Map<String, Table> tableMap;

  @Inject
  public SystemSchema(
      final DruidSchema druidSchema,
      final TimelineServerView serverView,
      final AuthorizerMapper authorizerMapper,
      final @Coordinator DruidLeaderClient coordinatorDruidLeaderClient,
      final @IndexingService DruidLeaderClient overlordDruidLeaderClient,
      final ObjectMapper jsonMapper
  )
  {
    Preconditions.checkNotNull(serverView, "serverView");
    BytesAccumulatingResponseHandler responseHandler = new BytesAccumulatingResponseHandler();
    this.tableMap = ImmutableMap.of(
        SEGMENTS_TABLE, new SegmentsTable(druidSchema, coordinatorDruidLeaderClient, jsonMapper, responseHandler, authorizerMapper),
        SERVERS_TABLE, new ServersTable(serverView, authorizerMapper),
        SERVER_SEGMENTS_TABLE, new ServerSegmentsTable(serverView, authorizerMapper),
        TASKS_TABLE, new TasksTable(overlordDruidLeaderClient, jsonMapper, responseHandler, authorizerMapper)
    );
  }

  @Override
  public Map<String, Table> getTableMap()
  {
    return tableMap;
  }

  static class SegmentsTable extends AbstractTable implements ScannableTable
  {
    private final DruidSchema druidSchema;
    private final DruidLeaderClient druidLeaderClient;
    private final ObjectMapper jsonMapper;
    private final BytesAccumulatingResponseHandler responseHandler;
    private final AuthorizerMapper authorizerMapper;

    public SegmentsTable(
        DruidSchema druidSchemna,
        DruidLeaderClient druidLeaderClient,
        ObjectMapper jsonMapper,
        BytesAccumulatingResponseHandler responseHandler,
        AuthorizerMapper authorizerMapper
    )
    {
      this.druidSchema = druidSchemna;
      this.druidLeaderClient = druidLeaderClient;
      this.jsonMapper = jsonMapper;
      this.responseHandler = responseHandler;
      this.authorizerMapper = authorizerMapper;
    }

    @Override
    public RelDataType getRowType(RelDataTypeFactory typeFactory)
    {
      return SEGMENTS_SIGNATURE.getRelDataType(typeFactory);
    }

    @Override
    public TableType getJdbcTableType()
    {
      return TableType.SYSTEM_TABLE;
    }

    @Override
    public Enumerable<Object[]> scan(DataContext root)
    {
      //get available segments from druidSchema
      final Map<DataSegment, SegmentMetadataHolder> availableSegmentMetadata = druidSchema.getSegmentMetadata();
      final Iterator<Entry<DataSegment, SegmentMetadataHolder>> availableSegmentEntries = availableSegmentMetadata.entrySet()
                                                                                                                  .iterator();

      // in memory map to store segment data from available segments
      final Map<String, PartialSegmentData> partialSegmentDataMap = availableSegmentMetadata.values().stream().collect(
          Collectors.toMap(
              SegmentMetadataHolder::getSegmentId,
              h -> new PartialSegmentData(h.isAvailable(), h.isRealtime(), h.getNumReplicas(), h.getNumRows())
          ));

      //get published segments from coordinator
      final JsonParserIterator<DataSegment> metadataSegments = getMetadataSegments(
          druidLeaderClient,
          jsonMapper,
          responseHandler
      );

      final Set<String> segmentsAlreadySeen = new HashSet<>();

      final FluentIterable<Object[]> publishedSegments = FluentIterable
          .from(() -> getAuthorizedPublishedSegments(
              metadataSegments,
              root
          ))
          .transform(val -> {
            try {
              segmentsAlreadySeen.add(val.getIdentifier());
              final PartialSegmentData partialSegmentData = partialSegmentDataMap.get(val.getIdentifier());
              return new Object[]{
                  val.getIdentifier(),
                  val.getDataSource(),
                  val.getInterval().getStart(),
                  val.getInterval().getEnd(),
                  val.getSize(),
                  val.getVersion(),
                  val.getShardSpec().getPartitionNum(),
                  partialSegmentData == null ? 0L : partialSegmentData.getNumReplicas(),
                  partialSegmentData == null ? 0L : partialSegmentData.getNumRows(),
                  1L, //is_published is true for published segments
                  partialSegmentData == null ? 1L : partialSegmentData.isAvailable(),
                  partialSegmentData == null ? 0L : partialSegmentData.isRealtime(),
                  jsonMapper.writeValueAsString(val)
              };
            }
            catch (JsonProcessingException e) {
              throw new RuntimeException(StringUtils.format(
                  "Error getting segment payload for segment %s",
                  val.getIdentifier()
              ), e);
            }
          });

      final FluentIterable<Object[]> availableSegments = FluentIterable
          .from(() -> getAuthorizedAvailableSegments(
              availableSegmentEntries,
              root
          ))
          .transform(val -> {
            try {
              if (segmentsAlreadySeen.contains(val.getKey().getIdentifier())) {
                return null;
              }
              return new Object[]{
                  val.getKey().getIdentifier(),
                  val.getKey().getDataSource(),
                  val.getKey().getInterval().getStart(),
                  val.getKey().getInterval().getEnd(),
                  val.getKey().getSize(),
                  val.getKey().getVersion(),
                  val.getKey().getShardSpec().getPartitionNum(),
                  partialSegmentDataMap.get(val.getKey().getIdentifier()) == null ? 0L
                    : partialSegmentDataMap.get(val.getKey().getIdentifier()).getNumReplicas(),
                  val.getValue().getNumRows(),
                  val.getValue().isPublished(),
                  val.getValue().isAvailable(),
                  val.getValue().isRealtime(),
                  jsonMapper.writeValueAsString(val.getKey())
              };
            }
            catch (JsonProcessingException e) {
              throw new RE(e, "Error getting segment payload for segment %s", val.getKey().getIdentifier());
            }
          });

<<<<<<< HEAD
      //auth check for published segments
      final CloseableIterator<DataSegment> authorizedPublishedSegments = getAuthorizedPublishedSegments(
          metadataSegments,
          root
      );
      final FluentIterable<Object[]> publishedSegments = FluentIterable
          .from(() -> authorizedPublishedSegments)
          .transform(val -> {
            try {
              if (availableSegmentIds.contains(val.getIdentifier())) {
                return null;
              }
              return new Object[]{
                  val.getIdentifier(),
                  val.getDataSource(),
                  val.getInterval().getStart(),
                  val.getInterval().getEnd(),
                  val.getSize(),
                  val.getVersion(),
                  val.getShardSpec().getPartitionNum(),
                  0L,
                  -1L,
                  1L,
                  0L,
                  0L,
                  jsonMapper.writeValueAsString(val)
              };
            }
            catch (JsonProcessingException e) {
              throw new RE(e, "Error getting segment payload for segment %s", val.getIdentifier());
            }
          });

=======
>>>>>>> 0f4f5f28
      final Iterable<Object[]> allSegments = Iterables.unmodifiableIterable(
          Iterables.concat(publishedSegments, availableSegments));

      return Linq4j.asEnumerable(allSegments).where(t -> t != null);

    }

    private Iterator<Entry<DataSegment, SegmentMetadataHolder>> getAuthorizedAvailableSegments(
        Iterator<Entry<DataSegment, SegmentMetadataHolder>> availableSegmentEntries,
        DataContext root
    )
    {
      final AuthenticationResult authenticationResult =
          (AuthenticationResult) root.get(PlannerContext.DATA_CTX_AUTHENTICATION_RESULT);

      Function<Entry<DataSegment, SegmentMetadataHolder>, Iterable<ResourceAction>> raGenerator = segment -> Collections
          .singletonList(AuthorizationUtils.DATASOURCE_READ_RA_GENERATOR.apply(segment.getKey().getDataSource()));

      final Iterable<Entry<DataSegment, SegmentMetadataHolder>> authorizedSegments = AuthorizationUtils.filterAuthorizedResources(
          authenticationResult, () -> availableSegmentEntries, raGenerator, authorizerMapper);

      return authorizedSegments.iterator();
    }

    private CloseableIterator<DataSegment> getAuthorizedPublishedSegments(
        JsonParserIterator<DataSegment> it,
        DataContext root
    )
    {
      final AuthenticationResult authenticationResult =
          (AuthenticationResult) root.get(PlannerContext.DATA_CTX_AUTHENTICATION_RESULT);

      Function<DataSegment, Iterable<ResourceAction>> raGenerator = segment -> Collections.singletonList(
          AuthorizationUtils.DATASOURCE_READ_RA_GENERATOR.apply(segment.getDataSource()));

      final Iterable<DataSegment> authorizedSegments = AuthorizationUtils.filterAuthorizedResources(
          authenticationResult, () -> it, raGenerator, authorizerMapper);

      return wrap(authorizedSegments.iterator(), it);
    }

    private static class PartialSegmentData
    {
      private final long isAvailable;
      private final long isRealtime;
      private final long numReplicas;
      private final Long numRows;

      public PartialSegmentData(
          final long isAvailable,
          final long isRealtime,
          final long numReplicas,
          final Long numRows
      )

      {
        this.isAvailable = isAvailable;
        this.isRealtime = isRealtime;
        this.numReplicas = numReplicas;
        this.numRows = numRows;
      }

      public long isAvailable()
      {
        return isAvailable;
      }

      public long isRealtime()
      {
        return isRealtime;
      }

      public long getNumReplicas()
      {
        return numReplicas;
      }

      public Long getNumRows()
      {
        return numRows;
      }
    }
  }

  // Note that coordinator must be up to get segments
  private static JsonParserIterator<DataSegment> getMetadataSegments(
      DruidLeaderClient coordinatorClient,
      ObjectMapper jsonMapper,
      BytesAccumulatingResponseHandler responseHandler
  )
  {

    Request request;
    try {
      request = coordinatorClient.makeRequest(
          HttpMethod.GET,
          StringUtils.format("/druid/coordinator/v1/metadata/segments")
      );
    }
    catch (IOException e) {
      throw new RuntimeException(e);
    }
    ListenableFuture<InputStream> future = coordinatorClient.goAsync(
        request,
        responseHandler
    );
    final JavaType typeRef = jsonMapper.getTypeFactory().constructType(new TypeReference<DataSegment>()
    {
    });
    return new JsonParserIterator<>(
        typeRef,
        future,
        request.getUrl().toString(),
        null,
        request.getUrl().getHost(),
        jsonMapper
    );
  }

  static class ServersTable extends AbstractTable implements ScannableTable
  {
    private final TimelineServerView serverView;
    private final AuthorizerMapper authorizerMapper;

    public ServersTable(TimelineServerView serverView, AuthorizerMapper authorizerMapper)
    {
      this.serverView = serverView;
      this.authorizerMapper = authorizerMapper;
    }

    @Override
    public RelDataType getRowType(RelDataTypeFactory typeFactory)
    {
      return SERVERS_SIGNATURE.getRelDataType(typeFactory);
    }

    @Override
    public TableType getJdbcTableType()
    {
      return TableType.SYSTEM_TABLE;
    }

    @Override
    public Enumerable<Object[]> scan(DataContext root)
    {
      final List<ImmutableDruidServer> druidServers = serverView.getDruidServers();
      final AuthenticationResult authenticationResult =
          (AuthenticationResult) root.get(PlannerContext.DATA_CTX_AUTHENTICATION_RESULT);
      final Access access = AuthorizationUtils.authorizeAllResourceActions(
          authenticationResult,
          Collections.singletonList(new ResourceAction(new Resource("STATE", ResourceType.STATE), Action.READ)),
          authorizerMapper
      );
      if (!access.isAllowed()) {
        throw new ForbiddenException("Insufficient permission to view servers :" + access.toString());
      }
      final FluentIterable<Object[]> results = FluentIterable
          .from(druidServers)
          .transform(val -> new Object[]{
              val.getHost(),
              val.getHost().split(":")[0],
              val.getHostAndPort() == null ? -1 : val.getHostAndPort().split(":")[1],
              val.getHostAndTlsPort() == null ? -1 : val.getHostAndTlsPort().split(":")[1],
              val.getType(),
              val.getTier(),
              val.getCurrSize(),
              val.getMaxSize()
          });
      return Linq4j.asEnumerable(results);
    }
  }

  private static class ServerSegmentsTable extends AbstractTable implements ScannableTable
  {
    private final TimelineServerView serverView;
    final AuthorizerMapper authorizerMapper;

    public ServerSegmentsTable(TimelineServerView serverView, AuthorizerMapper authorizerMapper)
    {
      this.serverView = serverView;
      this.authorizerMapper = authorizerMapper;
    }

    @Override
    public RelDataType getRowType(RelDataTypeFactory typeFactory)
    {
      return SERVER_SEGMENTS_SIGNATURE.getRelDataType(typeFactory);
    }

    @Override
    public TableType getJdbcTableType()
    {
      return TableType.SYSTEM_TABLE;
    }

    @Override
    public Enumerable<Object[]> scan(DataContext root)
    {
      final List<Object[]> rows = new ArrayList<>();
      final List<ImmutableDruidServer> druidServers = serverView.getDruidServers();
      final int serverSegmentsTableSize = SERVER_SEGMENTS_SIGNATURE.getRowOrder().size();
      for (ImmutableDruidServer druidServer : druidServers) {
        final Map<String, DataSegment> segmentMap = druidServer.getSegments();
        for (DataSegment segment : segmentMap.values()) {
          Object[] row = new Object[serverSegmentsTableSize];
          row[0] = druidServer.getHost();
          row[1] = segment.getIdentifier();
          rows.add(row);
        }
      }
      return Linq4j.asEnumerable(rows);
    }
  }

  static class TasksTable extends AbstractTable implements ScannableTable
  {
    private final DruidLeaderClient druidLeaderClient;
    private final ObjectMapper jsonMapper;
    private final BytesAccumulatingResponseHandler responseHandler;
    private final AuthorizerMapper authorizerMapper;

    public TasksTable(
        DruidLeaderClient druidLeaderClient,
        ObjectMapper jsonMapper,
        BytesAccumulatingResponseHandler responseHandler,
        AuthorizerMapper authorizerMapper
    )
    {
      this.druidLeaderClient = druidLeaderClient;
      this.jsonMapper = jsonMapper;
      this.responseHandler = responseHandler;
      this.authorizerMapper = authorizerMapper;
    }

    @Override
    public RelDataType getRowType(RelDataTypeFactory typeFactory)
    {
      return TASKS_SIGNATURE.getRelDataType(typeFactory);
    }

    @Override
    public TableType getJdbcTableType()
    {
      return TableType.SYSTEM_TABLE;
    }

    @Override
    public Enumerable<Object[]> scan(DataContext root)
    {
      class TasksEnumerable extends DefaultEnumerable<Object[]>
      {
        private final CloseableIterator<TaskStatusPlus> it;

        public TasksEnumerable(JsonParserIterator<TaskStatusPlus> tasks)
        {
          this.it = getAuthorizedTasks(tasks, root);
        }

        @Override
        public Iterator<Object[]> iterator()
        {
          throw new UnsupportedOperationException("Do not use iterator(), it cannot be closed.");
        }

        @Override
        public Enumerator<Object[]> enumerator()
        {
          return new Enumerator<Object[]>()
          {
            @Override
            public Object[] current()
            {
              TaskStatusPlus task = it.next();
              return new Object[]{task.getId(),
                                  task.getType(),
                                  task.getDataSource(),
                                  task.getCreatedTime(),
                                  task.getQueueInsertionTime(),
                                  task.getStatusCode(),
                                  task.getRunnerStatusCode(),
                                  task.getDuration(),
                                  task.getLocation().getHost() + ":" + (task.getLocation().getTlsPort()
                                                                          == -1
                                                                          ? task.getLocation()
                                                                                .getPort()
                                                                          : task.getLocation().getTlsPort()),
                                  task.getLocation().getHost(),
                                  task.getLocation().getPort(),
                                  task.getLocation().getTlsPort(),
                                  task.getErrorMsg()};
            }

            @Override
            public boolean moveNext()
            {
              return it.hasNext();
            }

            @Override
            public void reset()
            {

            }

            @Override
            public void close()
            {
              try {
                it.close();
              }
              catch (IOException e) {
                throw new RuntimeException(e);
              }
            }
          };
        }
      }

      return new TasksEnumerable(getTasks(druidLeaderClient, jsonMapper, responseHandler));
    }

    private CloseableIterator<TaskStatusPlus> getAuthorizedTasks(JsonParserIterator<TaskStatusPlus> it, DataContext root)
    {
      final AuthenticationResult authenticationResult =
          (AuthenticationResult) root.get(PlannerContext.DATA_CTX_AUTHENTICATION_RESULT);

      Function<TaskStatusPlus, Iterable<ResourceAction>> raGenerator = task -> Collections.singletonList(
          AuthorizationUtils.DATASOURCE_READ_RA_GENERATOR.apply(task.getDataSource()));

      final Iterable<TaskStatusPlus> authorizedTasks = AuthorizationUtils.filterAuthorizedResources(
          authenticationResult, () -> it, raGenerator, authorizerMapper);

      return wrap(authorizedTasks.iterator(), it);
    }

  }

  //Note that overlord must be up to get tasks
  private static JsonParserIterator<TaskStatusPlus> getTasks(
      DruidLeaderClient indexingServiceClient,
      ObjectMapper jsonMapper,
      BytesAccumulatingResponseHandler responseHandler
  )
  {

    Request request;
    try {
      request = indexingServiceClient.makeRequest(
          HttpMethod.GET,
          StringUtils.format("/druid/indexer/v1/tasks")
      );
    }
    catch (IOException e) {
      throw new RuntimeException(e);
    }
    ListenableFuture<InputStream> future = indexingServiceClient.goAsync(
        request,
        responseHandler
    );
    final JavaType typeRef = jsonMapper.getTypeFactory().constructType(new TypeReference<TaskStatusPlus>()
    {
    });
    return new JsonParserIterator<>(
        typeRef,
        future,
        request.getUrl().toString(),
        null,
        request.getUrl().getHost(),
        jsonMapper
    );
  }

  private static <T> CloseableIterator<T> wrap(Iterator<T> iterator, JsonParserIterator<T> it)
  {
    return new CloseableIterator<T>()
    {
      @Override
      public boolean hasNext()
      {
        final boolean hasNext = iterator.hasNext();
        if (!hasNext) {
          try {
            it.close();
          }
          catch (IOException e) {
            throw new RuntimeException(e);
          }
        }
        return hasNext;
      }

      @Override
      public T next()
      {
        return iterator.next();
      }

      @Override
      public void close() throws IOException
      {
        it.close();
      }
    };
  }

}<|MERGE_RESOLUTION|>--- conflicted
+++ resolved
@@ -253,10 +253,7 @@
               };
             }
             catch (JsonProcessingException e) {
-              throw new RuntimeException(StringUtils.format(
-                  "Error getting segment payload for segment %s",
-                  val.getIdentifier()
-              ), e);
+              throw new RE(e, "Error getting segment payload for segment %s", val.getIdentifier());
             }
           });
 
@@ -292,44 +289,9 @@
             }
           });
 
-<<<<<<< HEAD
-      //auth check for published segments
-      final CloseableIterator<DataSegment> authorizedPublishedSegments = getAuthorizedPublishedSegments(
-          metadataSegments,
-          root
+      final Iterable<Object[]> allSegments = Iterables.unmodifiableIterable(
+          Iterables.concat(publishedSegments, availableSegments)
       );
-      final FluentIterable<Object[]> publishedSegments = FluentIterable
-          .from(() -> authorizedPublishedSegments)
-          .transform(val -> {
-            try {
-              if (availableSegmentIds.contains(val.getIdentifier())) {
-                return null;
-              }
-              return new Object[]{
-                  val.getIdentifier(),
-                  val.getDataSource(),
-                  val.getInterval().getStart(),
-                  val.getInterval().getEnd(),
-                  val.getSize(),
-                  val.getVersion(),
-                  val.getShardSpec().getPartitionNum(),
-                  0L,
-                  -1L,
-                  1L,
-                  0L,
-                  0L,
-                  jsonMapper.writeValueAsString(val)
-              };
-            }
-            catch (JsonProcessingException e) {
-              throw new RE(e, "Error getting segment payload for segment %s", val.getIdentifier());
-            }
-          });
-
-=======
->>>>>>> 0f4f5f28
-      final Iterable<Object[]> allSegments = Iterables.unmodifiableIterable(
-          Iterables.concat(publishedSegments, availableSegments));
 
       return Linq4j.asEnumerable(allSegments).where(t -> t != null);
 
