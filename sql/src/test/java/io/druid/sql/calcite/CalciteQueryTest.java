--- conflicted
+++ resolved
@@ -1640,9 +1640,6 @@
   }
 
   @Test
-<<<<<<< HEAD
-  public void testIsNullString() throws Exception
-=======
   public void testGroupByCaseWhenOfTripleAnd() throws Exception
   {
     testQuery(
@@ -1677,7 +1674,6 @@
 
   @Test
   public void testNullEmptyStringEquality() throws Exception
->>>>>>> 16b81fcd
   {
     testQuery(
         "SELECT COUNT(*)\n"
