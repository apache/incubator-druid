/*
 * Licensed to Metamarkets Group Inc. (Metamarkets) under one
 * or more contributor license agreements. See the NOTICE file
 * distributed with this work for additional information
 * regarding copyright ownership. Metamarkets licenses this file
 * to you under the Apache License, Version 2.0 (the
 * "License"); you may not use this file except in compliance
 * with the License. You may obtain a copy of the License at
 *
 * http://www.apache.org/licenses/LICENSE-2.0
 *
 * Unless required by applicable law or agreed to in writing,
 * software distributed under the License is distributed on an
 * "AS IS" BASIS, WITHOUT WARRANTIES OR CONDITIONS OF ANY
 * KIND, either express or implied. See the License for the
 * specific language governing permissions and limitations
 * under the License.
 */

package io.druid.sql.calcite;

import com.google.common.collect.ImmutableList;
import com.google.common.collect.ImmutableMap;
import com.google.common.collect.Lists;
import io.druid.hll.HLLCV1;
import io.druid.java.util.common.StringUtils;
import io.druid.java.util.common.granularity.Granularities;
import io.druid.java.util.common.granularity.PeriodGranularity;
import io.druid.java.util.common.guava.Sequences;
import io.druid.java.util.common.logger.Logger;
import io.druid.math.expr.ExprMacroTable;
import io.druid.query.Druids;
import io.druid.query.Query;
import io.druid.query.QueryContexts;
import io.druid.query.QueryDataSource;
import io.druid.query.aggregation.AggregatorFactory;
import io.druid.query.aggregation.CountAggregatorFactory;
import io.druid.query.aggregation.DoubleMaxAggregatorFactory;
import io.druid.query.aggregation.DoubleMinAggregatorFactory;
import io.druid.query.aggregation.DoubleSumAggregatorFactory;
import io.druid.query.aggregation.FilteredAggregatorFactory;
import io.druid.query.aggregation.LongMaxAggregatorFactory;
import io.druid.query.aggregation.LongMinAggregatorFactory;
import io.druid.query.aggregation.LongSumAggregatorFactory;
import io.druid.query.aggregation.cardinality.CardinalityAggregatorFactory;
import io.druid.query.aggregation.hyperloglog.HyperUniquesAggregatorFactory;
import io.druid.query.aggregation.post.ArithmeticPostAggregator;
import io.druid.query.aggregation.post.ExpressionPostAggregator;
import io.druid.query.aggregation.post.FieldAccessPostAggregator;
import io.druid.query.dimension.DefaultDimensionSpec;
import io.druid.query.dimension.DimensionSpec;
import io.druid.query.dimension.ExtractionDimensionSpec;
import io.druid.query.extraction.CascadeExtractionFn;
import io.druid.query.extraction.ExtractionFn;
import io.druid.query.extraction.RegexDimExtractionFn;
import io.druid.query.extraction.SubstringDimExtractionFn;
import io.druid.query.extraction.TimeFormatExtractionFn;
import io.druid.query.filter.AndDimFilter;
import io.druid.query.filter.BoundDimFilter;
import io.druid.query.filter.DimFilter;
import io.druid.query.filter.ExpressionDimFilter;
import io.druid.query.filter.InDimFilter;
import io.druid.query.filter.LikeDimFilter;
import io.druid.query.filter.NotDimFilter;
import io.druid.query.filter.OrDimFilter;
import io.druid.query.filter.SelectorDimFilter;
import io.druid.query.groupby.GroupByQuery;
import io.druid.query.groupby.having.DimFilterHavingSpec;
import io.druid.query.groupby.orderby.DefaultLimitSpec;
import io.druid.query.groupby.orderby.OrderByColumnSpec;
import io.druid.query.lookup.RegisteredLookupExtractionFn;
import io.druid.query.ordering.StringComparator;
import io.druid.query.ordering.StringComparators;
import io.druid.query.select.PagingSpec;
import io.druid.query.spec.MultipleIntervalSegmentSpec;
import io.druid.query.spec.QuerySegmentSpec;
import io.druid.query.topn.DimensionTopNMetricSpec;
import io.druid.query.topn.InvertedTopNMetricSpec;
import io.druid.query.topn.NumericTopNMetricSpec;
import io.druid.query.topn.TopNQueryBuilder;
import io.druid.segment.column.Column;
import io.druid.segment.column.ValueType;
import io.druid.segment.virtual.ExpressionVirtualColumn;
import io.druid.server.initialization.ServerConfig;
import io.druid.sql.calcite.filtration.Filtration;
import io.druid.sql.calcite.planner.Calcites;
import io.druid.sql.calcite.planner.DruidOperatorTable;
import io.druid.sql.calcite.planner.DruidPlanner;
import io.druid.sql.calcite.planner.PlannerConfig;
import io.druid.sql.calcite.planner.PlannerContext;
import io.druid.sql.calcite.planner.PlannerFactory;
import io.druid.sql.calcite.planner.PlannerResult;
import io.druid.sql.calcite.schema.DruidSchema;
import io.druid.sql.calcite.util.CalciteTests;
import io.druid.sql.calcite.util.QueryLogHook;
import io.druid.sql.calcite.util.SpecificSegmentsQuerySegmentWalker;
import io.druid.sql.calcite.view.InProcessViewManager;
import org.apache.calcite.plan.RelOptPlanner;
import org.apache.calcite.schema.SchemaPlus;
import org.joda.time.DateTime;
import org.joda.time.DateTimeZone;
import org.joda.time.Interval;
import org.joda.time.Period;
import org.junit.After;
import org.junit.Assert;
import org.junit.Before;
import org.junit.Ignore;
import org.junit.Rule;
import org.junit.Test;
import org.junit.rules.TemporaryFolder;

import java.util.Arrays;
import java.util.List;
import java.util.Map;

public class CalciteQueryTest
{
  private static final Logger log = new Logger(CalciteQueryTest.class);

  private static final PlannerConfig PLANNER_CONFIG_DEFAULT = new PlannerConfig();
  private static final PlannerConfig PLANNER_CONFIG_NO_TOPN = new PlannerConfig()
  {
    @Override
    public int getMaxTopNLimit()
    {
      return 0;
    }
  };
  private static final PlannerConfig PLANNER_CONFIG_NO_HLL = new PlannerConfig()
  {
    @Override
    public boolean isUseApproximateCountDistinct()
    {
      return false;
    }
  };
  private static final PlannerConfig PLANNER_CONFIG_SELECT_PAGING = new PlannerConfig()
  {
    @Override
    public int getSelectThreshold()
    {
      return 2;
    }
  };
  private static final PlannerConfig PLANNER_CONFIG_FALLBACK = new PlannerConfig()
  {
    @Override
    public boolean isUseFallback()
    {
      return true;
    }
  };
  private static final PlannerConfig PLANNER_CONFIG_SINGLE_NESTING_ONLY = new PlannerConfig()
  {
    @Override
    public int getMaxQueryCount()
    {
      return 2;
    }
  };
  private static final PlannerConfig PLANNER_CONFIG_NO_SUBQUERIES = new PlannerConfig()
  {
    @Override
    public int getMaxQueryCount()
    {
      return 1;
    }
  };

  private static final String LOS_ANGELES = "America/Los_Angeles";

  private static final Map<String, Object> QUERY_CONTEXT_DEFAULT = ImmutableMap.<String, Object>of(
      PlannerContext.CTX_SQL_CURRENT_TIMESTAMP, "2000-01-01T00:00:00Z",
      QueryContexts.DEFAULT_TIMEOUT_KEY, QueryContexts.DEFAULT_TIMEOUT_MILLIS,
      QueryContexts.MAX_SCATTER_GATHER_BYTES_KEY, Long.MAX_VALUE
  );

  private static final Map<String, Object> QUERY_CONTEXT_DONT_SKIP_EMPTY_BUCKETS = ImmutableMap.<String, Object>of(
      PlannerContext.CTX_SQL_CURRENT_TIMESTAMP, "2000-01-01T00:00:00Z",
      "skipEmptyBuckets", false,
      QueryContexts.DEFAULT_TIMEOUT_KEY, QueryContexts.DEFAULT_TIMEOUT_MILLIS,
      QueryContexts.MAX_SCATTER_GATHER_BYTES_KEY, Long.MAX_VALUE
  );

  private static final Map<String, Object> QUERY_CONTEXT_NO_TOPN = ImmutableMap.<String, Object>of(
      PlannerContext.CTX_SQL_CURRENT_TIMESTAMP, "2000-01-01T00:00:00Z",
      PlannerConfig.CTX_KEY_USE_APPROXIMATE_TOPN, "false",
      QueryContexts.DEFAULT_TIMEOUT_KEY, QueryContexts.DEFAULT_TIMEOUT_MILLIS,
      QueryContexts.MAX_SCATTER_GATHER_BYTES_KEY, Long.MAX_VALUE
  );

  private static final Map<String, Object> QUERY_CONTEXT_LOS_ANGELES = ImmutableMap.<String, Object>of(
      PlannerContext.CTX_SQL_CURRENT_TIMESTAMP, "2000-01-01T00:00:00Z",
      PlannerContext.CTX_SQL_TIME_ZONE, LOS_ANGELES,
      QueryContexts.DEFAULT_TIMEOUT_KEY, QueryContexts.DEFAULT_TIMEOUT_MILLIS,
      QueryContexts.MAX_SCATTER_GATHER_BYTES_KEY, Long.MAX_VALUE
  );

  // Matches QUERY_CONTEXT_DEFAULT
  public static final Map<String, Object> TIMESERIES_CONTEXT_DEFAULT = ImmutableMap.<String, Object>of(
      PlannerContext.CTX_SQL_CURRENT_TIMESTAMP, "2000-01-01T00:00:00Z",
      "skipEmptyBuckets", true,
      QueryContexts.DEFAULT_TIMEOUT_KEY, QueryContexts.DEFAULT_TIMEOUT_MILLIS,
      QueryContexts.MAX_SCATTER_GATHER_BYTES_KEY, Long.MAX_VALUE
  );

  // Matches QUERY_CONTEXT_LOS_ANGELES
  public static final Map<String, Object> TIMESERIES_CONTEXT_LOS_ANGELES = ImmutableMap.<String, Object>of(
      PlannerContext.CTX_SQL_CURRENT_TIMESTAMP, "2000-01-01T00:00:00Z",
      PlannerContext.CTX_SQL_TIME_ZONE, LOS_ANGELES,
      "skipEmptyBuckets", true,
      QueryContexts.DEFAULT_TIMEOUT_KEY, QueryContexts.DEFAULT_TIMEOUT_MILLIS,
      QueryContexts.MAX_SCATTER_GATHER_BYTES_KEY, Long.MAX_VALUE
  );
  private static final PagingSpec FIRST_PAGING_SPEC = new PagingSpec(null, 1000, true);

  @Rule
  public TemporaryFolder temporaryFolder = new TemporaryFolder();

  @Rule
  public QueryLogHook queryLogHook = QueryLogHook.create();

  private SpecificSegmentsQuerySegmentWalker walker = null;

  @Before
  public void setUp() throws Exception
  {
    Calcites.setSystemProperties();
    walker = CalciteTests.createMockWalker(temporaryFolder.newFolder());
  }

  @After
  public void tearDown() throws Exception
  {
    walker.close();
    walker = null;
  }

  @Test
  public void testSelectConstantExpression() throws Exception
  {
    testQuery(
        "SELECT 1 + 1",
        ImmutableList.of(),
        ImmutableList.of(
            new Object[]{2}
        )
    );
  }

  @Test
  public void testExplainSelectConstantExpression() throws Exception
  {
    testQuery(
        "EXPLAIN PLAN FOR SELECT 1 + 1",
        ImmutableList.of(),
        ImmutableList.of(
            new Object[]{"BindableValues(tuples=[[{ 2 }]])\n"}
        )
    );
  }

  @Test
  public void testInformationSchemaSchemata() throws Exception
  {
    testQuery(
        "SELECT DISTINCT SCHEMA_NAME FROM INFORMATION_SCHEMA.SCHEMATA",
        ImmutableList.of(),
        ImmutableList.of(
            new Object[]{"druid"},
            new Object[]{"INFORMATION_SCHEMA"}
        )
    );
  }

  @Test
  public void testInformationSchemaTables() throws Exception
  {
    testQuery(
        "SELECT TABLE_SCHEMA, TABLE_NAME, TABLE_TYPE\n"
        + "FROM INFORMATION_SCHEMA.TABLES\n"
        + "WHERE TABLE_TYPE IN ('SYSTEM_TABLE', 'TABLE', 'VIEW')",
        ImmutableList.of(),
        ImmutableList.of(
            new Object[]{"druid", "foo", "TABLE"},
            new Object[]{"druid", "foo2", "TABLE"},
            new Object[]{"druid", "aview", "VIEW"},
            new Object[]{"druid", "bview", "VIEW"},
            new Object[]{"INFORMATION_SCHEMA", "COLUMNS", "SYSTEM_TABLE"},
            new Object[]{"INFORMATION_SCHEMA", "SCHEMATA", "SYSTEM_TABLE"},
            new Object[]{"INFORMATION_SCHEMA", "TABLES", "SYSTEM_TABLE"}
        )
    );
  }

  @Test
  public void testInformationSchemaColumnsOnTable() throws Exception
  {
    testQuery(
        "SELECT COLUMN_NAME, DATA_TYPE, IS_NULLABLE\n"
        + "FROM INFORMATION_SCHEMA.COLUMNS\n"
        + "WHERE TABLE_SCHEMA = 'druid' AND TABLE_NAME = 'foo'",
        ImmutableList.of(),
        ImmutableList.of(
            new Object[]{"__time", "TIMESTAMP", "NO"},
            new Object[]{"cnt", "BIGINT", "NO"},
<<<<<<< HEAD
            new Object[]{"dim1", "VARCHAR", "NO"},
            new Object[]{"dim2", "VARCHAR", "NO"},
            new Object[]{"m1", "DOUBLE", "NO"},
=======
            new Object[]{"dim1", "VARCHAR", "YES"},
            new Object[]{"dim2", "VARCHAR", "YES"},
            new Object[]{"m1", "FLOAT", "NO"},
>>>>>>> 16817e40
            new Object[]{"unique_dim1", "OTHER", "NO"}
        )
    );
  }

  @Test
  public void testInformationSchemaColumnsOnView() throws Exception
  {
    testQuery(
        "SELECT COLUMN_NAME, DATA_TYPE, IS_NULLABLE\n"
        + "FROM INFORMATION_SCHEMA.COLUMNS\n"
        + "WHERE TABLE_SCHEMA = 'druid' AND TABLE_NAME = 'aview'",
        ImmutableList.of(),
        ImmutableList.of(
            new Object[]{"dim1_firstchar", "VARCHAR", "YES"}
        )
    );
  }

  @Test
  public void testExplainInformationSchemaColumns() throws Exception
  {
    testQuery(
        "EXPLAIN PLAN FOR\n"
        + "SELECT COLUMN_NAME, DATA_TYPE\n"
        + "FROM INFORMATION_SCHEMA.COLUMNS\n"
        + "WHERE TABLE_SCHEMA = 'druid' AND TABLE_NAME = 'foo'",
        ImmutableList.of(),
        ImmutableList.of(
            new Object[]{
                "BindableProject(COLUMN_NAME=[$3], DATA_TYPE=[$7])\n"
                + "  BindableFilter(condition=[AND(=($1, 'druid'), =($2, 'foo'))])\n"
                + "    BindableTableScan(table=[[INFORMATION_SCHEMA, COLUMNS]])\n"
            }
        )
    );
  }

  @Test
  public void testSelectStar() throws Exception
  {
    testQuery(
        "SELECT * FROM druid.foo",
        ImmutableList.of(
            Druids.newSelectQueryBuilder()
                  .dataSource(CalciteTests.DATASOURCE1)
                  .intervals(QSS(Filtration.eternity()))
                  .granularity(Granularities.ALL)
                  .dimensions(ImmutableList.of("dummy"))
                  .metrics(ImmutableList.of("__time", "cnt", "dim1", "dim2", "m1", "unique_dim1"))
                  .pagingSpec(FIRST_PAGING_SPEC)
                  .context(QUERY_CONTEXT_DEFAULT)
                  .build(),
            Druids.newSelectQueryBuilder()
                  .dataSource(CalciteTests.DATASOURCE1)
                  .intervals(QSS(Filtration.eternity()))
                  .granularity(Granularities.ALL)
                  .dimensions(ImmutableList.of("dummy"))
                  .metrics(ImmutableList.of("__time", "cnt", "dim1", "dim2", "m1", "unique_dim1"))
                  .pagingSpec(
                      new PagingSpec(
                          ImmutableMap.of("foo_1970-01-01T00:00:00.000Z_2001-01-03T00:00:00.001Z_1", 5),
                          1000,
                          true
                      )
                  )
                  .context(QUERY_CONTEXT_DEFAULT)
                  .build()
        ),
        ImmutableList.of(
            new Object[]{T("2000-01-01"), 1L, "", "a", 1.0, HLLCV1.class.getName()},
            new Object[]{T("2000-01-02"), 1L, "10.1", "", 2.0, HLLCV1.class.getName()},
            new Object[]{T("2000-01-03"), 1L, "2", "", 3.0, HLLCV1.class.getName()},
            new Object[]{T("2001-01-01"), 1L, "1", "a", 4.0, HLLCV1.class.getName()},
            new Object[]{T("2001-01-02"), 1L, "def", "abc", 5.0, HLLCV1.class.getName()},
            new Object[]{T("2001-01-03"), 1L, "abc", "", 6.0, HLLCV1.class.getName()}
        )
    );
  }

  @Test
  public void testUnqualifiedTableName() throws Exception
  {
    testQuery(
        "SELECT COUNT(*) FROM foo",
        ImmutableList.of(
            Druids.newTimeseriesQueryBuilder()
                  .dataSource(CalciteTests.DATASOURCE1)
                  .intervals(QSS(Filtration.eternity()))
                  .granularity(Granularities.ALL)
                  .aggregators(AGGS(new CountAggregatorFactory("a0")))
                  .context(TIMESERIES_CONTEXT_DEFAULT)
                  .build()
        ),
        ImmutableList.of(
            new Object[]{6L}
        )
    );
  }

  @Test
  public void testExplainSelectStar() throws Exception
  {
    testQuery(
        "EXPLAIN PLAN FOR SELECT * FROM druid.foo",
        ImmutableList.of(),
        ImmutableList.of(
            new Object[]{
                "DruidQueryRel(dataSource=[foo])\n"
            }
        )
    );
  }

  @Test
  public void testSelectStarWithLimit() throws Exception
  {
    testQuery(
        "SELECT * FROM druid.foo LIMIT 2",
        ImmutableList.of(
            Druids.newSelectQueryBuilder()
                  .dataSource(CalciteTests.DATASOURCE1)
                  .intervals(QSS(Filtration.eternity()))
                  .granularity(Granularities.ALL)
                  .dimensions(ImmutableList.of("dummy"))
                  .metrics(ImmutableList.of("__time", "cnt", "dim1", "dim2", "m1", "unique_dim1"))
                  .pagingSpec(FIRST_PAGING_SPEC)
                  .context(QUERY_CONTEXT_DEFAULT)
                  .build()
        ),
        ImmutableList.of(
            new Object[]{T("2000-01-01"), 1L, "", "a", 1.0, HLLCV1.class.getName()},
            new Object[]{T("2000-01-02"), 1L, "10.1", "", 2.0, HLLCV1.class.getName()}
        )
    );
  }

  @Test
  public void testSelectStarWithLimitDescending() throws Exception
  {
    testQuery(
        "SELECT * FROM druid.foo ORDER BY __time DESC LIMIT 2",
        ImmutableList.of(
            Druids.newSelectQueryBuilder()
                  .dataSource(CalciteTests.DATASOURCE1)
                  .intervals(QSS(Filtration.eternity()))
                  .granularity(Granularities.ALL)
                  .dimensions(ImmutableList.of("dummy"))
                  .metrics(ImmutableList.of("__time", "cnt", "dim1", "dim2", "m1", "unique_dim1"))
                  .descending(true)
                  .pagingSpec(FIRST_PAGING_SPEC)
                  .context(QUERY_CONTEXT_DEFAULT)
                  .build()
        ),
        ImmutableList.of(
            new Object[]{T("2001-01-03"), 1L, "abc", "", 6.0, HLLCV1.class.getName()},
            new Object[]{T("2001-01-02"), 1L, "def", "abc", 5.0, HLLCV1.class.getName()}
        )
    );
  }

  @Test
  public void testSelectSingleColumnTwice() throws Exception
  {
    testQuery(
        "SELECT dim2 x, dim2 y FROM druid.foo LIMIT 2",
        ImmutableList.of(
            Druids.newSelectQueryBuilder()
                  .dataSource(CalciteTests.DATASOURCE1)
                  .intervals(QSS(Filtration.eternity()))
                  .granularity(Granularities.ALL)
                  .descending(false)
                  .dimensions(ImmutableList.of("dummy"))
                  .metrics(ImmutableList.of("dim2"))
                  .pagingSpec(FIRST_PAGING_SPEC)
                  .context(QUERY_CONTEXT_DEFAULT)
                  .build()
        ),
        ImmutableList.of(
            new Object[]{"a", "a"},
            new Object[]{"", ""}
        )
    );
  }

  @Test
  public void testSelectSingleColumnWithLimitDescending() throws Exception
  {
    testQuery(
        "SELECT dim1 FROM druid.foo ORDER BY __time DESC LIMIT 2",
        ImmutableList.of(
            Druids.newSelectQueryBuilder()
                  .dataSource(CalciteTests.DATASOURCE1)
                  .intervals(QSS(Filtration.eternity()))
                  .dimensionSpecs(DIMS(new DefaultDimensionSpec("dim1", "d1")))
                  .granularity(Granularities.ALL)
                  .descending(true)
                  .dimensions(ImmutableList.of("dummy"))
                  .metrics(ImmutableList.of("__time", "dim1"))
                  .pagingSpec(FIRST_PAGING_SPEC)
                  .context(QUERY_CONTEXT_DEFAULT)
                  .build()
        ),
        ImmutableList.of(
            new Object[]{"abc"},
            new Object[]{"def"}
        )
    );
  }

  @Test
  public void testGroupBySingleColumnDescendingNoTopN() throws Exception
  {
    testQuery(
        PLANNER_CONFIG_DEFAULT,
        "SELECT dim1 FROM druid.foo GROUP BY dim1 ORDER BY dim1 DESC",
        ImmutableList.of(
            new GroupByQuery.Builder()
                .setDataSource(CalciteTests.DATASOURCE1)
                .setInterval(QSS(Filtration.eternity()))
                .setDimensions(DIMS(new DefaultDimensionSpec("dim1", "d0")))
                .setGranularity(Granularities.ALL)
                .setLimitSpec(
                    new DefaultLimitSpec(
                        ImmutableList.of(
                            new OrderByColumnSpec(
                                "d0",
                                OrderByColumnSpec.Direction.DESCENDING,
                                StringComparators.LEXICOGRAPHIC
                            )
                        ),
                        Integer.MAX_VALUE
                    )
                )
                .setContext(QUERY_CONTEXT_DEFAULT)
                .build()
        ),
        ImmutableList.of(
            new Object[]{"def"},
            new Object[]{"abc"},
            new Object[]{"2"},
            new Object[]{"10.1"},
            new Object[]{"1"},
            new Object[]{""}
        )
    );
  }

  @Test
  public void testSelfJoinWithFallback() throws Exception
  {
    testQuery(
        PLANNER_CONFIG_FALLBACK,
        "SELECT x.dim1, y.dim1, y.dim2\n"
        + "FROM\n"
        + "  druid.foo x INNER JOIN druid.foo y ON x.dim1 = y.dim2\n"
        + "WHERE\n"
        + "  x.dim1 <> ''",
        ImmutableList.of(
            Druids.newSelectQueryBuilder()
                  .dataSource(CalciteTests.DATASOURCE1)
                  .intervals(QSS(Filtration.eternity()))
                  .granularity(Granularities.ALL)
                  .dimensions(ImmutableList.of("dummy"))
                  .metrics(ImmutableList.of("__time", "cnt", "dim1", "dim2", "m1", "unique_dim1"))
                  .pagingSpec(FIRST_PAGING_SPEC)
                  .context(QUERY_CONTEXT_DEFAULT)
                  .build(),
            Druids.newSelectQueryBuilder()
                  .dataSource(CalciteTests.DATASOURCE1)
                  .intervals(QSS(Filtration.eternity()))
                  .granularity(Granularities.ALL)
                  .dimensions(ImmutableList.of("dummy"))
                  .metrics(ImmutableList.of("__time", "cnt", "dim1", "dim2", "m1", "unique_dim1"))
                  .pagingSpec(
                      new PagingSpec(
                          ImmutableMap.of("foo_1970-01-01T00:00:00.000Z_2001-01-03T00:00:00.001Z_1", 5),
                          1000,
                          true
                      )
                  )
                  .context(QUERY_CONTEXT_DEFAULT)
                  .build(),
            Druids.newSelectQueryBuilder()
                  .dataSource(CalciteTests.DATASOURCE1)
                  .intervals(QSS(Filtration.eternity()))
                  .granularity(Granularities.ALL)
                  .filters(NOT(SELECTOR("dim1", "", null)))
                  .dimensions(ImmutableList.of("dummy"))
                  .metrics(ImmutableList.of("__time", "cnt", "dim1", "dim2", "m1", "unique_dim1"))
                  .pagingSpec(FIRST_PAGING_SPEC)
                  .context(QUERY_CONTEXT_DEFAULT)
                  .build(),
            Druids.newSelectQueryBuilder()
                  .dataSource(CalciteTests.DATASOURCE1)
                  .intervals(QSS(Filtration.eternity()))
                  .granularity(Granularities.ALL)
                  .filters(NOT(SELECTOR("dim1", "", null)))
                  .dimensions(ImmutableList.of("dummy"))
                  .metrics(ImmutableList.of("__time", "cnt", "dim1", "dim2", "m1", "unique_dim1"))
                  .pagingSpec(
                      new PagingSpec(
                          ImmutableMap.of("foo_1970-01-01T00:00:00.000Z_2001-01-03T00:00:00.001Z_1", 4),
                          1000,
                          true
                      )
                  )
                  .context(QUERY_CONTEXT_DEFAULT)
                  .build()
        ),
        ImmutableList.of(
            new Object[]{"abc", "def", "abc"}
        )
    );
  }

  @Test
  public void testExplainSelfJoinWithFallback() throws Exception
  {
    testQuery(
        PLANNER_CONFIG_FALLBACK,
        "EXPLAIN PLAN FOR\n"
        + "SELECT x.dim1, y.dim1, y.dim2\n"
        + "FROM\n"
        + "  druid.foo x INNER JOIN druid.foo y ON x.dim1 = y.dim2\n"
        + "WHERE\n"
        + "  x.dim1 <> ''",
        ImmutableList.of(),
        ImmutableList.of(
            new Object[]{
                "BindableProject(dim1=[$8], dim10=[$2], dim2=[$3])\n"
                + "  BindableJoin(condition=[=($8, $3)], joinType=[inner])\n"
                + "    DruidQueryRel(dataSource=[foo])\n"
                + "    DruidQueryRel(dataSource=[foo], filter=[!dim1 = ])\n"
            }
        )
    );
  }

  @Test
  public void testGroupByLong() throws Exception
  {
    testQuery(
        "SELECT cnt, COUNT(*) FROM druid.foo GROUP BY cnt",
        ImmutableList.of(
            GroupByQuery.builder()
                        .setDataSource(CalciteTests.DATASOURCE1)
                        .setInterval(QSS(Filtration.eternity()))
                        .setGranularity(Granularities.ALL)
                        .setDimensions(DIMS(new DefaultDimensionSpec("cnt", "d0", ValueType.LONG)))
                        .setAggregatorSpecs(AGGS(new CountAggregatorFactory("a0")))
                        .setContext(QUERY_CONTEXT_DEFAULT)
                        .build()
        ),
        ImmutableList.of(
            new Object[]{1L, 6L}
        )
    );
  }

  @Test
  public void testGroupByFloat() throws Exception
  {
    testQuery(
        "SELECT m1, COUNT(*) FROM druid.foo GROUP BY m1",
        ImmutableList.of(
            GroupByQuery.builder()
                        .setDataSource(CalciteTests.DATASOURCE1)
                        .setInterval(QSS(Filtration.eternity()))
                        .setGranularity(Granularities.ALL)
                        .setDimensions(DIMS(new DefaultDimensionSpec("m1", "d0", ValueType.FLOAT)))
                        .setAggregatorSpecs(AGGS(new CountAggregatorFactory("a0")))
                        .setContext(QUERY_CONTEXT_DEFAULT)
                        .build()
        ),
        ImmutableList.of(
            new Object[]{1.0d, 1L},
            new Object[]{2.0d, 1L},
            new Object[]{3.0d, 1L},
            new Object[]{4.0d, 1L},
            new Object[]{5.0d, 1L},
            new Object[]{6.0d, 1L}
        )
    );
  }

  @Test
  public void testFilterOnFloat() throws Exception
  {
    testQuery(
        "SELECT COUNT(*) FROM druid.foo WHERE m1 = 1.0",
        ImmutableList.of(
            Druids.newTimeseriesQueryBuilder()
                  .dataSource(CalciteTests.DATASOURCE1)
                  .intervals(QSS(Filtration.eternity()))
                  .granularity(Granularities.ALL)
                  .aggregators(AGGS(new CountAggregatorFactory("a0")))
                  .filters(SELECTOR("m1", "1.0", null))
                  .context(TIMESERIES_CONTEXT_DEFAULT)
                  .build()
        ),
        ImmutableList.of(
            new Object[]{1L}
        )
    );
  }

  @Test
  public void testHavingOnFloat() throws Exception
  {
    testQuery(
        "SELECT dim1, SUM(m1) AS m1_sum FROM druid.foo GROUP BY dim1 HAVING SUM(m1) > 1",
        ImmutableList.of(
            GroupByQuery.builder()
                        .setDataSource(CalciteTests.DATASOURCE1)
                        .setInterval(QSS(Filtration.eternity()))
                        .setGranularity(Granularities.ALL)
                        .setDimensions(DIMS(new DefaultDimensionSpec("dim1", "d0")))
                        .setAggregatorSpecs(AGGS(new DoubleSumAggregatorFactory("a0", "m1")))
                        .setHavingSpec(
                            new DimFilterHavingSpec(
                                new BoundDimFilter(
                                    "a0",
                                    "1",
                                    null,
                                    true,
                                    false,
                                    false,
                                    null,
                                    StringComparators.NUMERIC
                                )
                            )
                        )
                        .setContext(QUERY_CONTEXT_DEFAULT)
                        .build()
        ),
        ImmutableList.of(
            new Object[]{"1", 4.0d},
            new Object[]{"10.1", 2.0d},
            new Object[]{"2", 3.0d},
            new Object[]{"abc", 6.0d},
            new Object[]{"def", 5.0d}
        )
    );
  }

  @Test
  public void testColumnComparison() throws Exception
  {
    testQuery(
        "SELECT dim1, m1, COUNT(*) FROM druid.foo WHERE m1 - 1 = dim1 GROUP BY dim1, m1",
        ImmutableList.of(
            GroupByQuery.builder()
                        .setDataSource(CalciteTests.DATASOURCE1)
                        .setInterval(QSS(Filtration.eternity()))
                        .setGranularity(Granularities.ALL)
                        .setDimFilter(EXPRESSION_FILTER("((\"m1\" - 1) == \"dim1\")"))
                        .setDimensions(DIMS(
                            new DefaultDimensionSpec("dim1", "d0"),
                            new DefaultDimensionSpec("m1", "d1", ValueType.FLOAT)
                        ))
                        .setAggregatorSpecs(AGGS(new CountAggregatorFactory("a0")))
                        .setContext(QUERY_CONTEXT_DEFAULT)
                        .build()
        ),
        ImmutableList.of(
            new Object[]{"", 1.0d, 1L},
            new Object[]{"2", 3.0d, 1L}
        )
    );
  }

  @Test
  public void testHavingOnRatio() throws Exception
  {
    // Test for https://github.com/druid-io/druid/issues/4264

    testQuery(
        "SELECT\n"
        + "  dim1,\n"
        + "  COUNT(*) FILTER(WHERE dim2 <> 'a')/COUNT(*) as ratio\n"
        + "FROM druid.foo\n"
        + "GROUP BY dim1\n"
        + "HAVING COUNT(*) FILTER(WHERE dim2 <> 'a')/COUNT(*) = 1",
        ImmutableList.of(
            GroupByQuery.builder()
                        .setDataSource(CalciteTests.DATASOURCE1)
                        .setInterval(QSS(Filtration.eternity()))
                        .setGranularity(Granularities.ALL)
                        .setDimensions(DIMS(new DefaultDimensionSpec("dim1", "d0")))
                        .setAggregatorSpecs(AGGS(
                            new FilteredAggregatorFactory(
                                new CountAggregatorFactory("a0"),
                                NOT(SELECTOR("dim2", "a", null))
                            ),
                            new CountAggregatorFactory("a1")
                        ))
                        .setPostAggregatorSpecs(ImmutableList.of(
                            EXPRESSION_POST_AGG("p0", "(\"a0\" / \"a1\")")
                        ))
                        .setHavingSpec(new DimFilterHavingSpec(EXPRESSION_FILTER("((\"a0\" / \"a1\") == 1)")))
                        .setContext(QUERY_CONTEXT_DEFAULT)
                        .build()
        ),
        ImmutableList.of(
            new Object[]{"10.1", 1L},
            new Object[]{"2", 1L},
            new Object[]{"abc", 1L},
            new Object[]{"def", 1L}
        )
    );
  }

  @Test
  public void testGroupByWithSelectProjections() throws Exception
  {
    testQuery(
        "SELECT\n"
        + "  dim1,"
        + "  SUBSTRING(dim1, 2)\n"
        + "FROM druid.foo\n"
        + "GROUP BY dim1\n",
        ImmutableList.of(
            GroupByQuery.builder()
                        .setDataSource(CalciteTests.DATASOURCE1)
                        .setInterval(QSS(Filtration.eternity()))
                        .setGranularity(Granularities.ALL)
                        .setDimensions(DIMS(new DefaultDimensionSpec("dim1", "d0")))
                        .setPostAggregatorSpecs(ImmutableList.of(
                            EXPRESSION_POST_AGG("p0", "substring(\"d0\", 1, -1)")
                        ))
                        .setContext(QUERY_CONTEXT_DEFAULT)
                        .build()
        ),
        ImmutableList.of(
            new Object[]{"", ""},
            new Object[]{"1", ""},
            new Object[]{"10.1", "0.1"},
            new Object[]{"2", ""},
            new Object[]{"abc", "bc"},
            new Object[]{"def", "ef"}
        )
    );
  }

  @Test
  public void testGroupByWithSelectAndOrderByProjections() throws Exception
  {
    testQuery(
        "SELECT\n"
        + "  dim1,"
        + "  SUBSTRING(dim1, 2)\n"
        + "FROM druid.foo\n"
        + "GROUP BY dim1\n"
        + "ORDER BY CHARACTER_LENGTH(dim1) DESC, dim1",
        ImmutableList.of(
            GroupByQuery.builder()
                        .setDataSource(CalciteTests.DATASOURCE1)
                        .setInterval(QSS(Filtration.eternity()))
                        .setGranularity(Granularities.ALL)
                        .setDimensions(DIMS(new DefaultDimensionSpec("dim1", "d0")))
                        .setPostAggregatorSpecs(ImmutableList.of(
                            EXPRESSION_POST_AGG("p0", "substring(\"d0\", 1, -1)"),
                            EXPRESSION_POST_AGG("p1", "strlen(\"d0\")")
                        ))
                        .setLimitSpec(new DefaultLimitSpec(
                            ImmutableList.of(
                                new OrderByColumnSpec(
                                    "p1",
                                    OrderByColumnSpec.Direction.DESCENDING,
                                    StringComparators.NUMERIC
                                ),
                                new OrderByColumnSpec(
                                    "d0",
                                    OrderByColumnSpec.Direction.ASCENDING,
                                    StringComparators.LEXICOGRAPHIC
                                )
                            ),
                            Integer.MAX_VALUE
                        ))
                        .setContext(QUERY_CONTEXT_DEFAULT)
                        .build()
        ),
        ImmutableList.of(
            new Object[]{"10.1", "0.1"},
            new Object[]{"abc", "bc"},
            new Object[]{"def", "ef"},
            new Object[]{"1", ""},
            new Object[]{"2", ""},
            new Object[]{"", ""}
        )
    );
  }

  @Test
  public void testTopNWithSelectProjections() throws Exception
  {
    testQuery(
        "SELECT\n"
        + "  dim1,"
        + "  SUBSTRING(dim1, 2)\n"
        + "FROM druid.foo\n"
        + "GROUP BY dim1\n"
        + "LIMIT 10",
        ImmutableList.of(
            new TopNQueryBuilder()
                .dataSource(CalciteTests.DATASOURCE1)
                .intervals(QSS(Filtration.eternity()))
                .granularity(Granularities.ALL)
                .dimension(new DefaultDimensionSpec("dim1", "d0"))
                .postAggregators(ImmutableList.of(
                    EXPRESSION_POST_AGG("p0", "substring(\"d0\", 1, -1)")
                ))
                .metric(new DimensionTopNMetricSpec(null, StringComparators.LEXICOGRAPHIC))
                .threshold(10)
                .context(QUERY_CONTEXT_DEFAULT)
                .build()
        ),
        ImmutableList.of(
            new Object[]{"", ""},
            new Object[]{"1", ""},
            new Object[]{"10.1", "0.1"},
            new Object[]{"2", ""},
            new Object[]{"abc", "bc"},
            new Object[]{"def", "ef"}
        )
    );
  }

  @Test
  public void testTopNWithSelectAndOrderByProjections() throws Exception
  {
    testQuery(
        "SELECT\n"
        + "  dim1,"
        + "  SUBSTRING(dim1, 2)\n"
        + "FROM druid.foo\n"
        + "GROUP BY dim1\n"
        + "ORDER BY CHARACTER_LENGTH(dim1) DESC\n"
        + "LIMIT 10",
        ImmutableList.of(
            new TopNQueryBuilder()
                .dataSource(CalciteTests.DATASOURCE1)
                .intervals(QSS(Filtration.eternity()))
                .granularity(Granularities.ALL)
                .dimension(new DefaultDimensionSpec("dim1", "d0"))
                .postAggregators(ImmutableList.of(
                    EXPRESSION_POST_AGG("p0", "substring(\"d0\", 1, -1)"),
                    EXPRESSION_POST_AGG("p1", "strlen(\"d0\")")
                ))
                .metric(new NumericTopNMetricSpec("p1"))
                .threshold(10)
                .context(QUERY_CONTEXT_DEFAULT)
                .build()
        ),
        ImmutableList.of(
            new Object[]{"10.1", "0.1"},
            new Object[]{"abc", "bc"},
            new Object[]{"def", "ef"},
            new Object[]{"1", ""},
            new Object[]{"2", ""},
            new Object[]{"", ""}
        )
    );
  }

  @Test
  public void testGroupByCaseWhen() throws Exception
  {
    testQuery(
        "SELECT\n"
        + "  CASE EXTRACT(DAY FROM __time)\n"
        + "    WHEN m1 THEN 'match-m1'\n"
        + "    WHEN cnt THEN 'match-cnt'\n"
        + "    WHEN 0 THEN 'zero'"
        + "    END,"
        + "  COUNT(*)\n"
        + "FROM druid.foo\n"
        + "GROUP BY"
        + "  CASE EXTRACT(DAY FROM __time)\n"
        + "    WHEN m1 THEN 'match-m1'\n"
        + "    WHEN cnt THEN 'match-cnt'\n"
        + "    WHEN 0 THEN 'zero'"
        + "    END",
        ImmutableList.of(
            GroupByQuery.builder()
                        .setDataSource(CalciteTests.DATASOURCE1)
                        .setInterval(QSS(Filtration.eternity()))
                        .setGranularity(Granularities.ALL)
                        .setVirtualColumns(
                            EXPRESSION_VIRTUAL_COLUMN(
                                "d0:v",
                                "case_searched("
                                + "(CAST(timestamp_extract(\"__time\",'DAY','UTC'), 'DOUBLE') == \"m1\"),"
                                + "'match-m1 ',"
                                + "(timestamp_extract(\"__time\",'DAY','UTC') == \"cnt\"),"
                                + "'match-cnt',"
                                + "(timestamp_extract(\"__time\",'DAY','UTC') == 0),"
                                + "'zero     ',"
                                + "'')",
                                ValueType.STRING
                            )
                        )
                        .setDimensions(DIMS(new DefaultDimensionSpec("d0:v", "d0")))
                        .setAggregatorSpecs(AGGS(new CountAggregatorFactory("a0")))
                        .setContext(QUERY_CONTEXT_DEFAULT)
                        .build()
        ),
        ImmutableList.of(
            new Object[]{"", 2L},
            new Object[]{"match-cnt", 1L},
            new Object[]{"match-m1 ", 3L}
        )
    );
  }

  @Test
  public void testNullEmptyStringEquality() throws Exception
  {
    // Doesn't conform to the SQL standard, but it's how we do it.
    // This example is used in the sql.md doc.

    final ImmutableList<String> wheres = ImmutableList.of(
        "NULLIF(dim2, 'a') = ''",
        "NULLIF(dim2, 'a') IS NULL"
    );

    for (String where : wheres) {
      testQuery(
          "SELECT COUNT(*)\n"
          + "FROM druid.foo\n"
          + "WHERE " + where,
          ImmutableList.of(
              Druids.newTimeseriesQueryBuilder()
                    .dataSource(CalciteTests.DATASOURCE1)
                    .intervals(QSS(Filtration.eternity()))
                    .granularity(Granularities.ALL)
                    .filters(EXPRESSION_FILTER("case_searched((\"dim2\" == 'a'),1,(\"dim2\" == ''))"))
                    .aggregators(AGGS(new CountAggregatorFactory("a0")))
                    .context(TIMESERIES_CONTEXT_DEFAULT)
                    .build()
          ),
          ImmutableList.of(
              // Matches everything but "abc"
              new Object[]{5L}
          )
      );
    }
  }

  @Test
  public void testCoalesceColumns() throws Exception
  {
    // Doesn't conform to the SQL standard, but it's how we do it.
    // This example is used in the sql.md doc.

    testQuery(
        "SELECT COALESCE(dim2, dim1), COUNT(*) FROM druid.foo GROUP BY COALESCE(dim2, dim1)\n",
        ImmutableList.of(
            GroupByQuery.builder()
                        .setDataSource(CalciteTests.DATASOURCE1)
                        .setInterval(QSS(Filtration.eternity()))
                        .setGranularity(Granularities.ALL)
                        .setVirtualColumns(
                            EXPRESSION_VIRTUAL_COLUMN(
                                "d0:v",
                                "case_searched((\"dim2\" != ''),\"dim2\",\"dim1\")",
                                ValueType.STRING
                            )
                        )
                        .setDimensions(DIMS(new DefaultDimensionSpec("d0:v", "d0", ValueType.STRING)))
                        .setAggregatorSpecs(AGGS(new CountAggregatorFactory("a0")))
                        .setContext(QUERY_CONTEXT_DEFAULT)
                        .build()
        ),
        ImmutableList.of(
            new Object[]{"10.1", 1L},
            new Object[]{"2", 1L},
            new Object[]{"a", 2L},
            new Object[]{"abc", 2L}
        )
    );
  }

  @Test
  public void testColumnIsNull() throws Exception
  {
    // Doesn't conform to the SQL standard, but it's how we do it.
    // This example is used in the sql.md doc.

    testQuery(
        "SELECT COUNT(*) FROM druid.foo WHERE dim2 IS NULL\n",
        ImmutableList.of(
            Druids.newTimeseriesQueryBuilder()
                  .dataSource(CalciteTests.DATASOURCE1)
                  .intervals(QSS(Filtration.eternity()))
                  .granularity(Granularities.ALL)
                  .filters(SELECTOR("dim2", null, null))
                  .aggregators(AGGS(new CountAggregatorFactory("a0")))
                  .context(TIMESERIES_CONTEXT_DEFAULT)
                  .build()
        ),
        ImmutableList.of(
            new Object[]{3L}
        )
    );
  }

  @Test
  public void testUnplannableQueries() throws Exception
  {
    // All of these queries are unplannable because they rely on features Druid doesn't support.
    // This test is here to confirm that we don't fall back to Calcite's interpreter or enumerable implementation.
    // It's also here so when we do support these features, we can have "real" tests for these queries.

    final List<String> queries = ImmutableList.of(
        "SELECT dim1 FROM druid.foo ORDER BY dim1", // SELECT query with order by
        "SELECT TRIM(dim1) FROM druid.foo", // TRIM function
        "SELECT COUNT(*) FROM druid.foo x, druid.foo y", // Self-join
        "SELECT DISTINCT dim2 FROM druid.foo ORDER BY dim2 LIMIT 2 OFFSET 5" // DISTINCT with OFFSET
    );

    for (final String query : queries) {
      assertQueryIsUnplannable(query);
    }
  }

  @Test
  public void testUnplannableExactCountDistinctQueries() throws Exception
  {
    // All of these queries are unplannable in exact COUNT DISTINCT mode.

    final List<String> queries = ImmutableList.of(
        "SELECT COUNT(distinct dim1), COUNT(distinct dim2) FROM druid.foo", // two COUNT DISTINCTs, same query
        "SELECT dim1, COUNT(distinct dim1), COUNT(distinct dim2) FROM druid.foo GROUP BY dim1", // two COUNT DISTINCTs
        "SELECT COUNT(distinct unique_dim1) FROM druid.foo" // COUNT DISTINCT on sketch cannot be exact
    );

    for (final String query : queries) {
      assertQueryIsUnplannable(PLANNER_CONFIG_NO_HLL, query);
    }
  }

  private void assertQueryIsUnplannable(final String sql)
  {
    assertQueryIsUnplannable(PLANNER_CONFIG_DEFAULT, sql);
  }

  private void assertQueryIsUnplannable(final PlannerConfig plannerConfig, final String sql)
  {
    Exception e = null;
    try {
      testQuery(plannerConfig, sql, ImmutableList.of(), ImmutableList.of());
    }
    catch (Exception e1) {
      e = e1;
    }

    if (!(e instanceof RelOptPlanner.CannotPlanException)) {
      log.error(e, "Expected CannotPlanException for query: %s", sql);
      Assert.fail(sql);
    }
  }

  @Test
  public void testSelectStarWithDimFilter() throws Exception
  {
    testQuery(
        "SELECT * FROM druid.foo WHERE dim1 > 'd' OR dim2 = 'a'",
        ImmutableList.of(
            Druids.newSelectQueryBuilder()
                  .dataSource(CalciteTests.DATASOURCE1)
                  .intervals(QSS(Filtration.eternity()))
                  .granularity(Granularities.ALL)
                  .pagingSpec(FIRST_PAGING_SPEC)
                  .filters(
                      OR(
                          BOUND("dim1", "d", null, true, false, null, StringComparators.LEXICOGRAPHIC),
                          SELECTOR("dim2", "a", null)
                      )
                  )
                  .dimensions(ImmutableList.of("dummy"))
                  .metrics(ImmutableList.of("__time", "cnt", "dim1", "dim2", "m1", "unique_dim1"))
                  .context(QUERY_CONTEXT_DEFAULT)
                  .build(),
            Druids.newSelectQueryBuilder()
                  .dataSource(CalciteTests.DATASOURCE1)
                  .intervals(QSS(Filtration.eternity()))
                  .granularity(Granularities.ALL)
                  .pagingSpec(
                      new PagingSpec(
                          ImmutableMap.of("foo_1970-01-01T00:00:00.000Z_2001-01-03T00:00:00.001Z_1", 2),
                          1000,
                          true
                      )
                  )
                  .filters(
                      OR(
                          BOUND("dim1", "d", null, true, false, null, StringComparators.LEXICOGRAPHIC),
                          SELECTOR("dim2", "a", null)
                      )
                  )
                  .dimensions(ImmutableList.of("dummy"))
                  .metrics(ImmutableList.of("__time", "cnt", "dim1", "dim2", "m1", "unique_dim1"))
                  .context(QUERY_CONTEXT_DEFAULT)
                  .build()
        ),
        ImmutableList.of(
            new Object[]{T("2000-01-01"), 1L, "", "a", 1.0, HLLCV1.class.getName()},
            new Object[]{T("2001-01-01"), 1L, "1", "a", 4.0, HLLCV1.class.getName()},
            new Object[]{T("2001-01-02"), 1L, "def", "abc", 5.0, HLLCV1.class.getName()}
        )
    );
  }

  @Test
  public void testSelectStarWithDimFilterAndPaging() throws Exception
  {
    testQuery(
        PLANNER_CONFIG_SELECT_PAGING,
        "SELECT * FROM druid.foo WHERE dim1 > 'd' OR dim2 = 'a'",
        ImmutableList.of(
            Druids.newSelectQueryBuilder()
                  .dataSource(CalciteTests.DATASOURCE1)
                  .intervals(QSS(Filtration.eternity()))
                  .granularity(Granularities.ALL)
                  .pagingSpec(new PagingSpec(null, 2, true))
                  .filters(
                      OR(
                          BOUND("dim1", "d", null, true, false, null, StringComparators.LEXICOGRAPHIC),
                          SELECTOR("dim2", "a", null)
                      )
                  )
                  .dimensions(ImmutableList.of("dummy"))
                  .metrics(ImmutableList.of("__time", "cnt", "dim1", "dim2", "m1", "unique_dim1"))
                  .context(QUERY_CONTEXT_DEFAULT)
                  .build(),
            Druids.newSelectQueryBuilder()
                  .dataSource(CalciteTests.DATASOURCE1)
                  .intervals(QSS(Filtration.eternity()))
                  .granularity(Granularities.ALL)
                  .pagingSpec(
                      new PagingSpec(
                          ImmutableMap.of("foo_1970-01-01T00:00:00.000Z_2001-01-03T00:00:00.001Z_1", 1),
                          2,
                          true
                      )
                  )
                  .filters(
                      OR(
                          BOUND("dim1", "d", null, true, false, null, StringComparators.LEXICOGRAPHIC),
                          SELECTOR("dim2", "a", null)
                      )
                  )
                  .dimensions(ImmutableList.of("dummy"))
                  .metrics(ImmutableList.of("__time", "cnt", "dim1", "dim2", "m1", "unique_dim1"))
                  .context(QUERY_CONTEXT_DEFAULT)
                  .build(),
            Druids.newSelectQueryBuilder()
                  .dataSource(CalciteTests.DATASOURCE1)
                  .intervals(QSS(Filtration.eternity()))
                  .granularity(Granularities.ALL)
                  .pagingSpec(
                      new PagingSpec(
                          ImmutableMap.of("foo_1970-01-01T00:00:00.000Z_2001-01-03T00:00:00.001Z_1", 2),
                          2,
                          true
                      )
                  )
                  .filters(
                      OR(
                          BOUND("dim1", "d", null, true, false, null, StringComparators.LEXICOGRAPHIC),
                          SELECTOR("dim2", "a", null)
                      )
                  )
                  .dimensions(ImmutableList.of("dummy"))
                  .metrics(ImmutableList.of("__time", "cnt", "dim1", "dim2", "m1", "unique_dim1"))
                  .context(QUERY_CONTEXT_DEFAULT)
                  .build()
        ),
        ImmutableList.of(
            new Object[]{T("2000-01-01"), 1L, "", "a", 1.0, HLLCV1.class.getName()},
            new Object[]{T("2001-01-01"), 1L, "1", "a", 4.0, HLLCV1.class.getName()},
            new Object[]{T("2001-01-02"), 1L, "def", "abc", 5.0, HLLCV1.class.getName()}
        )
    );
  }

  @Test
  public void testGroupByNothingWithLiterallyFalseFilter() throws Exception
  {
    testQuery(
        "SELECT COUNT(*), MAX(cnt) FROM druid.foo WHERE 1 = 0",
        ImmutableList.of(),
        ImmutableList.of(
            new Object[]{0L, null}
        )
    );
  }

  @Test
  public void testGroupByOneColumnWithLiterallyFalseFilter() throws Exception
  {
    testQuery(
        "SELECT COUNT(*), MAX(cnt) FROM druid.foo WHERE 1 = 0 GROUP BY dim1",
        ImmutableList.of(),
        ImmutableList.of()
    );
  }

  @Test
  public void testGroupByWithFilterMatchingNothing() throws Exception
  {
    // This query should actually return [0, null] rather than an empty result set, but it doesn't.
    // This test just "documents" the current behavior.

    testQuery(
        "SELECT COUNT(*), MAX(cnt) FROM druid.foo WHERE dim1 = 'foobar'",
        ImmutableList.of(
            Druids.newTimeseriesQueryBuilder()
                  .dataSource(CalciteTests.DATASOURCE1)
                  .intervals(QSS(Filtration.eternity()))
                  .filters(SELECTOR("dim1", "foobar", null))
                  .granularity(Granularities.ALL)
                  .aggregators(AGGS(
                      new CountAggregatorFactory("a0"),
                      new LongMaxAggregatorFactory("a1", "cnt")
                  ))
                  .context(TIMESERIES_CONTEXT_DEFAULT)
                  .build()
        ),
        ImmutableList.of()
    );
  }

  @Test
  public void testGroupByWithFilterMatchingNothingWithGroupByLiteral() throws Exception
  {
    testQuery(
        "SELECT COUNT(*), MAX(cnt) FROM druid.foo WHERE dim1 = 'foobar' GROUP BY 'dummy'",
        ImmutableList.of(
            Druids.newTimeseriesQueryBuilder()
                  .dataSource(CalciteTests.DATASOURCE1)
                  .intervals(QSS(Filtration.eternity()))
                  .filters(SELECTOR("dim1", "foobar", null))
                  .granularity(Granularities.ALL)
                  .aggregators(AGGS(
                      new CountAggregatorFactory("a0"),
                      new LongMaxAggregatorFactory("a1", "cnt")
                  ))
                  .context(TIMESERIES_CONTEXT_DEFAULT)
                  .build()
        ),
        ImmutableList.of()
    );
  }

  @Test
  public void testCountNonNullColumn() throws Exception
  {
    testQuery(
        "SELECT COUNT(cnt) FROM druid.foo",
        ImmutableList.of(
            Druids.newTimeseriesQueryBuilder()
                  .dataSource(CalciteTests.DATASOURCE1)
                  .intervals(QSS(Filtration.eternity()))
                  .granularity(Granularities.ALL)
                  .aggregators(AGGS(new CountAggregatorFactory("a0")))
                  .context(TIMESERIES_CONTEXT_DEFAULT)
                  .build()
        ),
        ImmutableList.of(
            new Object[]{6L}
        )
    );
  }

  @Test
  public void testCountNullableColumn() throws Exception
  {
    testQuery(
        "SELECT COUNT(dim2) FROM druid.foo",
        ImmutableList.of(
            Druids.newTimeseriesQueryBuilder()
                  .dataSource(CalciteTests.DATASOURCE1)
                  .intervals(QSS(Filtration.eternity()))
                  .granularity(Granularities.ALL)
                  .aggregators(AGGS(
                      new FilteredAggregatorFactory(
                          new CountAggregatorFactory("a0"),
                          NOT(SELECTOR("dim2", "", null))
                      )
                  ))
                  .context(TIMESERIES_CONTEXT_DEFAULT)
                  .build()
        ),
        ImmutableList.of(
            new Object[]{3L}
        )
    );
  }

  @Test
  public void testCountNullableExpression() throws Exception
  {
    testQuery(
        "SELECT COUNT(CASE WHEN dim2 = 'abc' THEN 'yes' WHEN dim2 = 'def' THEN 'yes' END) FROM druid.foo",
        ImmutableList.of(
            Druids.newTimeseriesQueryBuilder()
                  .dataSource(CalciteTests.DATASOURCE1)
                  .intervals(QSS(Filtration.eternity()))
                  .granularity(Granularities.ALL)
                  .aggregators(AGGS(
                      new FilteredAggregatorFactory(
                          new CountAggregatorFactory("a0"),
                          EXPRESSION_FILTER(
                              "(case_searched((\"dim2\" == 'abc'),'yes',(\"dim2\" == 'def'),'yes','') != '')"
                          )
                      )
                  ))
                  .context(TIMESERIES_CONTEXT_DEFAULT)
                  .build()
        ),
        ImmutableList.of(
            new Object[]{1L}
        )
    );
  }

  @Test
  public void testCountStar() throws Exception
  {
    testQuery(
        "SELECT COUNT(*) FROM druid.foo",
        ImmutableList.of(
            Druids.newTimeseriesQueryBuilder()
                  .dataSource(CalciteTests.DATASOURCE1)
                  .intervals(QSS(Filtration.eternity()))
                  .granularity(Granularities.ALL)
                  .aggregators(AGGS(new CountAggregatorFactory("a0")))
                  .context(TIMESERIES_CONTEXT_DEFAULT)
                  .build()
        ),
        ImmutableList.of(
            new Object[]{6L}
        )
    );
  }

  @Test
  public void testCountStarOnCommonTableExpression() throws Exception
  {
    testQuery(
        "WITH beep (dim1_firstchar) AS (SELECT SUBSTRING(dim1, 1, 1) FROM foo WHERE dim2 = 'a')\n"
        + "SELECT COUNT(*) FROM beep WHERE dim1_firstchar <> 'z'",
        ImmutableList.of(
            Druids.newTimeseriesQueryBuilder()
                  .dataSource(CalciteTests.DATASOURCE1)
                  .intervals(QSS(Filtration.eternity()))
                  .filters(AND(
                      SELECTOR("dim2", "a", null),
                      NOT(SELECTOR("dim1", "z", new SubstringDimExtractionFn(0, 1)))
                  ))
                  .granularity(Granularities.ALL)
                  .aggregators(AGGS(new CountAggregatorFactory("a0")))
                  .context(TIMESERIES_CONTEXT_DEFAULT)
                  .build()
        ),
        ImmutableList.of(
            new Object[]{2L}
        )
    );
  }

  @Test
  public void testCountStarOnView() throws Exception
  {
    testQuery(
        "SELECT COUNT(*) FROM druid.aview WHERE dim1_firstchar <> 'z'",
        ImmutableList.of(
            Druids.newTimeseriesQueryBuilder()
                  .dataSource(CalciteTests.DATASOURCE1)
                  .intervals(QSS(Filtration.eternity()))
                  .filters(AND(
                      SELECTOR("dim2", "a", null),
                      NOT(SELECTOR("dim1", "z", new SubstringDimExtractionFn(0, 1)))
                  ))
                  .granularity(Granularities.ALL)
                  .aggregators(AGGS(new CountAggregatorFactory("a0")))
                  .context(TIMESERIES_CONTEXT_DEFAULT)
                  .build()
        ),
        ImmutableList.of(
            new Object[]{2L}
        )
    );
  }

  @Test
  public void testExplainCountStarOnView() throws Exception
  {
    testQuery(
        "EXPLAIN PLAN FOR SELECT COUNT(*) FROM aview WHERE dim1_firstchar <> 'z'",
        ImmutableList.of(),
        ImmutableList.of(
            new Object[]{
                "DruidQueryRel(dataSource=[foo], "
                + "filter=[(dim2 = a && !substring(0, 1)(dim1) = z)], "
                + "dimensions=[[]], "
                + "aggregations=[[Aggregation{virtualColumns=[], "
                + "aggregatorFactories=[CountAggregatorFactory{name='a0'}], postAggregator=null}]])\n"
            }
        )
    );
  }

  @Test
  public void testCountStarWithLikeFilter() throws Exception
  {
    testQuery(
        "SELECT COUNT(*) FROM druid.foo WHERE dim1 like 'a%' OR dim2 like '%xb%' escape 'x'",
        ImmutableList.of(
            Druids.newTimeseriesQueryBuilder()
                  .dataSource(CalciteTests.DATASOURCE1)
                  .intervals(QSS(Filtration.eternity()))
                  .granularity(Granularities.ALL)
                  .filters(
                      OR(
                          new LikeDimFilter("dim1", "a%", null, null),
                          new LikeDimFilter("dim2", "%xb%", "x", null)
                      )
                  )
                  .aggregators(AGGS(new CountAggregatorFactory("a0")))
                  .context(TIMESERIES_CONTEXT_DEFAULT)
                  .build()
        ),
        ImmutableList.of(
            new Object[]{2L}
        )
    );
  }

  @Test
  public void testCountStarWithLongColumnFilters() throws Exception
  {
    testQuery(
        "SELECT COUNT(*) FROM druid.foo WHERE cnt >= 3 OR cnt = 1",
        ImmutableList.of(
            Druids.newTimeseriesQueryBuilder()
                  .dataSource(CalciteTests.DATASOURCE1)
                  .intervals(QSS(Filtration.eternity()))
                  .granularity(Granularities.ALL)
                  .filters(
                      OR(
                          BOUND("cnt", "3", null, false, false, null, StringComparators.NUMERIC),
                          SELECTOR("cnt", "1", null)
                      )
                  )
                  .aggregators(AGGS(new CountAggregatorFactory("a0")))
                  .context(TIMESERIES_CONTEXT_DEFAULT)
                  .build()
        ),
        ImmutableList.of(
            new Object[]{6L}
        )
    );
  }

  @Test
  public void testCountStarWithLongColumnFiltersOnFloatLiterals() throws Exception
  {
    testQuery(
        "SELECT COUNT(*) FROM druid.foo WHERE cnt > 1.1 and cnt < 100000001.0",
        ImmutableList.of(
            Druids.newTimeseriesQueryBuilder()
                  .dataSource(CalciteTests.DATASOURCE1)
                  .intervals(QSS(Filtration.eternity()))
                  .granularity(Granularities.ALL)
                  .filters(
                      BOUND("cnt", "1.1", "100000001.0", true, true, null, StringComparators.NUMERIC)
                  )
                  .aggregators(AGGS(new CountAggregatorFactory("a0")))
                  .context(TIMESERIES_CONTEXT_DEFAULT)
                  .build()
        ),
        ImmutableList.of()
    );

    testQuery(
        "SELECT COUNT(*) FROM druid.foo WHERE cnt = 1.0",
        ImmutableList.of(
            Druids.newTimeseriesQueryBuilder()
                  .dataSource(CalciteTests.DATASOURCE1)
                  .intervals(QSS(Filtration.eternity()))
                  .granularity(Granularities.ALL)
                  .filters(
                      SELECTOR("cnt", "1.0", null)
                  )
                  .aggregators(AGGS(new CountAggregatorFactory("a0")))
                  .context(TIMESERIES_CONTEXT_DEFAULT)
                  .build()
        ),
        ImmutableList.of(
            new Object[]{6L}
        )
    );

    testQuery(
        "SELECT COUNT(*) FROM druid.foo WHERE cnt = 100000001.0",
        ImmutableList.of(
            Druids.newTimeseriesQueryBuilder()
                  .dataSource(CalciteTests.DATASOURCE1)
                  .intervals(QSS(Filtration.eternity()))
                  .granularity(Granularities.ALL)
                  .filters(
                      SELECTOR("cnt", "100000001.0", null)
                  )
                  .aggregators(AGGS(new CountAggregatorFactory("a0")))
                  .context(TIMESERIES_CONTEXT_DEFAULT)
                  .build()
        ),
        ImmutableList.of()
    );

    testQuery(
        "SELECT COUNT(*) FROM druid.foo WHERE cnt = 1.0 or cnt = 100000001.0",
        ImmutableList.of(
            Druids.newTimeseriesQueryBuilder()
                  .dataSource(CalciteTests.DATASOURCE1)
                  .intervals(QSS(Filtration.eternity()))
                  .granularity(Granularities.ALL)
                  .filters(
                      IN("cnt", ImmutableList.of("1.0", "100000001.0"), null)
                  )
                  .aggregators(AGGS(new CountAggregatorFactory("a0")))
                  .context(TIMESERIES_CONTEXT_DEFAULT)
                  .build()
        ),
        ImmutableList.of(
            new Object[]{6L}
        )
    );
  }

  @Test
  public void testCountStarWithLongColumnFiltersOnTwoPoints() throws Exception
  {
    testQuery(
        "SELECT COUNT(*) FROM druid.foo WHERE cnt = 1 OR cnt = 2",
        ImmutableList.of(
            Druids.newTimeseriesQueryBuilder()
                  .dataSource(CalciteTests.DATASOURCE1)
                  .intervals(QSS(Filtration.eternity()))
                  .granularity(Granularities.ALL)
                  .filters(IN("cnt", ImmutableList.of("1", "2"), null))
                  .aggregators(AGGS(new CountAggregatorFactory("a0")))
                  .context(TIMESERIES_CONTEXT_DEFAULT)
                  .build()
        ),
        ImmutableList.of(
            new Object[]{6L}
        )
    );
  }

  @Test
  public void testFilterOnStringAsNumber() throws Exception
  {
    testQuery(
        "SELECT distinct dim1 FROM druid.foo WHERE "
        + "dim1 = 10 OR "
        + "(floor(CAST(dim1 AS float)) = 10.00 and CAST(dim1 AS float) > 9 and CAST(dim1 AS float) <= 10.5)",
        ImmutableList.of(
            GroupByQuery.builder()
                        .setDataSource(CalciteTests.DATASOURCE1)
                        .setInterval(QSS(Filtration.eternity()))
                        .setGranularity(Granularities.ALL)
                        .setDimensions(DIMS(new DefaultDimensionSpec("dim1", "d0")))
                        .setDimFilter(
                            OR(
                                SELECTOR("dim1", "10", null),
                                AND(
                                    EXPRESSION_FILTER("(floor(CAST(\"dim1\", 'DOUBLE')) == 10.00)"),
                                    BOUND("dim1", "9", "10.5", true, false, null, StringComparators.NUMERIC)
                                )
                            )
                        )
                        .setContext(QUERY_CONTEXT_DEFAULT)
                        .build()
        ),
        ImmutableList.of(
            new Object[]{"10.1"}
        )
    );
  }

  @Test
  public void testSimpleAggregations() throws Exception
  {
    testQuery(
        "SELECT COUNT(*), COUNT(cnt), COUNT(dim1), AVG(cnt), SUM(cnt), SUM(cnt) + MIN(cnt) + MAX(cnt) FROM druid.foo",
        ImmutableList.of(
            Druids.newTimeseriesQueryBuilder()
                  .dataSource(CalciteTests.DATASOURCE1)
                  .intervals(QSS(Filtration.eternity()))
                  .granularity(Granularities.ALL)
                  .aggregators(
                      AGGS(
                          new CountAggregatorFactory("a0"),
                          new FilteredAggregatorFactory(
                              new CountAggregatorFactory("a1"),
                              NOT(SELECTOR("dim1", "", null))
                          ),
                          new LongSumAggregatorFactory("a2:sum", "cnt"),
                          new CountAggregatorFactory("a2:count"),
                          new LongSumAggregatorFactory("a3", "cnt"),
                          new LongMinAggregatorFactory("a4", "cnt"),
                          new LongMaxAggregatorFactory("a5", "cnt")
                      )
                  )
                  .postAggregators(
                      ImmutableList.of(
                          new ArithmeticPostAggregator(
                              "a2",
                              "quotient",
                              ImmutableList.of(
                                  new FieldAccessPostAggregator(null, "a2:sum"),
                                  new FieldAccessPostAggregator(null, "a2:count")
                              )
                          ),
                          EXPRESSION_POST_AGG("p0", "((\"a3\" + \"a4\") + \"a5\")")
                      )
                  )
                  .context(TIMESERIES_CONTEXT_DEFAULT)
                  .build()
        ),
        ImmutableList.of(
            new Object[]{6L, 6L, 5L, 1L, 6L, 8L}
        )
    );
  }

  @Test
  public void testGroupByWithSortOnPostAggregationDefault() throws Exception
  {
    // By default this query uses topN.

    testQuery(
        "SELECT dim1, MIN(m1) + MAX(m1) AS x FROM druid.foo GROUP BY dim1 ORDER BY x LIMIT 3",
        ImmutableList.of(
            new TopNQueryBuilder()
                .dataSource(CalciteTests.DATASOURCE1)
                .intervals(QSS(Filtration.eternity()))
                .granularity(Granularities.ALL)
                .dimension(new DefaultDimensionSpec("dim1", "d0"))
                .metric(new InvertedTopNMetricSpec(new NumericTopNMetricSpec("p0")))
                .aggregators(AGGS(
                    new DoubleMinAggregatorFactory("a0", "m1"),
                    new DoubleMaxAggregatorFactory("a1", "m1")
                ))
                .postAggregators(
                    ImmutableList.of(
                        EXPRESSION_POST_AGG("p0", "(\"a0\" + \"a1\")")
                    )
                )
                .threshold(3)
                .context(QUERY_CONTEXT_DEFAULT)
                .build()
        ),
        ImmutableList.of(
            new Object[]{"", 2.0},
            new Object[]{"10.1", 4.0},
            new Object[]{"2", 6.0}
        )
    );
  }

  @Test
  public void testGroupByWithSortOnPostAggregationNoTopNConfig() throws Exception
  {
    // Use PlannerConfig to disable topN, so this query becomes a groupBy.

    testQuery(
        PLANNER_CONFIG_NO_TOPN,
        "SELECT dim1, MIN(m1) + MAX(m1) AS x FROM druid.foo GROUP BY dim1 ORDER BY x LIMIT 3",
        ImmutableList.of(
            GroupByQuery.builder()
                        .setDataSource(CalciteTests.DATASOURCE1)
                        .setInterval(QSS(Filtration.eternity()))
                        .setGranularity(Granularities.ALL)
                        .setDimensions(DIMS(new DefaultDimensionSpec("dim1", "d0")))
                        .setAggregatorSpecs(
                            ImmutableList.of(
                                new DoubleMinAggregatorFactory("a0", "m1"),
                                new DoubleMaxAggregatorFactory("a1", "m1")
                            )
                        )
                        .setPostAggregatorSpecs(ImmutableList.of(EXPRESSION_POST_AGG("p0", "(\"a0\" + \"a1\")")))
                        .setLimitSpec(
                            new DefaultLimitSpec(
                                ImmutableList.of(
                                    new OrderByColumnSpec(
                                        "p0",
                                        OrderByColumnSpec.Direction.ASCENDING,
                                        StringComparators.NUMERIC
                                    )
                                ),
                                3
                            )
                        )
                        .setContext(QUERY_CONTEXT_DEFAULT)
                        .build()
        ),
        ImmutableList.of(
            new Object[]{"", 2.0},
            new Object[]{"10.1", 4.0},
            new Object[]{"2", 6.0}
        )
    );
  }

  @Test
  public void testGroupByWithSortOnPostAggregationNoTopNContext() throws Exception
  {
    // Use context to disable topN, so this query becomes a groupBy.

    testQuery(
        PLANNER_CONFIG_DEFAULT,
        QUERY_CONTEXT_NO_TOPN,
        "SELECT dim1, MIN(m1) + MAX(m1) AS x FROM druid.foo GROUP BY dim1 ORDER BY x LIMIT 3",
        ImmutableList.of(
            GroupByQuery.builder()
                        .setDataSource(CalciteTests.DATASOURCE1)
                        .setInterval(QSS(Filtration.eternity()))
                        .setGranularity(Granularities.ALL)
                        .setDimensions(DIMS(new DefaultDimensionSpec("dim1", "d0")))
                        .setAggregatorSpecs(
                            ImmutableList.of(
                                new DoubleMinAggregatorFactory("a0", "m1"),
                                new DoubleMaxAggregatorFactory("a1", "m1")
                            )
                        )
                        .setPostAggregatorSpecs(
                            ImmutableList.of(
                                EXPRESSION_POST_AGG("p0", "(\"a0\" + \"a1\")")
                            )
                        )
                        .setLimitSpec(
                            new DefaultLimitSpec(
                                ImmutableList.of(
                                    new OrderByColumnSpec(
                                        "p0",
                                        OrderByColumnSpec.Direction.ASCENDING,
                                        StringComparators.NUMERIC
                                    )
                                ),
                                3
                            )
                        )
                        .setContext(QUERY_CONTEXT_NO_TOPN)
                        .build()
        ),
        ImmutableList.of(
            new Object[]{"", 2.0},
            new Object[]{"10.1", 4.0},
            new Object[]{"2", 6.0}
        )
    );
  }

  @Test
  public void testFilteredAggregations() throws Exception
  {
    testQuery(
        "SELECT "
        + "SUM(case dim1 when 'abc' then cnt end), "
        + "SUM(case dim1 when 'abc' then null else cnt end), "
        + "SUM(case substring(dim1, 1, 1) when 'a' then cnt end), "
        + "COUNT(dim2) filter(WHERE dim1 <> '1'), "
        + "COUNT(CASE WHEN dim1 <> '1' THEN 'dummy' END), "
        + "SUM(CASE WHEN dim1 <> '1' THEN 1 ELSE 0 END), "
        + "SUM(cnt) filter(WHERE dim2 = 'a'), "
        + "SUM(case when dim1 <> '1' then cnt end) filter(WHERE dim2 = 'a'), "
        + "SUM(CASE WHEN dim1 <> '1' THEN cnt ELSE 0 END), "
        + "MAX(CASE WHEN dim1 <> '1' THEN cnt END) "
        + "FROM druid.foo",
        ImmutableList.<Query>of(
            Druids.newTimeseriesQueryBuilder()
                  .dataSource(CalciteTests.DATASOURCE1)
                  .intervals(QSS(Filtration.eternity()))
                  .granularity(Granularities.ALL)
                  .aggregators(AGGS(
                      new FilteredAggregatorFactory(
                          new LongSumAggregatorFactory("a0", "cnt"),
                          SELECTOR("dim1", "abc", null)
                      ),
                      new FilteredAggregatorFactory(
                          new LongSumAggregatorFactory("a1", "cnt"),
                          NOT(SELECTOR("dim1", "abc", null))
                      ),
                      new FilteredAggregatorFactory(
                          new LongSumAggregatorFactory("a2", "cnt"),
                          SELECTOR("dim1", "a", new SubstringDimExtractionFn(0, 1))
                      ),
                      new FilteredAggregatorFactory(
                          new CountAggregatorFactory("a3"),
                          AND(
                              NOT(SELECTOR("dim1", "1", null)),
                              NOT(SELECTOR("dim2", "", null))
                          )
                      ),
                      new FilteredAggregatorFactory(
                          new CountAggregatorFactory("a4"),
                          NOT(SELECTOR("dim1", "1", null))
                      ),
                      new FilteredAggregatorFactory(
                          new CountAggregatorFactory("a5"),
                          NOT(SELECTOR("dim1", "1", null))
                      ),
                      new FilteredAggregatorFactory(
                          new LongSumAggregatorFactory("a6", "cnt"),
                          SELECTOR("dim2", "a", null)
                      ),
                      new FilteredAggregatorFactory(
                          new LongSumAggregatorFactory("a7", "cnt"),
                          AND(
                              SELECTOR("dim2", "a", null),
                              NOT(SELECTOR("dim1", "1", null))
                          )
                      ),
                      new FilteredAggregatorFactory(
                          new LongSumAggregatorFactory("a8", "cnt"),
                          NOT(SELECTOR("dim1", "1", null))
                      ),
                      new FilteredAggregatorFactory(
                          new LongMaxAggregatorFactory("a9", "cnt"),
                          NOT(SELECTOR("dim1", "1", null))
                      )
                  ))
                  .context(TIMESERIES_CONTEXT_DEFAULT)
                  .build()
        ),
        ImmutableList.of(
            new Object[]{1L, 5L, 1L, 2L, 5L, 5, 2L, 1L, 5L, 1L}
        )
    );
  }

  @Test
  public void testExpressionAggregations() throws Exception
  {
    final ExprMacroTable macroTable = CalciteTests.createExprMacroTable();

    testQuery(
        "SELECT\n"
        + "  SUM(cnt * 3),\n"
        + "  LN(SUM(cnt) + SUM(m1)),\n"
        + "  MOD(SUM(cnt), 4),\n"
        + "  SUM(CHARACTER_LENGTH(CAST(cnt * 10 AS VARCHAR))),\n"
        + "  MAX(CHARACTER_LENGTH(dim2) + LN(m1))\n"
        + "FROM druid.foo",
        ImmutableList.of(
            Druids.newTimeseriesQueryBuilder()
                  .dataSource(CalciteTests.DATASOURCE1)
                  .intervals(QSS(Filtration.eternity()))
                  .granularity(Granularities.ALL)
                  .aggregators(AGGS(
                      new LongSumAggregatorFactory("a0", null, "(\"cnt\" * 3)", macroTable),
                      new LongSumAggregatorFactory("a1", "cnt"),
                      new DoubleSumAggregatorFactory("a2", "m1"),
                      new LongSumAggregatorFactory("a3", null, "strlen(CAST((\"cnt\" * 10), 'STRING'))", macroTable),
                      new DoubleMaxAggregatorFactory("a4", null, "(strlen(\"dim2\") + log(\"m1\"))", macroTable)
                  ))
                  .postAggregators(ImmutableList.of(
                      EXPRESSION_POST_AGG("p0", "log((\"a1\" + \"a2\"))"),
                      EXPRESSION_POST_AGG("p1", "(\"a1\" % 4)")
                  ))
                  .context(TIMESERIES_CONTEXT_DEFAULT)
                  .build()
        ),
        ImmutableList.of(
            new Object[]{18L, 3.295836866004329, 2, 12, 3f + (double) ((float) Math.log(5.0))}
        )
    );
  }

  @Test
  public void testExpressionFilteringAndGrouping() throws Exception
  {
    testQuery(
        "SELECT\n"
        + "  FLOOR(m1 / 2) * 2,\n"
        + "  COUNT(*)\n"
        + "FROM druid.foo\n"
        + "WHERE FLOOR(m1 / 2) * 2 > -1\n"
        + "GROUP BY FLOOR(m1 / 2) * 2\n"
        + "ORDER BY 1 DESC",
        ImmutableList.of(
            GroupByQuery.builder()
                        .setDataSource(CalciteTests.DATASOURCE1)
                        .setInterval(QSS(Filtration.eternity()))
                        .setGranularity(Granularities.ALL)
                        .setVirtualColumns(
                            EXPRESSION_VIRTUAL_COLUMN("d0:v", "(floor((\"m1\" / 2)) * 2)", ValueType.FLOAT)
                        )
                        .setDimFilter(EXPRESSION_FILTER("((floor((\"m1\" / 2)) * 2) > -1)"))
                        .setDimensions(DIMS(new DefaultDimensionSpec("d0:v", "d0", ValueType.FLOAT)))
                        .setAggregatorSpecs(AGGS(new CountAggregatorFactory("a0")))
                        .setLimitSpec(
                            new DefaultLimitSpec(
                                ImmutableList.of(
                                    new OrderByColumnSpec(
                                        "d0",
                                        OrderByColumnSpec.Direction.DESCENDING,
                                        StringComparators.NUMERIC
                                    )
                                ),
                                Integer.MAX_VALUE
                            )
                        )
                        .setContext(QUERY_CONTEXT_DEFAULT)
                        .build()
        ),
        ImmutableList.of(
            new Object[]{6.0, 1L},
            new Object[]{4.0, 2L},
            new Object[]{2.0, 2L},
            new Object[]{0.0, 1L}
        )
    );
  }

  @Test
  public void testExpressionFilteringAndGroupingUsingCastToLong() throws Exception
  {
    testQuery(
        "SELECT\n"
        + "  CAST(m1 AS BIGINT) / 2 * 2,\n"
        + "  COUNT(*)\n"
        + "FROM druid.foo\n"
        + "WHERE CAST(m1 AS BIGINT) / 2 * 2 > -1\n"
        + "GROUP BY CAST(m1 AS BIGINT) / 2 * 2\n"
        + "ORDER BY 1 DESC",
        ImmutableList.of(
            GroupByQuery.builder()
                        .setDataSource(CalciteTests.DATASOURCE1)
                        .setInterval(QSS(Filtration.eternity()))
                        .setGranularity(Granularities.ALL)
                        .setVirtualColumns(
                            EXPRESSION_VIRTUAL_COLUMN("d0:v", "((CAST(\"m1\", 'LONG') / 2) * 2)", ValueType.LONG)
                        )
                        .setDimFilter(
                            EXPRESSION_FILTER("(((CAST(\"m1\", 'LONG') / 2) * 2) > -1)")
                        )
                        .setDimensions(DIMS(new DefaultDimensionSpec("d0:v", "d0", ValueType.LONG)))
                        .setAggregatorSpecs(AGGS(new CountAggregatorFactory("a0")))
                        .setLimitSpec(
                            new DefaultLimitSpec(
                                ImmutableList.of(
                                    new OrderByColumnSpec(
                                        "d0",
                                        OrderByColumnSpec.Direction.DESCENDING,
                                        StringComparators.NUMERIC
                                    )
                                ),
                                Integer.MAX_VALUE
                            )
                        )
                        .setContext(QUERY_CONTEXT_DEFAULT)
                        .build()
        ),
        ImmutableList.of(
            new Object[]{6L, 1L},
            new Object[]{4L, 2L},
            new Object[]{2L, 2L},
            new Object[]{0L, 1L}
        )
    );
  }

  @Test
  public void testExpressionFilteringAndGroupingOnStringCastToNumber() throws Exception
  {
    testQuery(
        "SELECT\n"
        + "  FLOOR(CAST(dim1 AS FLOAT) / 2) * 2,\n"
        + "  COUNT(*)\n"
        + "FROM druid.foo\n"
        + "WHERE FLOOR(CAST(dim1 AS FLOAT) / 2) * 2 > -1\n"
        + "GROUP BY FLOOR(CAST(dim1 AS FLOAT) / 2) * 2\n"
        + "ORDER BY 1 DESC",
        ImmutableList.of(
            GroupByQuery.builder()
                        .setDataSource(CalciteTests.DATASOURCE1)
                        .setInterval(QSS(Filtration.eternity()))
                        .setGranularity(Granularities.ALL)
                        .setVirtualColumns(
                            EXPRESSION_VIRTUAL_COLUMN(
                                "d0:v",
                                "(floor((CAST(\"dim1\", 'DOUBLE') / 2)) * 2)",
                                ValueType.FLOAT
                            )
                        )
                        .setDimFilter(
                            EXPRESSION_FILTER("((floor((CAST(\"dim1\", 'DOUBLE') / 2)) * 2) > -1)")
                        )
                        .setDimensions(DIMS(new DefaultDimensionSpec("d0:v", "d0", ValueType.FLOAT)))
                        .setAggregatorSpecs(AGGS(new CountAggregatorFactory("a0")))
                        .setLimitSpec(
                            new DefaultLimitSpec(
                                ImmutableList.of(
                                    new OrderByColumnSpec(
                                        "d0",
                                        OrderByColumnSpec.Direction.DESCENDING,
                                        StringComparators.NUMERIC
                                    )
                                ),
                                Integer.MAX_VALUE
                            )
                        )
                        .setContext(QUERY_CONTEXT_DEFAULT)
                        .build()
        ),
        ImmutableList.of(
            new Object[]{10.0, 1L},
            new Object[]{2.0, 1L},
            new Object[]{0.0, 4L}
        )
    );
  }

  @Test
  public void testInFilter() throws Exception
  {
    testQuery(
        "SELECT dim1, COUNT(*) FROM druid.foo WHERE dim1 IN ('abc', 'def', 'ghi') GROUP BY dim1",
        ImmutableList.of(
            GroupByQuery.builder()
                        .setDataSource(CalciteTests.DATASOURCE1)
                        .setInterval(QSS(Filtration.eternity()))
                        .setGranularity(Granularities.ALL)
                        .setDimensions(DIMS(new DefaultDimensionSpec("dim1", "d0")))
                        .setDimFilter(new InDimFilter("dim1", ImmutableList.of("abc", "def", "ghi"), null))
                        .setAggregatorSpecs(
                            AGGS(
                                new CountAggregatorFactory("a0")
                            )
                        )
                        .setContext(QUERY_CONTEXT_DEFAULT)
                        .build()
        ),
        ImmutableList.of(
            new Object[]{"abc", 1L},
            new Object[]{"def", 1L}
        )
    );
  }

  @Test
  public void testCountStarWithDegenerateFilter() throws Exception
  {
    testQuery(
        "SELECT COUNT(*) FROM druid.foo WHERE dim2 = 'a' and (dim1 > 'a' OR dim1 < 'b')",
        ImmutableList.of(
            Druids.newTimeseriesQueryBuilder()
                  .dataSource(CalciteTests.DATASOURCE1)
                  .intervals(QSS(Filtration.eternity()))
                  .granularity(Granularities.ALL)
                  .filters(SELECTOR("dim2", "a", null))
                  .aggregators(AGGS(new CountAggregatorFactory("a0")))
                  .context(TIMESERIES_CONTEXT_DEFAULT)
                  .build()
        ),
        ImmutableList.of(
            new Object[]{2L}
        )
    );
  }

  @Test
  public void testCountStarWithNotOfDegenerateFilter() throws Exception
  {
    testQuery(
        "SELECT COUNT(*) FROM druid.foo WHERE dim2 = 'a' and not (dim1 > 'a' OR dim1 < 'b')",
        ImmutableList.of(
            Druids.newTimeseriesQueryBuilder()
                  .dataSource(CalciteTests.DATASOURCE1)
                  .intervals(QSS())
                  .granularity(Granularities.ALL)
                  .filters(null)
                  .aggregators(AGGS(new CountAggregatorFactory("a0")))
                  .context(TIMESERIES_CONTEXT_DEFAULT)
                  .build()
        ),
        ImmutableList.of()
    );
  }

  @Test
  public void testCountStarWithBoundFilterSimplifyOr() throws Exception
  {
    testQuery(
        "SELECT COUNT(*) FROM druid.foo WHERE (dim1 >= 'a' and dim1 < 'b') OR dim1 = 'ab'",
        ImmutableList.of(
            Druids.newTimeseriesQueryBuilder()
                  .dataSource(CalciteTests.DATASOURCE1)
                  .intervals(QSS(Filtration.eternity()))
                  .granularity(Granularities.ALL)
                  .filters(BOUND("dim1", "a", "b", false, true, null, StringComparators.LEXICOGRAPHIC))
                  .aggregators(AGGS(new CountAggregatorFactory("a0")))
                  .context(TIMESERIES_CONTEXT_DEFAULT)
                  .build()
        ),
        ImmutableList.of(
            new Object[]{1L}
        )
    );
  }

  @Test
  public void testCountStarWithBoundFilterSimplifyAnd() throws Exception
  {
    testQuery(
        "SELECT COUNT(*) FROM druid.foo WHERE (dim1 >= 'a' and dim1 < 'b') and dim1 = 'abc'",
        ImmutableList.of(
            Druids.newTimeseriesQueryBuilder()
                  .dataSource(CalciteTests.DATASOURCE1)
                  .intervals(QSS(Filtration.eternity()))
                  .granularity(Granularities.ALL)
                  .filters(SELECTOR("dim1", "abc", null))
                  .aggregators(AGGS(new CountAggregatorFactory("a0")))
                  .context(TIMESERIES_CONTEXT_DEFAULT)
                  .build()
        ),
        ImmutableList.of(
            new Object[]{1L}
        )
    );
  }

  @Test
  public void testCountStarWithFilterOnCastedString() throws Exception
  {
    testQuery(
        "SELECT COUNT(*) FROM druid.foo WHERE CAST(dim1 AS bigint) = 2",
        ImmutableList.of(
            Druids.newTimeseriesQueryBuilder()
                  .dataSource(CalciteTests.DATASOURCE1)
                  .intervals(QSS(Filtration.eternity()))
                  .granularity(Granularities.ALL)
                  .filters(NUMERIC_SELECTOR("dim1", "2", null))
                  .aggregators(AGGS(new CountAggregatorFactory("a0")))
                  .context(TIMESERIES_CONTEXT_DEFAULT)
                  .build()
        ),
        ImmutableList.of(
            new Object[]{1L}
        )
    );
  }

  @Test
  public void testCountStarWithTimeFilter() throws Exception
  {
    testQuery(
        "SELECT COUNT(*) FROM druid.foo "
        + "WHERE __time >= TIMESTAMP '2000-01-01 00:00:00' AND __time < TIMESTAMP '2001-01-01 00:00:00'",
        ImmutableList.of(
            Druids.newTimeseriesQueryBuilder()
                  .dataSource(CalciteTests.DATASOURCE1)
                  .intervals(QSS(new Interval("2000-01-01/2001-01-01")))
                  .granularity(Granularities.ALL)
                  .aggregators(AGGS(new CountAggregatorFactory("a0")))
                  .context(TIMESERIES_CONTEXT_DEFAULT)
                  .build()
        ),
        ImmutableList.of(
            new Object[]{3L}
        )
    );
  }

  @Test
  public void testCountStarWithTimeFilterUsingStringLiterals() throws Exception
  {
    // Strings are implicitly cast to timestamps.

    testQuery(
        "SELECT COUNT(*) FROM druid.foo "
        + "WHERE __time >= '2000-01-01 00:00:00' AND __time < '2001-01-01 00:00:00'",
        ImmutableList.of(
            Druids.newTimeseriesQueryBuilder()
                  .dataSource(CalciteTests.DATASOURCE1)
                  .intervals(QSS(new Interval("2000-01-01/2001-01-01")))
                  .granularity(Granularities.ALL)
                  .aggregators(AGGS(new CountAggregatorFactory("a0")))
                  .context(TIMESERIES_CONTEXT_DEFAULT)
                  .build()
        ),
        ImmutableList.of(
            new Object[]{3L}
        )
    );
  }

  @Test
  public void testCountStarWithSinglePointInTime() throws Exception
  {
    testQuery(
        "SELECT COUNT(*) FROM druid.foo WHERE __time = TIMESTAMP '2000-01-01 00:00:00'",
        ImmutableList.of(
            Druids.newTimeseriesQueryBuilder()
                  .dataSource(CalciteTests.DATASOURCE1)
                  .intervals(QSS(new Interval("2000-01-01/2000-01-01T00:00:00.001")))
                  .granularity(Granularities.ALL)
                  .aggregators(AGGS(new CountAggregatorFactory("a0")))
                  .context(TIMESERIES_CONTEXT_DEFAULT)
                  .build()
        ),
        ImmutableList.of(
            new Object[]{1L}
        )
    );
  }

  @Test
  public void testCountStarWithTwoPointsInTime() throws Exception
  {
    testQuery(
        "SELECT COUNT(*) FROM druid.foo WHERE "
        + "__time = TIMESTAMP '2000-01-01 00:00:00' OR __time = TIMESTAMP '2000-01-01 00:00:00' + INTERVAL '1' DAY",
        ImmutableList.of(
            Druids.newTimeseriesQueryBuilder()
                  .dataSource(CalciteTests.DATASOURCE1)
                  .intervals(
                      QSS(
                          new Interval("2000-01-01/2000-01-01T00:00:00.001"),
                          new Interval("2000-01-02/2000-01-02T00:00:00.001")
                      )
                  )
                  .granularity(Granularities.ALL)
                  .aggregators(AGGS(new CountAggregatorFactory("a0")))
                  .context(TIMESERIES_CONTEXT_DEFAULT)
                  .build()
        ),
        ImmutableList.of(
            new Object[]{2L}
        )
    );
  }

  @Test
  public void testCountStarWithComplexDisjointTimeFilter() throws Exception
  {
    testQuery(
        "SELECT COUNT(*) FROM druid.foo "
        + "WHERE dim2 = 'a' and ("
        + "  (__time >= TIMESTAMP '2000-01-01 00:00:00' AND __time < TIMESTAMP '2001-01-01 00:00:00')"
        + "  OR ("
        + "    (__time >= TIMESTAMP '2002-01-01 00:00:00' AND __time < TIMESTAMP '2003-05-01 00:00:00')"
        + "    and (__time >= TIMESTAMP '2002-05-01 00:00:00' AND __time < TIMESTAMP '2004-01-01 00:00:00')"
        + "    and dim1 = 'abc'"
        + "  )"
        + ")",
        ImmutableList.of(
            Druids.newTimeseriesQueryBuilder()
                  .dataSource(CalciteTests.DATASOURCE1)
                  .intervals(QSS(new Interval("2000/2001"), new Interval("2002-05-01/2003-05-01")))
                  .granularity(Granularities.ALL)
                  .filters(
                      AND(
                          SELECTOR("dim2", "a", null),
                          OR(
                              TIME_BOUND("2000/2001"),
                              AND(
                                  SELECTOR("dim1", "abc", null),
                                  TIME_BOUND("2002-05-01/2003-05-01")
                              )
                          )
                      )
                  )
                  .aggregators(AGGS(new CountAggregatorFactory("a0")))
                  .context(TIMESERIES_CONTEXT_DEFAULT)
                  .build()
        ),
        ImmutableList.of(
            new Object[]{1L}
        )
    );
  }

  @Test
  public void testCountStarWithNotOfComplexDisjointTimeFilter() throws Exception
  {
    testQuery(
        "SELECT COUNT(*) FROM druid.foo "
        + "WHERE not (dim2 = 'a' and ("
        + "    (__time >= TIMESTAMP '2000-01-01 00:00:00' AND __time < TIMESTAMP '2001-01-01 00:00:00')"
        + "    OR ("
        + "      (__time >= TIMESTAMP '2002-01-01 00:00:00' AND __time < TIMESTAMP '2004-01-01 00:00:00')"
        + "      and (__time >= TIMESTAMP '2002-05-01 00:00:00' AND __time < TIMESTAMP '2003-05-01 00:00:00')"
        + "      and dim1 = 'abc'"
        + "    )"
        + "  )"
        + ")",
        ImmutableList.of(
            Druids.newTimeseriesQueryBuilder()
                  .dataSource(CalciteTests.DATASOURCE1)
                  .intervals(QSS(Filtration.eternity()))
                  .filters(
                      OR(
                          NOT(SELECTOR("dim2", "a", null)),
                          AND(
                              NOT(TIME_BOUND("2000/2001")),
                              NOT(AND(
                                  SELECTOR("dim1", "abc", null),
                                  TIME_BOUND("2002-05-01/2003-05-01")
                              ))
                          )
                      )
                  )
                  .granularity(Granularities.ALL)
                  .aggregators(AGGS(new CountAggregatorFactory("a0")))
                  .context(TIMESERIES_CONTEXT_DEFAULT)
                  .build()
        ),
        ImmutableList.of(
            new Object[]{5L}
        )
    );
  }

  @Test
  public void testCountStarWithNotTimeFilter() throws Exception
  {
    testQuery(
        "SELECT COUNT(*) FROM druid.foo "
        + "WHERE dim1 <> 'xxx' and not ("
        + "    (__time >= TIMESTAMP '2000-01-01 00:00:00' AND __time < TIMESTAMP '2001-01-01 00:00:00')"
        + "    OR (__time >= TIMESTAMP '2003-01-01 00:00:00' AND __time < TIMESTAMP '2004-01-01 00:00:00'))",
        ImmutableList.of(
            Druids.newTimeseriesQueryBuilder()
                  .dataSource(CalciteTests.DATASOURCE1)
                  .intervals(
                      QSS(
                          new Interval(Filtration.eternity().getStart(), new DateTime("2000")),
                          new Interval("2001/2003"),
                          new Interval(new DateTime("2004"), Filtration.eternity().getEnd())
                      )
                  )
                  .filters(NOT(SELECTOR("dim1", "xxx", null)))
                  .granularity(Granularities.ALL)
                  .aggregators(AGGS(new CountAggregatorFactory("a0")))
                  .context(TIMESERIES_CONTEXT_DEFAULT)
                  .build()
        ),
        ImmutableList.of(
            new Object[]{3L}
        )
    );
  }

  @Test
  public void testCountStarWithTimeAndDimFilter() throws Exception
  {
    testQuery(
        "SELECT COUNT(*) FROM druid.foo "
        + "WHERE dim2 <> 'a' "
        + "and __time BETWEEN TIMESTAMP '2000-01-01 00:00:00' AND TIMESTAMP '2000-12-31 23:59:59.999'",
        ImmutableList.of(
            Druids.newTimeseriesQueryBuilder()
                  .dataSource(CalciteTests.DATASOURCE1)
                  .intervals(QSS(new Interval("2000-01-01/2001-01-01")))
                  .filters(NOT(SELECTOR("dim2", "a", null)))
                  .granularity(Granularities.ALL)
                  .aggregators(AGGS(new CountAggregatorFactory("a0")))
                  .context(TIMESERIES_CONTEXT_DEFAULT)
                  .build()
        ),
        ImmutableList.of(
            new Object[]{2L}
        )
    );
  }

  @Test
  public void testCountStarWithTimeOrDimFilter() throws Exception
  {
    testQuery(
        "SELECT COUNT(*) FROM druid.foo "
        + "WHERE dim2 <> 'a' "
        + "or __time BETWEEN TIMESTAMP '2000-01-01 00:00:00' AND TIMESTAMP '2000-12-31 23:59:59.999'",
        ImmutableList.of(
            Druids.newTimeseriesQueryBuilder()
                  .dataSource(CalciteTests.DATASOURCE1)
                  .intervals(QSS(Filtration.eternity()))
                  .filters(
                      OR(
                          NOT(SELECTOR("dim2", "a", null)),
                          BOUND(
                              "__time",
                              String.valueOf(T("2000-01-01")),
                              String.valueOf(T("2000-12-31T23:59:59.999")),
                              false,
                              false,
                              null,
                              StringComparators.NUMERIC
                          )
                      )
                  )
                  .granularity(Granularities.ALL)
                  .aggregators(AGGS(new CountAggregatorFactory("a0")))
                  .context(TIMESERIES_CONTEXT_DEFAULT)
                  .build()
        ),
        ImmutableList.of(
            new Object[]{5L}
        )
    );
  }

  @Test
  public void testCountStarWithTimeFilterOnLongColumnUsingExtractEpoch() throws Exception
  {
    testQuery(
        "SELECT COUNT(*) FROM druid.foo WHERE "
        + "cnt >= EXTRACT(EPOCH FROM TIMESTAMP '1970-01-01 00:00:00') * 1000 "
        + "AND cnt < EXTRACT(EPOCH FROM TIMESTAMP '1970-01-02 00:00:00') * 1000",
        ImmutableList.of(
            Druids.newTimeseriesQueryBuilder()
                  .dataSource(CalciteTests.DATASOURCE1)
                  .intervals(QSS(Filtration.eternity()))
                  .granularity(Granularities.ALL)
                  .filters(
                      BOUND(
                          "cnt",
                          String.valueOf(new DateTime("1970-01-01").getMillis()),
                          String.valueOf(new DateTime("1970-01-02").getMillis()),
                          false,
                          true,
                          null,
                          StringComparators.NUMERIC
                      )
                  )
                  .aggregators(AGGS(new CountAggregatorFactory("a0")))
                  .context(TIMESERIES_CONTEXT_DEFAULT)
                  .build()
        ),
        ImmutableList.of(
            new Object[]{6L}
        )
    );
  }

  @Test
  public void testCountStarWithTimeFilterOnLongColumnUsingTimestampToMillis() throws Exception
  {
    testQuery(
        "SELECT COUNT(*) FROM druid.foo WHERE "
        + "cnt >= TIMESTAMP_TO_MILLIS(TIMESTAMP '1970-01-01 00:00:00') "
        + "AND cnt < TIMESTAMP_TO_MILLIS(TIMESTAMP '1970-01-02 00:00:00')",
        ImmutableList.of(
            Druids.newTimeseriesQueryBuilder()
                  .dataSource(CalciteTests.DATASOURCE1)
                  .intervals(QSS(Filtration.eternity()))
                  .granularity(Granularities.ALL)
                  .filters(
                      BOUND(
                          "cnt",
                          String.valueOf(new DateTime("1970-01-01").getMillis()),
                          String.valueOf(new DateTime("1970-01-02").getMillis()),
                          false,
                          true,
                          null,
                          StringComparators.NUMERIC
                      )
                  )
                  .aggregators(AGGS(new CountAggregatorFactory("a0")))
                  .context(TIMESERIES_CONTEXT_DEFAULT)
                  .build()
        ),
        ImmutableList.of(
            new Object[]{6L}
        )
    );
  }

  @Test
  public void testSumOfString() throws Exception
  {
    // Perhaps should be 13, but dim1 has "1", "2" and "10.1"; and CAST('10.1' AS INTEGER) = 0 since parsing is strict.

    testQuery(
        "SELECT SUM(CAST(dim1 AS INTEGER)) FROM druid.foo",
        ImmutableList.of(
            Druids.newTimeseriesQueryBuilder()
                  .dataSource(CalciteTests.DATASOURCE1)
                  .intervals(QSS(Filtration.eternity()))
                  .granularity(Granularities.ALL)
                  .aggregators(AGGS(
                      new LongSumAggregatorFactory(
                          "a0",
                          null,
                          "CAST(\"dim1\", 'LONG')",
                          CalciteTests.createExprMacroTable()
                      )
                  ))
                  .context(TIMESERIES_CONTEXT_DEFAULT)
                  .build()
        ),
        ImmutableList.of(
            new Object[]{3}
        )
    );
  }

  @Test
  public void testSumOfExtractionFn() throws Exception
  {
    // Perhaps should be 13, but dim1 has "1", "2" and "10.1"; and CAST('10.1' AS INTEGER) = 0 since parsing is strict.

    testQuery(
        "SELECT SUM(CAST(SUBSTRING(dim1, 1, 10) AS INTEGER)) FROM druid.foo",
        ImmutableList.of(
            Druids.newTimeseriesQueryBuilder()
                  .dataSource(CalciteTests.DATASOURCE1)
                  .intervals(QSS(Filtration.eternity()))
                  .granularity(Granularities.ALL)
                  .aggregators(AGGS(
                      new LongSumAggregatorFactory(
                          "a0",
                          null,
                          "CAST(substring(\"dim1\", 0, 10), 'LONG')",
                          CalciteTests.createExprMacroTable()
                      )
                  ))
                  .context(TIMESERIES_CONTEXT_DEFAULT)
                  .build()
        ),
        ImmutableList.of(
            new Object[]{3}
        )
    );
  }

  @Test
  public void testTimeseriesWithTimeFilterOnLongColumnUsingMillisToTimestamp() throws Exception
  {
    testQuery(
        "SELECT\n"
        + "  FLOOR(MILLIS_TO_TIMESTAMP(cnt) TO YEAR),\n"
        + "  COUNT(*)\n"
        + "FROM\n"
        + "  druid.foo\n"
        + "WHERE\n"
        + "  MILLIS_TO_TIMESTAMP(cnt) >= TIMESTAMP '1970-01-01 00:00:00'\n"
        + "  AND MILLIS_TO_TIMESTAMP(cnt) < TIMESTAMP '1970-01-02 00:00:00'\n"
        + "GROUP BY\n"
        + "  FLOOR(MILLIS_TO_TIMESTAMP(cnt) TO YEAR)",
        ImmutableList.of(
            new GroupByQuery.Builder()
                .setDataSource(CalciteTests.DATASOURCE1)
                .setInterval(QSS(Filtration.eternity()))
                .setGranularity(Granularities.ALL)
                .setDimFilter(
                    BOUND(
                        "cnt",
                        String.valueOf(new DateTime("1970-01-01").getMillis()),
                        String.valueOf(new DateTime("1970-01-02").getMillis()),
                        false,
                        true,
                        null,
                        StringComparators.NUMERIC
                    )
                )
                .setDimensions(DIMS(
                    new ExtractionDimensionSpec(
                        "cnt",
                        "d0",
                        ValueType.LONG,
                        new TimeFormatExtractionFn(null, null, null, Granularities.YEAR, true)
                    )
                ))
                .setAggregatorSpecs(AGGS(new CountAggregatorFactory("a0")))
                .setContext(QUERY_CONTEXT_DEFAULT)
                .build()
        ),
        ImmutableList.of(
            new Object[]{T("1970-01-01"), 6L}
        )
    );
  }

  @Test
  public void testSelectDistinctWithCascadeExtractionFilter() throws Exception
  {
    testQuery(
        "SELECT distinct dim1 FROM druid.foo WHERE substring(substring(dim1, 2), 1, 1) = 'e' OR dim2 = 'a'",
        ImmutableList.of(
            GroupByQuery.builder()
                        .setDataSource(CalciteTests.DATASOURCE1)
                        .setInterval(QSS(Filtration.eternity()))
                        .setGranularity(Granularities.ALL)
                        .setDimensions(DIMS(new DefaultDimensionSpec("dim1", "d0")))
                        .setDimFilter(
                            OR(
                                SELECTOR(
                                    "dim1",
                                    "e",
                                    CASCADE(
                                        new SubstringDimExtractionFn(1, null),
                                        new SubstringDimExtractionFn(0, 1)
                                    )
                                ),
                                SELECTOR("dim2", "a", null)
                            )
                        )
                        .setContext(QUERY_CONTEXT_DEFAULT)
                        .build()
        ),
        ImmutableList.of(
            new Object[]{""},
            new Object[]{"1"},
            new Object[]{"def"}
        )
    );
  }

  @Test
  public void testSelectDistinctWithStrlenFilter() throws Exception
  {
    testQuery(
        "SELECT distinct dim1 FROM druid.foo "
        + "WHERE CHARACTER_LENGTH(dim1) = 3 OR CAST(CHARACTER_LENGTH(dim1) AS varchar) = 3",
        ImmutableList.of(
            GroupByQuery.builder()
                        .setDataSource(CalciteTests.DATASOURCE1)
                        .setInterval(QSS(Filtration.eternity()))
                        .setGranularity(Granularities.ALL)
                        .setDimensions(DIMS(new DefaultDimensionSpec("dim1", "d0")))
                        .setDimFilter(
                            OR(
                                EXPRESSION_FILTER("(strlen(\"dim1\") == 3)"),
                                EXPRESSION_FILTER("(CAST(strlen(\"dim1\"), 'STRING') == 3)")
                            )
                        )
                        .setContext(QUERY_CONTEXT_DEFAULT)
                        .build()
        ),
        ImmutableList.of(
            new Object[]{"abc"},
            new Object[]{"def"}
        )
    );
  }

  @Test
  public void testSelectDistinctWithLimit() throws Exception
  {
    // Should use topN even if approximate topNs are off, because this query is exact.

    testQuery(
        "SELECT DISTINCT dim2 FROM druid.foo LIMIT 10",
        ImmutableList.of(
            new TopNQueryBuilder()
                .dataSource(CalciteTests.DATASOURCE1)
                .intervals(QSS(Filtration.eternity()))
                .granularity(Granularities.ALL)
                .dimension(new DefaultDimensionSpec("dim2", "d0"))
                .metric(new DimensionTopNMetricSpec(null, StringComparators.LEXICOGRAPHIC))
                .threshold(10)
                .context(QUERY_CONTEXT_DEFAULT)
                .build()
        ),
        ImmutableList.of(
            new Object[]{""},
            new Object[]{"a"},
            new Object[]{"abc"}
        )
    );
  }

  @Test
  public void testSelectDistinctWithSortAsOuterQuery() throws Exception
  {
    testQuery(
        "SELECT * FROM (SELECT DISTINCT dim2 FROM druid.foo ORDER BY dim2) LIMIT 10",
        ImmutableList.of(
            new TopNQueryBuilder()
                .dataSource(CalciteTests.DATASOURCE1)
                .intervals(QSS(Filtration.eternity()))
                .granularity(Granularities.ALL)
                .dimension(new DefaultDimensionSpec("dim2", "d0"))
                .metric(new DimensionTopNMetricSpec(null, StringComparators.LEXICOGRAPHIC))
                .threshold(10)
                .context(QUERY_CONTEXT_DEFAULT)
                .build()
        ),
        ImmutableList.of(
            new Object[]{""},
            new Object[]{"a"},
            new Object[]{"abc"}
        )
    );
  }

  @Test
  public void testSelectDistinctWithSortAsOuterQuery2() throws Exception
  {
    testQuery(
        "SELECT * FROM (SELECT DISTINCT dim2 FROM druid.foo ORDER BY dim2 LIMIT 5) LIMIT 10",
        ImmutableList.of(
            new TopNQueryBuilder()
                .dataSource(CalciteTests.DATASOURCE1)
                .intervals(QSS(Filtration.eternity()))
                .granularity(Granularities.ALL)
                .dimension(new DefaultDimensionSpec("dim2", "d0"))
                .metric(new DimensionTopNMetricSpec(null, StringComparators.LEXICOGRAPHIC))
                .threshold(5)
                .context(QUERY_CONTEXT_DEFAULT)
                .build()
        ),
        ImmutableList.of(
            new Object[]{""},
            new Object[]{"a"},
            new Object[]{"abc"}
        )
    );
  }

  @Test
  public void testSelectDistinctWithSortAsOuterQuery3() throws Exception
  {
    // Query reduces to LIMIT 0.

    testQuery(
        "SELECT * FROM (SELECT DISTINCT dim2 FROM druid.foo ORDER BY dim2 LIMIT 2 OFFSET 5) OFFSET 2",
        ImmutableList.of(),
        ImmutableList.of()
    );
  }

  @Test
  public void testSelectDistinctWithSortAsOuterQuery4() throws Exception
  {
    testQuery(
        "SELECT * FROM (SELECT DISTINCT dim2 FROM druid.foo ORDER BY dim2 DESC LIMIT 5) LIMIT 10",
        ImmutableList.of(
            new TopNQueryBuilder()
                .dataSource(CalciteTests.DATASOURCE1)
                .intervals(QSS(Filtration.eternity()))
                .granularity(Granularities.ALL)
                .dimension(new DefaultDimensionSpec("dim2", "d0"))
                .metric(new InvertedTopNMetricSpec(new DimensionTopNMetricSpec(null, StringComparators.LEXICOGRAPHIC)))
                .threshold(5)
                .context(QUERY_CONTEXT_DEFAULT)
                .build()
        ),
        ImmutableList.of(
            new Object[]{""},
            new Object[]{"abc"},
            new Object[]{"a"}
        )
    );
  }

  @Test
  public void testCountDistinct() throws Exception
  {
    testQuery(
        "SELECT SUM(cnt), COUNT(distinct dim2), COUNT(distinct unique_dim1) FROM druid.foo",
        ImmutableList.of(
            Druids.newTimeseriesQueryBuilder()
                  .dataSource(CalciteTests.DATASOURCE1)
                  .intervals(QSS(Filtration.eternity()))
                  .granularity(Granularities.ALL)
                  .aggregators(
                      AGGS(
                          new LongSumAggregatorFactory("a0", "cnt"),
                          new CardinalityAggregatorFactory(
                              "a1",
                              null,
                              DIMS(new DefaultDimensionSpec("dim2", null)),
                              false
                          ),
                          new HyperUniquesAggregatorFactory("a2", "unique_dim1")
                      )
                  )
                  .context(TIMESERIES_CONTEXT_DEFAULT)
                  .build()
        ),
        ImmutableList.of(
            new Object[]{6L, 3L, 6L}
        )
    );
  }

  @Test
  public void testExactCountDistinct() throws Exception
  {
    // When HLL is disabled, do exact count distinct through a nested query.

    testQuery(
        PLANNER_CONFIG_NO_HLL,
        "SELECT COUNT(distinct dim2) FROM druid.foo",
        ImmutableList.of(
            GroupByQuery.builder()
                        .setDataSource(
                            new QueryDataSource(
                                GroupByQuery.builder()
                                            .setDataSource(CalciteTests.DATASOURCE1)
                                            .setInterval(QSS(Filtration.eternity()))
                                            .setGranularity(Granularities.ALL)
                                            .setDimensions(DIMS(new DefaultDimensionSpec("dim2", "d0")))
                                            .setContext(QUERY_CONTEXT_DEFAULT)
                                            .build()
                            )
                        )
                        .setInterval(QSS(Filtration.eternity()))
                        .setGranularity(Granularities.ALL)
                        .setAggregatorSpecs(AGGS(
                            new FilteredAggregatorFactory(
                                new CountAggregatorFactory("a0"),
                                NOT(SELECTOR("d0", "", null))
                            )
                        ))
                        .setContext(QUERY_CONTEXT_DEFAULT)
                        .build()
        ),
        ImmutableList.of(
            new Object[]{2L}
        )
    );
  }

  @Test
  public void testApproxCountDistinctWhenHllDisabled() throws Exception
  {
    // When HLL is disabled, APPROX_COUNT_DISTINCT is still approximate.

    testQuery(
        PLANNER_CONFIG_NO_HLL,
        "SELECT APPROX_COUNT_DISTINCT(dim2) FROM druid.foo",
        ImmutableList.of(
            Druids.newTimeseriesQueryBuilder()
                  .dataSource(CalciteTests.DATASOURCE1)
                  .intervals(QSS(Filtration.eternity()))
                  .granularity(Granularities.ALL)
                  .aggregators(
                      AGGS(
                          new CardinalityAggregatorFactory(
                              "a0",
                              null,
                              DIMS(new DefaultDimensionSpec("dim2", null)),
                              false
                          )
                      )
                  )
                  .context(TIMESERIES_CONTEXT_DEFAULT)
                  .build()
        ),
        ImmutableList.of(
            new Object[]{3L}
        )
    );
  }

  @Test
  public void testExactCountDistinctWithGroupingAndOtherAggregators() throws Exception
  {
    // When HLL is disabled, do exact count distinct through a nested query.

    testQuery(
        PLANNER_CONFIG_NO_HLL,
        "SELECT dim2, SUM(cnt), COUNT(distinct dim1) FROM druid.foo GROUP BY dim2",
        ImmutableList.of(
            GroupByQuery.builder()
                        .setDataSource(
                            new QueryDataSource(
                                GroupByQuery.builder()
                                            .setDataSource(CalciteTests.DATASOURCE1)
                                            .setInterval(QSS(Filtration.eternity()))
                                            .setGranularity(Granularities.ALL)
                                            .setDimensions(DIMS(
                                                new DefaultDimensionSpec("dim2", "d0"),
                                                new DefaultDimensionSpec("dim1", "d1")
                                            ))
                                            .setAggregatorSpecs(AGGS(new LongSumAggregatorFactory("a0", "cnt")))
                                            .setContext(QUERY_CONTEXT_DEFAULT)
                                            .build()
                            )
                        )
                        .setInterval(QSS(Filtration.eternity()))
                        .setGranularity(Granularities.ALL)
                        .setDimensions(DIMS(new DefaultDimensionSpec("d0", "d0")))
                        .setAggregatorSpecs(AGGS(
                            new LongSumAggregatorFactory("a0", "a0"),
                            new FilteredAggregatorFactory(
                                new CountAggregatorFactory("a1"),
                                NOT(SELECTOR("d1", "", null))
                            )
                        ))
                        .setContext(QUERY_CONTEXT_DEFAULT)
                        .build()
        ),
        ImmutableList.of(
            new Object[]{"", 3L, 3L},
            new Object[]{"a", 2L, 1L},
            new Object[]{"abc", 1L, 1L}
        )
    );
  }

  @Test
  public void testApproxCountDistinct() throws Exception
  {
    testQuery(
        "SELECT\n"
        + "  SUM(cnt),\n"
        + "  APPROX_COUNT_DISTINCT(dim2),\n" // uppercase
        + "  approx_count_distinct(dim2) FILTER(WHERE dim2 <> ''),\n" // lowercase; also, filtered
        + "  APPROX_COUNT_DISTINCT(SUBSTRING(dim2, 1, 1)),\n" // on extractionFn
        + "  APPROX_COUNT_DISTINCT(SUBSTRING(dim2, 1, 1) || 'x'),\n" // on expression
        + "  approx_count_distinct(unique_dim1)\n" // on native hyperUnique column
        + "FROM druid.foo",
        ImmutableList.of(
            Druids.newTimeseriesQueryBuilder()
                  .dataSource(CalciteTests.DATASOURCE1)
                  .intervals(QSS(Filtration.eternity()))
                  .granularity(Granularities.ALL)
                  .virtualColumns(
                      EXPRESSION_VIRTUAL_COLUMN("a4:v", "concat(substring(\"dim2\", 0, 1),'x')", ValueType.STRING)
                  )
                  .aggregators(
                      AGGS(
                          new LongSumAggregatorFactory("a0", "cnt"),
                          new CardinalityAggregatorFactory(
                              "a1",
                              null,
                              DIMS(new DefaultDimensionSpec("dim2", "dim2")),
                              false
                          ),
                          new FilteredAggregatorFactory(
                              new CardinalityAggregatorFactory(
                                  "a2",
                                  null,
                                  DIMS(new DefaultDimensionSpec("dim2", "dim2")),
                                  false
                              ),
                              NOT(SELECTOR("dim2", "", null))
                          ),
                          new CardinalityAggregatorFactory(
                              "a3",
                              DIMS(
                                  new ExtractionDimensionSpec(
                                      "dim2",
                                      "dim2",
                                      ValueType.STRING,
                                      new SubstringDimExtractionFn(0, 1)
                                  )
                              ),
                              false
                          ),
                          new CardinalityAggregatorFactory(
                              "a4",
                              DIMS(new DefaultDimensionSpec("a4:v", "a4:v", ValueType.STRING)),
                              false
                          ),
                          new HyperUniquesAggregatorFactory("a5", "unique_dim1")
                      )
                  )
                  .context(TIMESERIES_CONTEXT_DEFAULT)
                  .build()
        ),
        ImmutableList.of(
            new Object[]{6L, 3L, 2L, 2L, 2L, 6L}
        )
    );
  }

  @Test
  public void testDoubleNestedGroupBy() throws Exception
  {
    testQuery(
        "SELECT SUM(cnt), COUNT(*) FROM (\n"
        + "  SELECT dim2, SUM(t1.cnt) cnt FROM (\n"
        + "    SELECT\n"
        + "      dim1,\n"
        + "      dim2,\n"
        + "      COUNT(*) cnt\n"
        + "    FROM druid.foo\n"
        + "    GROUP BY dim1, dim2\n"
        + "  ) t1\n"
        + "  GROUP BY dim2\n"
        + ") t2",
        ImmutableList.of(
            GroupByQuery.builder()
                        .setDataSource(
                            GroupByQuery.builder()
                                        .setDataSource(
                                            GroupByQuery.builder()
                                                        .setDataSource(CalciteTests.DATASOURCE1)
                                                        .setInterval(QSS(Filtration.eternity()))
                                                        .setGranularity(Granularities.ALL)
                                                        .setDimensions(DIMS(
                                                            new DefaultDimensionSpec("dim1", "d0"),
                                                            new DefaultDimensionSpec("dim2", "d1")
                                                        ))
                                                        .setAggregatorSpecs(AGGS(new CountAggregatorFactory("a0")))
                                                        .setContext(QUERY_CONTEXT_DEFAULT)
                                                        .build()
                                        )
                                        .setInterval(QSS(Filtration.eternity()))
                                        .setGranularity(Granularities.ALL)
                                        .setDimensions(DIMS(new DefaultDimensionSpec("d1", "d0")))
                                        .setAggregatorSpecs(AGGS(new LongSumAggregatorFactory("a0", "a0")))
                                        .setContext(QUERY_CONTEXT_DEFAULT)
                                        .build()
                        )
                        .setInterval(QSS(Filtration.eternity()))
                        .setGranularity(Granularities.ALL)
                        .setAggregatorSpecs(AGGS(
                            new LongSumAggregatorFactory("a0", "a0"),
                            new CountAggregatorFactory("a1")
                        ))
                        .setContext(QUERY_CONTEXT_DEFAULT)
                        .build()
        ),
        ImmutableList.of(
            new Object[]{6L, 3L}
        )
    );
  }

  @Test
  public void testExactCountDistinctUsingSubquery() throws Exception
  {
    testQuery(
        PLANNER_CONFIG_SINGLE_NESTING_ONLY, // Sanity check; this query should work with a single level of nesting.
        "SELECT\n"
        + "  SUM(cnt),\n"
        + "  COUNT(*)\n"
        + "FROM (SELECT dim2, SUM(cnt) AS cnt FROM druid.foo GROUP BY dim2)",
        ImmutableList.of(
            GroupByQuery.builder()
                        .setDataSource(
                            new QueryDataSource(
                                GroupByQuery.builder()
                                            .setDataSource(CalciteTests.DATASOURCE1)
                                            .setInterval(QSS(Filtration.eternity()))
                                            .setGranularity(Granularities.ALL)
                                            .setDimensions(DIMS(new DefaultDimensionSpec("dim2", "d0")))
                                            .setAggregatorSpecs(AGGS(new LongSumAggregatorFactory("a0", "cnt")))
                                            .setContext(QUERY_CONTEXT_DEFAULT)
                                            .build()
                            )
                        )
                        .setInterval(QSS(Filtration.eternity()))
                        .setGranularity(Granularities.ALL)
                        .setAggregatorSpecs(AGGS(
                            new LongSumAggregatorFactory("a0", "a0"),
                            new CountAggregatorFactory("a1")
                        ))
                        .setContext(QUERY_CONTEXT_DEFAULT)
                        .build()
        ),
        ImmutableList.of(
            new Object[]{6L, 3L}
        )
    );
  }

  @Test
  public void testTopNFilterJoin() throws Exception
  {
    // Filters on top N values of some dimension by using an inner join.
    testQuery(
        "SELECT t1.dim1, SUM(t1.cnt)\n"
        + "FROM druid.foo t1\n"
        + "  INNER JOIN (\n"
        + "  SELECT\n"
        + "    SUM(cnt) AS sum_cnt,\n"
        + "    dim2\n"
        + "  FROM druid.foo\n"
        + "  GROUP BY dim2\n"
        + "  ORDER BY 1 DESC\n"
        + "  LIMIT 2\n"
        + ") t2 ON (t1.dim2 = t2.dim2)\n"
        + "GROUP BY t1.dim1\n"
        + "ORDER BY 1\n",
        ImmutableList.of(
            new TopNQueryBuilder()
                .dataSource(CalciteTests.DATASOURCE1)
                .intervals(QSS(Filtration.eternity()))
                .granularity(Granularities.ALL)
                .dimension(new DefaultDimensionSpec("dim2", "d0"))
                .aggregators(AGGS(new LongSumAggregatorFactory("a0", "cnt")))
                .metric(new NumericTopNMetricSpec("a0"))
                .threshold(2)
                .context(QUERY_CONTEXT_DEFAULT)
                .build(),
            GroupByQuery.builder()
                        .setDataSource(CalciteTests.DATASOURCE1)
                        .setInterval(QSS(Filtration.eternity()))
                        .setGranularity(Granularities.ALL)
                        .setDimFilter(IN("dim2", ImmutableList.of("", "a"), null))
                        .setDimensions(DIMS(new DefaultDimensionSpec("dim1", "d0")))
                        .setAggregatorSpecs(AGGS(new LongSumAggregatorFactory("a0", "cnt")))
                        .setLimitSpec(
                            new DefaultLimitSpec(
                                ImmutableList.of(
                                    new OrderByColumnSpec(
                                        "d0",
                                        OrderByColumnSpec.Direction.ASCENDING,
                                        StringComparators.LEXICOGRAPHIC
                                    )
                                ),
                                Integer.MAX_VALUE
                            )
                        )
                        .setContext(QUERY_CONTEXT_DEFAULT)
                        .build()
        ),
        ImmutableList.of(
            new Object[]{"", 1L},
            new Object[]{"1", 1L},
            new Object[]{"10.1", 1L},
            new Object[]{"2", 1L},
            new Object[]{"abc", 1L}
        )
    );
  }

  @Test
  public void testRemovableLeftJoin() throws Exception
  {
    // LEFT JOIN where the right-hand side can be ignored.

    testQuery(
        "SELECT t1.dim1, SUM(t1.cnt)\n"
        + "FROM druid.foo t1\n"
        + "  LEFT JOIN (\n"
        + "  SELECT\n"
        + "    SUM(cnt) AS sum_cnt,\n"
        + "    dim2\n"
        + "  FROM druid.foo\n"
        + "  GROUP BY dim2\n"
        + "  ORDER BY 1 DESC\n"
        + "  LIMIT 2\n"
        + ") t2 ON (t1.dim2 = t2.dim2)\n"
        + "GROUP BY t1.dim1\n"
        + "ORDER BY 1\n",
        ImmutableList.of(
            GroupByQuery.builder()
                        .setDataSource(CalciteTests.DATASOURCE1)
                        .setInterval(QSS(Filtration.eternity()))
                        .setGranularity(Granularities.ALL)
                        .setDimensions(DIMS(new DefaultDimensionSpec("dim1", "d0")))
                        .setAggregatorSpecs(AGGS(new LongSumAggregatorFactory("a0", "cnt")))
                        .setLimitSpec(
                            new DefaultLimitSpec(
                                ImmutableList.of(
                                    new OrderByColumnSpec(
                                        "d0",
                                        OrderByColumnSpec.Direction.ASCENDING,
                                        StringComparators.LEXICOGRAPHIC
                                    )
                                ),
                                Integer.MAX_VALUE
                            )
                        )
                        .setContext(QUERY_CONTEXT_DEFAULT)
                        .build()
        ),
        ImmutableList.of(
            new Object[]{"", 1L},
            new Object[]{"1", 1L},
            new Object[]{"10.1", 1L},
            new Object[]{"2", 1L},
            new Object[]{"abc", 1L},
            new Object[]{"def", 1L}
        )
    );
  }

  @Test
  public void testExactCountDistinctOfSemiJoinResult() throws Exception
  {
    // TODO(gianm): Would be good to have existing filters like IN able to work on expressions?
    // TODO(gianm): Would be good to have expression filters optimize for the case where they hit just one column.

    testQuery(
        "SELECT COUNT(*)\n"
        + "FROM (\n"
        + "  SELECT DISTINCT dim2\n"
        + "  FROM druid.foo\n"
        + "  WHERE SUBSTRING(dim2, 1, 1) IN (\n"
        + "    SELECT SUBSTRING(dim1, 1, 1) FROM druid.foo WHERE dim1 <> ''\n"
        + "  )\n"
        + ")",
        ImmutableList.of(
            GroupByQuery.builder()
                        .setDataSource(CalciteTests.DATASOURCE1)
                        .setInterval(QSS(Filtration.eternity()))
                        .setGranularity(Granularities.ALL)
                        .setDimFilter(NOT(SELECTOR("dim1", "", null)))
                        .setDimensions(DIMS(new ExtractionDimensionSpec(
                            "dim1",
                            "d0",
                            new SubstringDimExtractionFn(0, 1)
                        )))
                        .setContext(QUERY_CONTEXT_DEFAULT)
                        .build(),
            GroupByQuery.builder()
                        .setDataSource(
                            new QueryDataSource(
                                GroupByQuery.builder()
                                            .setDataSource(CalciteTests.DATASOURCE1)
                                            .setInterval(QSS(Filtration.eternity()))
                                            .setGranularity(Granularities.ALL)
                                            .setDimFilter(OR(
                                                EXPRESSION_FILTER("(substring(\"dim2\", 0, 1) == '1')"),
                                                EXPRESSION_FILTER("(substring(\"dim2\", 0, 1) == '2')"),
                                                EXPRESSION_FILTER("(substring(\"dim2\", 0, 1) == 'a')"),
                                                EXPRESSION_FILTER("(substring(\"dim2\", 0, 1) == 'd')")
                                            ))
                                            .setDimensions(DIMS(new DefaultDimensionSpec("dim2", "d0")))
                                            .setContext(QUERY_CONTEXT_DEFAULT)
                                            .build()
                            )
                        )
                        .setInterval(QSS(Filtration.eternity()))
                        .setGranularity(Granularities.ALL)
                        .setAggregatorSpecs(AGGS(
                            new CountAggregatorFactory("a0")
                        ))
                        .setContext(QUERY_CONTEXT_DEFAULT)
                        .build()
        ),
        ImmutableList.of(
            new Object[]{2L}
        )
    );
  }

  @Test
  public void testExactCountDistinctUsingSubqueryWithWherePushDown() throws Exception
  {
    testQuery(
        "SELECT\n"
        + "  SUM(cnt),\n"
        + "  COUNT(*)\n"
        + "FROM (SELECT dim2, SUM(cnt) AS cnt FROM druid.foo GROUP BY dim2)\n"
        + "WHERE dim2 <> ''",
        ImmutableList.of(
            GroupByQuery.builder()
                        .setDataSource(
                            new QueryDataSource(
                                GroupByQuery.builder()
                                            .setDataSource(CalciteTests.DATASOURCE1)
                                            .setInterval(QSS(Filtration.eternity()))
                                            .setDimFilter(NOT(SELECTOR("dim2", "", null)))
                                            .setGranularity(Granularities.ALL)
                                            .setDimensions(DIMS(new DefaultDimensionSpec("dim2", "d0")))
                                            .setAggregatorSpecs(AGGS(new LongSumAggregatorFactory("a0", "cnt")))
                                            .setContext(QUERY_CONTEXT_DEFAULT)
                                            .build()
                            )
                        )
                        .setInterval(QSS(Filtration.eternity()))
                        .setGranularity(Granularities.ALL)
                        .setAggregatorSpecs(AGGS(
                            new LongSumAggregatorFactory("a0", "a0"),
                            new CountAggregatorFactory("a1")
                        ))
                        .setContext(QUERY_CONTEXT_DEFAULT)
                        .build()
        ),
        ImmutableList.of(
            new Object[]{3L, 2L}
        )
    );
  }

  @Test
  public void testExactCountDistinctUsingSubqueryWithWhereToOuterFilter() throws Exception
  {
    testQuery(
        "SELECT\n"
        + "  SUM(cnt),\n"
        + "  COUNT(*)\n"
        + "FROM (SELECT dim2, SUM(cnt) AS cnt FROM druid.foo GROUP BY dim2 LIMIT 1)"
        + "WHERE cnt > 0",
        ImmutableList.of(
            GroupByQuery.builder()
                        .setDataSource(
                            new QueryDataSource(
                                GroupByQuery.builder()
                                            .setDataSource(CalciteTests.DATASOURCE1)
                                            .setInterval(QSS(Filtration.eternity()))
                                            .setGranularity(Granularities.ALL)
                                            .setDimensions(DIMS(new DefaultDimensionSpec("dim2", "d0")))
                                            .setAggregatorSpecs(AGGS(new LongSumAggregatorFactory("a0", "cnt")))
                                            .setLimit(1)
                                            .setContext(QUERY_CONTEXT_DEFAULT)
                                            .build()
                            )
                        )
                        .setDimFilter(BOUND("a0", "0", null, true, false, null, StringComparators.NUMERIC))
                        .setInterval(QSS(Filtration.eternity()))
                        .setGranularity(Granularities.ALL)
                        .setAggregatorSpecs(AGGS(
                            new LongSumAggregatorFactory("a0", "a0"),
                            new CountAggregatorFactory("a1")
                        ))
                        .setContext(QUERY_CONTEXT_DEFAULT)
                        .build()
        ),
        ImmutableList.of(
            new Object[]{3L, 1L}
        )
    );
  }

  @Test
  public void testCompareExactAndApproximateCountDistinctUsingSubquery() throws Exception
  {
    testQuery(
        "SELECT\n"
        + "  COUNT(*) AS exact_count,\n"
        + "  COUNT(DISTINCT dim1) AS approx_count,\n"
        + "  (CAST(1 AS FLOAT) - COUNT(DISTINCT dim1) / COUNT(*)) * 100 AS error_pct\n"
        + "FROM (SELECT DISTINCT dim1 FROM druid.foo WHERE dim1 <> '')",
        ImmutableList.of(
            GroupByQuery.builder()
                        .setDataSource(
                            new QueryDataSource(
                                GroupByQuery.builder()
                                            .setDataSource(CalciteTests.DATASOURCE1)
                                            .setInterval(QSS(Filtration.eternity()))
                                            .setGranularity(Granularities.ALL)
                                            .setDimFilter(NOT(SELECTOR("dim1", "", null)))
                                            .setDimensions(DIMS(new DefaultDimensionSpec("dim1", "d0")))
                                            .setContext(QUERY_CONTEXT_DEFAULT)
                                            .build()
                            )
                        )
                        .setInterval(QSS(Filtration.eternity()))
                        .setGranularity(Granularities.ALL)
                        .setAggregatorSpecs(AGGS(
                            new CountAggregatorFactory("a0"),
                            new CardinalityAggregatorFactory(
                                "a1",
                                DIMS(new DefaultDimensionSpec("d0", null)),
                                false
                            )
                        ))
                        .setPostAggregatorSpecs(
                            ImmutableList.of(
                                EXPRESSION_POST_AGG("p0", "((1 - (\"a1\" / \"a0\")) * 100)")
                            )
                        )
                        .setContext(QUERY_CONTEXT_DEFAULT)
                        .build()
        ),
        ImmutableList.of(
            new Object[]{5L, 5L, -0.1222693591629298}
        )
    );
  }

  @Test
  public void testHistogramUsingSubquery() throws Exception
  {
    testQuery(
        "SELECT\n"
        + "  CAST(thecnt AS VARCHAR),\n"
        + "  COUNT(*)\n"
        + "FROM (SELECT dim2, SUM(cnt) AS thecnt FROM druid.foo GROUP BY dim2)\n"
        + "GROUP BY CAST(thecnt AS VARCHAR)",
        ImmutableList.of(
            GroupByQuery.builder()
                        .setDataSource(
                            new QueryDataSource(
                                GroupByQuery.builder()
                                            .setDataSource(CalciteTests.DATASOURCE1)
                                            .setInterval(QSS(Filtration.eternity()))
                                            .setGranularity(Granularities.ALL)
                                            .setDimensions(DIMS(new DefaultDimensionSpec("dim2", "d0")))
                                            .setAggregatorSpecs(AGGS(new LongSumAggregatorFactory("a0", "cnt")))
                                            .setPostAggregatorSpecs(ImmutableList.of(
                                                EXPRESSION_POST_AGG("p0", "CAST(\"a0\", 'STRING')")
                                            ))
                                            .setContext(QUERY_CONTEXT_DEFAULT)
                                            .build()
                            )
                        )
                        .setInterval(QSS(Filtration.eternity()))
                        .setGranularity(Granularities.ALL)
                        .setDimensions(DIMS(new DefaultDimensionSpec("p0", "d0")))
                        .setAggregatorSpecs(AGGS(
                            new CountAggregatorFactory("a0")
                        ))
                        .setContext(QUERY_CONTEXT_DEFAULT)
                        .build()
        ),
        ImmutableList.of(
            new Object[]{"1", 1L},
            new Object[]{"2", 1L},
            new Object[]{"3", 1L}
        )
    );
  }

  @Test
  public void testHistogramUsingSubqueryWithSort() throws Exception
  {
    testQuery(
        "SELECT\n"
        + "  CAST(thecnt AS VARCHAR),\n"
        + "  COUNT(*)\n"
        + "FROM (SELECT dim2, SUM(cnt) AS thecnt FROM druid.foo GROUP BY dim2)\n"
        + "GROUP BY CAST(thecnt AS VARCHAR) ORDER BY CAST(thecnt AS VARCHAR) LIMIT 2",
        ImmutableList.of(
            GroupByQuery.builder()
                        .setDataSource(
                            new QueryDataSource(
                                GroupByQuery.builder()
                                            .setDataSource(CalciteTests.DATASOURCE1)
                                            .setInterval(QSS(Filtration.eternity()))
                                            .setGranularity(Granularities.ALL)
                                            .setDimensions(DIMS(new DefaultDimensionSpec("dim2", "d0")))
                                            .setAggregatorSpecs(AGGS(new LongSumAggregatorFactory("a0", "cnt")))
                                            .setContext(QUERY_CONTEXT_DEFAULT)
                                            .build()
                            )
                        )
                        .setInterval(QSS(Filtration.eternity()))
                        .setGranularity(Granularities.ALL)
                        .setDimensions(DIMS(new DefaultDimensionSpec("a0", "d0")))
                        .setAggregatorSpecs(AGGS(
                            new CountAggregatorFactory("a0")
                        ))
                        .setLimitSpec(
                            new DefaultLimitSpec(
                                ImmutableList.of(new OrderByColumnSpec(
                                    "d0",
                                    OrderByColumnSpec.Direction.ASCENDING,
                                    StringComparators.LEXICOGRAPHIC
                                )),
                                2
                            )
                        )
                        .setContext(QUERY_CONTEXT_DEFAULT)
                        .build()
        ),
        ImmutableList.of(
            new Object[]{"1", 1L},
            new Object[]{"2", 1L}
        )
    );
  }

  @Test
  public void testCountDistinctArithmetic() throws Exception
  {
    testQuery(
        "SELECT\n"
        + "  SUM(cnt),\n"
        + "  COUNT(DISTINCT dim2),\n"
        + "  CAST(COUNT(DISTINCT dim2) AS FLOAT),\n"
        + "  SUM(cnt) / COUNT(DISTINCT dim2),\n"
        + "  SUM(cnt) / COUNT(DISTINCT dim2) + 3,\n"
        + "  CAST(SUM(cnt) AS FLOAT) / CAST(COUNT(DISTINCT dim2) AS FLOAT) + 3\n"
        + "FROM druid.foo",
        ImmutableList.of(
            Druids.newTimeseriesQueryBuilder()
                  .dataSource(CalciteTests.DATASOURCE1)
                  .intervals(QSS(Filtration.eternity()))
                  .granularity(Granularities.ALL)
                  .aggregators(
                      AGGS(
                          new LongSumAggregatorFactory("a0", "cnt"),
                          new CardinalityAggregatorFactory(
                              "a1",
                              null,
                              DIMS(new DefaultDimensionSpec("dim2", null)),
                              false
                          )
                      )
                  )
                  .postAggregators(ImmutableList.of(
                      EXPRESSION_POST_AGG("p0", "CAST(\"a1\", 'DOUBLE')"),
                      EXPRESSION_POST_AGG("p1", "(\"a0\" / \"a1\")"),
                      EXPRESSION_POST_AGG("p2", "((\"a0\" / \"a1\") + 3)"),
                      EXPRESSION_POST_AGG("p3", "((CAST(\"a0\", 'DOUBLE') / CAST(\"a1\", 'DOUBLE')) + 3)")
                  ))
                  .context(TIMESERIES_CONTEXT_DEFAULT)
                  .build()
        ),
        ImmutableList.of(
            new Object[]{6L, 3L, 3.0021994137521975, 1L, 4L, 4.9985347983600805}
        )
    );
  }

  @Test
  public void testCountDistinctOfSubstring() throws Exception
  {
    testQuery(
        "SELECT COUNT(DISTINCT SUBSTRING(dim1, 1, 1)) FROM druid.foo WHERE dim1 <> ''",
        ImmutableList.of(
            Druids.newTimeseriesQueryBuilder()
                  .dataSource(CalciteTests.DATASOURCE1)
                  .intervals(QSS(Filtration.eternity()))
                  .filters(NOT(SELECTOR("dim1", "", null)))
                  .granularity(Granularities.ALL)
                  .aggregators(
                      AGGS(
                          new CardinalityAggregatorFactory(
                              "a0",
                              DIMS(
                                  new ExtractionDimensionSpec(
                                      "dim1",
                                      null,
                                      new SubstringDimExtractionFn(0, 1)
                                  )
                              ),
                              false
                          )
                      )
                  )
                  .context(TIMESERIES_CONTEXT_DEFAULT)
                  .build()
        ),
        ImmutableList.of(
            new Object[]{4L}
        )
    );
  }

  @Test
  public void testSillyQuarters() throws Exception
  {
    // Like FLOOR(__time TO QUARTER) but silly.

    testQuery(
        "SELECT CAST((EXTRACT(MONTH FROM __time) - 1 ) / 3 + 1 AS INTEGER) AS quarter, COUNT(*)\n"
        + "FROM foo\n"
        + "GROUP BY CAST((EXTRACT(MONTH FROM __time) - 1 ) / 3 + 1 AS INTEGER)",
        ImmutableList.of(
            GroupByQuery.builder()
                        .setDataSource(CalciteTests.DATASOURCE1)
                        .setInterval(QSS(Filtration.eternity()))
                        .setGranularity(Granularities.ALL)
                        .setVirtualColumns(EXPRESSION_VIRTUAL_COLUMN(
                            "d0:v",
                            "(((timestamp_extract(\"__time\",'MONTH','UTC') - 1) / 3) + 1)",
                            ValueType.LONG
                        ))
                        .setDimensions(DIMS(new DefaultDimensionSpec("d0:v", "d0", ValueType.LONG)))
                        .setAggregatorSpecs(AGGS(new CountAggregatorFactory("a0")))
                        .setContext(QUERY_CONTEXT_DEFAULT)
                        .build()
        ),
        ImmutableList.of(
            new Object[]{1, 6L}
        )
    );
  }

  @Test
  public void testRegexpExtract() throws Exception
  {
    testQuery(
        "SELECT DISTINCT\n"
        + "  REGEXP_EXTRACT(dim1, '^.'),\n"
        + "  REGEXP_EXTRACT(dim1, '^(.)', 1)\n"
        + "FROM foo\n"
        + "WHERE REGEXP_EXTRACT(dim1, '^(.)', 1) <> 'x'",
        ImmutableList.of(
            GroupByQuery.builder()
                        .setDataSource(CalciteTests.DATASOURCE1)
                        .setInterval(QSS(Filtration.eternity()))
                        .setGranularity(Granularities.ALL)
                        .setDimFilter(
                            NOT(SELECTOR(
                                "dim1",
                                "x",
                                new RegexDimExtractionFn("^(.)", 1, true, null)
                            ))
                        )
                        .setDimensions(
                            DIMS(
                                new ExtractionDimensionSpec(
                                    "dim1",
                                    "d0",
                                    new RegexDimExtractionFn("^.", 0, true, null)
                                ),
                                new ExtractionDimensionSpec(
                                    "dim1",
                                    "d1",
                                    new RegexDimExtractionFn("^(.)", 1, true, null)
                                )
                            )
                        )
                        .setContext(QUERY_CONTEXT_DEFAULT)
                        .build()
        ),
        ImmutableList.of(
            new Object[]{"", ""},
            new Object[]{"1", "1"},
            new Object[]{"2", "2"},
            new Object[]{"a", "a"},
            new Object[]{"d", "d"}
        )
    );
  }

  @Test
  public void testGroupBySortPushDown() throws Exception
  {
    testQuery(
        "SELECT dim1, dim2, SUM(cnt) FROM druid.foo GROUP BY dim1, dim2 ORDER BY dim2 LIMIT 4",
        ImmutableList.of(
            GroupByQuery.builder()
                        .setDataSource(CalciteTests.DATASOURCE1)
                        .setInterval(QSS(Filtration.eternity()))
                        .setGranularity(Granularities.ALL)
                        .setDimensions(
                            DIMS(
                                new DefaultDimensionSpec("dim2", "d1"),
                                new DefaultDimensionSpec("dim1", "d0")
                            )
                        )
                        .setAggregatorSpecs(
                            AGGS(
                                new LongSumAggregatorFactory("a0", "cnt")
                            )
                        )
                        .setLimitSpec(
                            new DefaultLimitSpec(
                                ImmutableList.of(
                                    new OrderByColumnSpec("d1", OrderByColumnSpec.Direction.ASCENDING)
                                ),
                                4
                            )
                        )
                        .setContext(QUERY_CONTEXT_DEFAULT)
                        .build()
        ),
        ImmutableList.of(
            new Object[]{"10.1", "", 1L},
            new Object[]{"2", "", 1L},
            new Object[]{"abc", "", 1L},
            new Object[]{"", "a", 1L}
        )
    );
  }

  @Test
  public void testGroupByLimitPushDownWithHavingOnLong() throws Exception
  {
    testQuery(
        "SELECT dim1, dim2, SUM(cnt) AS thecnt "
        + "FROM druid.foo "
        + "group by dim1, dim2 "
        + "having SUM(cnt) = 1 "
        + "order by dim2 "
        + "limit 4",
        ImmutableList.of(
            GroupByQuery.builder()
                        .setDataSource(CalciteTests.DATASOURCE1)
                        .setInterval(QSS(Filtration.eternity()))
                        .setGranularity(Granularities.ALL)
                        .setDimensions(
                            DIMS(
                                new DefaultDimensionSpec("dim2", "d1"),
                                new DefaultDimensionSpec("dim1", "d0")
                            )
                        )
                        .setAggregatorSpecs(
                            AGGS(
                                new LongSumAggregatorFactory("a0", "cnt")
                            )
                        )
                        .setLimitSpec(
                            new DefaultLimitSpec(
                                ImmutableList.of(
                                    new OrderByColumnSpec("d1", OrderByColumnSpec.Direction.ASCENDING)
                                ),
                                4
                            )
                        )
                        .setHavingSpec(new DimFilterHavingSpec(NUMERIC_SELECTOR("a0", "1", null)))
                        .setContext(QUERY_CONTEXT_DEFAULT)
                        .build()
        ),
        ImmutableList.of(
            new Object[]{"10.1", "", 1L},
            new Object[]{"2", "", 1L},
            new Object[]{"abc", "", 1L},
            new Object[]{"", "a", 1L}
        )
    );
  }

  @Test
  public void testFilterOnTimeFloor() throws Exception
  {
    testQuery(
        "SELECT COUNT(*) FROM druid.foo\n"
        + "WHERE\n"
        + "FLOOR(__time TO MONTH) = TIMESTAMP '2000-01-01 00:00:00'\n"
        + "OR FLOOR(__time TO MONTH) = TIMESTAMP '2000-02-01 00:00:00'",
        ImmutableList.of(
            Druids.newTimeseriesQueryBuilder()
                  .dataSource(CalciteTests.DATASOURCE1)
                  .intervals(QSS(new Interval("2000/P2M")))
                  .granularity(Granularities.ALL)
                  .aggregators(AGGS(new CountAggregatorFactory("a0")))
                  .context(TIMESERIES_CONTEXT_DEFAULT)
                  .build()
        ),
        ImmutableList.of(
            new Object[]{3L}
        )
    );
  }

  @Test
  public void testFilterOnCurrentTimestampWithIntervalArithmetic() throws Exception
  {
    testQuery(
        "SELECT COUNT(*) FROM druid.foo\n"
        + "WHERE\n"
        + "  __time >= CURRENT_TIMESTAMP + INTERVAL '01:02' HOUR TO MINUTE\n"
        + "  AND __time < TIMESTAMP '2003-02-02 01:00:00' - INTERVAL '1 1' DAY TO HOUR - INTERVAL '1-1' YEAR TO MONTH",
        ImmutableList.of(
            Druids.newTimeseriesQueryBuilder()
                  .dataSource(CalciteTests.DATASOURCE1)
                  .intervals(QSS(new Interval("2000-01-01T01:02/2002")))
                  .granularity(Granularities.ALL)
                  .aggregators(AGGS(new CountAggregatorFactory("a0")))
                  .context(TIMESERIES_CONTEXT_DEFAULT)
                  .build()
        ),
        ImmutableList.of(
            new Object[]{5L}
        )
    );
  }

  @Test
  public void testSelectCurrentTimeAndDateLosAngeles() throws Exception
  {
    testQuery(
        PLANNER_CONFIG_DEFAULT,
        QUERY_CONTEXT_LOS_ANGELES,
        "SELECT CURRENT_TIMESTAMP, CURRENT_DATE, CURRENT_DATE + INTERVAL '1' DAY",
        ImmutableList.of(),
        ImmutableList.of(
            new Object[]{T("2000-01-01T00Z", LOS_ANGELES), D("1999-12-31"), D("2000-01-01")}
        )
    );
  }

  @Test
  public void testFilterOnCurrentTimestampLosAngeles() throws Exception
  {
    testQuery(
        PLANNER_CONFIG_DEFAULT,
        QUERY_CONTEXT_LOS_ANGELES,
        "SELECT COUNT(*) FROM druid.foo\n"
        + "WHERE __time >= CURRENT_TIMESTAMP + INTERVAL '1' DAY AND __time < TIMESTAMP '2002-01-01 00:00:00'",
        ImmutableList.of(
            Druids.newTimeseriesQueryBuilder()
                  .dataSource(CalciteTests.DATASOURCE1)
                  .intervals(QSS(new Interval("2000-01-02T00Z/2002-01-01T08Z")))
                  .granularity(Granularities.ALL)
                  .aggregators(AGGS(new CountAggregatorFactory("a0")))
                  .context(TIMESERIES_CONTEXT_LOS_ANGELES)
                  .build()
        ),
        ImmutableList.of(
            new Object[]{5L}
        )
    );
  }

  @Test
  public void testFilterOnCurrentTimestampOnView() throws Exception
  {
    testQuery(
        "SELECT * FROM bview",
        ImmutableList.of(
            Druids.newTimeseriesQueryBuilder()
                  .dataSource(CalciteTests.DATASOURCE1)
                  .intervals(QSS(new Interval("2000-01-02/2002")))
                  .granularity(Granularities.ALL)
                  .aggregators(AGGS(new CountAggregatorFactory("a0")))
                  .context(TIMESERIES_CONTEXT_DEFAULT)
                  .build()
        ),
        ImmutableList.of(
            new Object[]{5L}
        )
    );
  }

  @Test
  public void testFilterOnCurrentTimestampLosAngelesOnView() throws Exception
  {
    // Tests that query context still applies to view SQL; note the result is different from
    // "testFilterOnCurrentTimestampOnView" above.

    testQuery(
        PLANNER_CONFIG_DEFAULT,
        QUERY_CONTEXT_LOS_ANGELES,
        "SELECT * FROM bview",
        ImmutableList.of(
            Druids.newTimeseriesQueryBuilder()
                  .dataSource(CalciteTests.DATASOURCE1)
                  .intervals(QSS(new Interval("2000-01-02T00Z/2002-01-01T08Z")))
                  .granularity(Granularities.ALL)
                  .aggregators(AGGS(new CountAggregatorFactory("a0")))
                  .context(TIMESERIES_CONTEXT_LOS_ANGELES)
                  .build()
        ),
        ImmutableList.of(
            new Object[]{5L}
        )
    );
  }

  @Test
  public void testFilterOnNotTimeFloor() throws Exception
  {
    testQuery(
        "SELECT COUNT(*) FROM druid.foo\n"
        + "WHERE\n"
        + "FLOOR(__time TO MONTH) <> TIMESTAMP '2001-01-01 00:00:00'",
        ImmutableList.of(
            Druids.newTimeseriesQueryBuilder()
                  .dataSource(CalciteTests.DATASOURCE1)
                  .intervals(QSS(
                      new Interval(Filtration.eternity().getStart(), new DateTime("2001-01-01")),
                      new Interval(new DateTime("2001-02-01"), Filtration.eternity().getEnd())
                  ))
                  .granularity(Granularities.ALL)
                  .aggregators(AGGS(new CountAggregatorFactory("a0")))
                  .context(TIMESERIES_CONTEXT_DEFAULT)
                  .build()
        ),
        ImmutableList.of(
            new Object[]{3L}
        )
    );
  }

  @Test
  public void testFilterOnTimeFloorComparison() throws Exception
  {
    testQuery(
        "SELECT COUNT(*) FROM druid.foo\n"
        + "WHERE\n"
        + "FLOOR(__time TO MONTH) < TIMESTAMP '2000-02-01 00:00:00'",
        ImmutableList.of(
            Druids.newTimeseriesQueryBuilder()
                  .dataSource(CalciteTests.DATASOURCE1)
                  .intervals(QSS(new Interval(Filtration.eternity().getStart(), new DateTime("2000-02-01"))))
                  .granularity(Granularities.ALL)
                  .aggregators(AGGS(new CountAggregatorFactory("a0")))
                  .context(TIMESERIES_CONTEXT_DEFAULT)
                  .build()
        ),
        ImmutableList.of(
            new Object[]{3L}
        )
    );
  }

  @Test
  public void testFilterOnTimeFloorComparisonMisaligned() throws Exception
  {
    testQuery(
        "SELECT COUNT(*) FROM druid.foo\n"
        + "WHERE\n"
        + "FLOOR(__time TO MONTH) < TIMESTAMP '2000-02-01 00:00:01'",
        ImmutableList.of(
            Druids.newTimeseriesQueryBuilder()
                  .dataSource(CalciteTests.DATASOURCE1)
                  .intervals(QSS(new Interval(Filtration.eternity().getStart(), new DateTime("2000-03-01"))))
                  .granularity(Granularities.ALL)
                  .aggregators(AGGS(new CountAggregatorFactory("a0")))
                  .context(TIMESERIES_CONTEXT_DEFAULT)
                  .build()
        ),
        ImmutableList.of(
            new Object[]{3L}
        )
    );
  }

  @Test
  @Ignore // https://issues.apache.org/jira/browse/CALCITE-1601
  public void testFilterOnTimeExtract() throws Exception
  {
    testQuery(
        "SELECT COUNT(*) FROM druid.foo\n"
        + "WHERE EXTRACT(YEAR FROM __time) = 2000\n"
        + "AND EXTRACT(MONTH FROM __time) = 1",
        ImmutableList.of(
            Druids.newTimeseriesQueryBuilder()
                  .dataSource(CalciteTests.DATASOURCE1)
                  .intervals(QSS(new Interval("2000/P1M")))
                  .granularity(Granularities.ALL)
                  .aggregators(AGGS(new CountAggregatorFactory("a0")))
                  .context(TIMESERIES_CONTEXT_DEFAULT)
                  .build()
        ),
        ImmutableList.of(
            new Object[]{3L}
        )
    );
  }

  @Test
  @Ignore // https://issues.apache.org/jira/browse/CALCITE-1601
  public void testFilterOnTimeExtractWithMultipleMonths() throws Exception
  {
    testQuery(
        "SELECT COUNT(*) FROM druid.foo\n"
        + "WHERE EXTRACT(YEAR FROM __time) = 2000\n"
        + "AND EXTRACT(MONTH FROM __time) IN (2, 3, 5)",
        ImmutableList.of(
            Druids.newTimeseriesQueryBuilder()
                  .dataSource(CalciteTests.DATASOURCE1)
                  .intervals(QSS(new Interval("2000-02-01/P2M"), new Interval("2000-05-01/P1M")))
                  .granularity(Granularities.ALL)
                  .aggregators(AGGS(new CountAggregatorFactory("a0")))
                  .context(TIMESERIES_CONTEXT_DEFAULT)
                  .build()
        ),
        ImmutableList.of(
            new Object[]{3L}
        )
    );
  }

  @Test
  public void testFilterOnTimeFloorMisaligned() throws Exception
  {
    testQuery(
        "SELECT COUNT(*) FROM druid.foo "
        + "WHERE floor(__time TO month) = TIMESTAMP '2000-01-01 00:00:01'",
        ImmutableList.of(
            Druids.newTimeseriesQueryBuilder()
                  .dataSource(CalciteTests.DATASOURCE1)
                  .intervals(QSS())
                  .granularity(Granularities.ALL)
                  .aggregators(AGGS(new CountAggregatorFactory("a0")))
                  .context(TIMESERIES_CONTEXT_DEFAULT)
                  .build()
        ),
        ImmutableList.of()
    );
  }

  @Test
  public void testGroupByFloor() throws Exception
  {
    testQuery(
        PLANNER_CONFIG_NO_SUBQUERIES, // Sanity check; this simple query should work with subqueries disabled.
        "SELECT floor(CAST(dim1 AS float)), COUNT(*) FROM druid.foo GROUP BY floor(CAST(dim1 AS float))",
        ImmutableList.of(
            GroupByQuery.builder()
                        .setDataSource(CalciteTests.DATASOURCE1)
                        .setInterval(QSS(Filtration.eternity()))
                        .setGranularity(Granularities.ALL)
                        .setVirtualColumns(
                            EXPRESSION_VIRTUAL_COLUMN("d0:v", "floor(CAST(\"dim1\", 'DOUBLE'))", ValueType.FLOAT)
                        )
                        .setDimensions(DIMS(new DefaultDimensionSpec("d0:v", "d0", ValueType.FLOAT)))
                        .setAggregatorSpecs(AGGS(new CountAggregatorFactory("a0")))
                        .setContext(QUERY_CONTEXT_DEFAULT)
                        .build()
        ),
        ImmutableList.of(
            new Object[]{0.0, 3L},
            new Object[]{1.0, 1L},
            new Object[]{2.0, 1L},
            new Object[]{10.0, 1L}
        )
    );
  }

  @Test
  public void testGroupByFloorWithOrderBy() throws Exception
  {
    testQuery(
        "SELECT floor(CAST(dim1 AS float)) AS fl, COUNT(*) FROM druid.foo GROUP BY floor(CAST(dim1 AS float)) ORDER BY fl DESC",
        ImmutableList.of(
            GroupByQuery.builder()
                        .setDataSource(CalciteTests.DATASOURCE1)
                        .setInterval(QSS(Filtration.eternity()))
                        .setGranularity(Granularities.ALL)
                        .setVirtualColumns(
                            EXPRESSION_VIRTUAL_COLUMN(
                                "d0:v",
                                "floor(CAST(\"dim1\", 'DOUBLE'))",
                                ValueType.FLOAT
                            )
                        )
                        .setDimensions(
                            DIMS(
                                new DefaultDimensionSpec(
                                    "d0:v",
                                    "d0",
                                    ValueType.FLOAT
                                )
                            )
                        )
                        .setAggregatorSpecs(AGGS(new CountAggregatorFactory("a0")))
                        .setLimitSpec(
                            new DefaultLimitSpec(
                                ImmutableList.of(
                                    new OrderByColumnSpec(
                                        "d0",
                                        OrderByColumnSpec.Direction.DESCENDING,
                                        StringComparators.NUMERIC
                                    )
                                ),
                                Integer.MAX_VALUE
                            )
                        )
                        .setContext(QUERY_CONTEXT_DEFAULT)
                        .build()
        ),
        ImmutableList.of(
            new Object[]{10.0, 1L},
            new Object[]{2.0, 1L},
            new Object[]{1.0, 1L},
            new Object[]{0.0, 3L}
        )
    );
  }

  @Test
  public void testGroupByFloorTimeAndOneOtherDimensionWithOrderBy() throws Exception
  {
    testQuery(
        "SELECT floor(__time TO year), dim2, COUNT(*)"
        + " FROM druid.foo"
        + " GROUP BY floor(__time TO year), dim2"
        + " ORDER BY floor(__time TO year), dim2, COUNT(*) DESC",
        ImmutableList.of(
            GroupByQuery.builder()
                        .setDataSource(CalciteTests.DATASOURCE1)
                        .setInterval(QSS(Filtration.eternity()))
                        .setGranularity(Granularities.ALL)
                        .setDimensions(
                            DIMS(
                                new ExtractionDimensionSpec(
                                    "__time",
                                    "d0",
                                    ValueType.LONG,
                                    new TimeFormatExtractionFn(null, null, null, Granularities.YEAR, true)
                                ),
                                new DefaultDimensionSpec("dim2", "d1")
                            )
                        )
                        .setAggregatorSpecs(
                            AGGS(
                                new CountAggregatorFactory("a0")
                            )
                        )
                        .setLimitSpec(
                            new DefaultLimitSpec(
                                ImmutableList.of(
                                    new OrderByColumnSpec(
                                        "d0",
                                        OrderByColumnSpec.Direction.ASCENDING,
                                        StringComparators.NUMERIC
                                    ),
                                    new OrderByColumnSpec(
                                        "d1",
                                        OrderByColumnSpec.Direction.ASCENDING,
                                        StringComparators.LEXICOGRAPHIC
                                    ),
                                    new OrderByColumnSpec(
                                        "a0",
                                        OrderByColumnSpec.Direction.DESCENDING,
                                        StringComparators.NUMERIC
                                    )
                                ),
                                Integer.MAX_VALUE
                            )
                        )
                        .setContext(QUERY_CONTEXT_DEFAULT)
                        .build()
        ),
        ImmutableList.of(
            new Object[]{T("2000"), "", 2L},
            new Object[]{T("2000"), "a", 1L},
            new Object[]{T("2001"), "", 1L},
            new Object[]{T("2001"), "a", 1L},
            new Object[]{T("2001"), "abc", 1L}
        )
    );
  }

  @Test
  public void testGroupByStringLength() throws Exception
  {
    testQuery(
        "SELECT CHARACTER_LENGTH(dim1), COUNT(*) FROM druid.foo GROUP BY CHARACTER_LENGTH(dim1)",
        ImmutableList.of(
            GroupByQuery.builder()
                        .setDataSource(CalciteTests.DATASOURCE1)
                        .setInterval(QSS(Filtration.eternity()))
                        .setGranularity(Granularities.ALL)
                        .setVirtualColumns(EXPRESSION_VIRTUAL_COLUMN("d0:v", "strlen(\"dim1\")", ValueType.LONG))
                        .setDimensions(DIMS(new DefaultDimensionSpec("d0:v", "d0", ValueType.LONG)))
                        .setAggregatorSpecs(AGGS(new CountAggregatorFactory("a0")))
                        .setContext(QUERY_CONTEXT_DEFAULT)
                        .build()
        ),
        ImmutableList.of(
            new Object[]{0, 1L},
            new Object[]{1, 2L},
            new Object[]{3, 2L},
            new Object[]{4, 1L}
        )
    );
  }

  @Test
  public void testFilterAndGroupByLookup() throws Exception
  {
    final RegisteredLookupExtractionFn extractionFn = new RegisteredLookupExtractionFn(
        null,
        "lookyloo",
        false,
        null,
        false,
        true
    );

    testQuery(
        "SELECT LOOKUP(dim1, 'lookyloo'), COUNT(*) FROM foo\n"
        + "WHERE LOOKUP(dim1, 'lookyloo') <> 'xxx'\n"
        + "GROUP BY LOOKUP(dim1, 'lookyloo')",
        ImmutableList.of(
            GroupByQuery.builder()
                        .setDataSource(CalciteTests.DATASOURCE1)
                        .setInterval(QSS(Filtration.eternity()))
                        .setGranularity(Granularities.ALL)
                        .setDimFilter(
                            NOT(SELECTOR(
                                "dim1",
                                "xxx",
                                extractionFn
                            ))
                        )
                        .setDimensions(
                            DIMS(
                                new ExtractionDimensionSpec(
                                    "dim1",
                                    "d0",
                                    ValueType.STRING,
                                    extractionFn
                                )
                            )
                        )
                        .setAggregatorSpecs(
                            AGGS(
                                new CountAggregatorFactory("a0")
                            )
                        )
                        .setContext(QUERY_CONTEXT_DEFAULT)
                        .build()
        ),
        ImmutableList.of(
            new Object[]{"", 5L},
            new Object[]{"xabc", 1L}
        )
    );
  }

  @Test
  public void testCountDistinctOfLookup() throws Exception
  {
    final RegisteredLookupExtractionFn extractionFn = new RegisteredLookupExtractionFn(
        null,
        "lookyloo",
        false,
        null,
        false,
        true
    );

    testQuery(
        "SELECT COUNT(DISTINCT LOOKUP(dim1, 'lookyloo')) FROM foo",
        ImmutableList.of(
            Druids.newTimeseriesQueryBuilder()
                  .dataSource(CalciteTests.DATASOURCE1)
                  .intervals(QSS(Filtration.eternity()))
                  .granularity(Granularities.ALL)
                  .aggregators(AGGS(
                      new CardinalityAggregatorFactory(
                          "a0",
                          ImmutableList.<DimensionSpec>of(new ExtractionDimensionSpec("dim1", null, extractionFn)),
                          false
                      )
                  ))
                  .context(TIMESERIES_CONTEXT_DEFAULT)
                  .build()
        ),
        ImmutableList.of(
            new Object[]{2L}
        )
    );
  }

  @Test
  public void testTimeseries() throws Exception
  {
    testQuery(
        "SELECT SUM(cnt), gran FROM (\n"
        + "  SELECT floor(__time TO month) AS gran,\n"
        + "  cnt FROM druid.foo\n"
        + ") AS x\n"
        + "GROUP BY gran\n"
        + "ORDER BY gran",
        ImmutableList.of(
            Druids.newTimeseriesQueryBuilder()
                  .dataSource(CalciteTests.DATASOURCE1)
                  .intervals(QSS(Filtration.eternity()))
                  .granularity(Granularities.MONTH)
                  .aggregators(AGGS(new LongSumAggregatorFactory("a0", "cnt")))
                  .context(TIMESERIES_CONTEXT_DEFAULT)
                  .build()
        ),
        ImmutableList.of(
            new Object[]{3L, T("2000-01-01")},
            new Object[]{3L, T("2001-01-01")}
        )
    );
  }

  @Test
  public void testFilteredTimeAggregators() throws Exception
  {
    testQuery(
        "SELECT\n"
        + "  SUM(cnt) FILTER(WHERE __time >= TIMESTAMP '2000-01-01 00:00:00'\n"
        + "                    AND __time <  TIMESTAMP '2000-02-01 00:00:00'),\n"
        + "  SUM(cnt) FILTER(WHERE __time >= TIMESTAMP '2001-01-01 00:00:00'\n"
        + "                    AND __time <  TIMESTAMP '2001-02-01 00:00:00')\n"
        + "FROM foo\n"
        + "WHERE\n"
        + "  __time >= TIMESTAMP '2000-01-01 00:00:00'\n"
        + "  AND __time < TIMESTAMP '2001-02-01 00:00:00'",
        ImmutableList.of(
            Druids.newTimeseriesQueryBuilder()
                  .dataSource(CalciteTests.DATASOURCE1)
                  .intervals(QSS(new Interval("2000-01-01/2001-02-01")))
                  .granularity(Granularities.ALL)
                  .aggregators(AGGS(
                      new FilteredAggregatorFactory(
                          new LongSumAggregatorFactory("a0", "cnt"),
                          BOUND(
                              "__time",
                              String.valueOf(T("2000-01-01")),
                              String.valueOf(T("2000-02-01")),
                              false,
                              true,
                              null,
                              StringComparators.NUMERIC
                          )
                      ),
                      new FilteredAggregatorFactory(
                          new LongSumAggregatorFactory("a1", "cnt"),
                          BOUND(
                              "__time",
                              String.valueOf(T("2001-01-01")),
                              String.valueOf(T("2001-02-01")),
                              false,
                              true,
                              null,
                              StringComparators.NUMERIC
                          )
                      )
                  ))
                  .context(TIMESERIES_CONTEXT_DEFAULT)
                  .build()
        ),
        ImmutableList.of(
            new Object[]{3L, 3L}
        )
    );
  }

  @Test
  public void testTimeseriesLosAngeles() throws Exception
  {
    testQuery(
        PLANNER_CONFIG_DEFAULT,
        QUERY_CONTEXT_LOS_ANGELES,
        "SELECT SUM(cnt), gran FROM (\n"
        + "  SELECT FLOOR(__time TO MONTH) AS gran,\n"
        + "  cnt FROM druid.foo\n"
        + ") AS x\n"
        + "GROUP BY gran\n"
        + "ORDER BY gran",
        ImmutableList.of(
            Druids.newTimeseriesQueryBuilder()
                  .dataSource(CalciteTests.DATASOURCE1)
                  .intervals(QSS(Filtration.eternity()))
                  .granularity(new PeriodGranularity(Period.months(1), null, DateTimeZone.forID(LOS_ANGELES)))
                  .aggregators(AGGS(new LongSumAggregatorFactory("a0", "cnt")))
                  .context(TIMESERIES_CONTEXT_LOS_ANGELES)
                  .build()
        ),
        ImmutableList.of(
            new Object[]{1L, T("1999-12-01", LOS_ANGELES)},
            new Object[]{2L, T("2000-01-01", LOS_ANGELES)},
            new Object[]{1L, T("2000-12-01", LOS_ANGELES)},
            new Object[]{2L, T("2001-01-01", LOS_ANGELES)}
        )
    );
  }

  @Test
  public void testTimeseriesUsingTimeFloor() throws Exception
  {
    testQuery(
        "SELECT SUM(cnt), gran FROM (\n"
        + "  SELECT TIME_FLOOR(__time, 'P1M') AS gran,\n"
        + "  cnt FROM druid.foo\n"
        + ") AS x\n"
        + "GROUP BY gran\n"
        + "ORDER BY gran",
        ImmutableList.of(
            Druids.newTimeseriesQueryBuilder()
                  .dataSource(CalciteTests.DATASOURCE1)
                  .intervals(QSS(Filtration.eternity()))
                  .granularity(Granularities.MONTH)
                  .aggregators(AGGS(new LongSumAggregatorFactory("a0", "cnt")))
                  .context(TIMESERIES_CONTEXT_DEFAULT)
                  .build()
        ),
        ImmutableList.of(
            new Object[]{3L, T("2000-01-01")},
            new Object[]{3L, T("2001-01-01")}
        )
    );
  }

  @Test
  public void testTimeseriesUsingTimeFloorWithTimeShift() throws Exception
  {
    testQuery(
        "SELECT SUM(cnt), gran FROM (\n"
        + "  SELECT TIME_FLOOR(TIME_SHIFT(__time, 'P1D', -1), 'P1M') AS gran,\n"
        + "  cnt FROM druid.foo\n"
        + ") AS x\n"
        + "GROUP BY gran\n"
        + "ORDER BY gran",
        ImmutableList.of(
            GroupByQuery.builder()
                        .setDataSource(CalciteTests.DATASOURCE1)
                        .setInterval(QSS(Filtration.eternity()))
                        .setGranularity(Granularities.ALL)
                        .setVirtualColumns(
                            EXPRESSION_VIRTUAL_COLUMN(
                                "d0:v",
                                "timestamp_floor(timestamp_shift(\"__time\",'P1D',-1),'P1M','','UTC')",
                                ValueType.LONG
                            )
                        )
                        .setDimensions(DIMS(new DefaultDimensionSpec("d0:v", "d0", ValueType.LONG)))
                        .setAggregatorSpecs(AGGS(new LongSumAggregatorFactory("a0", "cnt")))
                        .setLimitSpec(
                            new DefaultLimitSpec(
                                ImmutableList.of(
                                    new OrderByColumnSpec(
                                        "d0",
                                        OrderByColumnSpec.Direction.ASCENDING,
                                        StringComparators.NUMERIC
                                    )
                                ),
                                Integer.MAX_VALUE
                            )
                        )
                        .setContext(QUERY_CONTEXT_DEFAULT)
                        .build()
        ),
        ImmutableList.of(
            new Object[]{1L, T("1999-12-01")},
            new Object[]{2L, T("2000-01-01")},
            new Object[]{1L, T("2000-12-01")},
            new Object[]{2L, T("2001-01-01")}
        )
    );
  }

  @Test
  public void testTimeseriesUsingTimeFloorWithOrigin() throws Exception
  {
    testQuery(
        "SELECT SUM(cnt), gran FROM (\n"
        + "  SELECT TIME_FLOOR(__time, 'P1M', TIMESTAMP '1970-01-01 01:02:03') AS gran,\n"
        + "  cnt FROM druid.foo\n"
        + ") AS x\n"
        + "GROUP BY gran\n"
        + "ORDER BY gran",
        ImmutableList.of(
            Druids.newTimeseriesQueryBuilder()
                  .dataSource(CalciteTests.DATASOURCE1)
                  .intervals(QSS(Filtration.eternity()))
                  .granularity(
                      new PeriodGranularity(
                          Period.months(1),
                          new DateTime("1970-01-01T01:02:03"),
                          DateTimeZone.UTC
                      )
                  )
                  .aggregators(AGGS(new LongSumAggregatorFactory("a0", "cnt")))
                  .context(TIMESERIES_CONTEXT_DEFAULT)
                  .build()
        ),
        ImmutableList.of(
            new Object[]{1L, T("1999-12-01T01:02:03")},
            new Object[]{2L, T("2000-01-01T01:02:03")},
            new Object[]{1L, T("2000-12-01T01:02:03")},
            new Object[]{2L, T("2001-01-01T01:02:03")}
        )
    );
  }

  @Test
  public void testTimeseriesLosAngelesUsingTimeFloorConnectionUtc() throws Exception
  {
    testQuery(
        "SELECT SUM(cnt), gran FROM (\n"
        + "  SELECT TIME_FLOOR(__time, 'P1M', CAST(NULL AS TIMESTAMP), 'America/Los_Angeles') AS gran,\n"
        + "  cnt FROM druid.foo\n"
        + ") AS x\n"
        + "GROUP BY gran\n"
        + "ORDER BY gran",
        ImmutableList.of(
            Druids.newTimeseriesQueryBuilder()
                  .dataSource(CalciteTests.DATASOURCE1)
                  .intervals(QSS(Filtration.eternity()))
                  .granularity(new PeriodGranularity(Period.months(1), null, DateTimeZone.forID(LOS_ANGELES)))
                  .aggregators(AGGS(new LongSumAggregatorFactory("a0", "cnt")))
                  .context(TIMESERIES_CONTEXT_DEFAULT)
                  .build()
        ),
        ImmutableList.of(
            new Object[]{1L, T("1999-12-01T08")},
            new Object[]{2L, T("2000-01-01T08")},
            new Object[]{1L, T("2000-12-01T08")},
            new Object[]{2L, T("2001-01-01T08")}
        )
    );
  }

  @Test
  public void testTimeseriesLosAngelesUsingTimeFloorConnectionLosAngeles() throws Exception
  {
    testQuery(
        PLANNER_CONFIG_DEFAULT,
        QUERY_CONTEXT_LOS_ANGELES,
        "SELECT SUM(cnt), gran FROM (\n"
        + "  SELECT TIME_FLOOR(__time, 'P1M') AS gran,\n"
        + "  cnt FROM druid.foo\n"
        + ") AS x\n"
        + "GROUP BY gran\n"
        + "ORDER BY gran",
        ImmutableList.of(
            Druids.newTimeseriesQueryBuilder()
                  .dataSource(CalciteTests.DATASOURCE1)
                  .intervals(QSS(Filtration.eternity()))
                  .granularity(new PeriodGranularity(Period.months(1), null, DateTimeZone.forID(LOS_ANGELES)))
                  .aggregators(AGGS(new LongSumAggregatorFactory("a0", "cnt")))
                  .context(TIMESERIES_CONTEXT_LOS_ANGELES)
                  .build()
        ),
        ImmutableList.of(
            new Object[]{1L, T("1999-12-01", LOS_ANGELES)},
            new Object[]{2L, T("2000-01-01", LOS_ANGELES)},
            new Object[]{1L, T("2000-12-01", LOS_ANGELES)},
            new Object[]{2L, T("2001-01-01", LOS_ANGELES)}
        )
    );
  }

  @Test
  public void testTimeseriesDontSkipEmptyBuckets() throws Exception
  {
    // Tests that query context parameters are passed through to the underlying query engine.

    testQuery(
        PLANNER_CONFIG_DEFAULT,
        QUERY_CONTEXT_DONT_SKIP_EMPTY_BUCKETS,
        "SELECT SUM(cnt), gran FROM (\n"
        + "  SELECT floor(__time TO HOUR) AS gran, cnt FROM druid.foo\n"
        + "  WHERE __time >= TIMESTAMP '2000-01-01 00:00:00' AND __time < TIMESTAMP '2000-01-02 00:00:00'\n"
        + ") AS x\n"
        + "GROUP BY gran\n"
        + "ORDER BY gran",
        ImmutableList.of(
            Druids.newTimeseriesQueryBuilder()
                  .dataSource(CalciteTests.DATASOURCE1)
                  .intervals(QSS(new Interval("2000/2000-01-02")))
                  .granularity(new PeriodGranularity(Period.hours(1), null, DateTimeZone.UTC))
                  .aggregators(AGGS(new LongSumAggregatorFactory("a0", "cnt")))
                  .context(QUERY_CONTEXT_DONT_SKIP_EMPTY_BUCKETS)
                  .build()
        ),
        ImmutableList.<Object[]>builder()
            .add(new Object[]{1L, T("2000-01-01")})
            .add(new Object[]{0L, T("2000-01-01T01")})
            .add(new Object[]{0L, T("2000-01-01T02")})
            .add(new Object[]{0L, T("2000-01-01T03")})
            .add(new Object[]{0L, T("2000-01-01T04")})
            .add(new Object[]{0L, T("2000-01-01T05")})
            .add(new Object[]{0L, T("2000-01-01T06")})
            .add(new Object[]{0L, T("2000-01-01T07")})
            .add(new Object[]{0L, T("2000-01-01T08")})
            .add(new Object[]{0L, T("2000-01-01T09")})
            .add(new Object[]{0L, T("2000-01-01T10")})
            .add(new Object[]{0L, T("2000-01-01T11")})
            .add(new Object[]{0L, T("2000-01-01T12")})
            .add(new Object[]{0L, T("2000-01-01T13")})
            .add(new Object[]{0L, T("2000-01-01T14")})
            .add(new Object[]{0L, T("2000-01-01T15")})
            .add(new Object[]{0L, T("2000-01-01T16")})
            .add(new Object[]{0L, T("2000-01-01T17")})
            .add(new Object[]{0L, T("2000-01-01T18")})
            .add(new Object[]{0L, T("2000-01-01T19")})
            .add(new Object[]{0L, T("2000-01-01T20")})
            .add(new Object[]{0L, T("2000-01-01T21")})
            .add(new Object[]{0L, T("2000-01-01T22")})
            .add(new Object[]{0L, T("2000-01-01T23")})
            .build()
    );
  }

  @Test
  public void testTimeseriesUsingCastAsDate() throws Exception
  {
    testQuery(
        "SELECT SUM(cnt), dt FROM (\n"
        + "  SELECT CAST(__time AS DATE) AS dt,\n"
        + "  cnt FROM druid.foo\n"
        + ") AS x\n"
        + "GROUP BY dt\n"
        + "ORDER BY dt",
        ImmutableList.of(
            Druids.newTimeseriesQueryBuilder()
                  .dataSource(CalciteTests.DATASOURCE1)
                  .intervals(QSS(Filtration.eternity()))
                  .granularity(new PeriodGranularity(Period.days(1), null, DateTimeZone.UTC))
                  .aggregators(AGGS(new LongSumAggregatorFactory("a0", "cnt")))
                  .context(TIMESERIES_CONTEXT_DEFAULT)
                  .build()
        ),
        ImmutableList.of(
            new Object[]{1L, D("2000-01-01")},
            new Object[]{1L, D("2000-01-02")},
            new Object[]{1L, D("2000-01-03")},
            new Object[]{1L, D("2001-01-01")},
            new Object[]{1L, D("2001-01-02")},
            new Object[]{1L, D("2001-01-03")}
        )
    );
  }

  @Test
  public void testTimeseriesDescending() throws Exception
  {
    testQuery(
        "SELECT gran, SUM(cnt) FROM (\n"
        + "  SELECT floor(__time TO month) AS gran,\n"
        + "  cnt FROM druid.foo\n"
        + ") AS x\n"
        + "GROUP BY gran\n"
        + "ORDER BY gran DESC",
        ImmutableList.of(
            Druids.newTimeseriesQueryBuilder()
                  .dataSource(CalciteTests.DATASOURCE1)
                  .intervals(QSS(Filtration.eternity()))
                  .granularity(Granularities.MONTH)
                  .aggregators(AGGS(new LongSumAggregatorFactory("a0", "cnt")))
                  .descending(true)
                  .context(TIMESERIES_CONTEXT_DEFAULT)
                  .build()
        ),
        ImmutableList.of(
            new Object[]{T("2001-01-01"), 3L},
            new Object[]{T("2000-01-01"), 3L}
        )
    );
  }

  @Test
  public void testGroupByExtractYear() throws Exception
  {
    testQuery(
        "SELECT\n"
        + "  EXTRACT(YEAR FROM __time) AS \"year\",\n"
        + "  SUM(cnt)\n"
        + "FROM druid.foo\n"
        + "GROUP BY EXTRACT(YEAR FROM __time)\n"
        + "ORDER BY 1",
        ImmutableList.of(
            GroupByQuery.builder()
                        .setDataSource(CalciteTests.DATASOURCE1)
                        .setInterval(QSS(Filtration.eternity()))
                        .setGranularity(Granularities.ALL)
                        .setDimensions(
                            DIMS(
                                new ExtractionDimensionSpec(
                                    "__time",
                                    "d0",
                                    ValueType.LONG,
                                    new TimeFormatExtractionFn(
                                        "Y",
                                        DateTimeZone.UTC,
                                        null,
                                        Granularities.NONE,
                                        true
                                    )
                                )
                            )
                        )
                        .setAggregatorSpecs(AGGS(new LongSumAggregatorFactory("a0", "cnt")))
                        .setLimitSpec(
                            new DefaultLimitSpec(
                                ImmutableList.of(
                                    new OrderByColumnSpec(
                                        "d0",
                                        OrderByColumnSpec.Direction.ASCENDING,
                                        StringComparators.NUMERIC
                                    )
                                ),
                                Integer.MAX_VALUE
                            )
                        )
                        .setContext(QUERY_CONTEXT_DEFAULT)
                        .build()
        ),
        ImmutableList.of(
            new Object[]{2000L, 3L},
            new Object[]{2001L, 3L}
        )
    );
  }

  @Test
  public void testGroupByFormatYearAndMonth() throws Exception
  {
    testQuery(
        "SELECT\n"
        + "  TIME_FORMAT(__time, 'yyyy MM') AS \"year\",\n"
        + "  SUM(cnt)\n"
        + "FROM druid.foo\n"
        + "GROUP BY TIME_FORMAT(__time, 'yyyy MM')\n"
        + "ORDER BY 1",
        ImmutableList.of(
            GroupByQuery.builder()
                        .setDataSource(CalciteTests.DATASOURCE1)
                        .setInterval(QSS(Filtration.eternity()))
                        .setGranularity(Granularities.ALL)
                        .setDimensions(
                            DIMS(
                                new ExtractionDimensionSpec(
                                    "__time",
                                    "d0",
                                    ValueType.STRING,
                                    new TimeFormatExtractionFn(
                                        "yyyy MM",
                                        DateTimeZone.UTC,
                                        null,
                                        Granularities.NONE,
                                        true
                                    )
                                )
                            )
                        )
                        .setAggregatorSpecs(AGGS(new LongSumAggregatorFactory("a0", "cnt")))
                        .setLimitSpec(
                            new DefaultLimitSpec(
                                ImmutableList.of(
                                    new OrderByColumnSpec(
                                        "d0",
                                        OrderByColumnSpec.Direction.ASCENDING,
                                        StringComparators.LEXICOGRAPHIC
                                    )
                                ),
                                Integer.MAX_VALUE
                            )
                        )
                        .setContext(QUERY_CONTEXT_DEFAULT)
                        .build()
        ),
        ImmutableList.of(
            new Object[]{"2000 01", 3L},
            new Object[]{"2001 01", 3L}
        )
    );
  }

  @Test
  public void testGroupByExtractFloorTime() throws Exception
  {
    testQuery(
        "SELECT\n"
        + "EXTRACT(YEAR FROM FLOOR(__time TO YEAR)) AS \"year\", SUM(cnt)\n"
        + "FROM druid.foo\n"
        + "GROUP BY EXTRACT(YEAR FROM FLOOR(__time TO YEAR))",
        ImmutableList.of(
            GroupByQuery.builder()
                        .setDataSource(CalciteTests.DATASOURCE1)
                        .setInterval(QSS(Filtration.eternity()))
                        .setGranularity(Granularities.ALL)
                        .setDimensions(
                            DIMS(
                                new ExtractionDimensionSpec(
                                    "__time",
                                    "d0",
                                    ValueType.LONG,
                                    new TimeFormatExtractionFn(
                                        "Y",
                                        DateTimeZone.UTC,
                                        null,
                                        Granularities.YEAR,
                                        true
                                    )
                                )
                            )
                        )
                        .setAggregatorSpecs(AGGS(new LongSumAggregatorFactory("a0", "cnt")))
                        .setContext(QUERY_CONTEXT_DEFAULT)
                        .build()
        ),
        ImmutableList.of(
            new Object[]{2000L, 3L},
            new Object[]{2001L, 3L}
        )
    );
  }

  @Test
  public void testGroupByExtractFloorTimeLosAngeles() throws Exception
  {
    testQuery(
        PLANNER_CONFIG_DEFAULT,
        QUERY_CONTEXT_LOS_ANGELES,
        "SELECT\n"
        + "EXTRACT(YEAR FROM FLOOR(__time TO YEAR)) AS \"year\", SUM(cnt)\n"
        + "FROM druid.foo\n"
        + "GROUP BY EXTRACT(YEAR FROM FLOOR(__time TO YEAR))",
        ImmutableList.of(
            GroupByQuery.builder()
                        .setDataSource(CalciteTests.DATASOURCE1)
                        .setInterval(QSS(Filtration.eternity()))
                        .setGranularity(Granularities.ALL)
                        .setDimensions(
                            DIMS(
                                new ExtractionDimensionSpec(
                                    "__time",
                                    "d0",
                                    ValueType.LONG,
                                    new TimeFormatExtractionFn(
                                        "Y",
                                        DateTimeZone.forID(LOS_ANGELES),
                                        null,
                                        new PeriodGranularity(Period.years(1), null, DateTimeZone.forID(LOS_ANGELES)),
                                        true
                                    )
                                )
                            )
                        )
                        .setAggregatorSpecs(AGGS(new LongSumAggregatorFactory("a0", "cnt")))
                        .setContext(QUERY_CONTEXT_LOS_ANGELES)
                        .build()
        ),
        ImmutableList.of(
            new Object[]{1999L, 1L},
            new Object[]{2000L, 3L},
            new Object[]{2001L, 2L}
        )
    );
  }

  @Test
  public void testTimeseriesWithLimitNoTopN() throws Exception
  {
    testQuery(
        PLANNER_CONFIG_NO_TOPN,
        "SELECT gran, SUM(cnt)\n"
        + "FROM (\n"
        + "  SELECT floor(__time TO month) AS gran, cnt\n"
        + "  FROM druid.foo\n"
        + ") AS x\n"
        + "GROUP BY gran\n"
        + "ORDER BY gran\n"
        + "LIMIT 1",
        ImmutableList.of(
            GroupByQuery.builder()
                        .setDataSource(CalciteTests.DATASOURCE1)
                        .setInterval(QSS(Filtration.eternity()))
                        .setGranularity(Granularities.ALL)
                        .setDimensions(
                            DIMS(
                                new ExtractionDimensionSpec(
                                    "__time",
                                    "d0",
                                    ValueType.LONG,
                                    new TimeFormatExtractionFn(null, null, null, Granularities.MONTH, true)
                                )
                            )
                        )
                        .setAggregatorSpecs(AGGS(new LongSumAggregatorFactory("a0", "cnt")))
                        .setLimitSpec(
                            new DefaultLimitSpec(
                                ImmutableList.of(
                                    new OrderByColumnSpec(
                                        "d0",
                                        OrderByColumnSpec.Direction.ASCENDING,
                                        StringComparators.NUMERIC
                                    )
                                ),
                                1
                            )
                        )
                        .setContext(QUERY_CONTEXT_DEFAULT)
                        .build()
        ),
        ImmutableList.of(
            new Object[]{T("2000-01-01"), 3L}
        )
    );
  }

  @Test
  public void testTimeseriesWithLimit() throws Exception
  {
    testQuery(
        "SELECT gran, SUM(cnt)\n"
        + "FROM (\n"
        + "  SELECT floor(__time TO month) AS gran, cnt\n"
        + "  FROM druid.foo\n"
        + ") AS x\n"
        + "GROUP BY gran\n"
        + "ORDER BY gran\n"
        + "LIMIT 1",
        ImmutableList.of(
            new TopNQueryBuilder()
                .dataSource(CalciteTests.DATASOURCE1)
                .intervals(QSS(Filtration.eternity()))
                .granularity(Granularities.ALL)
                .dimension(
                    new ExtractionDimensionSpec(
                        "__time",
                        "d0",
                        ValueType.LONG,
                        new TimeFormatExtractionFn(null, null, null, Granularities.MONTH, true)
                    )
                )
                .aggregators(AGGS(new LongSumAggregatorFactory("a0", "cnt")))
                .metric(new DimensionTopNMetricSpec(null, StringComparators.NUMERIC))
                .threshold(1)
                .context(QUERY_CONTEXT_DEFAULT)
                .build()
        ),
        ImmutableList.of(
            new Object[]{T("2000-01-01"), 3L}
        )
    );
  }

  @Test
  public void testGroupByTimeAndOtherDimension() throws Exception
  {
    testQuery(
        "SELECT dim2, gran, SUM(cnt)\n"
        + "FROM (SELECT FLOOR(__time TO MONTH) AS gran, dim2, cnt FROM druid.foo) AS x\n"
        + "GROUP BY dim2, gran\n"
        + "ORDER BY dim2, gran",
        ImmutableList.of(
            GroupByQuery.builder()
                        .setDataSource(CalciteTests.DATASOURCE1)
                        .setInterval(QSS(Filtration.eternity()))
                        .setGranularity(Granularities.ALL)
                        .setDimensions(
                            DIMS(
                                new DefaultDimensionSpec("dim2", "d1"),
                                new ExtractionDimensionSpec(
                                    "__time",
                                    "d0",
                                    ValueType.LONG,
                                    new TimeFormatExtractionFn(null, null, null, Granularities.MONTH, true)
                                )
                            )
                        )
                        .setAggregatorSpecs(AGGS(new LongSumAggregatorFactory("a0", "cnt")))
                        .setLimitSpec(
                            new DefaultLimitSpec(
                                ImmutableList.of(
                                    new OrderByColumnSpec("d1", OrderByColumnSpec.Direction.ASCENDING),
                                    new OrderByColumnSpec(
                                        "d0",
                                        OrderByColumnSpec.Direction.ASCENDING,
                                        StringComparators.NUMERIC
                                    )
                                ),
                                Integer.MAX_VALUE
                            )
                        )
                        .setContext(QUERY_CONTEXT_DEFAULT)
                        .build()
        ),
        ImmutableList.of(
            new Object[]{"", T("2000-01-01"), 2L},
            new Object[]{"", T("2001-01-01"), 1L},
            new Object[]{"a", T("2000-01-01"), 1L},
            new Object[]{"a", T("2001-01-01"), 1L},
            new Object[]{"abc", T("2001-01-01"), 1L}
        )
    );
  }

  @Test
  public void testUsingSubqueryAsPartOfAndFilter() throws Exception
  {
    testQuery(
        PLANNER_CONFIG_SINGLE_NESTING_ONLY, // Sanity check; this query should work with a single level of nesting.
        "SELECT dim1, dim2, COUNT(*) FROM druid.foo\n"
        + "WHERE dim2 IN (SELECT dim1 FROM druid.foo WHERE dim1 <> '')\n"
        + "AND dim1 <> 'xxx'\n"
        + "group by dim1, dim2 ORDER BY dim2",
        ImmutableList.of(
            GroupByQuery.builder()
                        .setDataSource(CalciteTests.DATASOURCE1)
                        .setInterval(QSS(Filtration.eternity()))
                        .setGranularity(Granularities.ALL)
                        .setDimFilter(NOT(SELECTOR("dim1", "", null)))
                        .setDimensions(DIMS(new DefaultDimensionSpec("dim1", "d0")))
                        .setContext(QUERY_CONTEXT_DEFAULT)
                        .build(),
            GroupByQuery.builder()
                        .setDataSource(CalciteTests.DATASOURCE1)
                        .setInterval(QSS(Filtration.eternity()))
                        .setGranularity(Granularities.ALL)
                        .setDimFilter(
                            AND(
                                IN("dim2", ImmutableList.of("1", "10.1", "2", "abc", "def"), null),
                                NOT(SELECTOR("dim1", "xxx", null))
                            )
                        )
                        .setDimensions(
                            DIMS(
                                new DefaultDimensionSpec("dim2", "d1"),
                                new DefaultDimensionSpec("dim1", "d0")
                            )
                        )
                        .setAggregatorSpecs(AGGS(new CountAggregatorFactory("a0")))
                        .setLimitSpec(
                            new DefaultLimitSpec(
                                ImmutableList.of(new OrderByColumnSpec("d1", OrderByColumnSpec.Direction.ASCENDING)),
                                Integer.MAX_VALUE
                            )
                        )
                        .setContext(QUERY_CONTEXT_DEFAULT)
                        .build()
        ),
        ImmutableList.of(
            new Object[]{"def", "abc", 1L}
        )
    );
  }

  @Test
  @Ignore // https://issues.apache.org/jira/browse/CALCITE-1799
  public void testUsingSubqueryAsPartOfOrFilter() throws Exception
  {
    testQuery(
        "SELECT dim1, dim2, COUNT(*) FROM druid.foo\n"
        + "WHERE dim1 = 'xxx' OR dim2 IN (SELECT dim1 FROM druid.foo WHERE dim1 LIKE '%bc')\n"
        + "group by dim1, dim2 ORDER BY dim2",
        ImmutableList.of(
            GroupByQuery.builder()
                        .setDataSource(CalciteTests.DATASOURCE1)
                        .setInterval(QSS(Filtration.eternity()))
                        .setGranularity(Granularities.ALL)
                        .setDimFilter(new LikeDimFilter("dim1", "%bc", null, null))
                        .setDimensions(DIMS(new DefaultDimensionSpec("dim1", "d0")))
                        .setContext(QUERY_CONTEXT_DEFAULT)
                        .build(),
            GroupByQuery.builder()
                        .setDataSource(CalciteTests.DATASOURCE1)
                        .setInterval(QSS(Filtration.eternity()))
                        .setGranularity(Granularities.ALL)
                        .setDimFilter(
                            OR(
                                SELECTOR("dim2", "abc", null),
                                SELECTOR("dim1", "xxx", null)
                            )
                        )
                        .setDimensions(
                            DIMS(
                                new DefaultDimensionSpec("dim2", "d1"),
                                new DefaultDimensionSpec("dim1", "d0")
                            )
                        )
                        .setAggregatorSpecs(AGGS(new CountAggregatorFactory("a0")))
                        .setLimitSpec(
                            new DefaultLimitSpec(
                                ImmutableList.of(new OrderByColumnSpec("d1", OrderByColumnSpec.Direction.ASCENDING)),
                                Integer.MAX_VALUE
                            )
                        )
                        .setContext(QUERY_CONTEXT_DEFAULT)
                        .build()
        ),
        ImmutableList.of(
            new Object[]{"def", "abc", 1L}
        )
    );
  }

  @Test
  public void testUsingSubqueryAsFilterForbiddenByConfig() throws Exception
  {
    assertQueryIsUnplannable(
        PLANNER_CONFIG_NO_SUBQUERIES,
        "SELECT dim1, dim2, COUNT(*) FROM druid.foo "
        + "WHERE dim2 IN (SELECT dim1 FROM druid.foo WHERE dim1 <> '')"
        + "AND dim1 <> 'xxx'"
        + "group by dim1, dim2 ORDER BY dim2"
    );
  }

  @Test
  public void testUsingSubqueryAsFilterOnTwoColumns() throws Exception
  {
    testQuery(
        "SELECT __time, cnt, dim1, dim2 FROM druid.foo "
        + " WHERE (dim1, dim2) IN ("
        + "   SELECT dim1, dim2 FROM ("
        + "     SELECT dim1, dim2, COUNT(*)"
        + "     FROM druid.foo"
        + "     WHERE dim2 = 'abc'"
        + "     GROUP BY dim1, dim2"
        + "     HAVING COUNT(*) = 1"
        + "   )"
        + " )",
        ImmutableList.of(
            GroupByQuery.builder()
                        .setDataSource(CalciteTests.DATASOURCE1)
                        .setInterval(QSS(Filtration.eternity()))
                        .setGranularity(Granularities.ALL)
                        .setDimFilter(SELECTOR("dim2", "abc", null))
                        .setDimensions(DIMS(
                            new DefaultDimensionSpec("dim1", "d0"),
                            new DefaultDimensionSpec("dim2", "d1")
                        ))
                        .setAggregatorSpecs(AGGS(new CountAggregatorFactory("a0")))
                        .setHavingSpec(new DimFilterHavingSpec(NUMERIC_SELECTOR("a0", "1", null)))
                        .setContext(QUERY_CONTEXT_DEFAULT)
                        .build(),
            Druids.newSelectQueryBuilder()
                  .dataSource(CalciteTests.DATASOURCE1)
                  .dimensionSpecs(DIMS(
                      new DefaultDimensionSpec("dim1", "d1"),
                      new DefaultDimensionSpec("dim2", "d2")
                  ))
                  .metrics(ImmutableList.of("cnt"))
                  .intervals(QSS(Filtration.eternity()))
                  .granularity(Granularities.ALL)
                  .filters(AND(SELECTOR("dim1", "def", null), SELECTOR("dim2", "abc", null)))
                  .dimensions(ImmutableList.of("dummy"))
                  .metrics(ImmutableList.of("__time", "cnt", "dim1", "dim2"))
                  .pagingSpec(FIRST_PAGING_SPEC)
                  .context(QUERY_CONTEXT_DEFAULT)
                  .build(),
            Druids.newSelectQueryBuilder()
                  .dataSource(CalciteTests.DATASOURCE1)
                  .dimensionSpecs(DIMS(
                      new DefaultDimensionSpec("dim1", "d1"),
                      new DefaultDimensionSpec("dim2", "d2")
                  ))
                  .metrics(ImmutableList.of("cnt"))
                  .intervals(QSS(Filtration.eternity()))
                  .granularity(Granularities.ALL)
                  .filters(AND(SELECTOR("dim1", "def", null), SELECTOR("dim2", "abc", null)))
                  .dimensions(ImmutableList.of("dummy"))
                  .metrics(ImmutableList.of("__time", "cnt", "dim1", "dim2"))
                  .pagingSpec(
                      new PagingSpec(
                          ImmutableMap.of("foo_1970-01-01T00:00:00.000Z_2001-01-03T00:00:00.001Z_1", 0),
                          1000,
                          true
                      )
                  )
                  .context(QUERY_CONTEXT_DEFAULT)
                  .build()
        ),
        ImmutableList.of(
            new Object[]{T("2001-01-02"), 1L, "def", "abc"}
        )
    );
  }

  @Test
  public void testUsingSubqueryWithExtractionFns() throws Exception
  {
    testQuery(
        "SELECT dim2, COUNT(*) FROM druid.foo "
        + "WHERE substring(dim2, 1, 1) IN (SELECT substring(dim1, 1, 1) FROM druid.foo WHERE dim1 <> '')"
        + "group by dim2",
        ImmutableList.of(
            GroupByQuery.builder()
                        .setDataSource(CalciteTests.DATASOURCE1)
                        .setInterval(QSS(Filtration.eternity()))
                        .setGranularity(Granularities.ALL)
                        .setDimFilter(NOT(SELECTOR("dim1", "", null)))
                        .setDimensions(
                            DIMS(new ExtractionDimensionSpec("dim1", "d0", new SubstringDimExtractionFn(0, 1)))
                        )
                        .setContext(QUERY_CONTEXT_DEFAULT)
                        .build(),
            GroupByQuery.builder()
                        .setDataSource(CalciteTests.DATASOURCE1)
                        .setInterval(QSS(Filtration.eternity()))
                        .setGranularity(Granularities.ALL)
                        .setDimFilter(OR(
                            EXPRESSION_FILTER("(substring(\"dim2\", 0, 1) == '1')"),
                            EXPRESSION_FILTER("(substring(\"dim2\", 0, 1) == '2')"),
                            EXPRESSION_FILTER("(substring(\"dim2\", 0, 1) == 'a')"),
                            EXPRESSION_FILTER("(substring(\"dim2\", 0, 1) == 'd')")
                        ))
                        .setDimensions(DIMS(new DefaultDimensionSpec("dim2", "d0")))
                        .setAggregatorSpecs(AGGS(new CountAggregatorFactory("a0")))
                        .setContext(QUERY_CONTEXT_DEFAULT)
                        .build()
        ),
        ImmutableList.of(
            new Object[]{"a", 2L},
            new Object[]{"abc", 1L}
        )
    );
  }

  @Test
  public void testUnicodeFilterAndGroupBy() throws Exception
  {
    testQuery(
        "SELECT\n"
        + "  dim1,\n"
        + "  dim2,\n"
        + "  COUNT(*)\n"
        + "FROM foo2\n"
        + "WHERE\n"
        + "  dim1 LIKE U&'\u05D3\\05E8%'\n" // First char is actually in the string; second is a SQL U& escape
        + "  OR dim1 = 'друид'\n"
        + "GROUP BY dim1, dim2",
        ImmutableList.of(
            GroupByQuery.builder()
                        .setDataSource(CalciteTests.DATASOURCE2)
                        .setInterval(QSS(Filtration.eternity()))
                        .setGranularity(Granularities.ALL)
                        .setDimFilter(OR(
                            new LikeDimFilter("dim1", "דר%", null, null),
                            new SelectorDimFilter("dim1", "друид", null)
                        ))
                        .setDimensions(DIMS(
                            new DefaultDimensionSpec("dim1", "d0"),
                            new DefaultDimensionSpec("dim2", "d1")
                        ))
                        .setAggregatorSpecs(AGGS(new CountAggregatorFactory("a0")))
                        .setContext(QUERY_CONTEXT_DEFAULT)
                        .build()
        ),
        ImmutableList.of(
            new Object[]{"друид", "ru", 1L},
            new Object[]{"דרואיד", "he", 1L}
        )
    );
  }

  private void testQuery(
      final String sql,
      final List<Query> expectedQueries,
      final List<Object[]> expectedResults
  ) throws Exception
  {
    testQuery(
        PLANNER_CONFIG_DEFAULT,
        QUERY_CONTEXT_DEFAULT,
        sql,
        expectedQueries,
        expectedResults
    );
  }

  private void testQuery(
      final PlannerConfig plannerConfig,
      final String sql,
      final List<Query> expectedQueries,
      final List<Object[]> expectedResults
  ) throws Exception
  {
    testQuery(plannerConfig, QUERY_CONTEXT_DEFAULT, sql, expectedQueries, expectedResults);
  }

  private void testQuery(
      final PlannerConfig plannerConfig,
      final Map<String, Object> queryContext,
      final String sql,
      final List<Query> expectedQueries,
      final List<Object[]> expectedResults
  ) throws Exception
  {
    log.info("SQL: %s", sql);
    queryLogHook.clearRecordedQueries();
    final List<Object[]> plannerResults = getResults(plannerConfig, queryContext, sql);
    verifyResults(sql, expectedQueries, expectedResults, plannerResults);
  }

  private List<Object[]> getResults(
      final PlannerConfig plannerConfig,
      final Map<String, Object> queryContext,
      final String sql
  ) throws Exception
  {
    final InProcessViewManager viewManager = new InProcessViewManager();
    final DruidSchema druidSchema = CalciteTests.createMockSchema(walker, plannerConfig, viewManager);
    final SchemaPlus rootSchema = Calcites.createRootSchema(druidSchema);
    final DruidOperatorTable operatorTable = CalciteTests.createOperatorTable();
    final ExprMacroTable macroTable = CalciteTests.createExprMacroTable();
    final PlannerFactory plannerFactory = new PlannerFactory(
        rootSchema,
        walker,
        operatorTable,
        macroTable,
        plannerConfig,
        new ServerConfig()
    );

    viewManager.createView(
        plannerFactory,
        "aview",
        "SELECT SUBSTRING(dim1, 1, 1) AS dim1_firstchar FROM foo WHERE dim2 = 'a'"
    );

    viewManager.createView(
        plannerFactory,
        "bview",
        "SELECT COUNT(*) FROM druid.foo\n"
        + "WHERE __time >= CURRENT_TIMESTAMP + INTERVAL '1' DAY AND __time < TIMESTAMP '2002-01-01 00:00:00'"
    );

    try (DruidPlanner planner = plannerFactory.createPlanner(queryContext)) {
      final PlannerResult plan = planner.plan(sql);
      return Sequences.toList(plan.run(), Lists.newArrayList());
    }
  }

  private void verifyResults(
      final String sql,
      final List<Query> expectedQueries,
      final List<Object[]> expectedResults,
      final List<Object[]> results
  )
  {
    for (int i = 0; i < results.size(); i++) {
      log.info("row #%d: %s", i, Arrays.toString(results.get(i)));
    }

    Assert.assertEquals(StringUtils.format("result count: %s", sql), expectedResults.size(), results.size());
    for (int i = 0; i < results.size(); i++) {
      Assert.assertArrayEquals(
          StringUtils.format("result #%d: %s", i + 1, sql),
          expectedResults.get(i),
          results.get(i)
      );
    }

    if (expectedQueries != null) {
      final List<Query> recordedQueries = queryLogHook.getRecordedQueries();

      Assert.assertEquals(
          StringUtils.format("query count: %s", sql),
          expectedQueries.size(),
          recordedQueries.size()
      );
      for (int i = 0; i < expectedQueries.size(); i++) {
        Assert.assertEquals(
            StringUtils.format("query #%d: %s", i + 1, sql),
            expectedQueries.get(i),
            recordedQueries.get(i)
        );
      }
    }
  }

  // Generate timestamps for expected results
  private static long T(final String timeString)
  {
    return Calcites.jodaToCalciteTimestamp(new DateTime(timeString), DateTimeZone.UTC);
  }

  // Generate timestamps for expected results
  private static long T(final String timeString, final String timeZoneString)
  {
    final DateTimeZone timeZone = DateTimeZone.forID(timeZoneString);
    return Calcites.jodaToCalciteTimestamp(new DateTime(timeString, timeZone), timeZone);
  }

  // Generate day numbers for expected results
  private static int D(final String dayString)
  {
    return (int) (new Interval(T("1970"), T(dayString)).toDurationMillis() / (86400L * 1000L));
  }

  private static QuerySegmentSpec QSS(final Interval... intervals)
  {
    return new MultipleIntervalSegmentSpec(Arrays.asList(intervals));
  }

  private static AndDimFilter AND(DimFilter... filters)
  {
    return new AndDimFilter(Arrays.asList(filters));
  }

  private static OrDimFilter OR(DimFilter... filters)
  {
    return new OrDimFilter(Arrays.asList(filters));
  }

  private static NotDimFilter NOT(DimFilter filter)
  {
    return new NotDimFilter(filter);
  }

  private static InDimFilter IN(String dimension, List<String> values, ExtractionFn extractionFn)
  {
    return new InDimFilter(dimension, values, extractionFn);
  }

  private static SelectorDimFilter SELECTOR(final String fieldName, final String value, final ExtractionFn extractionFn)
  {
    return new SelectorDimFilter(fieldName, value, extractionFn);
  }

  private static ExpressionDimFilter EXPRESSION_FILTER(final String expression)
  {
    return new ExpressionDimFilter(expression, CalciteTests.createExprMacroTable());
  }

  private static DimFilter NUMERIC_SELECTOR(
      final String fieldName,
      final String value,
      final ExtractionFn extractionFn
  )
  {
    // We use Bound filters for numeric equality to achieve "10.0" = "10"
    return BOUND(fieldName, value, value, false, false, extractionFn, StringComparators.NUMERIC);
  }

  private static BoundDimFilter BOUND(
      final String fieldName,
      final String lower,
      final String upper,
      final boolean lowerStrict,
      final boolean upperStrict,
      final ExtractionFn extractionFn,
      final StringComparator comparator
  )
  {
    return new BoundDimFilter(fieldName, lower, upper, lowerStrict, upperStrict, null, extractionFn, comparator);
  }

  private static BoundDimFilter TIME_BOUND(final Object intervalObj)
  {
    final Interval interval = new Interval(intervalObj);
    return new BoundDimFilter(
        Column.TIME_COLUMN_NAME,
        String.valueOf(interval.getStartMillis()),
        String.valueOf(interval.getEndMillis()),
        false,
        true,
        null,
        null,
        StringComparators.NUMERIC
    );
  }

  private static CascadeExtractionFn CASCADE(final ExtractionFn... fns)
  {
    return new CascadeExtractionFn(fns);
  }

  private static List<DimensionSpec> DIMS(final DimensionSpec... dimensionSpecs)
  {
    return Arrays.asList(dimensionSpecs);
  }

  private static List<AggregatorFactory> AGGS(final AggregatorFactory... aggregators)
  {
    return Arrays.asList(aggregators);
  }

  private static ExpressionVirtualColumn EXPRESSION_VIRTUAL_COLUMN(
      final String name,
      final String expression,
      final ValueType outputType
  )
  {
    return new ExpressionVirtualColumn(name, expression, outputType, CalciteTests.createExprMacroTable());
  }

  private static ExpressionPostAggregator EXPRESSION_POST_AGG(final String name, final String expression)
  {
    return new ExpressionPostAggregator(name, expression, null, CalciteTests.createExprMacroTable());
  }
}<|MERGE_RESOLUTION|>--- conflicted
+++ resolved
@@ -304,15 +304,9 @@
         ImmutableList.of(
             new Object[]{"__time", "TIMESTAMP", "NO"},
             new Object[]{"cnt", "BIGINT", "NO"},
-<<<<<<< HEAD
-            new Object[]{"dim1", "VARCHAR", "NO"},
-            new Object[]{"dim2", "VARCHAR", "NO"},
-            new Object[]{"m1", "DOUBLE", "NO"},
-=======
             new Object[]{"dim1", "VARCHAR", "YES"},
             new Object[]{"dim2", "VARCHAR", "YES"},
-            new Object[]{"m1", "FLOAT", "NO"},
->>>>>>> 16817e40
+            new Object[]{"m1", "DOUBLE", "NO"},
             new Object[]{"unique_dim1", "OTHER", "NO"}
         )
     );
