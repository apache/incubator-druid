--- conflicted
+++ resolved
@@ -1770,7 +1770,7 @@
         + "ORDER BY 1\n",
         ImmutableList.<Query>of(
             new TopNQueryBuilder()
-                .dataSource(CalciteTests.DATASOURCE)
+                .dataSource(CalciteTests.DATASOURCE1)
                 .intervals(QSS(Filtration.eternity()))
                 .granularity(QueryGranularities.ALL)
                 .dimension(new DefaultDimensionSpec("dim2", "d0"))
@@ -1779,7 +1779,7 @@
                 .threshold(2)
                 .build(),
             GroupByQuery.builder()
-                        .setDataSource(CalciteTests.DATASOURCE)
+                        .setDataSource(CalciteTests.DATASOURCE1)
                         .setInterval(QSS(Filtration.eternity()))
                         .setGranularity(QueryGranularities.ALL)
                         .setDimFilter(IN("dim2", ImmutableList.of("", "a"), null))
@@ -1830,7 +1830,7 @@
         + "ORDER BY 1\n",
         ImmutableList.<Query>of(
             GroupByQuery.builder()
-                        .setDataSource(CalciteTests.DATASOURCE)
+                        .setDataSource(CalciteTests.DATASOURCE1)
                         .setInterval(QSS(Filtration.eternity()))
                         .setGranularity(QueryGranularities.ALL)
                         .setDimensions(DIMS(new DefaultDimensionSpec("dim1", "d0")))
@@ -2817,11 +2817,7 @@
                         .setInterval(QSS(Filtration.eternity()))
                         .setGranularity(QueryGranularities.ALL)
                         .setDimFilter(NOT(SELECTOR("dim1", "", null)))
-<<<<<<< HEAD
                         .setDimensions(DIMS(new DefaultDimensionSpec("dim1", "d0")))
-=======
-                        .setDimensions(DIMS(new DefaultDimensionSpec("dim1", "v0")))
->>>>>>> d51f5e05
                         .build(),
             GroupByQuery.builder()
                         .setDataSource(CalciteTests.DATASOURCE1)
