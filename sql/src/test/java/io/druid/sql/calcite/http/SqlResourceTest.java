--- conflicted
+++ resolved
@@ -122,13 +122,10 @@
             operatorTable,
             macroTable,
             plannerConfig,
-<<<<<<< HEAD
             new AuthConfig(),
             authenticatorMapper,
-            authorizerMapper
-=======
+            authorizerMapper,
             CalciteTests.getJsonMapper()
->>>>>>> 33c0928b
         )
     );
   }
