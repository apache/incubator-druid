/*
 * Licensed to the Apache Software Foundation (ASF) under one
 * or more contributor license agreements.  See the NOTICE file
 * distributed with this work for additional information
 * regarding copyright ownership.  The ASF licenses this file
 * to you under the Apache License, Version 2.0 (the
 * "License"); you may not use this file except in compliance
 * with the License.  You may obtain a copy of the License at
 *
 *   http://www.apache.org/licenses/LICENSE-2.0
 *
 * Unless required by applicable law or agreed to in writing,
 * software distributed under the License is distributed on an
 * "AS IS" BASIS, WITHOUT WARRANTIES OR CONDITIONS OF ANY
 * KIND, either express or implied.  See the License for the
 * specific language governing permissions and limitations
 * under the License.
 */

package org.apache.druid.sql.calcite;

import com.google.common.base.Joiner;
import com.google.common.collect.ImmutableList;
import org.apache.calcite.runtime.CalciteContextException;
import org.apache.calcite.tools.ValidationException;
import org.apache.druid.common.config.NullHandling;
import org.apache.druid.java.util.common.DateTimes;
import org.apache.druid.java.util.common.IAE;
import org.apache.druid.java.util.common.ISE;
import org.apache.druid.java.util.common.Intervals;
import org.apache.druid.java.util.common.JodaUtils;
import org.apache.druid.java.util.common.granularity.Granularities;
import org.apache.druid.java.util.common.granularity.PeriodGranularity;
import org.apache.druid.math.expr.ExprMacroTable;
import org.apache.druid.query.Druids;
import org.apache.druid.query.LookupDataSource;
import org.apache.druid.query.QueryDataSource;
import org.apache.druid.query.ResourceLimitExceededException;
import org.apache.druid.query.TableDataSource;
import org.apache.druid.query.aggregation.CountAggregatorFactory;
import org.apache.druid.query.aggregation.DoubleMaxAggregatorFactory;
import org.apache.druid.query.aggregation.DoubleMinAggregatorFactory;
import org.apache.druid.query.aggregation.DoubleSumAggregatorFactory;
import org.apache.druid.query.aggregation.FilteredAggregatorFactory;
import org.apache.druid.query.aggregation.FloatMaxAggregatorFactory;
import org.apache.druid.query.aggregation.FloatMinAggregatorFactory;
import org.apache.druid.query.aggregation.LongMaxAggregatorFactory;
import org.apache.druid.query.aggregation.LongMinAggregatorFactory;
import org.apache.druid.query.aggregation.LongSumAggregatorFactory;
import org.apache.druid.query.aggregation.any.DoubleAnyAggregatorFactory;
import org.apache.druid.query.aggregation.any.FloatAnyAggregatorFactory;
import org.apache.druid.query.aggregation.any.LongAnyAggregatorFactory;
import org.apache.druid.query.aggregation.any.StringAnyAggregatorFactory;
import org.apache.druid.query.aggregation.cardinality.CardinalityAggregatorFactory;
import org.apache.druid.query.aggregation.first.DoubleFirstAggregatorFactory;
import org.apache.druid.query.aggregation.first.FloatFirstAggregatorFactory;
import org.apache.druid.query.aggregation.first.LongFirstAggregatorFactory;
import org.apache.druid.query.aggregation.first.StringFirstAggregatorFactory;
import org.apache.druid.query.aggregation.hyperloglog.HyperUniqueFinalizingPostAggregator;
import org.apache.druid.query.aggregation.hyperloglog.HyperUniquesAggregatorFactory;
import org.apache.druid.query.aggregation.last.DoubleLastAggregatorFactory;
import org.apache.druid.query.aggregation.last.FloatLastAggregatorFactory;
import org.apache.druid.query.aggregation.last.LongLastAggregatorFactory;
import org.apache.druid.query.aggregation.last.StringLastAggregatorFactory;
import org.apache.druid.query.aggregation.post.ArithmeticPostAggregator;
import org.apache.druid.query.aggregation.post.DoubleGreatestPostAggregator;
import org.apache.druid.query.aggregation.post.DoubleLeastPostAggregator;
import org.apache.druid.query.aggregation.post.FieldAccessPostAggregator;
import org.apache.druid.query.aggregation.post.FinalizingFieldAccessPostAggregator;
import org.apache.druid.query.aggregation.post.LongGreatestPostAggregator;
import org.apache.druid.query.aggregation.post.LongLeastPostAggregator;
import org.apache.druid.query.dimension.DefaultDimensionSpec;
import org.apache.druid.query.dimension.ExtractionDimensionSpec;
import org.apache.druid.query.extraction.RegexDimExtractionFn;
import org.apache.druid.query.extraction.SubstringDimExtractionFn;
import org.apache.druid.query.filter.BoundDimFilter;
import org.apache.druid.query.filter.DimFilter;
import org.apache.druid.query.filter.InDimFilter;
import org.apache.druid.query.filter.LikeDimFilter;
import org.apache.druid.query.filter.SelectorDimFilter;
import org.apache.druid.query.groupby.GroupByQuery;
import org.apache.druid.query.groupby.orderby.DefaultLimitSpec;
import org.apache.druid.query.groupby.orderby.OrderByColumnSpec;
import org.apache.druid.query.groupby.orderby.OrderByColumnSpec.Direction;
import org.apache.druid.query.lookup.RegisteredLookupExtractionFn;
import org.apache.druid.query.ordering.StringComparators;
import org.apache.druid.query.scan.ScanQuery;
import org.apache.druid.query.topn.DimensionTopNMetricSpec;
import org.apache.druid.query.topn.InvertedTopNMetricSpec;
import org.apache.druid.query.topn.NumericTopNMetricSpec;
import org.apache.druid.query.topn.TopNQueryBuilder;
import org.apache.druid.segment.column.ValueType;
import org.apache.druid.segment.join.JoinType;
import org.apache.druid.sql.calcite.expression.DruidExpression;
import org.apache.druid.sql.calcite.filtration.Filtration;
import org.apache.druid.sql.calcite.planner.Calcites;
import org.apache.druid.sql.calcite.planner.PlannerContext;
import org.apache.druid.sql.calcite.rel.CannotBuildQueryException;
import org.apache.druid.sql.calcite.util.CalciteTests;
import org.hamcrest.CoreMatchers;
import org.joda.time.DateTime;
import org.joda.time.DateTimeZone;
import org.joda.time.Interval;
import org.joda.time.Period;
import org.junit.Assert;
import org.junit.Ignore;
import org.junit.Test;
import org.junit.internal.matchers.ThrowableMessageMatcher;

import java.util.ArrayList;
import java.util.Arrays;
import java.util.Collections;
import java.util.HashMap;
import java.util.List;
import java.util.Map;

public class CalciteQueryTest extends BaseCalciteQueryTest
{
  private final boolean useDefault = NullHandling.replaceWithDefault();

  @Test
  public void testSelectConstantExpression() throws Exception
  {
    // Test with a Druid-specific function, to make sure they are hooked up correctly even when not selecting
    // from a table.
    testQuery(
        "SELECT REGEXP_EXTRACT('foo', '^(.)')",
        ImmutableList.of(),
        ImmutableList.of(
            new Object[]{"f"}
        )
    );
  }

  @Test
  public void testSelectConstantExpressionFromTable() throws Exception
  {
    testQuery(
        "SELECT 1 + 1, dim1 FROM foo LIMIT 1",
        ImmutableList.of(
            newScanQueryBuilder()
                .dataSource(CalciteTests.DATASOURCE1)
                .intervals(querySegmentSpec(Filtration.eternity()))
                .virtualColumns(expressionVirtualColumn("v0", "2", ValueType.LONG))
                .columns("dim1", "v0")
                .resultFormat(ScanQuery.ResultFormat.RESULT_FORMAT_COMPACTED_LIST)
                .limit(1)
                .context(QUERY_CONTEXT_DEFAULT)
                .build()
        ),
        ImmutableList.of(
            new Object[]{2, ""}
        )
    );
  }


  @Test
  public void testSelectCountStart() throws Exception
  {
    testQuery(
        PLANNER_CONFIG_DEFAULT,
        QUERY_CONTEXT_DONT_SKIP_EMPTY_BUCKETS,
        "SELECT exp(count(*)) + 10, sum(m2)  FROM druid.foo WHERE  dim2 = 0",
        CalciteTests.REGULAR_USER_AUTH_RESULT,
        ImmutableList.of(Druids.newTimeseriesQueryBuilder()
                               .dataSource(CalciteTests.DATASOURCE1)
                               .intervals(querySegmentSpec(Filtration.eternity()))
                               .filters(bound("dim2", "0", "0", false, false, null, StringComparators.NUMERIC))
                               .granularity(Granularities.ALL)
                               .aggregators(aggregators(
                                   new CountAggregatorFactory("a0"),
                                   new DoubleSumAggregatorFactory("a1", "m2")
                               ))
                               .postAggregators(
                                   expressionPostAgg("p0", "(exp(\"a0\") + 10)")
                               )
                               .context(QUERY_CONTEXT_DONT_SKIP_EMPTY_BUCKETS)
                               .build()),
        ImmutableList.of(
            new Object[]{11.0, NullHandling.defaultDoubleValue()}
        )
    );

    testQuery(
        PLANNER_CONFIG_DEFAULT,
        QUERY_CONTEXT_DONT_SKIP_EMPTY_BUCKETS,
        "SELECT exp(count(*)) + 10, sum(m2)  FROM druid.foo WHERE  __time >= TIMESTAMP '2999-01-01 00:00:00'",
        CalciteTests.REGULAR_USER_AUTH_RESULT,
        ImmutableList.of(Druids.newTimeseriesQueryBuilder()
                               .dataSource(CalciteTests.DATASOURCE1)
                               .intervals(querySegmentSpec(Intervals.of(
                                   "2999-01-01T00:00:00.000Z/146140482-04-24T15:36:27.903Z"))
                               )
                               .granularity(Granularities.ALL)
                               .aggregators(aggregators(
                                   new CountAggregatorFactory("a0"),
                                   new DoubleSumAggregatorFactory("a1", "m2")
                               ))
                               .postAggregators(
                                   expressionPostAgg("p0", "(exp(\"a0\") + 10)")
                               )
                               .context(QUERY_CONTEXT_DONT_SKIP_EMPTY_BUCKETS)
                               .build()),
        ImmutableList.of(
            new Object[]{11.0, NullHandling.defaultDoubleValue()}
        )
    );

    testQuery(
        "SELECT COUNT(*) FROM foo WHERE dim1 = 'nonexistent' GROUP BY FLOOR(__time TO DAY)",
        ImmutableList.of(Druids.newTimeseriesQueryBuilder()
                               .dataSource(CalciteTests.DATASOURCE1)
                               .intervals(querySegmentSpec(Filtration.eternity()))
                               .filters(selector("dim1", "nonexistent", null))
                               .granularity(Granularities.DAY)
                               .aggregators(aggregators(
                                   new CountAggregatorFactory("a0")
                               ))
                               .context(TIMESERIES_CONTEXT_DEFAULT)
                               .build()),
        ImmutableList.of()
    );
  }

  @Test
  public void testSelectTrimFamily() throws Exception
  {
    // TRIM has some whacky parsing. Make sure the different forms work.

    testQuery(
        "SELECT\n"
        + "TRIM(BOTH 'x' FROM 'xfoox'),\n"
        + "TRIM(TRAILING 'x' FROM 'xfoox'),\n"
        + "TRIM(' ' FROM ' foo '),\n"
        + "TRIM(TRAILING FROM ' foo '),\n"
        + "TRIM(' foo '),\n"
        + "BTRIM(' foo '),\n"
        + "BTRIM('xfoox', 'x'),\n"
        + "LTRIM(' foo '),\n"
        + "LTRIM('xfoox', 'x'),\n"
        + "RTRIM(' foo '),\n"
        + "RTRIM('xfoox', 'x'),\n"
        + "COUNT(*)\n"
        + "FROM foo",
        ImmutableList.of(
            Druids.newTimeseriesQueryBuilder()
                  .dataSource(CalciteTests.DATASOURCE1)
                  .intervals(querySegmentSpec(Filtration.eternity()))
                  .granularity(Granularities.ALL)
                  .aggregators(aggregators(new CountAggregatorFactory("a0")))
                  .postAggregators(
                      expressionPostAgg("p0", "'foo'"),
                      expressionPostAgg("p1", "'xfoo'"),
                      expressionPostAgg("p2", "'foo'"),
                      expressionPostAgg("p3", "' foo'"),
                      expressionPostAgg("p4", "'foo'"),
                      expressionPostAgg("p5", "'foo'"),
                      expressionPostAgg("p6", "'foo'"),
                      expressionPostAgg("p7", "'foo '"),
                      expressionPostAgg("p8", "'foox'"),
                      expressionPostAgg("p9", "' foo'"),
                      expressionPostAgg("p10", "'xfoo'")
                  )
                  .context(TIMESERIES_CONTEXT_DEFAULT)
                  .build()
        ),
        ImmutableList.of(
            new Object[]{"foo", "xfoo", "foo", " foo", "foo", "foo", "foo", "foo ", "foox", " foo", "xfoo", 6L}
        )
    );
  }

  @Test
  public void testSelectPadFamily() throws Exception
  {
    testQuery(
        "SELECT\n"
        + "LPAD('foo', 5, 'x'),\n"
        + "LPAD('foo', 2, 'x'),\n"
        + "LPAD('foo', 5),\n"
        + "RPAD('foo', 5, 'x'),\n"
        + "RPAD('foo', 2, 'x'),\n"
        + "RPAD('foo', 5),\n"
        + "COUNT(*)\n"
        + "FROM foo",
        ImmutableList.of(
            Druids.newTimeseriesQueryBuilder()
                  .dataSource(CalciteTests.DATASOURCE1)
                  .intervals(querySegmentSpec(Filtration.eternity()))
                  .granularity(Granularities.ALL)
                  .aggregators(aggregators(new CountAggregatorFactory("a0")))
                  .postAggregators(
                      expressionPostAgg("p0", "'xxfoo'"),
                      expressionPostAgg("p1", "'fo'"),
                      expressionPostAgg("p2", "'  foo'"),
                      expressionPostAgg("p3", "'fooxx'"),
                      expressionPostAgg("p4", "'fo'"),
                      expressionPostAgg("p5", "'foo  '")
                  )
                  .context(TIMESERIES_CONTEXT_DEFAULT)
                  .build()
        ),
        ImmutableList.of(
            new Object[]{"xxfoo", "fo", "  foo", "fooxx", "fo", "foo  ", 6L}
        )
    );
  }


  @Test
  public void testExplainSelectConstantExpression() throws Exception
  {
    testQuery(
        "EXPLAIN PLAN FOR SELECT 1 + 1",
        ImmutableList.of(),
        ImmutableList.of(
            new Object[]{"BindableValues(tuples=[[{ 2 }]])\n"}
        )
    );
  }

  @Test
  public void testInformationSchemaSchemata() throws Exception
  {
    testQuery(
        "SELECT DISTINCT SCHEMA_NAME FROM INFORMATION_SCHEMA.SCHEMATA",
        ImmutableList.of(),
        ImmutableList.of(
            new Object[]{"lookup"},
            new Object[]{"druid"},
            new Object[]{"sys"},
            new Object[]{"INFORMATION_SCHEMA"}
        )
    );
  }

  @Test
  public void testInformationSchemaTables() throws Exception
  {
    testQuery(
        "SELECT TABLE_SCHEMA, TABLE_NAME, TABLE_TYPE\n"
        + "FROM INFORMATION_SCHEMA.TABLES\n"
        + "WHERE TABLE_TYPE IN ('SYSTEM_TABLE', 'TABLE', 'VIEW')",
        ImmutableList.of(),
        ImmutableList.<Object[]>builder()
            .add(new Object[]{"druid", CalciteTests.DATASOURCE1, "TABLE"})
            .add(new Object[]{"druid", CalciteTests.DATASOURCE2, "TABLE"})
            .add(new Object[]{"druid", CalciteTests.DATASOURCE4, "TABLE"})
            .add(new Object[]{"druid", CalciteTests.DATASOURCE5, "TABLE"})
            .add(new Object[]{"druid", CalciteTests.DATASOURCE3, "TABLE"})
            .add(new Object[]{"druid", "aview", "VIEW"})
            .add(new Object[]{"druid", "bview", "VIEW"})
            .add(new Object[]{"INFORMATION_SCHEMA", "COLUMNS", "SYSTEM_TABLE"})
            .add(new Object[]{"INFORMATION_SCHEMA", "SCHEMATA", "SYSTEM_TABLE"})
            .add(new Object[]{"INFORMATION_SCHEMA", "TABLES", "SYSTEM_TABLE"})
            .add(new Object[]{"lookup", "lookyloo", "TABLE"})
            .add(new Object[]{"sys", "segments", "SYSTEM_TABLE"})
            .add(new Object[]{"sys", "server_segments", "SYSTEM_TABLE"})
            .add(new Object[]{"sys", "servers", "SYSTEM_TABLE"})
            .add(new Object[]{"sys", "supervisors", "SYSTEM_TABLE"})
            .add(new Object[]{"sys", "tasks", "SYSTEM_TABLE"})
            .build()
    );

    testQuery(
        PLANNER_CONFIG_DEFAULT,
        "SELECT TABLE_SCHEMA, TABLE_NAME, TABLE_TYPE\n"
        + "FROM INFORMATION_SCHEMA.TABLES\n"
        + "WHERE TABLE_TYPE IN ('SYSTEM_TABLE', 'TABLE', 'VIEW')",
        CalciteTests.SUPER_USER_AUTH_RESULT,
        ImmutableList.of(),
        ImmutableList.<Object[]>builder()
            .add(new Object[]{"druid", CalciteTests.DATASOURCE1, "TABLE"})
            .add(new Object[]{"druid", CalciteTests.DATASOURCE2, "TABLE"})
            .add(new Object[]{"druid", CalciteTests.DATASOURCE4, "TABLE"})
            .add(new Object[]{"druid", CalciteTests.FORBIDDEN_DATASOURCE, "TABLE"})
            .add(new Object[]{"druid", CalciteTests.DATASOURCE5, "TABLE"})
            .add(new Object[]{"druid", CalciteTests.DATASOURCE3, "TABLE"})
            .add(new Object[]{"druid", "aview", "VIEW"})
            .add(new Object[]{"druid", "bview", "VIEW"})
            .add(new Object[]{"INFORMATION_SCHEMA", "COLUMNS", "SYSTEM_TABLE"})
            .add(new Object[]{"INFORMATION_SCHEMA", "SCHEMATA", "SYSTEM_TABLE"})
            .add(new Object[]{"INFORMATION_SCHEMA", "TABLES", "SYSTEM_TABLE"})
            .add(new Object[]{"lookup", "lookyloo", "TABLE"})
            .add(new Object[]{"sys", "segments", "SYSTEM_TABLE"})
            .add(new Object[]{"sys", "server_segments", "SYSTEM_TABLE"})
            .add(new Object[]{"sys", "servers", "SYSTEM_TABLE"})
            .add(new Object[]{"sys", "supervisors", "SYSTEM_TABLE"})
            .add(new Object[]{"sys", "tasks", "SYSTEM_TABLE"})
            .build()
    );
  }

  @Test
  public void testInformationSchemaColumnsOnTable() throws Exception
  {
    testQuery(
        "SELECT COLUMN_NAME, DATA_TYPE, IS_NULLABLE\n"
        + "FROM INFORMATION_SCHEMA.COLUMNS\n"
        + "WHERE TABLE_SCHEMA = 'druid' AND TABLE_NAME = 'foo'",
        ImmutableList.of(),
        ImmutableList.of(
            new Object[]{"__time", "TIMESTAMP", "NO"},
            new Object[]{"cnt", "BIGINT", useDefault ? "NO" : "YES"},
            new Object[]{"dim1", "VARCHAR", "YES"},
            new Object[]{"dim2", "VARCHAR", "YES"},
            new Object[]{"dim3", "VARCHAR", "YES"},
            new Object[]{"m1", "FLOAT", useDefault ? "NO" : "YES"},
            new Object[]{"m2", "DOUBLE", useDefault ? "NO" : "YES"},
            new Object[]{"unique_dim1", "OTHER", "YES"}
        )
    );
  }

  @Test
  public void testInformationSchemaColumnsOnForbiddenTable() throws Exception
  {
    testQuery(
        "SELECT COLUMN_NAME, DATA_TYPE, IS_NULLABLE\n"
        + "FROM INFORMATION_SCHEMA.COLUMNS\n"
        + "WHERE TABLE_SCHEMA = 'druid' AND TABLE_NAME = 'forbiddenDatasource'",
        ImmutableList.of(),
        ImmutableList.of()
    );

    testQuery(
        PLANNER_CONFIG_DEFAULT,
        "SELECT COLUMN_NAME, DATA_TYPE, IS_NULLABLE\n"
        + "FROM INFORMATION_SCHEMA.COLUMNS\n"
        + "WHERE TABLE_SCHEMA = 'druid' AND TABLE_NAME = 'forbiddenDatasource'",
        CalciteTests.SUPER_USER_AUTH_RESULT,
        ImmutableList.of(),
        ImmutableList.of(
            new Object[]{"__time", "TIMESTAMP", "NO"},
            new Object[]{"cnt", "BIGINT", useDefault ? "NO" : "YES"},
            new Object[]{"dim1", "VARCHAR", "YES"},
            new Object[]{"dim2", "VARCHAR", "YES"},
            new Object[]{"m1", "FLOAT", useDefault ? "NO" : "YES"},
            new Object[]{"m2", "DOUBLE", useDefault ? "NO" : "YES"},
            new Object[]{"unique_dim1", "OTHER", "YES"}
        )
    );
  }

  @Test
  public void testInformationSchemaColumnsOnView() throws Exception
  {
    testQuery(
        "SELECT COLUMN_NAME, DATA_TYPE, IS_NULLABLE\n"
        + "FROM INFORMATION_SCHEMA.COLUMNS\n"
        + "WHERE TABLE_SCHEMA = 'druid' AND TABLE_NAME = 'aview'",
        ImmutableList.of(),
        ImmutableList.of(
            new Object[]{"dim1_firstchar", "VARCHAR", "YES"}
        )
    );
  }

  @Test
  public void testExplainInformationSchemaColumns() throws Exception
  {
    final String explanation =
        "BindableProject(COLUMN_NAME=[$3], DATA_TYPE=[$7])\n"
        + "  BindableFilter(condition=[AND(=($1, 'druid'), =($2, 'foo'))])\n"
        + "    BindableTableScan(table=[[INFORMATION_SCHEMA, COLUMNS]])\n";

    testQuery(
        "EXPLAIN PLAN FOR\n"
        + "SELECT COLUMN_NAME, DATA_TYPE\n"
        + "FROM INFORMATION_SCHEMA.COLUMNS\n"
        + "WHERE TABLE_SCHEMA = 'druid' AND TABLE_NAME = 'foo'",
        ImmutableList.of(),
        ImmutableList.of(
            new Object[]{explanation}
        )
    );
  }

  @Test
  public void testAggregatorsOnInformationSchemaColumns() throws Exception
  {
    // Not including COUNT DISTINCT, since it isn't supported by BindableAggregate, and so it can't work.
    testQuery(
        "SELECT\n"
        + "  COUNT(JDBC_TYPE),\n"
        + "  SUM(JDBC_TYPE),\n"
        + "  AVG(JDBC_TYPE),\n"
        + "  MIN(JDBC_TYPE),\n"
        + "  MAX(JDBC_TYPE)\n"
        + "FROM INFORMATION_SCHEMA.COLUMNS\n"
        + "WHERE TABLE_SCHEMA = 'druid' AND TABLE_NAME = 'foo'",
        ImmutableList.of(),
        ImmutableList.of(
            new Object[]{8L, 1249L, 156L, -5L, 1111L}
        )
    );
  }

  @Test
  public void testSelectStar() throws Exception
  {
    testQuery(
        PLANNER_CONFIG_DEFAULT_NO_COMPLEX_SERDE,
        QUERY_CONTEXT_DEFAULT,
        "SELECT * FROM druid.foo",
        CalciteTests.REGULAR_USER_AUTH_RESULT,
        ImmutableList.of(
            newScanQueryBuilder()
                .dataSource(CalciteTests.DATASOURCE1)
                .intervals(querySegmentSpec(Filtration.eternity()))
                .columns("__time", "cnt", "dim1", "dim2", "dim3", "m1", "m2", "unique_dim1")
                .resultFormat(ScanQuery.ResultFormat.RESULT_FORMAT_COMPACTED_LIST)
                .context(QUERY_CONTEXT_DEFAULT)
                .build()
        ),
        ImmutableList.of(
            new Object[]{timestamp("2000-01-01"), 1L, "", "a", "[\"a\",\"b\"]", 1f, 1.0, HLLC_STRING},
            new Object[]{timestamp("2000-01-02"), 1L, "10.1", NULL_STRING, "[\"b\",\"c\"]", 2f, 2.0, HLLC_STRING},
            new Object[]{timestamp("2000-01-03"), 1L, "2", "", "d", 3f, 3.0, HLLC_STRING},
            new Object[]{timestamp("2001-01-01"), 1L, "1", "a", "", 4f, 4.0, HLLC_STRING},
            new Object[]{timestamp("2001-01-02"), 1L, "def", "abc", NULL_STRING, 5f, 5.0, HLLC_STRING},
            new Object[]{timestamp("2001-01-03"), 1L, "abc", NULL_STRING, NULL_STRING, 6f, 6.0, HLLC_STRING}
        )
    );
  }

  @Test
  public void testSelectStarOnForbiddenTable() throws Exception
  {
    assertQueryIsForbidden(
        "SELECT * FROM druid.forbiddenDatasource",
        CalciteTests.REGULAR_USER_AUTH_RESULT
    );

    testQuery(
        PLANNER_CONFIG_DEFAULT,
        "SELECT * FROM druid.forbiddenDatasource",
        CalciteTests.SUPER_USER_AUTH_RESULT,
        ImmutableList.of(
            newScanQueryBuilder()
                .dataSource(CalciteTests.FORBIDDEN_DATASOURCE)
                .intervals(querySegmentSpec(Filtration.eternity()))
                .columns("__time", "cnt", "dim1", "dim2", "m1", "m2", "unique_dim1")
                .resultFormat(ScanQuery.ResultFormat.RESULT_FORMAT_COMPACTED_LIST)
                .context(QUERY_CONTEXT_DEFAULT)
                .build()
        ),
        ImmutableList.of(
            new Object[]{
                timestamp("2000-01-01"),
                1L,
                "forbidden",
                "abcd",
                9999.0f,
                NullHandling.defaultDoubleValue(),
                "\"AQAAAQAAAALFBA==\""
            }
        )
    );
  }

  @Test
  public void testUnqualifiedTableName() throws Exception
  {
    testQuery(
        "SELECT COUNT(*) FROM foo",
        ImmutableList.of(
            Druids.newTimeseriesQueryBuilder()
                  .dataSource(CalciteTests.DATASOURCE1)
                  .intervals(querySegmentSpec(Filtration.eternity()))
                  .granularity(Granularities.ALL)
                  .aggregators(aggregators(new CountAggregatorFactory("a0")))
                  .context(TIMESERIES_CONTEXT_DEFAULT)
                  .build()
        ),
        ImmutableList.of(
            new Object[]{6L}
        )
    );
  }

  @Test
  public void testExplainSelectStar() throws Exception
  {
    // Skip vectorization since otherwise the "context" will change for each subtest.
    skipVectorize();

    testQuery(
        "EXPLAIN PLAN FOR SELECT * FROM druid.foo",
        ImmutableList.of(),
        ImmutableList.of(
            new Object[]{
                "DruidQueryRel(query=[{\"queryType\":\"scan\",\"dataSource\":{\"type\":\"table\",\"name\":\"foo\"},\"intervals\":{\"type\":\"intervals\",\"intervals\":[\"-146136543-09-08T08:23:32.096Z/146140482-04-24T15:36:27.903Z\"]},\"virtualColumns\":[],\"resultFormat\":\"compactedList\",\"batchSize\":20480,\"limit\":9223372036854775807,\"order\":\"none\",\"filter\":null,\"columns\":[\"__time\",\"cnt\",\"dim1\",\"dim2\",\"dim3\",\"m1\",\"m2\",\"unique_dim1\"],\"legacy\":false,\"context\":{\"defaultTimeout\":300000,\"maxScatterGatherBytes\":9223372036854775807,\"sqlCurrentTimestamp\":\"2000-01-01T00:00:00Z\",\"sqlQueryId\":\"dummy\",\"vectorize\":\"false\"},\"descending\":false,\"granularity\":{\"type\":\"all\"}}], signature=[{__time:LONG, cnt:LONG, dim1:STRING, dim2:STRING, dim3:STRING, m1:FLOAT, m2:DOUBLE, unique_dim1:COMPLEX}])\n"
            }
        )
    );
  }

  @Test
  public void testSelectStarWithLimit() throws Exception
  {
    testQuery(
        PLANNER_CONFIG_DEFAULT_NO_COMPLEX_SERDE,
        QUERY_CONTEXT_DEFAULT,
        "SELECT * FROM druid.foo LIMIT 2",
        CalciteTests.REGULAR_USER_AUTH_RESULT,
        ImmutableList.of(
            newScanQueryBuilder()
                .dataSource(CalciteTests.DATASOURCE1)
                .intervals(querySegmentSpec(Filtration.eternity()))
                .columns("__time", "cnt", "dim1", "dim2", "dim3", "m1", "m2", "unique_dim1")
                .limit(2)
                .resultFormat(ScanQuery.ResultFormat.RESULT_FORMAT_COMPACTED_LIST)
                .context(QUERY_CONTEXT_DEFAULT)
                .build()
        ),
        ImmutableList.of(
            new Object[]{timestamp("2000-01-01"), 1L, "", "a", "[\"a\",\"b\"]", 1.0f, 1.0, HLLC_STRING},
            new Object[]{timestamp("2000-01-02"), 1L, "10.1", NULL_STRING, "[\"b\",\"c\"]", 2.0f, 2.0, HLLC_STRING}
        )
    );
  }

  @Test
  public void testSelectWithProjection() throws Exception
  {
    testQuery(
        "SELECT SUBSTRING(dim2, 1, 1) FROM druid.foo LIMIT 2",
        ImmutableList.of(
            newScanQueryBuilder()
                .dataSource(CalciteTests.DATASOURCE1)
                .intervals(querySegmentSpec(Filtration.eternity()))
                .virtualColumns(
                    expressionVirtualColumn("v0", "substring(\"dim2\", 0, 1)", ValueType.STRING)
                )
                .columns("v0")
                .limit(2)
                .resultFormat(ScanQuery.ResultFormat.RESULT_FORMAT_COMPACTED_LIST)
                .context(QUERY_CONTEXT_DEFAULT)
                .build()
        ),
        ImmutableList.of(
            new Object[]{"a"},
            new Object[]{NULL_STRING}
        )
    );
  }

  @Test
  public void testSelectWithExpressionFilter() throws Exception
  {
    testQuery(
        "SELECT dim1 FROM druid.foo WHERE m1 + 1 = 7",
        ImmutableList.of(
            newScanQueryBuilder()
                .dataSource(CalciteTests.DATASOURCE1)
                .intervals(querySegmentSpec(Filtration.eternity()))
                .virtualColumns(
                    expressionVirtualColumn("v0", "(\"m1\" + 1)", ValueType.FLOAT)
                )
                .filters(selector("v0", "7", null))
                .columns("dim1")
                .resultFormat(ScanQuery.ResultFormat.RESULT_FORMAT_COMPACTED_LIST)
                .context(QUERY_CONTEXT_DEFAULT)
                .build()
        ),
        ImmutableList.of(
            new Object[]{"abc"}
        )
    );
  }

  @Test
  public void testSelectStarWithLimitTimeDescending() throws Exception
  {
    testQuery(
        PLANNER_CONFIG_DEFAULT_NO_COMPLEX_SERDE,
        QUERY_CONTEXT_DEFAULT,
        "SELECT * FROM druid.foo ORDER BY __time DESC LIMIT 2",
        CalciteTests.REGULAR_USER_AUTH_RESULT,
        ImmutableList.of(
            newScanQueryBuilder()
                .dataSource(CalciteTests.DATASOURCE1)
                .intervals(querySegmentSpec(Filtration.eternity()))
                .columns(ImmutableList.of("__time", "cnt", "dim1", "dim2", "dim3", "m1", "m2", "unique_dim1"))
                .limit(2)
                .order(ScanQuery.Order.DESCENDING)
                .resultFormat(ScanQuery.ResultFormat.RESULT_FORMAT_COMPACTED_LIST)
                .context(QUERY_CONTEXT_DEFAULT)
                .build()
        ),
        ImmutableList.of(
            new Object[]{timestamp("2001-01-03"), 1L, "abc", NULL_STRING, NULL_STRING, 6f, 6d, HLLC_STRING},
            new Object[]{timestamp("2001-01-02"), 1L, "def", "abc", NULL_STRING, 5f, 5d, HLLC_STRING}
        )
    );
  }

  @Test
  public void testSelectStarWithoutLimitTimeAscending() throws Exception
  {
    testQuery(
        PLANNER_CONFIG_DEFAULT_NO_COMPLEX_SERDE,
        QUERY_CONTEXT_DEFAULT,
        "SELECT * FROM druid.foo ORDER BY __time",
        CalciteTests.REGULAR_USER_AUTH_RESULT,
        ImmutableList.of(
            newScanQueryBuilder()
                .dataSource(CalciteTests.DATASOURCE1)
                .intervals(querySegmentSpec(Filtration.eternity()))
                .columns(ImmutableList.of("__time", "cnt", "dim1", "dim2", "dim3", "m1", "m2", "unique_dim1"))
                .limit(Long.MAX_VALUE)
                .order(ScanQuery.Order.ASCENDING)
                .resultFormat(ScanQuery.ResultFormat.RESULT_FORMAT_COMPACTED_LIST)
                .context(QUERY_CONTEXT_DEFAULT)
                .build()
        ),
        ImmutableList.of(
            new Object[]{timestamp("2000-01-01"), 1L, "", "a", "[\"a\",\"b\"]", 1f, 1.0, HLLC_STRING},
            new Object[]{timestamp("2000-01-02"), 1L, "10.1", NULL_STRING, "[\"b\",\"c\"]", 2f, 2.0, HLLC_STRING},
            new Object[]{timestamp("2000-01-03"), 1L, "2", "", "d", 3f, 3.0, HLLC_STRING},
            new Object[]{timestamp("2001-01-01"), 1L, "1", "a", "", 4f, 4.0, HLLC_STRING},
            new Object[]{timestamp("2001-01-02"), 1L, "def", "abc", NULL_STRING, 5f, 5.0, HLLC_STRING},
            new Object[]{timestamp("2001-01-03"), 1L, "abc", NULL_STRING, NULL_STRING, 6f, 6.0, HLLC_STRING}
        )
    );
  }

  @Test
  public void testSelectSingleColumnTwice() throws Exception
  {
    testQuery(
        "SELECT dim2 x, dim2 y FROM druid.foo LIMIT 2",
        ImmutableList.of(
            newScanQueryBuilder()
                .dataSource(CalciteTests.DATASOURCE1)
                .intervals(querySegmentSpec(Filtration.eternity()))
                .columns("dim2")
                .limit(2)
                .resultFormat(ScanQuery.ResultFormat.RESULT_FORMAT_COMPACTED_LIST)
                .context(QUERY_CONTEXT_DEFAULT)
                .build()
        ),
        ImmutableList.of(
            new Object[]{"a", "a"},
            new Object[]{NULL_STRING, NULL_STRING}
        )
    );
  }

  @Test
  public void testSelectSingleColumnWithLimitDescending() throws Exception
  {
    testQuery(
        "SELECT dim1 FROM druid.foo ORDER BY __time DESC LIMIT 2",
        ImmutableList.of(
            newScanQueryBuilder()
                .dataSource(CalciteTests.DATASOURCE1)
                .intervals(querySegmentSpec(Filtration.eternity()))
                .columns(ImmutableList.of("__time", "dim1"))
                .limit(2)
                .order(ScanQuery.Order.DESCENDING)
                .resultFormat(ScanQuery.ResultFormat.RESULT_FORMAT_COMPACTED_LIST)
                .context(QUERY_CONTEXT_DEFAULT)
                .build()
        ),
        ImmutableList.of(
            new Object[]{"abc"},
            new Object[]{"def"}
        )
    );
  }

  @Test
  public void testSelectStarFromSelectSingleColumnWithLimitDescending() throws Exception
  {
    // After upgrading to Calcite 1.21, Calcite no longer respects the ORDER BY __time DESC
    // in the inner query. This is valid, as the SQL standard considers the subquery results to be an unordered
    // set of rows.
    testQuery(
        "SELECT * FROM (SELECT dim1 FROM druid.foo ORDER BY __time DESC) LIMIT 2",
        ImmutableList.of(
            newScanQueryBuilder()
                .dataSource(CalciteTests.DATASOURCE1)
                .intervals(querySegmentSpec(Filtration.eternity()))
                .columns(ImmutableList.of("dim1"))
                .limit(2)
                .order(ScanQuery.Order.NONE)
                .resultFormat(ScanQuery.ResultFormat.RESULT_FORMAT_COMPACTED_LIST)
                .context(QUERY_CONTEXT_DEFAULT)
                .build()
        ),
        ImmutableList.of(
            new Object[]{""},
            new Object[]{"10.1"}
        )
    );
  }

  @Test
  public void testSelectLimitWrapping() throws Exception
  {
    testQuery(
        "SELECT dim1 FROM druid.foo ORDER BY __time DESC",
        OUTER_LIMIT_CONTEXT,
        ImmutableList.of(
            newScanQueryBuilder()
                .dataSource(CalciteTests.DATASOURCE1)
                .intervals(querySegmentSpec(Filtration.eternity()))
                .columns(ImmutableList.of("__time", "dim1"))
                .limit(2)
                .order(ScanQuery.Order.DESCENDING)
                .resultFormat(ScanQuery.ResultFormat.RESULT_FORMAT_COMPACTED_LIST)
                .context(OUTER_LIMIT_CONTEXT)
                .build()
        ),
        ImmutableList.of(
            new Object[]{"abc"},
            new Object[]{"def"}
        )
    );
  }

  @Test
  public void testSelectLimitWrappingAgainAkaIDontReallyQuiteUnderstandCalciteQueryPlanning() throws Exception
  {
    // this test is for a specific bug encountered where the 2nd query would not plan with auto limit wrapping, but if
    // *any* column was removed from the select output, e.g. the first query in this test, then it does plan and
    // function correctly. Running the query supplying an explicit limit worked, and turning off auto limit worked.
    // The only difference between an explicit limit and auto limit was that the LogicalSort of the auto limit had an
    // offset of 0 instead of null, so the resolution was to modify the planner to only set offset on the sort if the
    // offset was non-zero. However, why the first query succeeded before this planner change and the latter did not is
    // still a mystery...
    testQuery(
        "SELECT \"__time\", \"count\", \"dimHyperUnique\", \"dimMultivalEnumerated\", \"dimMultivalEnumerated2\","
        + " \"dimMultivalSequentialWithNulls\", \"dimSequential\", \"dimSequentialHalfNull\", \"dimUniform\","
        + " \"dimZipf\", \"metFloatNormal\", \"metFloatZipf\", \"metLongSequential\""
        + " FROM druid.lotsocolumns"
        + " WHERE __time >= CURRENT_TIMESTAMP - INTERVAL '10' YEAR",
        OUTER_LIMIT_CONTEXT,
        ImmutableList.of(
            newScanQueryBuilder()
                .dataSource(CalciteTests.DATASOURCE5)
                .intervals(querySegmentSpec(Intervals.of("1990-01-01T00:00:00.000Z/146140482-04-24T15:36:27.903Z")))
                .columns(
                    ImmutableList.<String>builder()
                        .add("__time")
                        .add("count")
                        .add("dimHyperUnique")
                        .add("dimMultivalEnumerated")
                        .add("dimMultivalEnumerated2")
                        .add("dimMultivalSequentialWithNulls")
                        .add("dimSequential")
                        .add("dimSequentialHalfNull")
                        .add("dimUniform")
                        .add("dimZipf")
                        .add("metFloatNormal")
                        .add("metFloatZipf")
                        .add("metLongSequential")
                        .build()
                )
                .limit(2)
                .order(ScanQuery.Order.DESCENDING)
                .resultFormat(ScanQuery.ResultFormat.RESULT_FORMAT_COMPACTED_LIST)
                .context(OUTER_LIMIT_CONTEXT)
                .build()
        ),
        ImmutableList.of(
            new Object[]{
                1576306800000L,
                1L,
                "0",
                "[\"Baz\",\"Baz\",\"Hello\",\"World\"]",
                useDefault ? "[\"\",\"Apple\",\"Orange\"]" : "[null,\"Apple\",\"Orange\"]",
                "[\"1\",\"2\",\"3\",\"4\",\"5\",\"6\",\"7\",\"8\"]",
                "0",
                "0",
                "74416",
                "27",
                "5000.0",
                "147.0",
                "0"
            },
            new Object[]{
                1576306800000L,
                1L,
                "8",
                "[\"Baz\",\"World\",\"World\",\"World\"]",
                useDefault ? "[\"\",\"Corundum\",\"Xylophone\"]" : "[null,\"Corundum\",\"Xylophone\"]",
                useDefault ? "" : null,
                "8",
                useDefault ? "" : null,
                "50515",
                "9",
                "4999.0",
                "25.0",
                "8"
            }
        )
    );

    testQuery(
        "SELECT \"__time\", \"count\", \"dimHyperUnique\", \"dimMultivalEnumerated\", \"dimMultivalEnumerated2\","
        + " \"dimMultivalSequentialWithNulls\", \"dimSequential\", \"dimSequentialHalfNull\", \"dimUniform\","
        + " \"dimZipf\", \"metFloatNormal\", \"metFloatZipf\", \"metLongSequential\", \"metLongUniform\""
        + " FROM druid.lotsocolumns"
        + " WHERE __time >= CURRENT_TIMESTAMP - INTERVAL '10' YEAR",
        OUTER_LIMIT_CONTEXT,
        ImmutableList.of(
            newScanQueryBuilder()
                .dataSource(CalciteTests.DATASOURCE5)
                .intervals(querySegmentSpec(Intervals.of("1990-01-01T00:00:00.000Z/146140482-04-24T15:36:27.903Z")))
                .columns(
                    ImmutableList.<String>builder()
                        .add("__time")
                        .add("count")
                        .add("dimHyperUnique")
                        .add("dimMultivalEnumerated")
                        .add("dimMultivalEnumerated2")
                        .add("dimMultivalSequentialWithNulls")
                        .add("dimSequential")
                        .add("dimSequentialHalfNull")
                        .add("dimUniform")
                        .add("dimZipf")
                        .add("metFloatNormal")
                        .add("metFloatZipf")
                        .add("metLongSequential")
                        .add("metLongUniform")
                        .build()
                )
                .limit(2)
                .order(ScanQuery.Order.DESCENDING)
                .resultFormat(ScanQuery.ResultFormat.RESULT_FORMAT_COMPACTED_LIST)
                .context(OUTER_LIMIT_CONTEXT)
                .build()
        ),
        ImmutableList.of(
            new Object[]{
                1576306800000L,
                1L,
                "0",
                "[\"Baz\",\"Baz\",\"Hello\",\"World\"]",
                useDefault ? "[\"\",\"Apple\",\"Orange\"]" : "[null,\"Apple\",\"Orange\"]",
                "[\"1\",\"2\",\"3\",\"4\",\"5\",\"6\",\"7\",\"8\"]",
                "0",
                "0",
                "74416",
                "27",
                "5000.0",
                "147.0",
                "0",
                "372"
            },
            new Object[]{
                1576306800000L,
                1L,
                "8",
                "[\"Baz\",\"World\",\"World\",\"World\"]",
                useDefault ? "[\"\",\"Corundum\",\"Xylophone\"]" : "[null,\"Corundum\",\"Xylophone\"]",
                useDefault ? "" : null,
                "8",
                useDefault ? "" : null,
                "50515",
                "9",
                "4999.0",
                "25.0",
                "8",
                "252"
            }
        )
    );
  }

  @Test
  public void testTopNLimitWrapping() throws Exception
  {
    List<Object[]> expected;
    if (NullHandling.replaceWithDefault()) {
      expected = ImmutableList.of(
          new Object[]{"", 1L},
          new Object[]{"def", 1L}
      );
    } else {
      expected = ImmutableList.of(
          new Object[]{"def", 1L},
          new Object[]{"abc", 1L}
      );
    }
    testQuery(
        "SELECT dim1, COUNT(*) FROM druid.foo GROUP BY dim1 ORDER BY dim1 DESC",
        OUTER_LIMIT_CONTEXT,
        ImmutableList.of(
            new TopNQueryBuilder()
                .dataSource(CalciteTests.DATASOURCE1)
                .intervals(querySegmentSpec(Filtration.eternity()))
                .dimension(new DefaultDimensionSpec("dim1", "d0", ValueType.STRING))
                .threshold(2)
                .aggregators(aggregators(new CountAggregatorFactory("a0")))
                .metric(
                    new InvertedTopNMetricSpec(
                        new DimensionTopNMetricSpec(null, StringComparators.LEXICOGRAPHIC)
                    )
                )
                .context(OUTER_LIMIT_CONTEXT)
                .build()
        ),
        expected
    );
  }


  @Test
  public void testTopNLimitWrappingOrderByAgg() throws Exception
  {
    testQuery(
        "SELECT dim1, COUNT(*) FROM druid.foo GROUP BY 1 ORDER BY 2 DESC",
        OUTER_LIMIT_CONTEXT,
        ImmutableList.of(
            new TopNQueryBuilder()
                .dataSource(CalciteTests.DATASOURCE1)
                .intervals(querySegmentSpec(Filtration.eternity()))
                .dimension(new DefaultDimensionSpec("dim1", "d0", ValueType.STRING))
                .threshold(2)
                .aggregators(aggregators(new CountAggregatorFactory("a0")))
                .metric("a0")
                .context(OUTER_LIMIT_CONTEXT)
                .build()
        ),
        ImmutableList.of(new Object[]{"", 1L}, new Object[]{"1", 1L})
    );
  }

  @Test
  public void testGroupByLimitWrapping() throws Exception
  {
    List<Object[]> expected;
    if (NullHandling.replaceWithDefault()) {
      expected = ImmutableList.of(
          new Object[]{"def", "abc", 1L},
          new Object[]{"abc", "", 1L}
      );
    } else {
      expected = ImmutableList.of(
          new Object[]{"def", "abc", 1L},
          new Object[]{"abc", null, 1L}
      );
    }
    testQuery(
        "SELECT dim1, dim2, COUNT(*) FROM druid.foo GROUP BY dim1, dim2 ORDER BY dim1 DESC",
        OUTER_LIMIT_CONTEXT,
        ImmutableList.of(
            new GroupByQuery.Builder()
                .setDataSource(CalciteTests.DATASOURCE1)
                .setInterval(querySegmentSpec(Filtration.eternity()))
                .setGranularity(Granularities.ALL)
                .setDimensions(
                    new DefaultDimensionSpec("dim1", "d0", ValueType.STRING),
                    new DefaultDimensionSpec("dim2", "d1", ValueType.STRING)
                )
                .setLimitSpec(
                    new DefaultLimitSpec(
                        ImmutableList.of(
                            new OrderByColumnSpec("d0", Direction.DESCENDING, StringComparators.LEXICOGRAPHIC)),
                        2
                    )
                )
                .setAggregatorSpecs(aggregators(new CountAggregatorFactory("a0")))
                .setContext(OUTER_LIMIT_CONTEXT)
                .build()
        ),
        expected
    );
  }

  @Test
  public void testGroupByLimitWrappingOrderByAgg() throws Exception
  {
    testQuery(
        "SELECT dim1, dim2, COUNT(*) FROM druid.foo GROUP BY 1, 2 ORDER BY 3 DESC",
        OUTER_LIMIT_CONTEXT,
        ImmutableList.of(
            new GroupByQuery.Builder()
                .setDataSource(CalciteTests.DATASOURCE1)
                .setInterval(querySegmentSpec(Filtration.eternity()))
                .setGranularity(Granularities.ALL)
                .setDimensions(
                    new DefaultDimensionSpec("dim1", "d0", ValueType.STRING),
                    new DefaultDimensionSpec("dim2", "d1", ValueType.STRING)
                )
                .setLimitSpec(
                    new DefaultLimitSpec(
                        ImmutableList.of(
                            new OrderByColumnSpec("a0", Direction.DESCENDING, StringComparators.NUMERIC)
                        ),
                        2
                    )
                )
                .setAggregatorSpecs(aggregators(new CountAggregatorFactory("a0")))
                .setContext(OUTER_LIMIT_CONTEXT)
                .build()
        ),
        ImmutableList.of(new Object[]{"", "a", 1L}, new Object[]{"def", "abc", 1L})
    );
  }

  @Test
  public void testSelectProjectionFromSelectSingleColumnWithInnerLimitDescending() throws Exception
  {
    testQuery(
        "SELECT 'beep ' || dim1 FROM (SELECT dim1 FROM druid.foo ORDER BY __time DESC LIMIT 2)",
        ImmutableList.of(
            newScanQueryBuilder()
                .dataSource(CalciteTests.DATASOURCE1)
                .intervals(querySegmentSpec(Filtration.eternity()))
                .virtualColumns(expressionVirtualColumn("v0", "concat('beep ',\"dim1\")", ValueType.STRING))
                .columns(ImmutableList.of("__time", "v0"))
                .limit(2)
                .order(ScanQuery.Order.DESCENDING)
                .resultFormat(ScanQuery.ResultFormat.RESULT_FORMAT_COMPACTED_LIST)
                .context(QUERY_CONTEXT_DEFAULT)
                .build()
        ),
        ImmutableList.of(
            new Object[]{"beep abc"},
            new Object[]{"beep def"}
        )
    );
  }

  @Test
  public void testSelectProjectionFromSelectSingleColumnDescending() throws Exception
  {
    // Regression test for https://github.com/apache/druid/issues/7768.

    // After upgrading to Calcite 1.21, Calcite no longer respects the ORDER BY __time DESC
    // in the inner query. This is valid, as the SQL standard considers the subquery results to be an unordered
    // set of rows. This test now validates that the inner ordering is not applied.
    testQuery(
        "SELECT 'beep ' || dim1 FROM (SELECT dim1 FROM druid.foo ORDER BY __time DESC)",
        ImmutableList.of(
            newScanQueryBuilder()
                .dataSource(CalciteTests.DATASOURCE1)
                .intervals(querySegmentSpec(Filtration.eternity()))
                .virtualColumns(expressionVirtualColumn("v0", "concat('beep ',\"dim1\")", ValueType.STRING))
                .columns(ImmutableList.of("v0"))
                .order(ScanQuery.Order.NONE)
                .resultFormat(ScanQuery.ResultFormat.RESULT_FORMAT_COMPACTED_LIST)
                .context(QUERY_CONTEXT_DEFAULT)
                .build()
        ),
        ImmutableList.of(
            new Object[]{"beep "},
            new Object[]{"beep 10.1"},
            new Object[]{"beep 2"},
            new Object[]{"beep 1"},
            new Object[]{"beep def"},
            new Object[]{"beep abc"}
        )
    );
  }

  @Test
  public void testSelectProjectionFromSelectSingleColumnWithInnerAndOuterLimitDescending() throws Exception
  {
    testQuery(
        "SELECT 'beep ' || dim1 FROM (SELECT dim1 FROM druid.foo ORDER BY __time DESC LIMIT 4) LIMIT 2",
        ImmutableList.of(
            newScanQueryBuilder()
                .dataSource(CalciteTests.DATASOURCE1)
                .intervals(querySegmentSpec(Filtration.eternity()))
                .virtualColumns(expressionVirtualColumn("v0", "concat('beep ',\"dim1\")", ValueType.STRING))
                .columns(ImmutableList.of("__time", "v0"))
                .limit(2)
                .order(ScanQuery.Order.DESCENDING)
                .resultFormat(ScanQuery.ResultFormat.RESULT_FORMAT_COMPACTED_LIST)
                .context(QUERY_CONTEXT_DEFAULT)
                .build()
        ),
        ImmutableList.of(
            new Object[]{"beep abc"},
            new Object[]{"beep def"}
        )
    );
  }

  @Test
  public void testGroupBySingleColumnDescendingNoTopN() throws Exception
  {
    testQuery(
        PLANNER_CONFIG_DEFAULT,
        "SELECT dim1 FROM druid.foo GROUP BY dim1 ORDER BY dim1 DESC",
        CalciteTests.REGULAR_USER_AUTH_RESULT,
        ImmutableList.of(
            new GroupByQuery.Builder()
                .setDataSource(CalciteTests.DATASOURCE1)
                .setInterval(querySegmentSpec(Filtration.eternity()))
                .setDimensions(dimensions(new DefaultDimensionSpec("dim1", "d0")))
                .setGranularity(Granularities.ALL)
                .setLimitSpec(
                    new DefaultLimitSpec(
                        ImmutableList.of(
                            new OrderByColumnSpec(
                                "d0",
                                OrderByColumnSpec.Direction.DESCENDING,
                                StringComparators.LEXICOGRAPHIC
                            )
                        ),
                        Integer.MAX_VALUE
                    )
                )
                .setContext(QUERY_CONTEXT_DEFAULT)
                .build()
        ),
        ImmutableList.of(
            new Object[]{"def"},
            new Object[]{"abc"},
            new Object[]{"2"},
            new Object[]{"10.1"},
            new Object[]{"1"},
            new Object[]{""}
        )
    );
  }

  @Test
  public void testEarliestAggregators() throws Exception
  {
    // Cannot vectorize EARLIEST aggregator.
    skipVectorize();

    testQuery(
        "SELECT "
        + "EARLIEST(cnt), EARLIEST(m1), EARLIEST(dim1, 10), "
        + "EARLIEST(cnt + 1), EARLIEST(m1 + 1), EARLIEST(dim1 || CAST(cnt AS VARCHAR), 10) "
        + "FROM druid.foo",
        ImmutableList.of(
            Druids.newTimeseriesQueryBuilder()
                  .dataSource(CalciteTests.DATASOURCE1)
                  .intervals(querySegmentSpec(Filtration.eternity()))
                  .granularity(Granularities.ALL)
                  .virtualColumns(
                      expressionVirtualColumn("v0", "(\"cnt\" + 1)", ValueType.LONG),
                      expressionVirtualColumn("v1", "(\"m1\" + 1)", ValueType.FLOAT),
                      expressionVirtualColumn("v2", "concat(\"dim1\",CAST(\"cnt\", 'STRING'))", ValueType.STRING)
                  )
                  .aggregators(
                      aggregators(
                          new LongFirstAggregatorFactory("a0", "cnt"),
                          new FloatFirstAggregatorFactory("a1", "m1"),
                          new StringFirstAggregatorFactory("a2", "dim1", 10),
                          new LongFirstAggregatorFactory("a3", "v0"),
                          new FloatFirstAggregatorFactory("a4", "v1"),
                          new StringFirstAggregatorFactory("a5", "v2", 10)
                      )
                  )
                  .context(TIMESERIES_CONTEXT_DEFAULT)
                  .build()
        ),
        ImmutableList.of(
            new Object[]{1L, 1.0f, "", 2L, 2.0f, "1"}
        )
    );
  }

  @Test
  public void testLatestAggregators() throws Exception
  {
    // Cannot vectorize LATEST aggregator.
    skipVectorize();

    testQuery(
        "SELECT "
        + "LATEST(cnt), LATEST(m1), LATEST(dim1, 10), "
        + "LATEST(cnt + 1), LATEST(m1 + 1), LATEST(dim1 || CAST(cnt AS VARCHAR), 10) "
        + "FROM druid.foo",
        ImmutableList.of(
            Druids.newTimeseriesQueryBuilder()
                  .dataSource(CalciteTests.DATASOURCE1)
                  .intervals(querySegmentSpec(Filtration.eternity()))
                  .granularity(Granularities.ALL)
                  .virtualColumns(
                      expressionVirtualColumn("v0", "(\"cnt\" + 1)", ValueType.LONG),
                      expressionVirtualColumn("v1", "(\"m1\" + 1)", ValueType.FLOAT),
                      expressionVirtualColumn("v2", "concat(\"dim1\",CAST(\"cnt\", 'STRING'))", ValueType.STRING)
                  )
                  .aggregators(
                      aggregators(
                          new LongLastAggregatorFactory("a0", "cnt"),
                          new FloatLastAggregatorFactory("a1", "m1"),
                          new StringLastAggregatorFactory("a2", "dim1", 10),
                          new LongLastAggregatorFactory("a3", "v0"),
                          new FloatLastAggregatorFactory("a4", "v1"),
                          new StringLastAggregatorFactory("a5", "v2", 10)
                      )
                  )
                  .context(TIMESERIES_CONTEXT_DEFAULT)
                  .build()
        ),
        ImmutableList.of(
            new Object[]{1L, 6.0f, "abc", 2L, 7.0f, "abc1"}
        )
    );
  }

  // This test the on-heap version of the AnyAggregator (Double/Float/Long/String)
  @Test
  public void testAnyAggregator() throws Exception
  {
    // Cannot vectorize ANY aggregator.
    skipVectorize();

    testQuery(
        "SELECT "
        + "ANY_VALUE(cnt), ANY_VALUE(m1), ANY_VALUE(m2), ANY_VALUE(dim1, 10), "
        + "ANY_VALUE(cnt + 1), ANY_VALUE(m1 + 1), ANY_VALUE(dim1 || CAST(cnt AS VARCHAR), 10) "
        + "FROM druid.foo",
        ImmutableList.of(
            Druids.newTimeseriesQueryBuilder()
                  .dataSource(CalciteTests.DATASOURCE1)
                  .intervals(querySegmentSpec(Filtration.eternity()))
                  .granularity(Granularities.ALL)
                  .virtualColumns(
                      expressionVirtualColumn("v0", "(\"cnt\" + 1)", ValueType.LONG),
                      expressionVirtualColumn("v1", "(\"m1\" + 1)", ValueType.FLOAT),
                      expressionVirtualColumn("v2", "concat(\"dim1\",CAST(\"cnt\", 'STRING'))", ValueType.STRING)
                  )
                  .aggregators(
                      aggregators(
                          new LongAnyAggregatorFactory("a0", "cnt"),
                          new FloatAnyAggregatorFactory("a1", "m1"),
                          new DoubleAnyAggregatorFactory("a2", "m2"),
                          new StringAnyAggregatorFactory("a3", "dim1", 10),
                          new LongAnyAggregatorFactory("a4", "v0"),
                          new FloatAnyAggregatorFactory("a5", "v1"),
                          new StringAnyAggregatorFactory("a6", "v2", 10)
                      )
                  )
                  .context(TIMESERIES_CONTEXT_DEFAULT)
                  .build()
        ),
        NullHandling.sqlCompatible() ? ImmutableList.of(new Object[]{1L, 1.0f, 1.0, "", 2L, 2.0f, "1"}) : ImmutableList.of(new Object[]{1L, 1.0f, 1.0, "", 2L, 2.0f, "1"})
    );
  }

  // This test the on-heap version of the AnyAggregator (Double/Float/Long) against numeric columns
  // that have null values (when run in SQL compatible null mode)
  @Test
  public void testAnyAggregatorsOnHeapNumericNulls() throws Exception
  {
    // Cannot vectorize ANY aggregator.
    skipVectorize();

    testQuery(
        "SELECT ANY_VALUE(l1), ANY_VALUE(d1), ANY_VALUE(f1) FROM druid.numfoo",
        ImmutableList.of(
            Druids.newTimeseriesQueryBuilder()
                  .dataSource(CalciteTests.DATASOURCE3)
                  .intervals(querySegmentSpec(Filtration.eternity()))
                  .granularity(Granularities.ALL)
                  .aggregators(
                      aggregators(
                          new LongAnyAggregatorFactory("a0", "l1"),
                          new DoubleAnyAggregatorFactory("a1", "d1"),
                          new FloatAnyAggregatorFactory("a2", "f1")
                      )
                  )
                  .context(TIMESERIES_CONTEXT_DEFAULT)
                  .build()
        ),
        ImmutableList.of(
            new Object[]{7L, 1.0, 1.0f}
        )
    );
  }

  // This test the off-heap (buffer) version of the AnyAggregator (Double/Float/Long) against numeric columns
  // that have null values (when run in SQL compatible null mode)
  @Test
  public void testAnyAggregatorsOffHeapNumericNulls() throws Exception
  {
    // Cannot vectorize ANY aggregator.
    skipVectorize();
    testQuery(
        "SELECT ANY_VALUE(l1), ANY_VALUE(d1), ANY_VALUE(f1) FROM druid.numfoo GROUP BY dim2",
        ImmutableList.of(
            GroupByQuery.builder()
                  .setDataSource(CalciteTests.DATASOURCE3)
                  .setInterval(querySegmentSpec(Filtration.eternity()))
                  .setGranularity(Granularities.ALL)
                  .setDimensions(dimensions(new DefaultDimensionSpec("dim2", "_d0")))
                  .setAggregatorSpecs(
                      aggregators(
                          new LongAnyAggregatorFactory("a0", "l1"),
                          new DoubleAnyAggregatorFactory("a1", "d1"),
                          new FloatAnyAggregatorFactory("a2", "f1")
                      )
                  )
                  .setContext(QUERY_CONTEXT_DEFAULT)
                  .build()
        ),

        NullHandling.sqlCompatible()
        ? ImmutableList.of(
            new Object[]{325323L, 1.7, 0.1f},
            new Object[]{0L, 0.0, 0.0f},
            new Object[]{7L, 1.0, 1.0f},
            new Object[]{null, null, null}
        )
        : ImmutableList.of(
            new Object[]{325323L, 1.7, 0.1f},
            new Object[]{7L, 1.0, 1.0f},
            new Object[]{0L, 0.0, 0.0f}
        )
    );
  }

  // This test the off-heap (buffer) version of the LatestAggregator (Double/Float/Long)
  @Test
  public void testPrimitiveLatestInSubquery() throws Exception
  {
    // Cannot vectorize LATEST aggregator.
    skipVectorize();

    testQuery(
        "SELECT SUM(val1), SUM(val2), SUM(val3) FROM (SELECT dim2, LATEST(m1) AS val1, LATEST(cnt) AS val2, LATEST(m2) AS val3 FROM foo GROUP BY dim2)",
        ImmutableList.of(
            GroupByQuery.builder()
                        .setDataSource(
                            GroupByQuery.builder()
                                        .setDataSource(CalciteTests.DATASOURCE1)
                                        .setInterval(querySegmentSpec(Filtration.eternity()))
                                        .setGranularity(Granularities.ALL)
                                        .setDimensions(dimensions(new DefaultDimensionSpec("dim2", "d0")))
                                        .setAggregatorSpecs(aggregators(
                                            new FloatLastAggregatorFactory("a0:a", "m1"),
                                            new LongLastAggregatorFactory("a1:a", "cnt"),
                                            new DoubleLastAggregatorFactory("a2:a", "m2"))
                                        )
                                        .setPostAggregatorSpecs(
                                            ImmutableList.of(
                                                new FinalizingFieldAccessPostAggregator("a0", "a0:a"),
                                                new FinalizingFieldAccessPostAggregator("a1", "a1:a"),
                                                new FinalizingFieldAccessPostAggregator("a2", "a2:a")

                                            )
                                        )
                                        .setContext(QUERY_CONTEXT_DEFAULT)
                                        .build()
                        )
                        .setInterval(querySegmentSpec(Filtration.eternity()))
                        .setGranularity(Granularities.ALL)
                        .setAggregatorSpecs(aggregators(
                            new DoubleSumAggregatorFactory("_a0", "a0"),
                            new LongSumAggregatorFactory("_a1", "a1"),
                            new DoubleSumAggregatorFactory("_a2", "a2")
                                            )
                        )
                        .setContext(QUERY_CONTEXT_DEFAULT)
                        .build()
        ),
        NullHandling.sqlCompatible() ? ImmutableList.of(new Object[]{18.0, 4L, 18.0}) : ImmutableList.of(new Object[]{15.0, 3L, 15.0})
    );
  }

  // This test the off-heap (buffer) version of the EarliestAggregator (Double/Float/Long)
  @Test
  public void testPrimitiveEarliestInSubquery() throws Exception
  {
    // Cannot vectorize EARLIEST aggregator.
    skipVectorize();

    testQuery(
        "SELECT SUM(val1), SUM(val2), SUM(val3) FROM (SELECT dim2, EARLIEST(m1) AS val1, EARLIEST(cnt) AS val2, EARLIEST(m2) AS val3 FROM foo GROUP BY dim2)",
        ImmutableList.of(
            GroupByQuery.builder()
                        .setDataSource(
                            GroupByQuery.builder()
                                        .setDataSource(CalciteTests.DATASOURCE1)
                                        .setInterval(querySegmentSpec(Filtration.eternity()))
                                        .setGranularity(Granularities.ALL)
                                        .setDimensions(dimensions(new DefaultDimensionSpec("dim2", "d0")))
                                        .setAggregatorSpecs(aggregators(
                                            new FloatFirstAggregatorFactory("a0:a", "m1"),
                                            new LongFirstAggregatorFactory("a1:a", "cnt"),
                                            new DoubleFirstAggregatorFactory("a2:a", "m2"))
                                        )
                                        .setPostAggregatorSpecs(
                                            ImmutableList.of(
                                                new FinalizingFieldAccessPostAggregator("a0", "a0:a"),
                                                new FinalizingFieldAccessPostAggregator("a1", "a1:a"),
                                                new FinalizingFieldAccessPostAggregator("a2", "a2:a")

                                            )
                                        )
                                        .setContext(QUERY_CONTEXT_DEFAULT)
                                        .build()
                        )
                        .setInterval(querySegmentSpec(Filtration.eternity()))
                        .setGranularity(Granularities.ALL)
                        .setAggregatorSpecs(aggregators(
                            new DoubleSumAggregatorFactory("_a0", "a0"),
                            new LongSumAggregatorFactory("_a1", "a1"),
                            new DoubleSumAggregatorFactory("_a2", "a2")
                                            )
                        )
                        .setContext(QUERY_CONTEXT_DEFAULT)
                        .build()
        ),
        NullHandling.sqlCompatible() ? ImmutableList.of(new Object[]{11.0, 4L, 11.0}) : ImmutableList.of(new Object[]{8.0, 3L, 8.0})
    );
  }

  // This test the off-heap (buffer) version of the LatestAggregator (String)
  @Test
  public void testStringLatestInSubquery() throws Exception
  {
    // Cannot vectorize LATEST aggregator.
    skipVectorize();

    testQuery(
        "SELECT SUM(val) FROM (SELECT dim2, LATEST(dim1, 10) AS val FROM foo GROUP BY dim2)",
        ImmutableList.of(
            GroupByQuery.builder()
                        .setDataSource(
                            GroupByQuery.builder()
                                        .setDataSource(CalciteTests.DATASOURCE1)
                                        .setInterval(querySegmentSpec(Filtration.eternity()))
                                        .setGranularity(Granularities.ALL)
                                        .setDimensions(dimensions(new DefaultDimensionSpec("dim2", "d0")))
                                        .setAggregatorSpecs(aggregators(new StringLastAggregatorFactory("a0:a", "dim1", 10)))
                                        .setPostAggregatorSpecs(
                                            ImmutableList.of(
                                                new FinalizingFieldAccessPostAggregator("a0", "a0:a")
                                            )
                                        )
                                        .setContext(QUERY_CONTEXT_DEFAULT)
                                        .build()
                        )
                        .setInterval(querySegmentSpec(Filtration.eternity()))
                        .setGranularity(Granularities.ALL)
                        .setAggregatorSpecs(aggregators(new DoubleSumAggregatorFactory("_a0", null, "CAST(\"a0\", 'DOUBLE')", ExprMacroTable.nil())))
                        .setContext(QUERY_CONTEXT_DEFAULT)
                        .build()
        ),
        ImmutableList.of(
            new Object[]{NullHandling.sqlCompatible() ? 3 : 1.0}
        )
    );
  }

  // This test the off-heap (buffer) version of the EarliestAggregator (String)
  @Test
  public void testStringEarliestInSubquery() throws Exception
  {
    // Cannot vectorize EARLIEST aggregator.
    skipVectorize();

    testQuery(
        "SELECT SUM(val) FROM (SELECT dim2, EARLIEST(dim1, 10) AS val FROM foo GROUP BY dim2)",
        ImmutableList.of(
            GroupByQuery.builder()
                        .setDataSource(
                            GroupByQuery.builder()
                                        .setDataSource(CalciteTests.DATASOURCE1)
                                        .setInterval(querySegmentSpec(Filtration.eternity()))
                                        .setGranularity(Granularities.ALL)
                                        .setDimensions(dimensions(new DefaultDimensionSpec("dim2", "d0")))
                                        .setAggregatorSpecs(aggregators(new StringFirstAggregatorFactory("a0:a", "dim1", 10)))
                                        .setPostAggregatorSpecs(
                                            ImmutableList.of(
                                                new FinalizingFieldAccessPostAggregator("a0", "a0:a")
                                            )
                                        )
                                        .setContext(QUERY_CONTEXT_DEFAULT)
                                        .build()
                        )
                        .setInterval(querySegmentSpec(Filtration.eternity()))
                        .setGranularity(Granularities.ALL)
                        .setAggregatorSpecs(aggregators(new DoubleSumAggregatorFactory("_a0", null, "CAST(\"a0\", 'DOUBLE')", ExprMacroTable.nil())))
                        .setContext(QUERY_CONTEXT_DEFAULT)
                        .build()
        ),
        ImmutableList.of(
            // default mode subquery results:
            //[, 10.1]
            //[a, ]
            //[abc, def]
            // SQL compatible mode subquery results:
            //[null, 10.1]
            //[, 2]
            //[a, ]
            //[abc, def]
            new Object[]{NullHandling.sqlCompatible() ? 12.1 : 10.1}
        )
    );
  }

  // This test the off-heap (buffer) version of the AnyAggregator (Double/Float/Long)
  @Test
  public void testPrimitiveAnyInSubquery() throws Exception
  {
    // Cannot vectorize ANY aggregator.
    skipVectorize();

    testQuery(
        "SELECT SUM(val1), SUM(val2), SUM(val3) FROM (SELECT dim2, ANY_VALUE(m1) AS val1, ANY_VALUE(cnt) AS val2, ANY_VALUE(m2) AS val3 FROM foo GROUP BY dim2)",
        ImmutableList.of(
            GroupByQuery.builder()
                        .setDataSource(
                            GroupByQuery.builder()
                                        .setDataSource(CalciteTests.DATASOURCE1)
                                        .setInterval(querySegmentSpec(Filtration.eternity()))
                                        .setGranularity(Granularities.ALL)
                                        .setDimensions(dimensions(new DefaultDimensionSpec("dim2", "d0")))
                                        .setAggregatorSpecs(aggregators(
                                            new FloatAnyAggregatorFactory("a0:a", "m1"),
                                            new LongAnyAggregatorFactory("a1:a", "cnt"),
                                            new DoubleAnyAggregatorFactory("a2:a", "m2"))
                                        )
                                        .setPostAggregatorSpecs(
                                            ImmutableList.of(
                                                new FinalizingFieldAccessPostAggregator("a0", "a0:a"),
                                                new FinalizingFieldAccessPostAggregator("a1", "a1:a"),
                                                new FinalizingFieldAccessPostAggregator("a2", "a2:a")

                                            )
                                        )
                                        .setContext(QUERY_CONTEXT_DEFAULT)
                                        .build()
                        )
                        .setInterval(querySegmentSpec(Filtration.eternity()))
                        .setGranularity(Granularities.ALL)
                        .setAggregatorSpecs(aggregators(
                            new DoubleSumAggregatorFactory("_a0", "a0"),
                            new LongSumAggregatorFactory("_a1", "a1"),
                            new DoubleSumAggregatorFactory("_a2", "a2")
                            )
                        )
                        .setContext(QUERY_CONTEXT_DEFAULT)
                        .build()
        ),
        NullHandling.sqlCompatible() ? ImmutableList.of(new Object[]{11.0, 4L, 11.0}) : ImmutableList.of(new Object[]{8.0, 3L, 8.0})
    );
  }

  // This test the off-heap (buffer) version of the AnyAggregator (String)
  @Test
  public void testStringAnyInSubquery() throws Exception
  {
    // Cannot vectorize ANY aggregator.
    skipVectorize();

    testQuery(
        "SELECT SUM(val) FROM (SELECT dim2, ANY_VALUE(dim1, 10) AS val FROM foo GROUP BY dim2)",
        ImmutableList.of(
            GroupByQuery.builder()
                        .setDataSource(
                            GroupByQuery.builder()
                                        .setDataSource(CalciteTests.DATASOURCE1)
                                        .setInterval(querySegmentSpec(Filtration.eternity()))
                                        .setGranularity(Granularities.ALL)
                                        .setDimensions(dimensions(new DefaultDimensionSpec("dim2", "d0")))
                                        .setAggregatorSpecs(aggregators(new StringAnyAggregatorFactory("a0:a", "dim1", 10)))
                                        .setPostAggregatorSpecs(
                                            ImmutableList.of(
                                                new FinalizingFieldAccessPostAggregator("a0", "a0:a")
                                            )
                                        )
                                        .setContext(QUERY_CONTEXT_DEFAULT)
                                        .build()
                        )
                        .setInterval(querySegmentSpec(Filtration.eternity()))
                        .setGranularity(Granularities.ALL)
                        .setAggregatorSpecs(aggregators(new DoubleSumAggregatorFactory("_a0", null, "CAST(\"a0\", 'DOUBLE')", ExprMacroTable.nil())))
                        .setContext(QUERY_CONTEXT_DEFAULT)
                        .build()
        ),
        ImmutableList.of(
            new Object[]{NullHandling.sqlCompatible() ? 12.1 : 10.1}
        )
    );
  }

  @Test
  public void testEarliestAggregatorsNumericNulls() throws Exception
  {
    // Cannot vectorize EARLIEST aggregator.
    skipVectorize();

    testQuery(
        "SELECT EARLIEST(l1), EARLIEST(d1), EARLIEST(f1) FROM druid.numfoo",
        ImmutableList.of(
            Druids.newTimeseriesQueryBuilder()
                  .dataSource(CalciteTests.DATASOURCE3)
                  .intervals(querySegmentSpec(Filtration.eternity()))
                  .granularity(Granularities.ALL)
                  .aggregators(
                      aggregators(
                          new LongFirstAggregatorFactory("a0", "l1"),
                          new DoubleFirstAggregatorFactory("a1", "d1"),
                          new FloatFirstAggregatorFactory("a2", "f1")
                      )
                  )
                  .context(TIMESERIES_CONTEXT_DEFAULT)
                  .build()
        ),
        ImmutableList.of(
            new Object[]{7L, 1.0, 1.0f}
        )
    );
  }

  @Test
  public void testLatestAggregatorsNumericNull() throws Exception
  {
    // Cannot vectorize LATEST aggregator.
    skipVectorize();

    testQuery(
        "SELECT LATEST(l1), LATEST(d1), LATEST(f1) FROM druid.numfoo",
        ImmutableList.of(
            Druids.newTimeseriesQueryBuilder()
                  .dataSource(CalciteTests.DATASOURCE3)
                  .intervals(querySegmentSpec(Filtration.eternity()))
                  .granularity(Granularities.ALL)
                  .aggregators(
                      aggregators(
                          new LongLastAggregatorFactory("a0", "l1"),
                          new DoubleLastAggregatorFactory("a1", "d1"),
                          new FloatLastAggregatorFactory("a2", "f1")
                      )
                  )
                  .context(TIMESERIES_CONTEXT_DEFAULT)
                  .build()
        ),
        ImmutableList.of(
            new Object[]{NullHandling.defaultLongValue(), NullHandling.defaultDoubleValue(), NullHandling.defaultFloatValue()}
        )
    );
  }

  @Test
  public void testFirstLatestAggregatorsSkipNulls() throws Exception
  {
    // Cannot vectorize LATEST aggregator.
    skipVectorize();

    final DimFilter filter;
    if (useDefault) {
      filter = not(selector("dim1", null, null));
    } else {
      filter = and(
          not(selector("dim1", null, null)),
          not(selector("l1", null, null)),
          not(selector("d1", null, null)),
          not(selector("f1", null, null))
      );
    }
    testQuery(
        "SELECT EARLIEST(dim1, 32), LATEST(l1), LATEST(d1), LATEST(f1) "
        + "FROM druid.numfoo "
        + "WHERE dim1 IS NOT NULL AND l1 IS NOT NULL AND d1 IS NOT NULL AND f1 is NOT NULL",
        ImmutableList.of(
            Druids.newTimeseriesQueryBuilder()
                  .dataSource(CalciteTests.DATASOURCE3)
                  .intervals(querySegmentSpec(Filtration.eternity()))
                  .granularity(Granularities.ALL)
                  .filters(filter)
                  .aggregators(
                      aggregators(
                          new StringFirstAggregatorFactory("a0", "dim1", 32),
                          new LongLastAggregatorFactory("a1", "l1"),
                          new DoubleLastAggregatorFactory("a2", "d1"),
                          new FloatLastAggregatorFactory("a3", "f1")
                      )
                  )
                  .context(TIMESERIES_CONTEXT_DEFAULT)
                  .build()
        ),
        ImmutableList.of(
            // first row of dim1 is empty string, which is null in default mode, last non-null numeric rows are zeros
            new Object[]{useDefault ? "10.1" : "", 0L, 0.0, 0.0f}
        )
    );
  }

  @Test
  public void testAnyAggregatorsDoesNotSkipNulls() throws Exception
  {
    // Cannot vectorize ANY aggregator.
    skipVectorize();

    testQuery(
        "SELECT ANY_VALUE(dim1, 32), ANY_VALUE(l2), ANY_VALUE(d2), ANY_VALUE(f2) FROM druid.numfoo",
        ImmutableList.of(
            Druids.newTimeseriesQueryBuilder()
                  .dataSource(CalciteTests.DATASOURCE3)
                  .intervals(querySegmentSpec(Filtration.eternity()))
                  .granularity(Granularities.ALL)
                  .aggregators(
                      aggregators(
                          new StringAnyAggregatorFactory("a0", "dim1", 32),
                          new LongAnyAggregatorFactory("a1", "l2"),
                          new DoubleAnyAggregatorFactory("a2", "d2"),
                          new FloatAnyAggregatorFactory("a3", "f2")
                      )
                  )
                  .context(TIMESERIES_CONTEXT_DEFAULT)
                  .build()
        ),
        // first row has null for l2, d2, f2 and dim1 as empty string (which is null in default mode)
        ImmutableList.of(
            useDefault ? new Object[]{"", 0L, 0.0, 0f} : new Object[]{"", null, null, null}
        )
    );
  }

  @Test
  public void testAnyAggregatorsSkipNullsWithFilter() throws Exception
  {
    // Cannot vectorize ANY aggregator.
    skipVectorize();

    final DimFilter filter;
    if (useDefault) {
      filter = not(selector("dim1", null, null));
    } else {
      filter = and(
          not(selector("dim1", null, null)),
          not(selector("l2", null, null)),
          not(selector("d2", null, null)),
          not(selector("f2", null, null))
      );
    }
    testQuery(
        "SELECT ANY_VALUE(dim1, 32), ANY_VALUE(l2), ANY_VALUE(d2), ANY_VALUE(f2) "
        + "FROM druid.numfoo "
        + "WHERE dim1 IS NOT NULL AND l2 IS NOT NULL AND d2 IS NOT NULL AND f2 is NOT NULL",
        ImmutableList.of(
            Druids.newTimeseriesQueryBuilder()
                  .dataSource(CalciteTests.DATASOURCE3)
                  .intervals(querySegmentSpec(Filtration.eternity()))
                  .granularity(Granularities.ALL)
                  .filters(filter)
                  .aggregators(
                      aggregators(
                          new StringAnyAggregatorFactory("a0", "dim1", 32),
                          new LongAnyAggregatorFactory("a1", "l2"),
                          new DoubleAnyAggregatorFactory("a2", "d2"),
                          new FloatAnyAggregatorFactory("a3", "f2")
                      )
                  )
                  .context(TIMESERIES_CONTEXT_DEFAULT)
                  .build()
        ),
        ImmutableList.of(
            // first row of dim1 is empty string, which is null in default mode
            new Object[]{"10.1", 325323L, 1.7, 0.1f}
        )
    );
  }

  @Test
  public void testOrderByEarliestFloat() throws Exception
  {
    // Cannot vectorize EARLIEST aggregator.
    skipVectorize();
    List<Object[]> expected;
    if (NullHandling.replaceWithDefault()) {
      expected = ImmutableList.of(
          new Object[]{"1", 0.0f},
          new Object[]{"2", 0.0f},
          new Object[]{"abc", 0.0f},
          new Object[]{"def", 0.0f},
          new Object[]{"10.1", 0.1f},
          new Object[]{"", 1.0f}
      );
    } else {
      expected = ImmutableList.of(
          new Object[]{"1", null},
          new Object[]{"abc", null},
          new Object[]{"def", null},
          new Object[]{"2", 0.0f},
          new Object[]{"10.1", 0.1f},
          new Object[]{"", 1.0f}
      );
    }
    testQuery(
        "SELECT dim1, EARLIEST(f1) FROM druid.numfoo GROUP BY 1 ORDER BY 2 LIMIT 10",
        ImmutableList.of(
            new TopNQueryBuilder()
                  .dataSource(CalciteTests.DATASOURCE3)
                  .intervals(querySegmentSpec(Filtration.eternity()))
                  .granularity(Granularities.ALL)
                  .dimension(new DefaultDimensionSpec("dim1", "_d0"))
                  .aggregators(
                      aggregators(
                          new FloatFirstAggregatorFactory("a0", "f1")
                      )
                  )
                  .metric(new InvertedTopNMetricSpec(new NumericTopNMetricSpec("a0")))
                  .threshold(10)
                  .context(QUERY_CONTEXT_DEFAULT)
                  .build()
        ),
        expected
    );
  }

  @Test
  public void testOrderByEarliestDouble() throws Exception
  {
    // Cannot vectorize EARLIEST aggregator.
    skipVectorize();
    List<Object[]> expected;
    if (NullHandling.replaceWithDefault()) {
      expected = ImmutableList.of(
          new Object[]{"1", 0.0},
          new Object[]{"2", 0.0},
          new Object[]{"abc", 0.0},
          new Object[]{"def", 0.0},
          new Object[]{"", 1.0},
          new Object[]{"10.1", 1.7}
      );
    } else {
      expected = ImmutableList.of(
          new Object[]{"1", null},
          new Object[]{"abc", null},
          new Object[]{"def", null},
          new Object[]{"2", 0.0},
          new Object[]{"", 1.0},
          new Object[]{"10.1", 1.7}
      );
    }
    testQuery(
        "SELECT dim1, EARLIEST(d1) FROM druid.numfoo GROUP BY 1 ORDER BY 2 LIMIT 10",
        ImmutableList.of(
            new TopNQueryBuilder()
                .dataSource(CalciteTests.DATASOURCE3)
                .intervals(querySegmentSpec(Filtration.eternity()))
                .granularity(Granularities.ALL)
                .dimension(new DefaultDimensionSpec("dim1", "_d0"))
                .aggregators(
                    aggregators(
                        new DoubleFirstAggregatorFactory("a0", "d1")
                    )
                )
                .metric(new InvertedTopNMetricSpec(new NumericTopNMetricSpec("a0")))
                .threshold(10)
                .context(QUERY_CONTEXT_DEFAULT)
                .build()
        ),
        expected
    );
  }

  @Test
  public void testOrderByEarliestLong() throws Exception
  {
    // Cannot vectorize EARLIEST aggregator.
    skipVectorize();
    List<Object[]> expected;
    if (NullHandling.replaceWithDefault()) {
      expected = ImmutableList.of(
          new Object[]{"1", 0L},
          new Object[]{"2", 0L},
          new Object[]{"abc", 0L},
          new Object[]{"def", 0L},
          new Object[]{"", 7L},
          new Object[]{"10.1", 325323L}
      );
    } else {
      expected = ImmutableList.of(
          new Object[]{"1", null},
          new Object[]{"abc", null},
          new Object[]{"def", null},
          new Object[]{"2", 0L},
          new Object[]{"", 7L},
          new Object[]{"10.1", 325323L}
      );
    }
    testQuery(
        "SELECT dim1, EARLIEST(l1) FROM druid.numfoo GROUP BY 1 ORDER BY 2 LIMIT 10",
        ImmutableList.of(
            new TopNQueryBuilder()
                .dataSource(CalciteTests.DATASOURCE3)
                .intervals(querySegmentSpec(Filtration.eternity()))
                .granularity(Granularities.ALL)
                .dimension(new DefaultDimensionSpec("dim1", "_d0"))
                .aggregators(
                    aggregators(
                        new LongFirstAggregatorFactory("a0", "l1")
                    )
                )
                .metric(new InvertedTopNMetricSpec(new NumericTopNMetricSpec("a0")))
                .threshold(10)
                .context(QUERY_CONTEXT_DEFAULT)
                .build()
        ),
        expected
    );
  }

  @Test
  public void testOrderByLatestFloat() throws Exception
  {
    // Cannot vectorize LATEST aggregator.
    skipVectorize();
    List<Object[]> expected;
    if (NullHandling.replaceWithDefault()) {
      expected = ImmutableList.of(
          new Object[]{"1", 0.0f},
          new Object[]{"2", 0.0f},
          new Object[]{"abc", 0.0f},
          new Object[]{"def", 0.0f},
          new Object[]{"10.1", 0.1f},
          new Object[]{"", 1.0f}
      );
    } else {
      expected = ImmutableList.of(
          new Object[]{"1", null},
          new Object[]{"abc", null},
          new Object[]{"def", null},
          new Object[]{"2", 0.0f},
          new Object[]{"10.1", 0.1f},
          new Object[]{"", 1.0f}
      );
    }

    testQuery(
        "SELECT dim1, LATEST(f1) FROM druid.numfoo GROUP BY 1 ORDER BY 2 LIMIT 10",
        ImmutableList.of(
            new TopNQueryBuilder()
                .dataSource(CalciteTests.DATASOURCE3)
                .intervals(querySegmentSpec(Filtration.eternity()))
                .granularity(Granularities.ALL)
                .dimension(new DefaultDimensionSpec("dim1", "_d0"))
                .aggregators(
                    aggregators(
                        new FloatLastAggregatorFactory("a0", "f1")
                    )
                )
                .metric(new InvertedTopNMetricSpec(new NumericTopNMetricSpec("a0")))
                .threshold(10)
                .context(QUERY_CONTEXT_DEFAULT)
                .build()
        ),
        expected
    );
  }

  @Test
  public void testOrderByLatestDouble() throws Exception
  {
    // Cannot vectorize LATEST aggregator.
    skipVectorize();
    List<Object[]> expected;
    if (NullHandling.replaceWithDefault()) {
      expected = ImmutableList.of(
          new Object[]{"1", 0.0},
          new Object[]{"2", 0.0},
          new Object[]{"abc", 0.0},
          new Object[]{"def", 0.0},
          new Object[]{"", 1.0},
          new Object[]{"10.1", 1.7}
      );
    } else {
      expected = ImmutableList.of(
          new Object[]{"1", null},
          new Object[]{"abc", null},
          new Object[]{"def", null},
          new Object[]{"2", 0.0},
          new Object[]{"", 1.0},
          new Object[]{"10.1", 1.7}
      );
    }
    testQuery(
        "SELECT dim1, LATEST(d1) FROM druid.numfoo GROUP BY 1 ORDER BY 2 LIMIT 10",
        ImmutableList.of(
            new TopNQueryBuilder()
                .dataSource(CalciteTests.DATASOURCE3)
                .intervals(querySegmentSpec(Filtration.eternity()))
                .granularity(Granularities.ALL)
                .dimension(new DefaultDimensionSpec("dim1", "_d0"))
                .aggregators(
                    aggregators(
                        new DoubleLastAggregatorFactory("a0", "d1")
                    )
                )
                .metric(new InvertedTopNMetricSpec(new NumericTopNMetricSpec("a0")))
                .threshold(10)
                .context(QUERY_CONTEXT_DEFAULT)
                .build()
        ),
        expected
    );
  }

  @Test
  public void testOrderByLatestLong() throws Exception
  {
    // Cannot vectorize LATEST aggregator.
    skipVectorize();
    List<Object[]> expected;
    if (NullHandling.replaceWithDefault()) {
      expected = ImmutableList.of(
          new Object[]{"1", 0L},
          new Object[]{"2", 0L},
          new Object[]{"abc", 0L},
          new Object[]{"def", 0L},
          new Object[]{"", 7L},
          new Object[]{"10.1", 325323L}
      );
    } else {
      expected = ImmutableList.of(
          new Object[]{"1", null},
          new Object[]{"abc", null},
          new Object[]{"def", null},
          new Object[]{"2", 0L},
          new Object[]{"", 7L},
          new Object[]{"10.1", 325323L}
      );
    }
    testQuery(
        "SELECT dim1, LATEST(l1) FROM druid.numfoo GROUP BY 1 ORDER BY 2 LIMIT 10",
        ImmutableList.of(
            new TopNQueryBuilder()
                .dataSource(CalciteTests.DATASOURCE3)
                .intervals(querySegmentSpec(Filtration.eternity()))
                .granularity(Granularities.ALL)
                .dimension(new DefaultDimensionSpec("dim1", "_d0"))
                .aggregators(
                    aggregators(
                        new LongLastAggregatorFactory("a0", "l1")
                    )
                )
                .metric(new InvertedTopNMetricSpec(new NumericTopNMetricSpec("a0")))
                .threshold(10)
                .context(QUERY_CONTEXT_DEFAULT)
                .build()
        ),
        expected
    );
  }

  @Test
  public void testOrderByAnyFloat() throws Exception
  {
    // Cannot vectorize ANY aggregator.
    skipVectorize();
    List<Object[]> expected;
    if (NullHandling.replaceWithDefault()) {
      expected = ImmutableList.of(
          new Object[]{"1", 0.0f},
          new Object[]{"2", 0.0f},
          new Object[]{"abc", 0.0f},
          new Object[]{"def", 0.0f},
          new Object[]{"10.1", 0.1f},
          new Object[]{"", 1.0f}
      );
    } else {
      expected = ImmutableList.of(
          new Object[]{"2", 0.0f},
          new Object[]{"10.1", 0.1f},
          new Object[]{"", 1.0f},
          // Nulls are last because of the null first wrapped Comparator in InvertedTopNMetricSpec which is then
          // reversed by TopNNumericResultBuilder.build()
          new Object[]{"1", null},
          new Object[]{"abc", null},
          new Object[]{"def", null}
      );
    }

    testQuery(
        "SELECT dim1, ANY_VALUE(f1) FROM druid.numfoo GROUP BY 1 ORDER BY 2 LIMIT 10",
        ImmutableList.of(
            new TopNQueryBuilder()
                .dataSource(CalciteTests.DATASOURCE3)
                .intervals(querySegmentSpec(Filtration.eternity()))
                .granularity(Granularities.ALL)
                .dimension(new DefaultDimensionSpec("dim1", "_d0"))
                .aggregators(
                    aggregators(
                        new FloatAnyAggregatorFactory("a0", "f1")
                    )
                )
                .metric(new InvertedTopNMetricSpec(new NumericTopNMetricSpec("a0")))
                .threshold(10)
                .context(QUERY_CONTEXT_DEFAULT)
                .build()
        ),
        expected
    );
  }

  @Test
  public void testOrderByAnyDouble() throws Exception
  {
    // Cannot vectorize ANY aggregator.
    skipVectorize();
    List<Object[]> expected;
    if (NullHandling.replaceWithDefault()) {
      expected = ImmutableList.of(
          new Object[]{"1", 0.0},
          new Object[]{"2", 0.0},
          new Object[]{"abc", 0.0},
          new Object[]{"def", 0.0},
          new Object[]{"", 1.0},
          new Object[]{"10.1", 1.7}
      );
    } else {
      expected = ImmutableList.of(
          new Object[]{"2", 0.0},
          new Object[]{"", 1.0},
          new Object[]{"10.1", 1.7},
          // Nulls are last because of the null first wrapped Comparator in InvertedTopNMetricSpec which is then
          // reversed by TopNNumericResultBuilder.build()
          new Object[]{"1", null},
          new Object[]{"abc", null},
          new Object[]{"def", null}
      );
    }
    testQuery(
        "SELECT dim1, ANY_VALUE(d1) FROM druid.numfoo GROUP BY 1 ORDER BY 2 LIMIT 10",
        ImmutableList.of(
            new TopNQueryBuilder()
                .dataSource(CalciteTests.DATASOURCE3)
                .intervals(querySegmentSpec(Filtration.eternity()))
                .granularity(Granularities.ALL)
                .dimension(new DefaultDimensionSpec("dim1", "_d0"))
                .aggregators(
                    aggregators(
                        new DoubleAnyAggregatorFactory("a0", "d1")
                    )
                )
                .metric(new InvertedTopNMetricSpec(new NumericTopNMetricSpec("a0")))
                .threshold(10)
                .context(QUERY_CONTEXT_DEFAULT)
                .build()
        ),
        expected
    );
  }

  @Test
  public void testOrderByAnyLong() throws Exception
  {
    // Cannot vectorize ANY aggregator.
    skipVectorize();
    List<Object[]> expected;
    if (NullHandling.replaceWithDefault()) {
      expected = ImmutableList.of(
          new Object[]{"1", 0L},
          new Object[]{"2", 0L},
          new Object[]{"abc", 0L},
          new Object[]{"def", 0L},
          new Object[]{"", 7L},
          new Object[]{"10.1", 325323L}
      );
    } else {
      expected = ImmutableList.of(
          new Object[]{"2", 0L},
          new Object[]{"", 7L},
          new Object[]{"10.1", 325323L},
          // Nulls are last because of the null first wrapped Comparator in InvertedTopNMetricSpec which is then
          // reversed by TopNNumericResultBuilder.build()
          new Object[]{"1", null},
          new Object[]{"abc", null},
          new Object[]{"def", null}
      );
    }
    testQuery(
        "SELECT dim1, ANY_VALUE(l1) FROM druid.numfoo GROUP BY 1 ORDER BY 2 LIMIT 10",
        ImmutableList.of(
            new TopNQueryBuilder()
                .dataSource(CalciteTests.DATASOURCE3)
                .intervals(querySegmentSpec(Filtration.eternity()))
                .granularity(Granularities.ALL)
                .dimension(new DefaultDimensionSpec("dim1", "_d0"))
                .aggregators(
                    aggregators(
                        new LongAnyAggregatorFactory("a0", "l1")
                    )
                )
                .metric(new InvertedTopNMetricSpec(new NumericTopNMetricSpec("a0")))
                .threshold(10)
                .context(QUERY_CONTEXT_DEFAULT)
                .build()
        ),
        expected
    );
  }

  @Test
  public void testGroupByLong() throws Exception
  {
    testQuery(
        "SELECT cnt, COUNT(*) FROM druid.foo GROUP BY cnt",
        ImmutableList.of(
            GroupByQuery.builder()
                        .setDataSource(CalciteTests.DATASOURCE1)
                        .setInterval(querySegmentSpec(Filtration.eternity()))
                        .setGranularity(Granularities.ALL)
                        .setDimensions(dimensions(new DefaultDimensionSpec("cnt", "d0", ValueType.LONG)))
                        .setAggregatorSpecs(aggregators(new CountAggregatorFactory("a0")))
                        .setContext(QUERY_CONTEXT_DEFAULT)
                        .build()
        ),
        ImmutableList.of(
            new Object[]{1L, 6L}
        )
    );
  }

  @Test
  public void testGroupByOrdinal() throws Exception
  {
    testQuery(
        "SELECT cnt, COUNT(*) FROM druid.foo GROUP BY 1",
        ImmutableList.of(
            GroupByQuery.builder()
                        .setDataSource(CalciteTests.DATASOURCE1)
                        .setInterval(querySegmentSpec(Filtration.eternity()))
                        .setGranularity(Granularities.ALL)
                        .setDimensions(dimensions(new DefaultDimensionSpec("cnt", "d0", ValueType.LONG)))
                        .setAggregatorSpecs(aggregators(new CountAggregatorFactory("a0")))
                        .setContext(QUERY_CONTEXT_DEFAULT)
                        .build()
        ),
        ImmutableList.of(
            new Object[]{1L, 6L}
        )
    );
  }

  @Test
  @Ignore // Disabled since GROUP BY alias can confuse the validator; see DruidConformance::isGroupByAlias
  public void testGroupByAndOrderByAlias() throws Exception
  {
    testQuery(
        "SELECT cnt AS theCnt, COUNT(*) FROM druid.foo GROUP BY theCnt ORDER BY theCnt ASC",
        ImmutableList.of(
            GroupByQuery.builder()
                        .setDataSource(CalciteTests.DATASOURCE1)
                        .setInterval(querySegmentSpec(Filtration.eternity()))
                        .setGranularity(Granularities.ALL)
                        .setDimensions(dimensions(new DefaultDimensionSpec("cnt", "d0", ValueType.LONG)))
                        .setAggregatorSpecs(aggregators(new CountAggregatorFactory("a0")))
                        .setLimitSpec(
                            new DefaultLimitSpec(
                                ImmutableList.of(
                                    new OrderByColumnSpec(
                                        "d0",
                                        OrderByColumnSpec.Direction.ASCENDING,
                                        StringComparators.NUMERIC
                                    )
                                ),
                                Integer.MAX_VALUE
                            )
                        )
                        .setContext(QUERY_CONTEXT_DEFAULT)
                        .build()
        ),
        ImmutableList.of(
            new Object[]{1L, 6L}
        )
    );
  }

  @Test
  public void testGroupByExpressionAliasedAsOriginalColumnName() throws Exception
  {
    testQuery(
        "SELECT\n"
        + "FLOOR(__time TO MONTH) AS __time,\n"
        + "COUNT(*)\n"
        + "FROM druid.foo\n"
        + "GROUP BY FLOOR(__time TO MONTH)",
        ImmutableList.of(
            Druids.newTimeseriesQueryBuilder()
                  .dataSource(CalciteTests.DATASOURCE1)
                  .intervals(querySegmentSpec(Filtration.eternity()))
                  .granularity(Granularities.MONTH)
                  .aggregators(aggregators(new CountAggregatorFactory("a0")))
                  .context(TIMESERIES_CONTEXT_DEFAULT)
                  .build()
        ),
        ImmutableList.of(
            new Object[]{timestamp("2000-01-01"), 3L},
            new Object[]{timestamp("2001-01-01"), 3L}
        )
    );
  }

  @Test
  public void testGroupByAndOrderByOrdinalOfAlias() throws Exception
  {
    testQuery(
        "SELECT cnt as theCnt, COUNT(*) FROM druid.foo GROUP BY 1 ORDER BY 1 ASC",
        ImmutableList.of(
            GroupByQuery.builder()
                        .setDataSource(CalciteTests.DATASOURCE1)
                        .setInterval(querySegmentSpec(Filtration.eternity()))
                        .setGranularity(Granularities.ALL)
                        .setDimensions(dimensions(new DefaultDimensionSpec("cnt", "d0", ValueType.LONG)))
                        .setAggregatorSpecs(aggregators(new CountAggregatorFactory("a0")))
                        .setLimitSpec(
                            new DefaultLimitSpec(
                                ImmutableList.of(
                                    new OrderByColumnSpec(
                                        "d0",
                                        OrderByColumnSpec.Direction.ASCENDING,
                                        StringComparators.NUMERIC
                                    )
                                ),
                                Integer.MAX_VALUE
                            )
                        )
                        .setContext(QUERY_CONTEXT_DEFAULT)
                        .build()
        ),
        ImmutableList.of(
            new Object[]{1L, 6L}
        )
    );
  }

  @Test
  public void testGroupByFloat() throws Exception
  {
    testQuery(
        "SELECT m1, COUNT(*) FROM druid.foo GROUP BY m1",
        ImmutableList.of(
            GroupByQuery.builder()
                        .setDataSource(CalciteTests.DATASOURCE1)
                        .setInterval(querySegmentSpec(Filtration.eternity()))
                        .setGranularity(Granularities.ALL)
                        .setDimensions(dimensions(new DefaultDimensionSpec("m1", "d0", ValueType.FLOAT)))
                        .setAggregatorSpecs(aggregators(new CountAggregatorFactory("a0")))
                        .setContext(QUERY_CONTEXT_DEFAULT)
                        .build()
        ),
        ImmutableList.of(
            new Object[]{1.0f, 1L},
            new Object[]{2.0f, 1L},
            new Object[]{3.0f, 1L},
            new Object[]{4.0f, 1L},
            new Object[]{5.0f, 1L},
            new Object[]{6.0f, 1L}
        )
    );
  }

  @Test
  public void testGroupByDouble() throws Exception
  {
    testQuery(
        "SELECT m2, COUNT(*) FROM druid.foo GROUP BY m2",
        ImmutableList.of(
            GroupByQuery.builder()
                        .setDataSource(CalciteTests.DATASOURCE1)
                        .setInterval(querySegmentSpec(Filtration.eternity()))
                        .setGranularity(Granularities.ALL)
                        .setDimensions(dimensions(new DefaultDimensionSpec("m2", "d0", ValueType.DOUBLE)))
                        .setAggregatorSpecs(aggregators(new CountAggregatorFactory("a0")))
                        .setContext(QUERY_CONTEXT_DEFAULT)
                        .build()
        ),
        ImmutableList.of(
            new Object[]{1.0d, 1L},
            new Object[]{2.0d, 1L},
            new Object[]{3.0d, 1L},
            new Object[]{4.0d, 1L},
            new Object[]{5.0d, 1L},
            new Object[]{6.0d, 1L}
        )
    );
  }

  @Test
  public void testFilterOnFloat() throws Exception
  {
    testQuery(
        "SELECT COUNT(*) FROM druid.foo WHERE m1 = 1.0",
        ImmutableList.of(
            Druids.newTimeseriesQueryBuilder()
                  .dataSource(CalciteTests.DATASOURCE1)
                  .intervals(querySegmentSpec(Filtration.eternity()))
                  .granularity(Granularities.ALL)
                  .aggregators(aggregators(new CountAggregatorFactory("a0")))
                  .filters(selector("m1", "1.0", null))
                  .context(TIMESERIES_CONTEXT_DEFAULT)
                  .build()
        ),
        ImmutableList.of(
            new Object[]{1L}
        )
    );
  }

  @Test
  public void testFilterOnDouble() throws Exception
  {
    testQuery(
        "SELECT COUNT(*) FROM druid.foo WHERE m2 = 1.0",
        ImmutableList.of(
            Druids.newTimeseriesQueryBuilder()
                  .dataSource(CalciteTests.DATASOURCE1)
                  .intervals(querySegmentSpec(Filtration.eternity()))
                  .granularity(Granularities.ALL)
                  .aggregators(aggregators(new CountAggregatorFactory("a0")))
                  .filters(selector("m2", "1.0", null))
                  .context(TIMESERIES_CONTEXT_DEFAULT)
                  .build()
        ),
        ImmutableList.of(
            new Object[]{1L}
        )
    );
  }

  @Test
  public void testHavingOnGrandTotal() throws Exception
  {
    testQuery(
        "SELECT SUM(m1) AS m1_sum FROM foo HAVING m1_sum = 21",
        ImmutableList.of(
            GroupByQuery.builder()
                        .setDataSource(CalciteTests.DATASOURCE1)
                        .setInterval(querySegmentSpec(Filtration.eternity()))
                        .setGranularity(Granularities.ALL)
                        .setAggregatorSpecs(aggregators(new DoubleSumAggregatorFactory("a0", "m1")))
                        .setHavingSpec(having(selector("a0", "21", null)))
                        .setContext(QUERY_CONTEXT_DEFAULT)
                        .build()
        ),
        ImmutableList.of(
            new Object[]{21d}
        )
    );
  }

  @Test
  public void testHavingOnDoubleSum() throws Exception
  {
    testQuery(
        "SELECT dim1, SUM(m1) AS m1_sum FROM druid.foo GROUP BY dim1 HAVING SUM(m1) > 1",
        ImmutableList.of(
            GroupByQuery.builder()
                        .setDataSource(CalciteTests.DATASOURCE1)
                        .setInterval(querySegmentSpec(Filtration.eternity()))
                        .setGranularity(Granularities.ALL)
                        .setDimensions(dimensions(new DefaultDimensionSpec("dim1", "d0")))
                        .setAggregatorSpecs(aggregators(new DoubleSumAggregatorFactory("a0", "m1")))
                        .setHavingSpec(
                            having(
                                new BoundDimFilter(
                                    "a0",
                                    "1",
                                    null,
                                    true,
                                    false,
                                    false,
                                    null,
                                    StringComparators.NUMERIC
                                )
                            )
                        )
                        .setContext(QUERY_CONTEXT_DEFAULT)
                        .build()
        ),
        ImmutableList.of(
            new Object[]{"1", 4.0d},
            new Object[]{"10.1", 2.0d},
            new Object[]{"2", 3.0d},
            new Object[]{"abc", 6.0d},
            new Object[]{"def", 5.0d}
        )
    );
  }

  @Test
  public void testHavingOnApproximateCountDistinct() throws Exception
  {
    // Cannot vectorize due to "cardinality" aggregator.
    cannotVectorize();

    testQuery(
        "SELECT dim2, COUNT(DISTINCT m1) FROM druid.foo GROUP BY dim2 HAVING COUNT(DISTINCT m1) > 1",
        ImmutableList.of(
            GroupByQuery.builder()
                        .setDataSource(CalciteTests.DATASOURCE1)
                        .setInterval(querySegmentSpec(Filtration.eternity()))
                        .setGranularity(Granularities.ALL)
                        .setDimensions(dimensions(new DefaultDimensionSpec("dim2", "d0")))
                        .setAggregatorSpecs(
                            aggregators(
                                new CardinalityAggregatorFactory(
                                    "a0",
                                    null,
                                    ImmutableList.of(
                                        new DefaultDimensionSpec("m1", "m1", ValueType.FLOAT)
                                    ),
                                    false,
                                    true
                                )
                            )
                        )
                        .setHavingSpec(
                            having(
                                bound(
                                    "a0",
                                    "1",
                                    null,
                                    true,
                                    false,
                                    null,
                                    StringComparators.NUMERIC
                                )
                            )
                        )
                        .setContext(QUERY_CONTEXT_DEFAULT)
                        .build()
        ),
        NullHandling.replaceWithDefault() ?
        ImmutableList.of(
            new Object[]{"", 3L},
            new Object[]{"a", 2L}
        ) :
        ImmutableList.of(
            new Object[]{null, 2L},
            new Object[]{"a", 2L}
        )
    );
  }

  @Test
  public void testHavingOnExactCountDistinct() throws Exception
  {
    testQuery(
        PLANNER_CONFIG_NO_HLL,
        "SELECT dim2, COUNT(DISTINCT m1) FROM druid.foo GROUP BY dim2 HAVING COUNT(DISTINCT m1) > 1",
        CalciteTests.REGULAR_USER_AUTH_RESULT,
        ImmutableList.of(
            GroupByQuery.builder()
                        .setDataSource(
                            new QueryDataSource(
                                GroupByQuery.builder()
                                            .setDataSource(CalciteTests.DATASOURCE1)
                                            .setInterval(querySegmentSpec(Filtration.eternity()))
                                            .setGranularity(Granularities.ALL)
                                            .setDimensions(
                                                dimensions(
                                                    new DefaultDimensionSpec("dim2", "d0", ValueType.STRING),
                                                    new DefaultDimensionSpec("m1", "d1", ValueType.FLOAT)
                                                )
                                            )
                                            .setContext(QUERY_CONTEXT_DEFAULT)
                                            .build()
                            )
                        )
                        .setInterval(querySegmentSpec(Filtration.eternity()))
                        .setGranularity(Granularities.ALL)
                        .setDimensions(dimensions(new DefaultDimensionSpec("d0", "_d0", ValueType.STRING)))
                        .setAggregatorSpecs(
                            aggregators(
                                useDefault
                                ? new CountAggregatorFactory("a0")
                                : new FilteredAggregatorFactory(
                                    new CountAggregatorFactory("a0"),
                                    not(selector("d1", null, null))
                                )
                            )
                        )
                        .setHavingSpec(
                            having(
                                bound(
                                    "a0",
                                    "1",
                                    null,
                                    true,
                                    false,
                                    null,
                                    StringComparators.NUMERIC
                                )
                            )
                        )
                        .setContext(QUERY_CONTEXT_DEFAULT)
                        .build()
        ),
        NullHandling.replaceWithDefault() ?
        ImmutableList.of(
            new Object[]{"", 3L},
            new Object[]{"a", 2L}
        ) :
        ImmutableList.of(
            new Object[]{null, 2L},
            new Object[]{"a", 2L}
        )
    );
  }

  @Test
  public void testHavingOnFloatSum() throws Exception
  {
    testQuery(
        "SELECT dim1, CAST(SUM(m1) AS FLOAT) AS m1_sum FROM druid.foo GROUP BY dim1 HAVING CAST(SUM(m1) AS FLOAT) > 1",
        ImmutableList.of(
            GroupByQuery.builder()
                        .setDataSource(CalciteTests.DATASOURCE1)
                        .setInterval(querySegmentSpec(Filtration.eternity()))
                        .setGranularity(Granularities.ALL)
                        .setDimensions(dimensions(new DefaultDimensionSpec("dim1", "d0")))
                        .setAggregatorSpecs(aggregators(new DoubleSumAggregatorFactory("a0", "m1")))
                        .setHavingSpec(
                            having(
                                new BoundDimFilter(
                                    "a0",
                                    "1",
                                    null,
                                    true,
                                    false,
                                    false,
                                    null,
                                    StringComparators.NUMERIC
                                )
                            )
                        )
                        .setContext(QUERY_CONTEXT_DEFAULT)
                        .build()
        ),
        ImmutableList.of(
            new Object[]{"1", 4.0f},
            new Object[]{"10.1", 2.0f},
            new Object[]{"2", 3.0f},
            new Object[]{"abc", 6.0f},
            new Object[]{"def", 5.0f}
        )
    );
  }

  @Test
  public void testColumnComparison() throws Exception
  {
    // Cannot vectorize due to expression filter.
    cannotVectorize();

    testQuery(
        "SELECT dim1, m1, COUNT(*) FROM druid.foo WHERE m1 - 1 = dim1 GROUP BY dim1, m1",
        ImmutableList.of(
            GroupByQuery.builder()
                        .setDataSource(CalciteTests.DATASOURCE1)
                        .setInterval(querySegmentSpec(Filtration.eternity()))
                        .setGranularity(Granularities.ALL)
                        .setDimFilter(expressionFilter("((\"m1\" - 1) == CAST(\"dim1\", 'DOUBLE'))"))
                        .setDimensions(dimensions(
                            new DefaultDimensionSpec("dim1", "d0"),
                            new DefaultDimensionSpec("m1", "d1", ValueType.FLOAT)
                        ))
                        .setAggregatorSpecs(aggregators(new CountAggregatorFactory("a0")))
                        .setContext(QUERY_CONTEXT_DEFAULT)
                        .build()
        ),
        NullHandling.replaceWithDefault() ?
        ImmutableList.of(
            new Object[]{"", 1.0f, 1L},
            new Object[]{"2", 3.0f, 1L}
        ) :
        ImmutableList.of(
            new Object[]{"2", 3.0f, 1L}
        )
    );
  }

  @Test
  public void testHavingOnRatio() throws Exception
  {
    // Test for https://github.com/apache/druid/issues/4264

    testQuery(
        "SELECT\n"
        + "  dim1,\n"
        + "  COUNT(*) FILTER(WHERE dim2 <> 'a')/COUNT(*) as ratio\n"
        + "FROM druid.foo\n"
        + "GROUP BY dim1\n"
        + "HAVING COUNT(*) FILTER(WHERE dim2 <> 'a')/COUNT(*) = 1",
        ImmutableList.of(
            GroupByQuery.builder()
                        .setDataSource(CalciteTests.DATASOURCE1)
                        .setInterval(querySegmentSpec(Filtration.eternity()))
                        .setGranularity(Granularities.ALL)
                        .setDimensions(dimensions(new DefaultDimensionSpec("dim1", "d0")))
                        .setAggregatorSpecs(aggregators(
                            new FilteredAggregatorFactory(
                                new CountAggregatorFactory("a0"),
                                not(selector("dim2", "a", null))
                            ),
                            new CountAggregatorFactory("a1")
                        ))
                        .setPostAggregatorSpecs(ImmutableList.of(
                            expressionPostAgg("p0", "(\"a0\" / \"a1\")")
                        ))
                        .setHavingSpec(having(expressionFilter("((\"a0\" / \"a1\") == 1)")))
                        .setContext(QUERY_CONTEXT_DEFAULT)
                        .build()
        ),
        ImmutableList.of(
            new Object[]{"10.1", 1L},
            new Object[]{"2", 1L},
            new Object[]{"abc", 1L},
            new Object[]{"def", 1L}
        )
    );
  }

  @Test
  public void testGroupByWithSelectProjections() throws Exception
  {
    testQuery(
        "SELECT\n"
        + "  dim1,"
        + "  SUBSTRING(dim1, 2)\n"
        + "FROM druid.foo\n"
        + "GROUP BY dim1\n",
        ImmutableList.of(
            GroupByQuery.builder()
                        .setDataSource(CalciteTests.DATASOURCE1)
                        .setInterval(querySegmentSpec(Filtration.eternity()))
                        .setGranularity(Granularities.ALL)
                        .setDimensions(dimensions(new DefaultDimensionSpec("dim1", "d0")))
                        .setPostAggregatorSpecs(ImmutableList.of(
                            expressionPostAgg("p0", "substring(\"d0\", 1, -1)")
                        ))
                        .setContext(QUERY_CONTEXT_DEFAULT)
                        .build()
        ),
        ImmutableList.of(
            new Object[]{"", NULL_STRING},
            new Object[]{"1", NULL_STRING},
            new Object[]{"10.1", "0.1"},
            new Object[]{"2", NULL_STRING},
            new Object[]{"abc", "bc"},
            new Object[]{"def", "ef"}
        )
    );
  }

  @Test
  public void testGroupByWithSelectAndOrderByProjections() throws Exception
  {
    testQuery(
        "SELECT\n"
        + "  dim1,"
        + "  SUBSTRING(dim1, 2)\n"
        + "FROM druid.foo\n"
        + "GROUP BY dim1\n"
        + "ORDER BY CHARACTER_LENGTH(dim1) DESC, dim1",
        ImmutableList.of(
            GroupByQuery.builder()
                        .setDataSource(CalciteTests.DATASOURCE1)
                        .setInterval(querySegmentSpec(Filtration.eternity()))
                        .setGranularity(Granularities.ALL)
                        .setDimensions(dimensions(new DefaultDimensionSpec("dim1", "d0")))
                        .setPostAggregatorSpecs(ImmutableList.of(
                            expressionPostAgg("p0", "substring(\"d0\", 1, -1)"),
                            expressionPostAgg("p1", "strlen(\"d0\")")
                        ))
                        .setLimitSpec(new DefaultLimitSpec(
                            ImmutableList.of(
                                new OrderByColumnSpec(
                                    "p1",
                                    OrderByColumnSpec.Direction.DESCENDING,
                                    StringComparators.NUMERIC
                                ),
                                new OrderByColumnSpec(
                                    "d0",
                                    OrderByColumnSpec.Direction.ASCENDING,
                                    StringComparators.LEXICOGRAPHIC
                                )
                            ),
                            Integer.MAX_VALUE
                        ))
                        .setContext(QUERY_CONTEXT_DEFAULT)
                        .build()
        ),
        ImmutableList.of(
            new Object[]{"10.1", "0.1"},
            new Object[]{"abc", "bc"},
            new Object[]{"def", "ef"},
            new Object[]{"1", NULL_STRING},
            new Object[]{"2", NULL_STRING},
            new Object[]{"", NULL_STRING}
        )
    );
  }

  @Test
  public void testTopNWithSelectProjections() throws Exception
  {
    testQuery(
        "SELECT\n"
        + "  dim1,"
        + "  SUBSTRING(dim1, 2)\n"
        + "FROM druid.foo\n"
        + "GROUP BY dim1\n"
        + "LIMIT 10",
        ImmutableList.of(
            new TopNQueryBuilder()
                .dataSource(CalciteTests.DATASOURCE1)
                .intervals(querySegmentSpec(Filtration.eternity()))
                .granularity(Granularities.ALL)
                .dimension(new DefaultDimensionSpec("dim1", "d0"))
                .postAggregators(expressionPostAgg("p0", "substring(\"d0\", 1, -1)"))
                .metric(new DimensionTopNMetricSpec(null, StringComparators.LEXICOGRAPHIC))
                .threshold(10)
                .context(QUERY_CONTEXT_DEFAULT)
                .build()
        ),
        ImmutableList.of(
            new Object[]{"", NULL_STRING},
            new Object[]{"1", NULL_STRING},
            new Object[]{"10.1", "0.1"},
            new Object[]{"2", NULL_STRING},
            new Object[]{"abc", "bc"},
            new Object[]{"def", "ef"}
        )
    );
  }

  @Test
  public void testTopNWithSelectAndOrderByProjections() throws Exception
  {

    testQuery(
        "SELECT\n"
        + "  dim1,"
        + "  SUBSTRING(dim1, 2)\n"
        + "FROM druid.foo\n"
        + "GROUP BY dim1\n"
        + "ORDER BY CHARACTER_LENGTH(dim1) DESC\n"
        + "LIMIT 10",
        ImmutableList.of(
            new TopNQueryBuilder()
                .dataSource(CalciteTests.DATASOURCE1)
                .intervals(querySegmentSpec(Filtration.eternity()))
                .granularity(Granularities.ALL)
                .dimension(new DefaultDimensionSpec("dim1", "d0"))
                .postAggregators(
                    expressionPostAgg("p0", "substring(\"d0\", 1, -1)"),
                    expressionPostAgg("p1", "strlen(\"d0\")")
                )
                .metric(new NumericTopNMetricSpec("p1"))
                .threshold(10)
                .context(QUERY_CONTEXT_DEFAULT)
                .build()
        ),
        ImmutableList.of(
            new Object[]{"10.1", "0.1"},
            new Object[]{"abc", "bc"},
            new Object[]{"def", "ef"},
            new Object[]{"1", NULL_STRING},
            new Object[]{"2", NULL_STRING},
            new Object[]{"", NULL_STRING}
        )
    );
  }

  @Test
  public void testUnionAll() throws Exception
  {
    testQuery(
        "SELECT COUNT(*) FROM foo UNION ALL SELECT SUM(cnt) FROM foo UNION ALL SELECT COUNT(*) FROM foo",
        ImmutableList.of(
            Druids.newTimeseriesQueryBuilder()
                  .dataSource(CalciteTests.DATASOURCE1)
                  .intervals(querySegmentSpec(Filtration.eternity()))
                  .granularity(Granularities.ALL)
                  .aggregators(aggregators(new CountAggregatorFactory("a0")))
                  .context(TIMESERIES_CONTEXT_DEFAULT)
                  .build(),
            Druids.newTimeseriesQueryBuilder()
                  .dataSource(CalciteTests.DATASOURCE1)
                  .intervals(querySegmentSpec(Filtration.eternity()))
                  .granularity(Granularities.ALL)
                  .aggregators(aggregators(new LongSumAggregatorFactory("a0", "cnt")))
                  .context(TIMESERIES_CONTEXT_DEFAULT)
                  .build(),
            Druids.newTimeseriesQueryBuilder()
                  .dataSource(CalciteTests.DATASOURCE1)
                  .intervals(querySegmentSpec(Filtration.eternity()))
                  .granularity(Granularities.ALL)
                  .aggregators(aggregators(new CountAggregatorFactory("a0")))
                  .context(TIMESERIES_CONTEXT_DEFAULT)
                  .build()
        ),
        ImmutableList.of(new Object[]{6L}, new Object[]{6L}, new Object[]{6L})
    );
  }

  @Test
  public void testUnionAllWithLimit() throws Exception
  {
    testQuery(
        "SELECT * FROM ("
        + "SELECT COUNT(*) FROM foo UNION ALL SELECT SUM(cnt) FROM foo UNION ALL SELECT COUNT(*) FROM foo"
        + ") LIMIT 2",
        ImmutableList.of(
            Druids.newTimeseriesQueryBuilder()
                  .dataSource(CalciteTests.DATASOURCE1)
                  .intervals(querySegmentSpec(Filtration.eternity()))
                  .granularity(Granularities.ALL)
                  .aggregators(aggregators(new CountAggregatorFactory("a0")))
                  .context(TIMESERIES_CONTEXT_DEFAULT)
                  .build(),
            Druids.newTimeseriesQueryBuilder()
                  .dataSource(CalciteTests.DATASOURCE1)
                  .intervals(querySegmentSpec(Filtration.eternity()))
                  .granularity(Granularities.ALL)
                  .aggregators(aggregators(new LongSumAggregatorFactory("a0", "cnt")))
                  .context(TIMESERIES_CONTEXT_DEFAULT)
                  .build()
        ),
        ImmutableList.of(new Object[]{6L}, new Object[]{6L})
    );
  }

  @Test
  public void testPruneDeadAggregators() throws Exception
  {
    // Test for ProjectAggregatePruneUnusedCallRule.

    testQuery(
        "SELECT\n"
        + "  CASE 'foo'\n"
        + "  WHEN 'bar' THEN SUM(cnt)\n"
        + "  WHEN 'foo' THEN SUM(m1)\n"
        + "  WHEN 'baz' THEN SUM(m2)\n"
        + "  END\n"
        + "FROM foo",
        ImmutableList.of(
            Druids.newTimeseriesQueryBuilder()
                  .dataSource(CalciteTests.DATASOURCE1)
                  .intervals(querySegmentSpec(Filtration.eternity()))
                  .granularity(Granularities.ALL)
                  .aggregators(aggregators(new DoubleSumAggregatorFactory("a0", "m1")))
                  .context(TIMESERIES_CONTEXT_DEFAULT)
                  .build()
        ),
        ImmutableList.of(new Object[]{21.0})
    );
  }

  @Test
  public void testPruneDeadAggregatorsThroughPostProjection() throws Exception
  {
    // Test for ProjectAggregatePruneUnusedCallRule.

    testQuery(
        "SELECT\n"
        + "  CASE 'foo'\n"
        + "  WHEN 'bar' THEN SUM(cnt) / 10\n"
        + "  WHEN 'foo' THEN SUM(m1) / 10\n"
        + "  WHEN 'baz' THEN SUM(m2) / 10\n"
        + "  END\n"
        + "FROM foo",
        ImmutableList.of(
            Druids.newTimeseriesQueryBuilder()
                  .dataSource(CalciteTests.DATASOURCE1)
                  .intervals(querySegmentSpec(Filtration.eternity()))
                  .granularity(Granularities.ALL)
                  .aggregators(aggregators(new DoubleSumAggregatorFactory("a0", "m1")))
                  .postAggregators(ImmutableList.of(expressionPostAgg("p0", "(\"a0\" / 10)")))
                  .context(TIMESERIES_CONTEXT_DEFAULT)
                  .build()
        ),
        ImmutableList.of(new Object[]{2.1})
    );
  }

  @Test
  public void testPruneDeadAggregatorsThroughHaving() throws Exception
  {
    // Test for ProjectAggregatePruneUnusedCallRule.

    testQuery(
        "SELECT\n"
        + "  CASE 'foo'\n"
        + "  WHEN 'bar' THEN SUM(cnt)\n"
        + "  WHEN 'foo' THEN SUM(m1)\n"
        + "  WHEN 'baz' THEN SUM(m2)\n"
        + "  END AS theCase\n"
        + "FROM foo\n"
        + "HAVING theCase = 21",
        ImmutableList.of(
            GroupByQuery.builder()
                        .setDataSource(CalciteTests.DATASOURCE1)
                        .setInterval(querySegmentSpec(Filtration.eternity()))
                        .setGranularity(Granularities.ALL)
                        .setAggregatorSpecs(aggregators(new DoubleSumAggregatorFactory("a0", "m1")))
                        .setHavingSpec(having(selector("a0", "21", null)))
                        .setContext(QUERY_CONTEXT_DEFAULT)
                        .build()
        ),
        ImmutableList.of(new Object[]{21.0})
    );
  }

  @Test
  public void testGroupByCaseWhen() throws Exception
  {
    // Cannot vectorize due to virtual columns.
    cannotVectorize();

    testQuery(
        "SELECT\n"
        + "  CASE EXTRACT(DAY FROM __time)\n"
        + "    WHEN m1 THEN 'match-m1'\n"
        + "    WHEN cnt THEN 'match-cnt'\n"
        + "    WHEN 0 THEN 'zero'"
        + "    END,"
        + "  COUNT(*)\n"
        + "FROM druid.foo\n"
        + "GROUP BY"
        + "  CASE EXTRACT(DAY FROM __time)\n"
        + "    WHEN m1 THEN 'match-m1'\n"
        + "    WHEN cnt THEN 'match-cnt'\n"
        + "    WHEN 0 THEN 'zero'"
        + "    END",
        ImmutableList.of(
            GroupByQuery.builder()
                        .setDataSource(CalciteTests.DATASOURCE1)
                        .setInterval(querySegmentSpec(Filtration.eternity()))
                        .setGranularity(Granularities.ALL)
                        .setVirtualColumns(
                            expressionVirtualColumn(
                                "v0",
                                "case_searched("
                                + "(CAST(timestamp_extract(\"__time\",'DAY','UTC'), 'DOUBLE') == \"m1\"),"
                                + "'match-m1',"
                                + "(timestamp_extract(\"__time\",'DAY','UTC') == \"cnt\"),"
                                + "'match-cnt',"
                                + "(timestamp_extract(\"__time\",'DAY','UTC') == 0),"
                                + "'zero',"
                                + DruidExpression.nullLiteral() + ")",
                                ValueType.STRING
                            )
                        )
                        .setDimensions(dimensions(new DefaultDimensionSpec("v0", "v0")))
                        .setAggregatorSpecs(aggregators(new CountAggregatorFactory("a0")))
                        .setContext(QUERY_CONTEXT_DEFAULT)
                        .build()
        ),
        ImmutableList.of(
            new Object[]{NullHandling.defaultStringValue(), 2L},
            new Object[]{"match-cnt", 1L},
            new Object[]{"match-m1", 3L}
        )
    );
  }

  @Test
  public void testGroupByCaseWhenOfTripleAnd() throws Exception
  {
    // Cannot vectorize due to virtual columns.
    cannotVectorize();

    testQuery(
        "SELECT\n"
        + "  CASE WHEN m1 > 1 AND m1 < 5 AND cnt = 1 THEN 'x' ELSE NULL END,"
        + "  COUNT(*)\n"
        + "FROM druid.foo\n"
        + "GROUP BY 1",
        ImmutableList.of(
            GroupByQuery.builder()
                        .setDataSource(CalciteTests.DATASOURCE1)
                        .setInterval(querySegmentSpec(Filtration.eternity()))
                        .setGranularity(Granularities.ALL)
                        .setVirtualColumns(
                            expressionVirtualColumn(
                                "v0",
                                "case_searched(((\"m1\" > 1) && (\"m1\" < 5) && (\"cnt\" == 1)),'x',null)",
                                ValueType.STRING
                            )
                        )
                        .setDimensions(dimensions(new DefaultDimensionSpec("v0", "v0")))
                        .setAggregatorSpecs(aggregators(new CountAggregatorFactory("a0")))
                        .setContext(QUERY_CONTEXT_DEFAULT)
                        .build()
        ),
        ImmutableList.of(
            new Object[]{NullHandling.defaultStringValue(), 3L},
            new Object[]{"x", 3L}
        )
    );
  }

  @Test
  public void testNullEmptyStringEquality() throws Exception
  {
    testQuery(
        "SELECT COUNT(*)\n"
        + "FROM druid.foo\n"
        + "WHERE NULLIF(dim2, 'a') IS NULL",
        ImmutableList.of(
            Druids.newTimeseriesQueryBuilder()
                  .dataSource(CalciteTests.DATASOURCE1)
                  .intervals(querySegmentSpec(Filtration.eternity()))
                  .granularity(Granularities.ALL)
                  // Ideally the following filter should be simplified to (dim2 == 'a' || dim2 IS NULL), the
                  // (dim2 != 'a') component is unnecessary.
                  .filters(
                      or(
                          selector("dim2", "a", null),
                          and(
                              selector("dim2", null, null),
                              not(selector("dim2", "a", null))
                          )
                      )
                  )
                  .aggregators(aggregators(new CountAggregatorFactory("a0")))
                  .context(TIMESERIES_CONTEXT_DEFAULT)
                  .build()
        ),
        ImmutableList.of(
            NullHandling.replaceWithDefault() ?
            // Matches everything but "abc"
            new Object[]{5L} :
            // match only null values
            new Object[]{4L}
        )
    );
  }

  @Test
  public void testNullLongFilter() throws Exception
  {
    testQuery(
        "SELECT COUNT(*)\n"
        + "FROM druid.numfoo\n"
        + "WHERE l1 IS NULL",
        useDefault ? ImmutableList.of() : ImmutableList.of(
            Druids.newTimeseriesQueryBuilder()
                  .dataSource(CalciteTests.DATASOURCE3)
                  .intervals(querySegmentSpec(Filtration.eternity()))
                  .granularity(Granularities.ALL)
                  .filters(selector("l1", null, null))
                  .aggregators(aggregators(new CountAggregatorFactory("a0")))
                  .context(TIMESERIES_CONTEXT_DEFAULT)
                  .build()
        ),
        ImmutableList.of(
            useDefault ? new Object[]{0L} : new Object[]{3L}
        )
    );
  }

  @Test
  public void testNullDoubleFilter() throws Exception
  {
    testQuery(
        "SELECT COUNT(*)\n"
        + "FROM druid.numfoo\n"
        + "WHERE d1 IS NULL",
        useDefault ? ImmutableList.of() : ImmutableList.of(
            Druids.newTimeseriesQueryBuilder()
                  .dataSource(CalciteTests.DATASOURCE3)
                  .intervals(querySegmentSpec(Filtration.eternity()))
                  .granularity(Granularities.ALL)
                  .filters(selector("d1", null, null))
                  .aggregators(aggregators(new CountAggregatorFactory("a0")))
                  .context(TIMESERIES_CONTEXT_DEFAULT)
                  .build()
        ),
        ImmutableList.of(
            useDefault ? new Object[]{0L} : new Object[]{3L}
        )
    );
  }


  @Test
  public void testNullFloatFilter() throws Exception
  {
    testQuery(
        "SELECT COUNT(*)\n"
        + "FROM druid.numfoo\n"
        + "WHERE f1 IS NULL",
        useDefault ? ImmutableList.of() : ImmutableList.of(
            Druids.newTimeseriesQueryBuilder()
                  .dataSource(CalciteTests.DATASOURCE3)
                  .intervals(querySegmentSpec(Filtration.eternity()))
                  .granularity(Granularities.ALL)
                  .filters(selector("f1", null, null))
                  .aggregators(aggregators(new CountAggregatorFactory("a0")))
                  .context(TIMESERIES_CONTEXT_DEFAULT)
                  .build()
        ),
        ImmutableList.of(
            useDefault ? new Object[]{0L} : new Object[]{3L}
        )
    );
  }

  @Test
  public void testNullDoubleTopN() throws Exception
  {
    List<Object[]> expected;
    if (useDefault) {
      expected = ImmutableList.of(
          new Object[]{1.7, 1L},
          new Object[]{1.0, 1L},
          new Object[]{0.0, 4L}
      );
    } else {
      expected = ImmutableList.of(
          new Object[]{null, 3L},
          new Object[]{1.7, 1L},
          new Object[]{1.0, 1L},
          new Object[]{0.0, 1L}
      );
    }
    testQuery(
        "SELECT d1, COUNT(*) FROM druid.numfoo GROUP BY d1 ORDER BY d1 DESC LIMIT 10",
        QUERY_CONTEXT_DEFAULT,
        ImmutableList.of(
            new TopNQueryBuilder()
                .dataSource(CalciteTests.DATASOURCE3)
                .intervals(querySegmentSpec(Filtration.eternity()))
                .dimension(new DefaultDimensionSpec("d1", "_d0", ValueType.DOUBLE))
                .threshold(10)
                .aggregators(aggregators(new CountAggregatorFactory("a0")))
                .metric(
                    new InvertedTopNMetricSpec(
                        new DimensionTopNMetricSpec(null, StringComparators.NUMERIC)
                    )
                )
                .context(QUERY_CONTEXT_DEFAULT)
                .build()
        ),
        expected
    );
  }

  @Test
  public void testNullFloatTopN() throws Exception
  {
    List<Object[]> expected;
    if (useDefault) {
      expected = ImmutableList.of(
          new Object[]{1.0f, 1L},
          new Object[]{0.1f, 1L},
          new Object[]{0.0f, 4L}
      );
    } else {
      expected = ImmutableList.of(
          new Object[]{null, 3L},
          new Object[]{1.0f, 1L},
          new Object[]{0.1f, 1L},
          new Object[]{0.0f, 1L}
      );
    }
    testQuery(
        "SELECT f1, COUNT(*) FROM druid.numfoo GROUP BY f1 ORDER BY f1 DESC LIMIT 10",
        QUERY_CONTEXT_DEFAULT,
        ImmutableList.of(
            new TopNQueryBuilder()
                .dataSource(CalciteTests.DATASOURCE3)
                .intervals(querySegmentSpec(Filtration.eternity()))
                .dimension(new DefaultDimensionSpec("f1", "_d0", ValueType.FLOAT))
                .threshold(10)
                .aggregators(aggregators(new CountAggregatorFactory("a0")))
                .metric(
                    new InvertedTopNMetricSpec(
                        new DimensionTopNMetricSpec(null, StringComparators.NUMERIC)
                    )
                )
                .context(QUERY_CONTEXT_DEFAULT)
                .build()
        ),
        expected
    );
  }

  @Test
  public void testNullLongTopN() throws Exception
  {
    List<Object[]> expected;
    if (useDefault) {
      expected = ImmutableList.of(
          new Object[]{325323L, 1L},
          new Object[]{7L, 1L},
          new Object[]{0L, 4L}
      );
    } else {
      expected = ImmutableList.of(
          new Object[]{null, 3L},
          new Object[]{325323L, 1L},
          new Object[]{7L, 1L},
          new Object[]{0L, 1L}
      );
    }
    testQuery(
        "SELECT l1, COUNT(*) FROM druid.numfoo GROUP BY l1 ORDER BY l1 DESC LIMIT 10",
        QUERY_CONTEXT_DEFAULT,
        ImmutableList.of(
            new TopNQueryBuilder()
                .dataSource(CalciteTests.DATASOURCE3)
                .intervals(querySegmentSpec(Filtration.eternity()))
                .dimension(new DefaultDimensionSpec("l1", "_d0", ValueType.LONG))
                .threshold(10)
                .aggregators(aggregators(new CountAggregatorFactory("a0")))
                .metric(
                    new InvertedTopNMetricSpec(
                        new DimensionTopNMetricSpec(null, StringComparators.NUMERIC)
                    )
                )
                .context(QUERY_CONTEXT_DEFAULT)
                .build()
        ),
        expected
    );
  }

  @Test
  public void testLongPredicateFilterNulls() throws Exception
  {
    testQuery(
        "SELECT COUNT(*)\n"
        + "FROM druid.numfoo\n"
        + "WHERE l1 > 3",
        ImmutableList.of(
            Druids.newTimeseriesQueryBuilder()
                  .dataSource(CalciteTests.DATASOURCE3)
                  .intervals(querySegmentSpec(Filtration.eternity()))
                  .granularity(Granularities.ALL)
                  .filters(bound("l1", "3", null, true, false, null, StringComparators.NUMERIC))
                  .aggregators(aggregators(new CountAggregatorFactory("a0")))
                  .context(TIMESERIES_CONTEXT_DEFAULT)
                  .build()
        ),
        ImmutableList.of(new Object[]{2L})
    );
  }

  @Test
  public void testDoublePredicateFilterNulls() throws Exception
  {
    testQuery(
        "SELECT COUNT(*)\n"
        + "FROM druid.numfoo\n"
        + "WHERE d1 > 0",
        ImmutableList.of(
            Druids.newTimeseriesQueryBuilder()
                  .dataSource(CalciteTests.DATASOURCE3)
                  .intervals(querySegmentSpec(Filtration.eternity()))
                  .granularity(Granularities.ALL)
                  .filters(bound("d1", "0", null, true, false, null, StringComparators.NUMERIC))
                  .aggregators(aggregators(new CountAggregatorFactory("a0")))
                  .context(TIMESERIES_CONTEXT_DEFAULT)
                  .build()
        ),
        ImmutableList.of(new Object[]{2L})
    );
  }

  @Test
  public void testFloatPredicateFilterNulls() throws Exception
  {
    testQuery(
        "SELECT COUNT(*)\n"
        + "FROM druid.numfoo\n"
        + "WHERE f1 > 0",
        ImmutableList.of(
            Druids.newTimeseriesQueryBuilder()
                  .dataSource(CalciteTests.DATASOURCE3)
                  .intervals(querySegmentSpec(Filtration.eternity()))
                  .granularity(Granularities.ALL)
                  .filters(bound("f1", "0", null, true, false, null, StringComparators.NUMERIC))
                  .aggregators(aggregators(new CountAggregatorFactory("a0")))
                  .context(TIMESERIES_CONTEXT_DEFAULT)
                  .build()
        ),
        ImmutableList.of(new Object[]{2L})
    );
  }

  @Test
  public void testEmptyStringEquality() throws Exception
  {
    if (NullHandling.replaceWithDefault()) {
      testQuery(
          "SELECT COUNT(*)\n"
          + "FROM druid.foo\n"
          + "WHERE NULLIF(dim2, 'a') = ''",
          ImmutableList.of(
              Druids.newTimeseriesQueryBuilder()
                    .dataSource(CalciteTests.DATASOURCE1)
                    .intervals(querySegmentSpec(Filtration.eternity()))
                    .granularity(Granularities.ALL)
                    .filters(in("dim2", ImmutableList.of("", "a"), null))
                    .aggregators(aggregators(new CountAggregatorFactory("a0")))
                    .context(TIMESERIES_CONTEXT_DEFAULT)
                    .build()
          ),
          ImmutableList.of(
              // Matches everything but "abc"
              new Object[]{5L}
          )
      );
    } else {
      testQuery(
          "SELECT COUNT(*)\n"
          + "FROM druid.foo\n"
          + "WHERE NULLIF(dim2, 'a') = ''",
          ImmutableList.of(
              Druids.newTimeseriesQueryBuilder()
                    .dataSource(CalciteTests.DATASOURCE1)
                    .intervals(querySegmentSpec(Filtration.eternity()))
                    .granularity(Granularities.ALL)
                    .filters(selector("dim2", "", null))
                    .aggregators(aggregators(new CountAggregatorFactory("a0")))
                    .context(TIMESERIES_CONTEXT_DEFAULT)
                    .build()
          ),
          ImmutableList.of(
              // match only empty string
              new Object[]{1L}
          )
      );
    }
  }

  @Test
  public void testNullStringEquality() throws Exception
  {
    // In Calcite 1.21, this query is optimized to return 0 without generating a native Druid query, since
    // null is not equal to null or any other value.
    testQuery(
        "SELECT COUNT(*)\n"
        + "FROM druid.foo\n"
        + "WHERE NULLIF(dim2, 'a') = null",
        ImmutableList.of(),
        ImmutableList.of(new Object[]{0L})
    );
  }

  @Test
  public void testCoalesceColumns() throws Exception
  {
    // Doesn't conform to the SQL standard, but it's how we do it.
    // This example is used in the sql.md doc.

    // Cannot vectorize due to virtual columns.
    cannotVectorize();

    testQuery(
        "SELECT COALESCE(dim2, dim1), COUNT(*) FROM druid.foo GROUP BY COALESCE(dim2, dim1)\n",
        ImmutableList.of(
            GroupByQuery.builder()
                        .setDataSource(CalciteTests.DATASOURCE1)
                        .setInterval(querySegmentSpec(Filtration.eternity()))
                        .setGranularity(Granularities.ALL)
                        .setVirtualColumns(
                            expressionVirtualColumn(
                                "v0",
                                "case_searched(notnull(\"dim2\"),\"dim2\",\"dim1\")",
                                ValueType.STRING
                            )
                        )
                        .setDimensions(dimensions(new DefaultDimensionSpec("v0", "v0", ValueType.STRING)))
                        .setAggregatorSpecs(aggregators(new CountAggregatorFactory("a0")))
                        .setContext(QUERY_CONTEXT_DEFAULT)
                        .build()
        ),
        NullHandling.replaceWithDefault() ?
        ImmutableList.of(
            new Object[]{"10.1", 1L},
            new Object[]{"2", 1L},
            new Object[]{"a", 2L},
            new Object[]{"abc", 2L}
        ) :
        ImmutableList.of(
            new Object[]{"", 1L},
            new Object[]{"10.1", 1L},
            new Object[]{"a", 2L},
            new Object[]{"abc", 2L}
        )
    );
  }

  @Test
  public void testColumnIsNull() throws Exception
  {
    // Doesn't conform to the SQL standard, but it's how we do it.
    // This example is used in the sql.md doc.

    testQuery(
        "SELECT COUNT(*) FROM druid.foo WHERE dim2 IS NULL\n",
        ImmutableList.of(
            Druids.newTimeseriesQueryBuilder()
                  .dataSource(CalciteTests.DATASOURCE1)
                  .intervals(querySegmentSpec(Filtration.eternity()))
                  .granularity(Granularities.ALL)
                  .filters(selector("dim2", null, null))
                  .aggregators(aggregators(new CountAggregatorFactory("a0")))
                  .context(TIMESERIES_CONTEXT_DEFAULT)
                  .build()
        ),
        ImmutableList.of(
            new Object[]{NullHandling.replaceWithDefault() ? 3L : 2L}
        )
    );
  }

  @Test
  public void testUnplannableQueries()
  {
    // All of these queries are unplannable because they rely on features Druid doesn't support.
    // This test is here to confirm that we don't fall back to Calcite's interpreter or enumerable implementation.
    // It's also here so when we do support these features, we can have "real" tests for these queries.

    final List<String> queries = ImmutableList.of(
        "SELECT dim1 FROM druid.foo ORDER BY dim1", // SELECT query with order by non-__time
        "SELECT COUNT(*) FROM druid.foo x, druid.foo y", // Self-join
        "SELECT DISTINCT dim2 FROM druid.foo ORDER BY dim2 LIMIT 2 OFFSET 5", // DISTINCT with OFFSET
        "SELECT COUNT(*) FROM foo WHERE dim1 NOT IN (SELECT dim1 FROM foo WHERE dim2 = 'a')", // NOT IN subquery
        "EXPLAIN PLAN FOR SELECT COUNT(*) FROM foo WHERE dim1 IN (SELECT dim1 FROM foo WHERE dim2 = 'a')\n"
        + "AND dim1 IN (SELECT dim1 FROM foo WHERE m2 > 2)" // AND of two IN subqueries
    );

    for (final String query : queries) {
      assertQueryIsUnplannable(query);
    }
  }

  @Test
  public void testUnplannableExactCountDistinctQueries()
  {
    // All of these queries are unplannable in exact COUNT DISTINCT mode.

    final List<String> queries = ImmutableList.of(
        "SELECT COUNT(distinct dim1), COUNT(distinct dim2) FROM druid.foo", // two COUNT DISTINCTs, same query
        "SELECT dim1, COUNT(distinct dim1), COUNT(distinct dim2) FROM druid.foo GROUP BY dim1", // two COUNT DISTINCTs
        "SELECT COUNT(distinct unique_dim1) FROM druid.foo" // COUNT DISTINCT on sketch cannot be exact
    );

    for (final String query : queries) {
      assertQueryIsUnplannable(PLANNER_CONFIG_NO_HLL, query);
    }
  }

  @Test
  public void testSelectStarWithDimFilter() throws Exception
  {
    testQuery(
        PLANNER_CONFIG_DEFAULT_NO_COMPLEX_SERDE,
        QUERY_CONTEXT_DEFAULT,
        "SELECT * FROM druid.foo WHERE dim1 > 'd' OR dim2 = 'a'",
        CalciteTests.REGULAR_USER_AUTH_RESULT,
        ImmutableList.of(
            newScanQueryBuilder()
                .dataSource(CalciteTests.DATASOURCE1)
                .intervals(querySegmentSpec(Filtration.eternity()))
                .filters(
                    or(
                        bound("dim1", "d", null, true, false, null, StringComparators.LEXICOGRAPHIC),
                        selector("dim2", "a", null)
                    )
                )
                .columns("__time", "cnt", "dim1", "dim2", "dim3", "m1", "m2", "unique_dim1")
                .resultFormat(ScanQuery.ResultFormat.RESULT_FORMAT_COMPACTED_LIST)
                .context(QUERY_CONTEXT_DEFAULT)
                .build()
        ),
        ImmutableList.of(
            new Object[]{timestamp("2000-01-01"), 1L, "", "a", "[\"a\",\"b\"]", 1.0f, 1.0d, HLLC_STRING},
            new Object[]{timestamp("2001-01-01"), 1L, "1", "a", "", 4.0f, 4.0d, HLLC_STRING},
            new Object[]{timestamp("2001-01-02"), 1L, "def", "abc", NULL_STRING, 5.0f, 5.0d, HLLC_STRING}
        )
    );
  }

  @Test
  public void testGroupByNothingWithLiterallyFalseFilter() throws Exception
  {
    testQuery(
        "SELECT COUNT(*), MAX(cnt) FROM druid.foo WHERE 1 = 0",
        ImmutableList.of(),
        ImmutableList.of(
            new Object[]{0L, null}
        )
    );
  }

  @Test
  public void testGroupByNothingWithImpossibleTimeFilter() throws Exception
  {
    // Regression test for https://github.com/apache/druid/issues/7671

    testQuery(
        "SELECT COUNT(*) FROM druid.foo\n"
        + "WHERE FLOOR(__time TO DAY) = TIMESTAMP '2000-01-02 01:00:00'\n"
        + "OR FLOOR(__time TO DAY) = TIMESTAMP '2000-01-02 02:00:00'",
        ImmutableList.of(
            Druids.newTimeseriesQueryBuilder()
                  .dataSource(CalciteTests.DATASOURCE1)
                  .intervals(querySegmentSpec())
                  .granularity(Granularities.ALL)
                  .aggregators(aggregators(new CountAggregatorFactory("a0")))
                  .context(TIMESERIES_CONTEXT_DEFAULT)
                  .build()
        ),
        ImmutableList.of()
    );
  }

  @Test
  public void testGroupByOneColumnWithLiterallyFalseFilter() throws Exception
  {
    testQuery(
        "SELECT COUNT(*), MAX(cnt) FROM druid.foo WHERE 1 = 0 GROUP BY dim1",
        ImmutableList.of(),
        ImmutableList.of()
    );
  }

  @Test
  public void testGroupByWithFilterMatchingNothing() throws Exception
  {
    // This query should actually return [0, null] rather than an empty result set, but it doesn't.
    // This test just "documents" the current behavior.

    // Cannot vectorize due to "longMax" aggregator.
    cannotVectorize();

    testQuery(
        "SELECT COUNT(*), MAX(cnt) FROM druid.foo WHERE dim1 = 'foobar'",
        ImmutableList.of(
            Druids.newTimeseriesQueryBuilder()
                  .dataSource(CalciteTests.DATASOURCE1)
                  .intervals(querySegmentSpec(Filtration.eternity()))
                  .filters(selector("dim1", "foobar", null))
                  .granularity(Granularities.ALL)
                  .aggregators(aggregators(
                      new CountAggregatorFactory("a0"),
                      new LongMaxAggregatorFactory("a1", "cnt")
                  ))
                  .context(TIMESERIES_CONTEXT_DEFAULT)
                  .build()
        ),
        ImmutableList.of()
    );
  }

  @Test
  public void testGroupByWithGroupByEmpty() throws Exception
  {
    testQuery(
        "SELECT COUNT(*), SUM(cnt) FROM druid.foo GROUP BY ()",
        ImmutableList.of(
            Druids.newTimeseriesQueryBuilder()
                  .dataSource(CalciteTests.DATASOURCE1)
                  .intervals(querySegmentSpec(Filtration.eternity()))
                  .granularity(Granularities.ALL)
                  .aggregators(aggregators(
                      new CountAggregatorFactory("a0"),
                      new LongSumAggregatorFactory("a1", "cnt")
                  ))
                  .context(TIMESERIES_CONTEXT_DEFAULT)
                  .build()
        ),
        ImmutableList.of(new Object[]{6L, 6L})
    );
  }

  @Test
  public void testGroupByWithFilterMatchingNothingWithGroupByLiteral() throws Exception
  {
    // Cannot vectorize due to "longMax" aggregator.
    cannotVectorize();

    testQuery(
        "SELECT COUNT(*), MAX(cnt) FROM druid.foo WHERE dim1 = 'foobar' GROUP BY 'dummy'",
        ImmutableList.of(
            Druids.newTimeseriesQueryBuilder()
                  .dataSource(CalciteTests.DATASOURCE1)
                  .intervals(querySegmentSpec(Filtration.eternity()))
                  .filters(selector("dim1", "foobar", null))
                  .granularity(Granularities.ALL)
                  .aggregators(aggregators(
                      new CountAggregatorFactory("a0"),
                      new LongMaxAggregatorFactory("a1", "cnt")
                  ))
                  .context(TIMESERIES_CONTEXT_DEFAULT)
                  .build()
        ),
        ImmutableList.of()
    );
  }

  @Test
  public void testCountNonNullColumn() throws Exception
  {
    testQuery(
        "SELECT COUNT(cnt) FROM druid.foo",
        ImmutableList.of(
            Druids.newTimeseriesQueryBuilder()
                  .dataSource(CalciteTests.DATASOURCE1)
                  .intervals(querySegmentSpec(Filtration.eternity()))
                  .granularity(Granularities.ALL)
                  .aggregators(
                      aggregators(
                          useDefault
                          ? new CountAggregatorFactory("a0")
                          : new FilteredAggregatorFactory(
                              new CountAggregatorFactory("a0"),
                              not(selector("cnt", null, null))
                          )
                      )
                  )
                  .context(TIMESERIES_CONTEXT_DEFAULT)
                  .build()
        ),
        ImmutableList.of(
            new Object[]{6L}
        )
    );
  }

  @Test
  public void testCountNullableColumn() throws Exception
  {
    testQuery(
        "SELECT COUNT(dim2) FROM druid.foo",
        ImmutableList.of(
            Druids.newTimeseriesQueryBuilder()
                  .dataSource(CalciteTests.DATASOURCE1)
                  .intervals(querySegmentSpec(Filtration.eternity()))
                  .granularity(Granularities.ALL)
                  .aggregators(aggregators(
                      new FilteredAggregatorFactory(
                          new CountAggregatorFactory("a0"),
                          not(selector("dim2", null, null))
                      )
                  ))
                  .context(TIMESERIES_CONTEXT_DEFAULT)
                  .build()
        ),
        NullHandling.replaceWithDefault() ?
        ImmutableList.of(
            new Object[]{3L}
        ) :
        ImmutableList.of(
            new Object[]{4L}
        )
    );
  }

  @Test
  public void testCountNullableExpression() throws Exception
  {
    testQuery(
        "SELECT COUNT(CASE WHEN dim2 = 'abc' THEN 'yes' WHEN dim2 = 'def' THEN 'yes' END) FROM druid.foo",
        ImmutableList.of(
            Druids.newTimeseriesQueryBuilder()
                  .dataSource(CalciteTests.DATASOURCE1)
                  .intervals(querySegmentSpec(Filtration.eternity()))
                  .granularity(Granularities.ALL)
                  .aggregators(aggregators(
                      new FilteredAggregatorFactory(
                          new CountAggregatorFactory("a0"),
                          in("dim2", ImmutableList.of("abc", "def"), null)
                      )
                  ))
                  .context(TIMESERIES_CONTEXT_DEFAULT)
                  .build()
        ),
        ImmutableList.of(
            new Object[]{1L}
        )
    );
  }

  @Test
  public void testCountStar() throws Exception
  {
    testQuery(
        "SELECT COUNT(*) FROM druid.foo",
        ImmutableList.of(
            Druids.newTimeseriesQueryBuilder()
                  .dataSource(CalciteTests.DATASOURCE1)
                  .intervals(querySegmentSpec(Filtration.eternity()))
                  .granularity(Granularities.ALL)
                  .aggregators(aggregators(new CountAggregatorFactory("a0")))
                  .context(TIMESERIES_CONTEXT_DEFAULT)
                  .build()
        ),
        ImmutableList.of(
            new Object[]{6L}
        )
    );
  }

  @Test
  public void testCountStarOnCommonTableExpression() throws Exception
  {
    testQuery(
        "WITH beep (dim1_firstchar) AS (SELECT SUBSTRING(dim1, 1, 1) FROM foo WHERE dim2 = 'a')\n"
        + "SELECT COUNT(*) FROM beep WHERE dim1_firstchar <> 'z'",
        ImmutableList.of(
            Druids.newTimeseriesQueryBuilder()
                  .dataSource(CalciteTests.DATASOURCE1)
                  .intervals(querySegmentSpec(Filtration.eternity()))
                  .filters(and(
                      selector("dim2", "a", null),
                      not(selector("dim1", "z", new SubstringDimExtractionFn(0, 1)))
                  ))
                  .granularity(Granularities.ALL)
                  .aggregators(aggregators(new CountAggregatorFactory("a0")))
                  .context(TIMESERIES_CONTEXT_DEFAULT)
                  .build()
        ),
        ImmutableList.of(
            new Object[]{2L}
        )
    );
  }

  @Test
  public void testCountStarOnView() throws Exception
  {
    testQuery(
        "SELECT COUNT(*) FROM druid.aview WHERE dim1_firstchar <> 'z'",
        ImmutableList.of(
            Druids.newTimeseriesQueryBuilder()
                  .dataSource(CalciteTests.DATASOURCE1)
                  .intervals(querySegmentSpec(Filtration.eternity()))
                  .filters(and(
                      selector("dim2", "a", null),
                      not(selector("dim1", "z", new SubstringDimExtractionFn(0, 1)))
                  ))
                  .granularity(Granularities.ALL)
                  .aggregators(aggregators(new CountAggregatorFactory("a0")))
                  .context(TIMESERIES_CONTEXT_DEFAULT)
                  .build()
        ),
        ImmutableList.of(
            new Object[]{2L}
        )
    );
  }

  @Test
  public void testExplainCountStarOnView() throws Exception
  {
    // Skip vectorization since otherwise the "context" will change for each subtest.
    skipVectorize();

    final String explanation =
        "DruidQueryRel(query=[{"
        + "\"queryType\":\"timeseries\","
        + "\"dataSource\":{\"type\":\"table\",\"name\":\"foo\"},"
        + "\"intervals\":{\"type\":\"intervals\",\"intervals\":[\"-146136543-09-08T08:23:32.096Z/146140482-04-24T15:36:27.903Z\"]},"
        + "\"descending\":false,"
        + "\"virtualColumns\":[],"
        + "\"filter\":{\"type\":\"and\",\"fields\":[{\"type\":\"selector\",\"dimension\":\"dim2\",\"value\":\"a\",\"extractionFn\":null},{\"type\":\"not\",\"field\":{\"type\":\"selector\",\"dimension\":\"dim1\",\"value\":\"z\",\"extractionFn\":{\"type\":\"substring\",\"index\":0,\"length\":1}}}]},"
        + "\"granularity\":{\"type\":\"all\"},"
        + "\"aggregations\":[{\"type\":\"count\",\"name\":\"a0\"}],"
        + "\"postAggregations\":[],"
        + "\"limit\":2147483647,"
        + "\"context\":{\"defaultTimeout\":300000,\"maxScatterGatherBytes\":9223372036854775807,\"skipEmptyBuckets\":true,\"sqlCurrentTimestamp\":\"2000-01-01T00:00:00Z\",\"sqlQueryId\":\"dummy\",\"vectorize\":\"false\"}}]"
        + ", signature=[{a0:LONG}])\n";

    testQuery(
        "EXPLAIN PLAN FOR SELECT COUNT(*) FROM aview WHERE dim1_firstchar <> 'z'",
        ImmutableList.of(),
        ImmutableList.of(
            new Object[]{explanation}
        )
    );
  }

  @Test
  public void testCountStarWithLikeFilter() throws Exception
  {
    testQuery(
        "SELECT COUNT(*) FROM druid.foo WHERE dim1 like 'a%' OR dim2 like '%xb%' escape 'x'",
        ImmutableList.of(
            Druids.newTimeseriesQueryBuilder()
                  .dataSource(CalciteTests.DATASOURCE1)
                  .intervals(querySegmentSpec(Filtration.eternity()))
                  .granularity(Granularities.ALL)
                  .filters(
                      or(
                          new LikeDimFilter("dim1", "a%", null, null),
                          new LikeDimFilter("dim2", "%xb%", "x", null)
                      )
                  )
                  .aggregators(aggregators(new CountAggregatorFactory("a0")))
                  .context(TIMESERIES_CONTEXT_DEFAULT)
                  .build()
        ),
        ImmutableList.of(
            new Object[]{2L}
        )
    );
  }

  @Test
  public void testCountStarWithLongColumnFilters() throws Exception
  {
    testQuery(
        "SELECT COUNT(*) FROM druid.foo WHERE cnt >= 3 OR cnt = 1",
        ImmutableList.of(
            Druids.newTimeseriesQueryBuilder()
                  .dataSource(CalciteTests.DATASOURCE1)
                  .intervals(querySegmentSpec(Filtration.eternity()))
                  .granularity(Granularities.ALL)
                  .filters(
                      or(
                          bound("cnt", "3", null, false, false, null, StringComparators.NUMERIC),
                          selector("cnt", "1", null)
                      )
                  )
                  .aggregators(aggregators(new CountAggregatorFactory("a0")))
                  .context(TIMESERIES_CONTEXT_DEFAULT)
                  .build()
        ),
        ImmutableList.of(
            new Object[]{6L}
        )
    );
  }

  @Test
  public void testCountStarWithLongColumnFiltersOnFloatLiterals() throws Exception
  {
    testQuery(
        "SELECT COUNT(*) FROM druid.foo WHERE cnt > 1.1 and cnt < 100000001.0",
        ImmutableList.of(
            Druids.newTimeseriesQueryBuilder()
                  .dataSource(CalciteTests.DATASOURCE1)
                  .intervals(querySegmentSpec(Filtration.eternity()))
                  .granularity(Granularities.ALL)
                  .filters(
                      bound("cnt", "1.1", "100000001.0", true, true, null, StringComparators.NUMERIC)
                  )
                  .aggregators(aggregators(new CountAggregatorFactory("a0")))
                  .context(TIMESERIES_CONTEXT_DEFAULT)
                  .build()
        ),
        ImmutableList.of()
    );

    testQuery(
        "SELECT COUNT(*) FROM druid.foo WHERE cnt = 1.0",
        ImmutableList.of(
            Druids.newTimeseriesQueryBuilder()
                  .dataSource(CalciteTests.DATASOURCE1)
                  .intervals(querySegmentSpec(Filtration.eternity()))
                  .granularity(Granularities.ALL)
                  .filters(
                      selector("cnt", "1.0", null)
                  )
                  .aggregators(aggregators(new CountAggregatorFactory("a0")))
                  .context(TIMESERIES_CONTEXT_DEFAULT)
                  .build()
        ),
        ImmutableList.of(
            new Object[]{6L}
        )
    );

    testQuery(
        "SELECT COUNT(*) FROM druid.foo WHERE cnt = 100000001.0",
        ImmutableList.of(
            Druids.newTimeseriesQueryBuilder()
                  .dataSource(CalciteTests.DATASOURCE1)
                  .intervals(querySegmentSpec(Filtration.eternity()))
                  .granularity(Granularities.ALL)
                  .filters(
                      selector("cnt", "100000001.0", null)
                  )
                  .aggregators(aggregators(new CountAggregatorFactory("a0")))
                  .context(TIMESERIES_CONTEXT_DEFAULT)
                  .build()
        ),
        ImmutableList.of()
    );

    testQuery(
        "SELECT COUNT(*) FROM druid.foo WHERE cnt = 1.0 or cnt = 100000001.0",
        ImmutableList.of(
            Druids.newTimeseriesQueryBuilder()
                  .dataSource(CalciteTests.DATASOURCE1)
                  .intervals(querySegmentSpec(Filtration.eternity()))
                  .granularity(Granularities.ALL)
                  .filters(
                      in("cnt", ImmutableList.of("1.0", "100000001.0"), null)
                  )
                  .aggregators(aggregators(new CountAggregatorFactory("a0")))
                  .context(TIMESERIES_CONTEXT_DEFAULT)
                  .build()
        ),
        ImmutableList.of(
            new Object[]{6L}
        )
    );
  }

  @Test
  public void testCountStarWithLongColumnFiltersOnTwoPoints() throws Exception
  {
    testQuery(
        "SELECT COUNT(*) FROM druid.foo WHERE cnt = 1 OR cnt = 2",
        ImmutableList.of(
            Druids.newTimeseriesQueryBuilder()
                  .dataSource(CalciteTests.DATASOURCE1)
                  .intervals(querySegmentSpec(Filtration.eternity()))
                  .granularity(Granularities.ALL)
                  .filters(in("cnt", ImmutableList.of("1", "2"), null))
                  .aggregators(aggregators(new CountAggregatorFactory("a0")))
                  .context(TIMESERIES_CONTEXT_DEFAULT)
                  .build()
        ),
        ImmutableList.of(
            new Object[]{6L}
        )
    );
  }

  @Test
  public void testFilterOnStringAsNumber() throws Exception
  {
    // Cannot vectorize due to usage of expressions.
    cannotVectorize();

    testQuery(
        "SELECT distinct dim1 FROM druid.foo WHERE "
        + "dim1 = 10 OR "
        + "(floor(CAST(dim1 AS float)) = 10.00 and CAST(dim1 AS float) > 9 and CAST(dim1 AS float) <= 10.5)",
        ImmutableList.of(
            GroupByQuery.builder()
                        .setDataSource(CalciteTests.DATASOURCE1)
                        .setInterval(querySegmentSpec(Filtration.eternity()))
                        .setGranularity(Granularities.ALL)
                        .setDimensions(dimensions(new DefaultDimensionSpec("dim1", "d0")))
                        .setVirtualColumns(
                            expressionVirtualColumn(
                                "v0",
                                "floor(CAST(\"dim1\", 'DOUBLE'))",
                                ValueType.DOUBLE
                            )
                        )
                        .setDimFilter(
                            or(
                                bound("dim1", "10", "10", false, false, null, StringComparators.NUMERIC),
                                and(
                                    selector("v0", "10.00", null),
                                    bound("dim1", "9", "10.5", true, false, null, StringComparators.NUMERIC)
                                )
                            )
                        )
                        .setContext(QUERY_CONTEXT_DEFAULT)
                        .build()
        ),
        ImmutableList.of(
            new Object[]{"10.1"}
        )
    );
  }

  @Test
  public void testSimpleAggregations() throws Exception
  {
    // Cannot vectorize due to "longMax" aggregator.
    cannotVectorize();

    testQuery(
        "SELECT COUNT(*), COUNT(cnt), COUNT(dim1), AVG(cnt), SUM(cnt), SUM(cnt) + MIN(cnt) + MAX(cnt), COUNT(dim2) FROM druid.foo",
        ImmutableList.of(

            Druids.newTimeseriesQueryBuilder()
                  .dataSource(CalciteTests.DATASOURCE1)
                  .intervals(querySegmentSpec(Filtration.eternity()))
                  .granularity(Granularities.ALL)
                  .aggregators(
                      useDefault
                      ? aggregators(
                          new CountAggregatorFactory("a0"),
                          new FilteredAggregatorFactory(
                              new CountAggregatorFactory("a1"),
                              not(selector("dim1", null, null))
                          ),
                          new LongSumAggregatorFactory("a2:sum", "cnt"),
                          new CountAggregatorFactory("a2:count"),
                          new LongSumAggregatorFactory("a3", "cnt"),
                          new LongMinAggregatorFactory("a4", "cnt"),
                          new LongMaxAggregatorFactory("a5", "cnt"),
                          new FilteredAggregatorFactory(
                              new CountAggregatorFactory("a6"),
                              not(selector("dim2", null, null))
                          )
                      )
                      : aggregators(
                          new CountAggregatorFactory("a0"),
                          new FilteredAggregatorFactory(
                              new CountAggregatorFactory("a1"),
                              not(selector("cnt", null, null))
                          ),
                          new FilteredAggregatorFactory(
                              new CountAggregatorFactory("a2"),
                              not(selector("dim1", null, null))
                          ),
                          new LongSumAggregatorFactory("a3:sum", "cnt"),
                          new CountAggregatorFactory("a3:count"),
                          new LongSumAggregatorFactory("a4", "cnt"),
                          new LongMinAggregatorFactory("a5", "cnt"),
                          new LongMaxAggregatorFactory("a6", "cnt"),
                          new FilteredAggregatorFactory(
                              new CountAggregatorFactory("a7"),
                              not(selector("dim2", null, null))
                          )
                      )
                  )
                  .postAggregators(
                      new ArithmeticPostAggregator(
                          useDefault ? "a2" : "a3",
                          "quotient",
                          ImmutableList.of(
                              new FieldAccessPostAggregator(null, useDefault ? "a2:sum" : "a3:sum"),
                              new FieldAccessPostAggregator(null, useDefault ? "a2:count" : "a3:count")
                          )
                      ),
                      expressionPostAgg(
                          "p0",
                          useDefault ? "((\"a3\" + \"a4\") + \"a5\")" : "((\"a4\" + \"a5\") + \"a6\")"
                      )
                  )
                  .context(TIMESERIES_CONTEXT_DEFAULT)
                  .build()
        ),
        NullHandling.replaceWithDefault() ?
        ImmutableList.of(
            new Object[]{6L, 6L, 5L, 1L, 6L, 8L, 3L}
        ) :
        ImmutableList.of(
            new Object[]{6L, 6L, 6L, 1L, 6L, 8L, 4L}
        )
    );
  }

  @Test
  public void testGroupByWithSortOnPostAggregationDefault() throws Exception
  {
    // By default this query uses topN.

    testQuery(
        "SELECT dim1, MIN(m1) + MAX(m1) AS x FROM druid.foo GROUP BY dim1 ORDER BY x LIMIT 3",
        ImmutableList.of(
            new TopNQueryBuilder()
                .dataSource(CalciteTests.DATASOURCE1)
                .intervals(querySegmentSpec(Filtration.eternity()))
                .granularity(Granularities.ALL)
                .dimension(new DefaultDimensionSpec("dim1", "d0"))
                .metric(new InvertedTopNMetricSpec(new NumericTopNMetricSpec("p0")))
                .aggregators(
                    new FloatMinAggregatorFactory("a0", "m1"),
                    new FloatMaxAggregatorFactory("a1", "m1")
                )
                .postAggregators(expressionPostAgg("p0", "(\"a0\" + \"a1\")"))
                .threshold(3)
                .context(QUERY_CONTEXT_DEFAULT)
                .build()
        ),
        ImmutableList.of(
            new Object[]{"", 2.0f},
            new Object[]{"10.1", 4.0f},
            new Object[]{"2", 6.0f}
        )
    );
  }

  @Test
  public void testGroupByWithSortOnPostAggregationNoTopNConfig() throws Exception
  {
    // Use PlannerConfig to disable topN, so this query becomes a groupBy.

    // Cannot vectorize due to "floatMin", "floatMax" aggregators.
    cannotVectorize();

    testQuery(
        PLANNER_CONFIG_NO_TOPN,
        "SELECT dim1, MIN(m1) + MAX(m1) AS x FROM druid.foo GROUP BY dim1 ORDER BY x LIMIT 3",
        CalciteTests.REGULAR_USER_AUTH_RESULT,
        ImmutableList.of(
            GroupByQuery.builder()
                        .setDataSource(CalciteTests.DATASOURCE1)
                        .setInterval(querySegmentSpec(Filtration.eternity()))
                        .setGranularity(Granularities.ALL)
                        .setDimensions(dimensions(new DefaultDimensionSpec("dim1", "d0")))
                        .setAggregatorSpecs(
                            new FloatMinAggregatorFactory("a0", "m1"),
                            new FloatMaxAggregatorFactory("a1", "m1")
                        )
                        .setPostAggregatorSpecs(ImmutableList.of(expressionPostAgg("p0", "(\"a0\" + \"a1\")")))
                        .setLimitSpec(
                            new DefaultLimitSpec(
                                ImmutableList.of(
                                    new OrderByColumnSpec(
                                        "p0",
                                        OrderByColumnSpec.Direction.ASCENDING,
                                        StringComparators.NUMERIC
                                    )
                                ),
                                3
                            )
                        )
                        .setContext(QUERY_CONTEXT_DEFAULT)
                        .build()
        ),
        ImmutableList.of(
            new Object[]{"", 2.0f},
            new Object[]{"10.1", 4.0f},
            new Object[]{"2", 6.0f}
        )
    );
  }

  @Test
  public void testGroupByWithSortOnPostAggregationNoTopNContext() throws Exception
  {
    // Use context to disable topN, so this query becomes a groupBy.

    // Cannot vectorize due to "floatMin", "floatMax" aggregators.
    cannotVectorize();

    testQuery(
        PLANNER_CONFIG_DEFAULT,
        QUERY_CONTEXT_NO_TOPN,
        "SELECT dim1, MIN(m1) + MAX(m1) AS x FROM druid.foo GROUP BY dim1 ORDER BY x LIMIT 3",
        CalciteTests.REGULAR_USER_AUTH_RESULT,
        ImmutableList.of(
            GroupByQuery.builder()
                        .setDataSource(CalciteTests.DATASOURCE1)
                        .setInterval(querySegmentSpec(Filtration.eternity()))
                        .setGranularity(Granularities.ALL)
                        .setDimensions(dimensions(new DefaultDimensionSpec("dim1", "d0")))
                        .setAggregatorSpecs(
                            new FloatMinAggregatorFactory("a0", "m1"),
                            new FloatMaxAggregatorFactory("a1", "m1")
                        )
                        .setPostAggregatorSpecs(
                            ImmutableList.of(
                                expressionPostAgg("p0", "(\"a0\" + \"a1\")")
                            )
                        )
                        .setLimitSpec(
                            new DefaultLimitSpec(
                                ImmutableList.of(
                                    new OrderByColumnSpec(
                                        "p0",
                                        OrderByColumnSpec.Direction.ASCENDING,
                                        StringComparators.NUMERIC
                                    )
                                ),
                                3
                            )
                        )
                        .setContext(QUERY_CONTEXT_NO_TOPN)
                        .build()
        ),
        ImmutableList.of(
            new Object[]{"", 2.0f},
            new Object[]{"10.1", 4.0f},
            new Object[]{"2", 6.0f}
        )
    );
  }

  @Test
  public void testFilteredAggregations() throws Exception
  {
    // Cannot vectorize due to "cardinality", "longMax" aggregators.
    cannotVectorize();

    testQuery(
        "SELECT "
        + "SUM(case dim1 when 'abc' then cnt end), "
        + "SUM(case dim1 when 'abc' then null else cnt end), "
        + "SUM(case substring(dim1, 1, 1) when 'a' then cnt end), "
        + "COUNT(dim2) filter(WHERE dim1 <> '1'), "
        + "COUNT(CASE WHEN dim1 <> '1' THEN 'dummy' END), "
        + "SUM(CASE WHEN dim1 <> '1' THEN 1 ELSE 0 END), "
        + "SUM(cnt) filter(WHERE dim2 = 'a'), "
        + "SUM(case when dim1 <> '1' then cnt end) filter(WHERE dim2 = 'a'), "
        + "SUM(CASE WHEN dim1 <> '1' THEN cnt ELSE 0 END), "
        + "MAX(CASE WHEN dim1 <> '1' THEN cnt END), "
        + "COUNT(DISTINCT CASE WHEN dim1 <> '1' THEN m1 END), "
        + "SUM(cnt) filter(WHERE dim2 = 'a' AND dim1 = 'b') "
        + "FROM druid.foo",
        ImmutableList.of(
            Druids.newTimeseriesQueryBuilder()
                  .dataSource(CalciteTests.DATASOURCE1)
                  .intervals(querySegmentSpec(Filtration.eternity()))
                  .granularity(Granularities.ALL)
                  .aggregators(aggregators(
                      new FilteredAggregatorFactory(
                          new LongSumAggregatorFactory("a0", "cnt"),
                          selector("dim1", "abc", null)
                      ),
                      new FilteredAggregatorFactory(
                          new LongSumAggregatorFactory("a1", "cnt"),
                          not(selector("dim1", "abc", null))
                      ),
                      new FilteredAggregatorFactory(
                          new LongSumAggregatorFactory("a2", "cnt"),
                          selector("dim1", "a", new SubstringDimExtractionFn(0, 1))
                      ),
                      new FilteredAggregatorFactory(
                          new CountAggregatorFactory("a3"),
                          and(
                              not(selector("dim2", null, null)),
                              not(selector("dim1", "1", null))
                          )
                      ),
                      new FilteredAggregatorFactory(
                          new CountAggregatorFactory("a4"),
                          not(selector("dim1", "1", null))
                      ),
                      new FilteredAggregatorFactory(
                          new CountAggregatorFactory("a5"),
                          not(selector("dim1", "1", null))
                      ),
                      new FilteredAggregatorFactory(
                          new LongSumAggregatorFactory("a6", "cnt"),
                          selector("dim2", "a", null)
                      ),
                      new FilteredAggregatorFactory(
                          new LongSumAggregatorFactory("a7", "cnt"),
                          and(
                              selector("dim2", "a", null),
                              not(selector("dim1", "1", null))
                          )
                      ),
                      new FilteredAggregatorFactory(
                          new LongSumAggregatorFactory("a8", "cnt"),
                          not(selector("dim1", "1", null))
                      ),
                      new FilteredAggregatorFactory(
                          new LongMaxAggregatorFactory("a9", "cnt"),
                          not(selector("dim1", "1", null))
                      ),
                      new FilteredAggregatorFactory(
                          new CardinalityAggregatorFactory(
                              "a10",
                              null,
                              dimensions(new DefaultDimensionSpec("m1", "m1", ValueType.FLOAT)),
                              false,
                              true
                          ),
                          not(selector("dim1", "1", null))
                      ),
                      new FilteredAggregatorFactory(
                          new LongSumAggregatorFactory("a11", "cnt"),
                          and(selector("dim2", "a", null), selector("dim1", "b", null))
                      )
                  ))
                  .context(TIMESERIES_CONTEXT_DEFAULT)
                  .build()
        ),
        NullHandling.replaceWithDefault() ?
        ImmutableList.of(
            new Object[]{1L, 5L, 1L, 2L, 5L, 5L, 2L, 1L, 5L, 1L, 5L, 0L}
        ) :
        ImmutableList.of(
            new Object[]{1L, 5L, 1L, 3L, 5L, 5L, 2L, 1L, 5L, 1L, 5L, null}
        )
    );
  }

  @Test
  public void testCaseFilteredAggregationWithGroupBy() throws Exception
  {
    testQuery(
        "SELECT\n"
        + "  cnt,\n"
        + "  SUM(CASE WHEN dim1 <> '1' THEN 1 ELSE 0 END) + SUM(cnt)\n"
        + "FROM druid.foo\n"
        + "GROUP BY cnt",
        ImmutableList.of(
            GroupByQuery.builder()
                        .setDataSource(CalciteTests.DATASOURCE1)
                        .setInterval(querySegmentSpec(Filtration.eternity()))
                        .setGranularity(Granularities.ALL)
                        .setDimensions(dimensions(new DefaultDimensionSpec("cnt", "d0", ValueType.LONG)))
                        .setAggregatorSpecs(aggregators(
                            new FilteredAggregatorFactory(
                                new CountAggregatorFactory("a0"),
                                not(selector("dim1", "1", null))
                            ),
                            new LongSumAggregatorFactory("a1", "cnt")
                        ))
                        .setPostAggregatorSpecs(ImmutableList.of(expressionPostAgg("p0", "(\"a0\" + \"a1\")")))
                        .setContext(QUERY_CONTEXT_DEFAULT)
                        .build()
        ),
        ImmutableList.of(
            new Object[]{1L, 11L}
        )
    );
  }

  @Test
  public void testFilteredAggregationWithNotIn() throws Exception
  {
    testQuery(
        "SELECT\n"
        + "COUNT(*) filter(WHERE dim1 NOT IN ('1')),\n"
        + "COUNT(dim2) filter(WHERE dim1 NOT IN ('1'))\n"
        + "FROM druid.foo",
        ImmutableList.of(
            Druids.newTimeseriesQueryBuilder()
                  .dataSource(CalciteTests.DATASOURCE1)
                  .intervals(querySegmentSpec(Filtration.eternity()))
                  .granularity(Granularities.ALL)
                  .aggregators(
                      aggregators(
                          new FilteredAggregatorFactory(
                              new CountAggregatorFactory("a0"),
                              not(selector("dim1", "1", null))
                          ),
                          new FilteredAggregatorFactory(
                              new CountAggregatorFactory("a1"),
                              and(
                                  not(selector("dim2", null, null)),
                                  not(selector("dim1", "1", null))
                              )
                          )
                      )
                  )
                  .context(TIMESERIES_CONTEXT_DEFAULT)
                  .build()
        ),
        NullHandling.replaceWithDefault() ?
        ImmutableList.of(
            new Object[]{5L, 2L}
        ) :
        ImmutableList.of(
            new Object[]{5L, 3L}
        )
    );
  }

  @Test
  public void testExpressionAggregations() throws Exception
  {
    // Cannot vectorize due to "doubleMax" aggregator.
    cannotVectorize();

    final ExprMacroTable macroTable = CalciteTests.createExprMacroTable();

    testQuery(
        "SELECT\n"
        + "  SUM(cnt * 3),\n"
        + "  LN(SUM(cnt) + SUM(m1)),\n"
        + "  MOD(SUM(cnt), 4),\n"
        + "  SUM(CHARACTER_LENGTH(CAST(cnt * 10 AS VARCHAR))),\n"
        + "  MAX(CHARACTER_LENGTH(dim2) + LN(m1))\n"
        + "FROM druid.foo",
        ImmutableList.of(
            Druids.newTimeseriesQueryBuilder()
                  .dataSource(CalciteTests.DATASOURCE1)
                  .intervals(querySegmentSpec(Filtration.eternity()))
                  .granularity(Granularities.ALL)
                  .aggregators(aggregators(
                      new LongSumAggregatorFactory("a0", null, "(\"cnt\" * 3)", macroTable),
                      new LongSumAggregatorFactory("a1", "cnt"),
                      new DoubleSumAggregatorFactory("a2", "m1"),
                      new LongSumAggregatorFactory("a3", null, "strlen(CAST((\"cnt\" * 10), 'STRING'))", macroTable),
                      new DoubleMaxAggregatorFactory("a4", null, "(strlen(\"dim2\") + log(\"m1\"))", macroTable)
                  ))
                  .postAggregators(
                      expressionPostAgg("p0", "log((\"a1\" + \"a2\"))"),
                      expressionPostAgg("p1", "(\"a1\" % 4)")
                  )
                  .context(TIMESERIES_CONTEXT_DEFAULT)
                  .build()
        ),
        ImmutableList.of(
            new Object[]{18L, 3.295836866004329, 2, 12L, 3f + (Math.log(5.0))}
        )
    );
  }

  @Test
  public void testExpressionFilteringAndGrouping() throws Exception
  {
    // Cannot vectorize due to virtual columns.
    cannotVectorize();

    testQuery(
        "SELECT\n"
        + "  FLOOR(m1 / 2) * 2,\n"
        + "  COUNT(*)\n"
        + "FROM druid.foo\n"
        + "WHERE FLOOR(m1 / 2) * 2 > -1\n"
        + "GROUP BY FLOOR(m1 / 2) * 2\n"
        + "ORDER BY 1 DESC",
        ImmutableList.of(
            GroupByQuery.builder()
                        .setDataSource(CalciteTests.DATASOURCE1)
                        .setInterval(querySegmentSpec(Filtration.eternity()))
                        .setGranularity(Granularities.ALL)
                        .setVirtualColumns(
                            expressionVirtualColumn("v0", "(floor((\"m1\" / 2)) * 2)", ValueType.FLOAT)
                        )
                        .setDimFilter(bound("v0", "-1", null, true, false, null, StringComparators.NUMERIC))
                        .setDimensions(dimensions(new DefaultDimensionSpec("v0", "v0", ValueType.FLOAT)))
                        .setAggregatorSpecs(aggregators(new CountAggregatorFactory("a0")))
                        .setLimitSpec(
                            new DefaultLimitSpec(
                                ImmutableList.of(
                                    new OrderByColumnSpec(
                                        "v0",
                                        OrderByColumnSpec.Direction.DESCENDING,
                                        StringComparators.NUMERIC
                                    )
                                ),
                                Integer.MAX_VALUE
                            )
                        )
                        .setContext(QUERY_CONTEXT_DEFAULT)
                        .build()
        ),
        ImmutableList.of(
            new Object[]{6.0f, 1L},
            new Object[]{4.0f, 2L},
            new Object[]{2.0f, 2L},
            new Object[]{0.0f, 1L}
        )
    );
  }

  @Test
  public void testExpressionFilteringAndGroupingUsingCastToLong() throws Exception
  {
    // Cannot vectorize due to virtual columns.
    cannotVectorize();

    testQuery(
        "SELECT\n"
        + "  CAST(m1 AS BIGINT) / 2 * 2,\n"
        + "  COUNT(*)\n"
        + "FROM druid.foo\n"
        + "WHERE CAST(m1 AS BIGINT) / 2 * 2 > -1\n"
        + "GROUP BY CAST(m1 AS BIGINT) / 2 * 2\n"
        + "ORDER BY 1 DESC",
        ImmutableList.of(
            GroupByQuery.builder()
                        .setDataSource(CalciteTests.DATASOURCE1)
                        .setInterval(querySegmentSpec(Filtration.eternity()))
                        .setGranularity(Granularities.ALL)
                        .setVirtualColumns(
                            expressionVirtualColumn("v0", "((CAST(\"m1\", 'LONG') / 2) * 2)", ValueType.LONG)
                        )
                        .setDimFilter(
                            bound("v0", "-1", null, true, false, null, StringComparators.NUMERIC)
                        )
                        .setDimensions(dimensions(new DefaultDimensionSpec("v0", "v0", ValueType.LONG)))
                        .setAggregatorSpecs(aggregators(new CountAggregatorFactory("a0")))
                        .setLimitSpec(
                            new DefaultLimitSpec(
                                ImmutableList.of(
                                    new OrderByColumnSpec(
                                        "v0",
                                        OrderByColumnSpec.Direction.DESCENDING,
                                        StringComparators.NUMERIC
                                    )
                                ),
                                Integer.MAX_VALUE
                            )
                        )
                        .setContext(QUERY_CONTEXT_DEFAULT)
                        .build()
        ),
        ImmutableList.of(
            new Object[]{6L, 1L},
            new Object[]{4L, 2L},
            new Object[]{2L, 2L},
            new Object[]{0L, 1L}
        )
    );
  }

  @Test
  public void testExpressionFilteringAndGroupingOnStringCastToNumber() throws Exception
  {
    // Cannot vectorize due to virtual columns.
    cannotVectorize();

    testQuery(
        "SELECT\n"
        + "  FLOOR(CAST(dim1 AS FLOAT) / 2) * 2,\n"
        + "  COUNT(*)\n"
        + "FROM druid.foo\n"
        + "WHERE FLOOR(CAST(dim1 AS FLOAT) / 2) * 2 > -1\n"
        + "GROUP BY FLOOR(CAST(dim1 AS FLOAT) / 2) * 2\n"
        + "ORDER BY 1 DESC",
        ImmutableList.of(
            GroupByQuery.builder()
                        .setDataSource(CalciteTests.DATASOURCE1)
                        .setInterval(querySegmentSpec(Filtration.eternity()))
                        .setGranularity(Granularities.ALL)
                        .setVirtualColumns(
                            expressionVirtualColumn(
                                "v0",
                                "(floor((CAST(\"dim1\", 'DOUBLE') / 2)) * 2)",
                                ValueType.FLOAT
                            )
                        )
                        .setDimFilter(
                            bound("v0", "-1", null, true, false, null, StringComparators.NUMERIC)
                        )
                        .setDimensions(dimensions(new DefaultDimensionSpec("v0", "v0", ValueType.FLOAT)))
                        .setAggregatorSpecs(aggregators(new CountAggregatorFactory("a0")))
                        .setLimitSpec(
                            new DefaultLimitSpec(
                                ImmutableList.of(
                                    new OrderByColumnSpec(
                                        "v0",
                                        OrderByColumnSpec.Direction.DESCENDING,
                                        StringComparators.NUMERIC
                                    )
                                ),
                                Integer.MAX_VALUE
                            )
                        )
                        .setContext(QUERY_CONTEXT_DEFAULT)
                        .build()
        ),
        NullHandling.replaceWithDefault() ?
        ImmutableList.of(
            new Object[]{10.0f, 1L},
            new Object[]{2.0f, 1L},
            new Object[]{0.0f, 4L}
        ) :
        ImmutableList.of(
            new Object[]{10.0f, 1L},
            new Object[]{2.0f, 1L},
            new Object[]{0.0f, 1L}
        )
    );
  }

  @Test
  public void testInFilter() throws Exception
  {
    testQuery(
        "SELECT dim1, COUNT(*) FROM druid.foo WHERE dim1 IN ('abc', 'def', 'ghi') GROUP BY dim1",
        ImmutableList.of(
            GroupByQuery.builder()
                        .setDataSource(CalciteTests.DATASOURCE1)
                        .setInterval(querySegmentSpec(Filtration.eternity()))
                        .setGranularity(Granularities.ALL)
                        .setDimensions(dimensions(new DefaultDimensionSpec("dim1", "d0")))
                        .setDimFilter(new InDimFilter("dim1", ImmutableList.of("abc", "def", "ghi"), null))
                        .setAggregatorSpecs(
                            aggregators(
                                new CountAggregatorFactory("a0")
                            )
                        )
                        .setContext(QUERY_CONTEXT_DEFAULT)
                        .build()
        ),
        ImmutableList.of(
            new Object[]{"abc", 1L},
            new Object[]{"def", 1L}
        )
    );
  }

  @Test
  public void testInFilterWith23Elements() throws Exception
  {
    // Regression test for https://github.com/apache/druid/issues/4203.

    final List<String> elements = new ArrayList<>();
    elements.add("abc");
    elements.add("def");
    elements.add("ghi");
    for (int i = 0; i < 20; i++) {
      elements.add("dummy" + i);
    }

    final String elementsString = Joiner.on(",").join(elements.stream().map(s -> "'" + s + "'").iterator());

    testQuery(
        "SELECT dim1, COUNT(*) FROM druid.foo WHERE dim1 IN (" + elementsString + ") GROUP BY dim1",
        ImmutableList.of(
            GroupByQuery.builder()
                        .setDataSource(CalciteTests.DATASOURCE1)
                        .setInterval(querySegmentSpec(Filtration.eternity()))
                        .setGranularity(Granularities.ALL)
                        .setDimensions(dimensions(new DefaultDimensionSpec("dim1", "d0")))
                        .setDimFilter(new InDimFilter("dim1", elements, null))
                        .setAggregatorSpecs(
                            aggregators(
                                new CountAggregatorFactory("a0")
                            )
                        )
                        .setContext(QUERY_CONTEXT_DEFAULT)
                        .build()
        ),
        ImmutableList.of(
            new Object[]{"abc", 1L},
            new Object[]{"def", 1L}
        )
    );
  }

  @Test
  public void testCountStarWithDegenerateFilter() throws Exception
  {
    testQuery(
        "SELECT COUNT(*) FROM druid.foo WHERE dim2 = 'a' and (dim1 > 'a' OR dim1 < 'b')",
        ImmutableList.of(
            Druids.newTimeseriesQueryBuilder()
                  .dataSource(CalciteTests.DATASOURCE1)
                  .intervals(querySegmentSpec(Filtration.eternity()))
                  .granularity(Granularities.ALL)
                  .filters(
                      selector("dim2", "a", null)
                  )
                  .aggregators(aggregators(new CountAggregatorFactory("a0")))
                  .context(TIMESERIES_CONTEXT_DEFAULT)
                  .build()
        ),
        ImmutableList.of(
            new Object[]{2L}
        )
    );
  }

  @Test
  public void testCountStarWithNotOfDegenerateFilter() throws Exception
  {
    testQuery(
        "SELECT COUNT(*) FROM druid.foo WHERE dim2 = 'a' and not (dim1 > 'a' OR dim1 < 'b')",
        ImmutableList.of(),
        ImmutableList.of(new Object[]{0L})
    );
  }

  @Test
  public void testCountStarWithBoundFilterSimplifyOnMetric() throws Exception
  {
    testQuery(
        "SELECT COUNT(*) FROM druid.foo WHERE 2.5 < m1 AND m1 < 3.5",
        ImmutableList.of(
            Druids.newTimeseriesQueryBuilder()
                  .dataSource(CalciteTests.DATASOURCE1)
                  .intervals(querySegmentSpec(Filtration.eternity()))
                  .granularity(Granularities.ALL)
                  .filters(bound("m1", "2.5", "3.5", true, true, null, StringComparators.NUMERIC))
                  .aggregators(aggregators(new CountAggregatorFactory("a0")))
                  .context(TIMESERIES_CONTEXT_DEFAULT)
                  .build()
        ),
        ImmutableList.of(
            new Object[]{1L}
        )
    );
  }

  @Test
  public void testCountStarWithBoundFilterSimplifyOr() throws Exception
  {
    testQuery(
        "SELECT COUNT(*) FROM druid.foo WHERE (dim1 >= 'a' and dim1 < 'b') OR dim1 = 'ab'",
        ImmutableList.of(
            Druids.newTimeseriesQueryBuilder()
                  .dataSource(CalciteTests.DATASOURCE1)
                  .intervals(querySegmentSpec(Filtration.eternity()))
                  .granularity(Granularities.ALL)
                  .filters(bound("dim1", "a", "b", false, true, null, StringComparators.LEXICOGRAPHIC))
                  .aggregators(aggregators(new CountAggregatorFactory("a0")))
                  .context(TIMESERIES_CONTEXT_DEFAULT)
                  .build()
        ),
        ImmutableList.of(
            new Object[]{1L}
        )
    );
  }

  @Test
  public void testCountStarWithBoundFilterSimplifyAnd() throws Exception
  {
    testQuery(
        "SELECT COUNT(*) FROM druid.foo WHERE (dim1 >= 'a' and dim1 < 'b') and dim1 = 'abc'",
        ImmutableList.of(
            Druids.newTimeseriesQueryBuilder()
                  .dataSource(CalciteTests.DATASOURCE1)
                  .intervals(querySegmentSpec(Filtration.eternity()))
                  .granularity(Granularities.ALL)
                  .filters(selector("dim1", "abc", null))
                  .aggregators(aggregators(new CountAggregatorFactory("a0")))
                  .context(TIMESERIES_CONTEXT_DEFAULT)
                  .build()
        ),
        ImmutableList.of(
            new Object[]{1L}
        )
    );
  }

  @Test
  public void testCountStarWithFilterOnCastedString() throws Exception
  {
    testQuery(
        "SELECT COUNT(*) FROM druid.foo WHERE CAST(dim1 AS bigint) = 2",
        ImmutableList.of(
            Druids.newTimeseriesQueryBuilder()
                  .dataSource(CalciteTests.DATASOURCE1)
                  .intervals(querySegmentSpec(Filtration.eternity()))
                  .granularity(Granularities.ALL)
                  .filters(numericSelector("dim1", "2", null))
                  .aggregators(aggregators(new CountAggregatorFactory("a0")))
                  .context(TIMESERIES_CONTEXT_DEFAULT)
                  .build()
        ),
        ImmutableList.of(
            new Object[]{1L}
        )
    );
  }

  @Test
  public void testCountStarWithTimeFilter() throws Exception
  {
    testQuery(
        "SELECT COUNT(*) FROM druid.foo "
        + "WHERE __time >= TIMESTAMP '2000-01-01 00:00:00' AND __time < TIMESTAMP '2001-01-01 00:00:00'",
        ImmutableList.of(
            Druids.newTimeseriesQueryBuilder()
                  .dataSource(CalciteTests.DATASOURCE1)
                  .intervals(querySegmentSpec(Intervals.of("2000-01-01/2001-01-01")))
                  .granularity(Granularities.ALL)
                  .aggregators(aggregators(new CountAggregatorFactory("a0")))
                  .context(TIMESERIES_CONTEXT_DEFAULT)
                  .build()
        ),
        ImmutableList.of(
            new Object[]{3L}
        )
    );
  }

  @Test
  public void testRemoveUselessCaseWhen() throws Exception
  {
    testQuery(
        "SELECT COUNT(*) FROM druid.foo\n"
        + "WHERE\n"
        + "  CASE\n"
        + "    WHEN __time >= TIME_PARSE('2000-01-01 00:00:00', 'yyyy-MM-dd HH:mm:ss') AND __time < TIMESTAMP '2001-01-01 00:00:00'\n"
        + "    THEN true\n"
        + "    ELSE false\n"
        + "  END\n"
        + "OR\n"
        + "  __time >= TIMESTAMP '2010-01-01 00:00:00' AND __time < TIMESTAMP '2011-01-01 00:00:00'",
        ImmutableList.of(
            Druids.newTimeseriesQueryBuilder()
                  .dataSource(CalciteTests.DATASOURCE1)
                  .intervals(querySegmentSpec(Intervals.of("2000/2001"), Intervals.of("2010/2011")))
                  .granularity(Granularities.ALL)
                  .aggregators(aggregators(new CountAggregatorFactory("a0")))
                  .context(TIMESERIES_CONTEXT_DEFAULT)
                  .build()
        ),
        ImmutableList.of(
            new Object[]{3L}
        )
    );
  }

  @Test
  public void testCountStarWithTimeMillisecondFilters() throws Exception
  {
    testQuery(
        "SELECT COUNT(*) FROM druid.foo\n"
        + "WHERE __time = TIMESTAMP '2000-01-01 00:00:00.111'\n"
        + "OR (__time >= TIMESTAMP '2000-01-01 00:00:00.888' AND __time < TIMESTAMP '2000-01-02 00:00:00.222')",
        ImmutableList.of(
            Druids.newTimeseriesQueryBuilder()
                  .dataSource(CalciteTests.DATASOURCE1)
                  .intervals(
                      querySegmentSpec(
                          Intervals.of("2000-01-01T00:00:00.111/2000-01-01T00:00:00.112"),
                          Intervals.of("2000-01-01T00:00:00.888/2000-01-02T00:00:00.222")
                      )
                  )
                  .granularity(Granularities.ALL)
                  .aggregators(aggregators(new CountAggregatorFactory("a0")))
                  .context(TIMESERIES_CONTEXT_DEFAULT)
                  .build()
        ),
        ImmutableList.of(
            new Object[]{1L}
        )
    );
  }

  @Test
  public void testCountStarWithTimeFilterUsingStringLiterals() throws Exception
  {
    // Strings are implicitly cast to timestamps. Test a few different forms.

    testQuery(
        "SELECT COUNT(*) FROM druid.foo\n"
        + "WHERE __time >= '2000-01-01 00:00:00' AND __time < '2001-01-01T00:00:00'\n"
        + "OR __time >= '2001-02-01' AND __time < '2001-02-02'\n"
        + "OR __time BETWEEN '2001-03-01' AND '2001-03-02'",
        ImmutableList.of(
            Druids.newTimeseriesQueryBuilder()
                  .dataSource(CalciteTests.DATASOURCE1)
                  .intervals(
                      querySegmentSpec(
                          Intervals.of("2000-01-01/2001-01-01"),
                          Intervals.of("2001-02-01/2001-02-02"),
                          Intervals.of("2001-03-01/2001-03-02T00:00:00.001")
                      )
                  )
                  .granularity(Granularities.ALL)
                  .aggregators(aggregators(new CountAggregatorFactory("a0")))
                  .context(TIMESERIES_CONTEXT_DEFAULT)
                  .build()
        ),
        ImmutableList.of(
            new Object[]{3L}
        )
    );
  }

  @Test
  public void testCountStarWithTimeFilterUsingStringLiteralsInvalid()
  {
    // Strings are implicitly cast to timestamps. Test an invalid string.
    // This error message isn't ideal but it is at least better than silently ignoring the problem.
    try {
      testQuery(
          "SELECT COUNT(*) FROM druid.foo\n"
          + "WHERE __time >= 'z2000-01-01 00:00:00' AND __time < '2001-01-01 00:00:00'\n",
          ImmutableList.of(),
          ImmutableList.of()
      );
    }
    catch (Throwable t) {
      Throwable rootException = CalciteTests.getRootCauseFromInvocationTargetExceptionChain(t);
      Assert.assertEquals(IAE.class, rootException.getClass());
      Assert.assertEquals(
          "Illegal TIMESTAMP constant: CAST('z2000-01-01 00:00:00'):TIMESTAMP(3) NOT NULL",
          rootException.getMessage()
      );
    }
  }

  @Test
  public void testCountStarWithSinglePointInTime() throws Exception
  {
    testQuery(
        "SELECT COUNT(*) FROM druid.foo WHERE __time = TIMESTAMP '2000-01-01 00:00:00'",
        ImmutableList.of(
            Druids.newTimeseriesQueryBuilder()
                  .dataSource(CalciteTests.DATASOURCE1)
                  .intervals(querySegmentSpec(Intervals.of("2000-01-01/2000-01-01T00:00:00.001")))
                  .granularity(Granularities.ALL)
                  .aggregators(aggregators(new CountAggregatorFactory("a0")))
                  .context(TIMESERIES_CONTEXT_DEFAULT)
                  .build()
        ),
        ImmutableList.of(
            new Object[]{1L}
        )
    );
  }

  @Test
  public void testCountStarWithTwoPointsInTime() throws Exception
  {
    testQuery(
        "SELECT COUNT(*) FROM druid.foo WHERE "
        + "__time = TIMESTAMP '2000-01-01 00:00:00' OR __time = TIMESTAMP '2000-01-01 00:00:00' + INTERVAL '1' DAY",
        ImmutableList.of(
            Druids.newTimeseriesQueryBuilder()
                  .dataSource(CalciteTests.DATASOURCE1)
                  .intervals(
                      querySegmentSpec(
                          Intervals.of("2000-01-01/2000-01-01T00:00:00.001"),
                          Intervals.of("2000-01-02/2000-01-02T00:00:00.001")
                      )
                  )
                  .granularity(Granularities.ALL)
                  .aggregators(aggregators(new CountAggregatorFactory("a0")))
                  .context(TIMESERIES_CONTEXT_DEFAULT)
                  .build()
        ),
        ImmutableList.of(
            new Object[]{2L}
        )
    );
  }

  @Test
  public void testCountStarWithComplexDisjointTimeFilter() throws Exception
  {
    testQuery(
        "SELECT COUNT(*) FROM druid.foo "
        + "WHERE dim2 = 'a' and ("
        + "  (__time >= TIMESTAMP '2000-01-01 00:00:00' AND __time < TIMESTAMP '2001-01-01 00:00:00')"
        + "  OR ("
        + "    (__time >= TIMESTAMP '2002-01-01 00:00:00' AND __time < TIMESTAMP '2003-05-01 00:00:00')"
        + "    and (__time >= TIMESTAMP '2002-05-01 00:00:00' AND __time < TIMESTAMP '2004-01-01 00:00:00')"
        + "    and dim1 = 'abc'"
        + "  )"
        + ")",
        ImmutableList.of(
            Druids.newTimeseriesQueryBuilder()
                  .dataSource(CalciteTests.DATASOURCE1)
                  .intervals(querySegmentSpec(Intervals.of("2000/2001"), Intervals.of("2002-05-01/2003-05-01")))
                  .granularity(Granularities.ALL)
                  .filters(
                      and(
                          selector("dim2", "a", null),
                          or(
                              timeBound("2000/2001"),
                              and(
                                  selector("dim1", "abc", null),
                                  timeBound("2002-05-01/2003-05-01")
                              )
                          )
                      )
                  )
                  .aggregators(aggregators(new CountAggregatorFactory("a0")))
                  .context(TIMESERIES_CONTEXT_DEFAULT)
                  .build()
        ),
        ImmutableList.of(
            new Object[]{1L}
        )
    );
  }

  @Test
  public void testCountStarWithNotOfComplexDisjointTimeFilter() throws Exception
  {
    testQuery(
        "SELECT COUNT(*) FROM druid.foo "
        + "WHERE not (dim2 = 'a' and ("
        + "    (__time >= TIMESTAMP '2000-01-01 00:00:00' AND __time < TIMESTAMP '2001-01-01 00:00:00')"
        + "    OR ("
        + "      (__time >= TIMESTAMP '2002-01-01 00:00:00' AND __time < TIMESTAMP '2004-01-01 00:00:00')"
        + "      and (__time >= TIMESTAMP '2002-05-01 00:00:00' AND __time < TIMESTAMP '2003-05-01 00:00:00')"
        + "      and dim1 = 'abc'"
        + "    )"
        + "  )"
        + ")",
        ImmutableList.of(
            Druids.newTimeseriesQueryBuilder()
                  .dataSource(CalciteTests.DATASOURCE1)
                  .intervals(querySegmentSpec(Filtration.eternity()))
                  .filters(
                      or(
                          not(selector("dim2", "a", null)),
                          and(
                              not(timeBound("2000/2001")),
                              not(and(
                                  selector("dim1", "abc", null),
                                  timeBound("2002-05-01/2003-05-01")
                              ))
                          )
                      )
                  )
                  .granularity(Granularities.ALL)
                  .aggregators(aggregators(new CountAggregatorFactory("a0")))
                  .context(TIMESERIES_CONTEXT_DEFAULT)
                  .build()
        ),
        ImmutableList.of(
            new Object[]{5L}
        )
    );
  }

  @Test
  public void testCountStarWithNotTimeFilter() throws Exception
  {
    testQuery(
        "SELECT COUNT(*) FROM druid.foo "
        + "WHERE dim1 <> 'xxx' and not ("
        + "    (__time >= TIMESTAMP '2000-01-01 00:00:00' AND __time < TIMESTAMP '2001-01-01 00:00:00')"
        + "    OR (__time >= TIMESTAMP '2003-01-01 00:00:00' AND __time < TIMESTAMP '2004-01-01 00:00:00'))",
        ImmutableList.of(
            Druids.newTimeseriesQueryBuilder()
                  .dataSource(CalciteTests.DATASOURCE1)
                  .intervals(
                      querySegmentSpec(
                          new Interval(DateTimes.MIN, DateTimes.of("2000")),
                          Intervals.of("2001/2003"),
                          new Interval(DateTimes.of("2004"), DateTimes.MAX)
                      )
                  )
                  .filters(not(selector("dim1", "xxx", null)))
                  .granularity(Granularities.ALL)
                  .aggregators(aggregators(new CountAggregatorFactory("a0")))
                  .context(TIMESERIES_CONTEXT_DEFAULT)
                  .build()
        ),
        ImmutableList.of(
            new Object[]{3L}
        )
    );
  }

  @Test
  public void testCountStarWithTimeAndDimFilter() throws Exception
  {
    testQuery(
        "SELECT COUNT(*) FROM druid.foo "
        + "WHERE dim2 <> 'a' "
        + "and __time BETWEEN TIMESTAMP '2000-01-01 00:00:00' AND TIMESTAMP '2000-12-31 23:59:59.999'",
        ImmutableList.of(
            Druids.newTimeseriesQueryBuilder()
                  .dataSource(CalciteTests.DATASOURCE1)
                  .intervals(querySegmentSpec(Intervals.of("2000-01-01/2001-01-01")))
                  .filters(not(selector("dim2", "a", null)))
                  .granularity(Granularities.ALL)
                  .aggregators(aggregators(new CountAggregatorFactory("a0")))
                  .context(TIMESERIES_CONTEXT_DEFAULT)
                  .build()
        ),
        ImmutableList.of(
            new Object[]{2L}
        )
    );
  }

  @Test
  public void testCountStarWithTimeOrDimFilter() throws Exception
  {
    testQuery(
        "SELECT COUNT(*) FROM druid.foo "
        + "WHERE dim2 <> 'a' "
        + "or __time BETWEEN TIMESTAMP '2000-01-01 00:00:00' AND TIMESTAMP '2000-12-31 23:59:59.999'",
        ImmutableList.of(
            Druids.newTimeseriesQueryBuilder()
                  .dataSource(CalciteTests.DATASOURCE1)
                  .intervals(querySegmentSpec(Filtration.eternity()))
                  .filters(
                      or(
                          not(selector("dim2", "a", null)),
                          bound(
                              "__time",
                              String.valueOf(timestamp("2000-01-01")),
                              String.valueOf(timestamp("2000-12-31T23:59:59.999")),
                              false,
                              false,
                              null,
                              StringComparators.NUMERIC
                          )
                      )
                  )
                  .granularity(Granularities.ALL)
                  .aggregators(aggregators(new CountAggregatorFactory("a0")))
                  .context(TIMESERIES_CONTEXT_DEFAULT)
                  .build()
        ),
        ImmutableList.of(
            new Object[]{5L}
        )
    );
  }

  @Test
  public void testCountStarWithTimeFilterOnLongColumnUsingExtractEpoch() throws Exception
  {
    testQuery(
        "SELECT COUNT(*) FROM druid.foo WHERE "
        + "cnt >= EXTRACT(EPOCH FROM TIMESTAMP '1970-01-01 00:00:00') * 1000 "
        + "AND cnt < EXTRACT(EPOCH FROM TIMESTAMP '1970-01-02 00:00:00') * 1000",
        ImmutableList.of(
            Druids.newTimeseriesQueryBuilder()
                  .dataSource(CalciteTests.DATASOURCE1)
                  .intervals(querySegmentSpec(Filtration.eternity()))
                  .granularity(Granularities.ALL)
                  .filters(
                      bound(
                          "cnt",
                          String.valueOf(DateTimes.of("1970-01-01").getMillis()),
                          String.valueOf(DateTimes.of("1970-01-02").getMillis()),
                          false,
                          true,
                          null,
                          StringComparators.NUMERIC
                      )
                  )
                  .aggregators(aggregators(new CountAggregatorFactory("a0")))
                  .context(TIMESERIES_CONTEXT_DEFAULT)
                  .build()
        ),
        ImmutableList.of(
            new Object[]{6L}
        )
    );
  }

  @Test
  public void testCountStarWithTimeFilterOnLongColumnUsingExtractEpochFromDate() throws Exception
  {
    testQuery(
        "SELECT COUNT(*) FROM druid.foo WHERE "
        + "cnt >= EXTRACT(EPOCH FROM DATE '1970-01-01') * 1000 "
        + "AND cnt < EXTRACT(EPOCH FROM DATE '1970-01-02') * 1000",
        ImmutableList.of(
            Druids.newTimeseriesQueryBuilder()
                  .dataSource(CalciteTests.DATASOURCE1)
                  .intervals(querySegmentSpec(Filtration.eternity()))
                  .granularity(Granularities.ALL)
                  .filters(
                      bound(
                          "cnt",
                          String.valueOf(DateTimes.of("1970-01-01").getMillis()),
                          String.valueOf(DateTimes.of("1970-01-02").getMillis()),
                          false,
                          true,
                          null,
                          StringComparators.NUMERIC
                      )
                  )
                  .aggregators(aggregators(new CountAggregatorFactory("a0")))
                  .context(TIMESERIES_CONTEXT_DEFAULT)
                  .build()
        ),
        ImmutableList.of(
            new Object[]{6L}
        )
    );
  }

  @Test
  public void testCountStarWithTimeFilterOnLongColumnUsingTimestampToMillis() throws Exception
  {
    testQuery(
        "SELECT COUNT(*) FROM druid.foo WHERE "
        + "cnt >= TIMESTAMP_TO_MILLIS(TIMESTAMP '1970-01-01 00:00:00') "
        + "AND cnt < TIMESTAMP_TO_MILLIS(TIMESTAMP '1970-01-02 00:00:00')",
        ImmutableList.of(
            Druids.newTimeseriesQueryBuilder()
                  .dataSource(CalciteTests.DATASOURCE1)
                  .intervals(querySegmentSpec(Filtration.eternity()))
                  .granularity(Granularities.ALL)
                  .filters(
                      bound(
                          "cnt",
                          String.valueOf(DateTimes.of("1970-01-01").getMillis()),
                          String.valueOf(DateTimes.of("1970-01-02").getMillis()),
                          false,
                          true,
                          null,
                          StringComparators.NUMERIC
                      )
                  )
                  .aggregators(aggregators(new CountAggregatorFactory("a0")))
                  .context(TIMESERIES_CONTEXT_DEFAULT)
                  .build()
        ),
        ImmutableList.of(
            new Object[]{6L}
        )
    );
  }

  @Test
  public void testSumOfString() throws Exception
  {
    // Cannot vectorize due to expressions in aggregators.
    cannotVectorize();

    testQuery(
        "SELECT SUM(CAST(dim1 AS INTEGER)) FROM druid.foo",
        ImmutableList.of(
            Druids.newTimeseriesQueryBuilder()
                  .dataSource(CalciteTests.DATASOURCE1)
                  .intervals(querySegmentSpec(Filtration.eternity()))
                  .granularity(Granularities.ALL)
                  .aggregators(aggregators(
                      new LongSumAggregatorFactory(
                          "a0",
                          null,
                          "CAST(\"dim1\", 'LONG')",
                          CalciteTests.createExprMacroTable()
                      )
                  ))
                  .context(TIMESERIES_CONTEXT_DEFAULT)
                  .build()
        ),
        ImmutableList.of(
            new Object[]{13L}
        )
    );
  }

  @Test
  public void testSumOfExtractionFn() throws Exception
  {
    // Cannot vectorize due to expressions in aggregators.
    cannotVectorize();

    testQuery(
        "SELECT SUM(CAST(SUBSTRING(dim1, 1, 10) AS INTEGER)) FROM druid.foo",
        ImmutableList.of(
            Druids.newTimeseriesQueryBuilder()
                  .dataSource(CalciteTests.DATASOURCE1)
                  .intervals(querySegmentSpec(Filtration.eternity()))
                  .granularity(Granularities.ALL)
                  .aggregators(aggregators(
                      new LongSumAggregatorFactory(
                          "a0",
                          null,
                          "CAST(substring(\"dim1\", 0, 10), 'LONG')",
                          CalciteTests.createExprMacroTable()
                      )
                  ))
                  .context(TIMESERIES_CONTEXT_DEFAULT)
                  .build()
        ),
        ImmutableList.of(
            new Object[]{13L}
        )
    );
  }

  @Test
  public void testTimeseriesWithTimeFilterOnLongColumnUsingMillisToTimestamp() throws Exception
  {
    // Cannot vectorize due to virtual columns.
    cannotVectorize();

    testQuery(
        "SELECT\n"
        + "  FLOOR(MILLIS_TO_TIMESTAMP(cnt) TO YEAR),\n"
        + "  COUNT(*)\n"
        + "FROM\n"
        + "  druid.foo\n"
        + "WHERE\n"
        + "  MILLIS_TO_TIMESTAMP(cnt) >= TIMESTAMP '1970-01-01 00:00:00'\n"
        + "  AND MILLIS_TO_TIMESTAMP(cnt) < TIMESTAMP '1970-01-02 00:00:00'\n"
        + "GROUP BY\n"
        + "  FLOOR(MILLIS_TO_TIMESTAMP(cnt) TO YEAR)",
        ImmutableList.of(
            new GroupByQuery.Builder()
                .setDataSource(CalciteTests.DATASOURCE1)
                .setInterval(querySegmentSpec(Filtration.eternity()))
                .setGranularity(Granularities.ALL)
                .setVirtualColumns(
                    expressionVirtualColumn("v0", "timestamp_floor(\"cnt\",'P1Y',null,'UTC')", ValueType.LONG)
                )
                .setDimFilter(
                    bound(
                        "cnt",
                        String.valueOf(DateTimes.of("1970-01-01").getMillis()),
                        String.valueOf(DateTimes.of("1970-01-02").getMillis()),
                        false,
                        true,
                        null,
                        StringComparators.NUMERIC
                    )
                )
                .setDimensions(dimensions(new DefaultDimensionSpec("v0", "v0", ValueType.LONG)))
                .setAggregatorSpecs(aggregators(new CountAggregatorFactory("a0")))
                .setContext(QUERY_CONTEXT_DEFAULT)
                .build()
        ),
        ImmutableList.of(
            new Object[]{timestamp("1970-01-01"), 6L}
        )
    );
  }

  @Test
  public void testSelectDistinctWithCascadeExtractionFilter() throws Exception
  {
    testQuery(
        "SELECT distinct dim1 FROM druid.foo WHERE substring(substring(dim1, 2), 1, 1) = 'e' OR dim2 = 'a'",
        ImmutableList.of(
            GroupByQuery.builder()
                        .setDataSource(CalciteTests.DATASOURCE1)
                        .setInterval(querySegmentSpec(Filtration.eternity()))
                        .setGranularity(Granularities.ALL)
                        .setDimensions(dimensions(new DefaultDimensionSpec("dim1", "d0")))
                        .setDimFilter(
                            or(
                                selector(
                                    "dim1",
                                    "e",
                                    cascade(
                                        new SubstringDimExtractionFn(1, null),
                                        new SubstringDimExtractionFn(0, 1)
                                    )
                                ),
                                selector("dim2", "a", null)
                            )
                        )
                        .setContext(QUERY_CONTEXT_DEFAULT)
                        .build()
        ),
        ImmutableList.of(
            new Object[]{""},
            new Object[]{"1"},
            new Object[]{"def"}
        )
    );
  }

  @Test
  public void testSelectDistinctWithStrlenFilter() throws Exception
  {
    // Cannot vectorize due to usage of expressions.
    cannotVectorize();

    testQuery(
        "SELECT distinct dim1 FROM druid.foo "
        + "WHERE CHARACTER_LENGTH(dim1) = 3 OR CAST(CHARACTER_LENGTH(dim1) AS varchar) = 3",
        ImmutableList.of(
            GroupByQuery.builder()
                        .setDataSource(CalciteTests.DATASOURCE1)
                        .setInterval(querySegmentSpec(Filtration.eternity()))
                        .setGranularity(Granularities.ALL)
                        .setVirtualColumns(
                            expressionVirtualColumn("v0", "strlen(\"dim1\")", ValueType.LONG),
                            // The two layers of CASTs here are unusual, they should really be collapsed into one
                            expressionVirtualColumn("v1", "CAST(CAST(strlen(\"dim1\"), 'STRING'), 'LONG')", ValueType.LONG)
                        )
                        .setDimensions(dimensions(new DefaultDimensionSpec("dim1", "d0")))
                        .setDimFilter(
                            or(
                                selector("v0", "3", null),
                                selector("v1", "3", null)
                            )
                        )
                        .setContext(QUERY_CONTEXT_DEFAULT)
                        .build()
        ),
        ImmutableList.of(
            new Object[]{"abc"},
            new Object[]{"def"}
        )
    );
  }

  @Test
  public void testSelectDistinctWithLimit() throws Exception
  {
    // Should use topN even if approximate topNs are off, because this query is exact.

    testQuery(
        "SELECT DISTINCT dim2 FROM druid.foo LIMIT 10",
        ImmutableList.of(
            new TopNQueryBuilder()
                .dataSource(CalciteTests.DATASOURCE1)
                .intervals(querySegmentSpec(Filtration.eternity()))
                .granularity(Granularities.ALL)
                .dimension(new DefaultDimensionSpec("dim2", "d0"))
                .metric(new DimensionTopNMetricSpec(null, StringComparators.LEXICOGRAPHIC))
                .threshold(10)
                .context(QUERY_CONTEXT_DEFAULT)
                .build()
        ),
        NullHandling.replaceWithDefault() ?
        ImmutableList.of(
            new Object[]{""},
            new Object[]{"a"},
            new Object[]{"abc"}
        ) :
        ImmutableList.of(
            new Object[]{null},
            new Object[]{""},
            new Object[]{"a"},
            new Object[]{"abc"}
        )
    );
  }

  @Test
  public void testSelectDistinctWithSortAsOuterQuery() throws Exception
  {
    testQuery(
        "SELECT * FROM (SELECT DISTINCT dim2 FROM druid.foo ORDER BY dim2) LIMIT 10",
        ImmutableList.of(
            new TopNQueryBuilder()
                .dataSource(CalciteTests.DATASOURCE1)
                .intervals(querySegmentSpec(Filtration.eternity()))
                .granularity(Granularities.ALL)
                .dimension(new DefaultDimensionSpec("dim2", "d0"))
                .metric(new DimensionTopNMetricSpec(null, StringComparators.LEXICOGRAPHIC))
                .threshold(10)
                .context(QUERY_CONTEXT_DEFAULT)
                .build()
        ),
        NullHandling.replaceWithDefault() ?
        ImmutableList.of(
            new Object[]{""},
            new Object[]{"a"},
            new Object[]{"abc"}
        ) :
        ImmutableList.of(
            new Object[]{null},
            new Object[]{""},
            new Object[]{"a"},
            new Object[]{"abc"}
        )
    );
  }

  @Test
  public void testSelectDistinctWithSortAsOuterQuery2() throws Exception
  {
    testQuery(
        "SELECT * FROM (SELECT DISTINCT dim2 FROM druid.foo ORDER BY dim2 LIMIT 5) LIMIT 10",
        ImmutableList.of(
            new TopNQueryBuilder()
                .dataSource(CalciteTests.DATASOURCE1)
                .intervals(querySegmentSpec(Filtration.eternity()))
                .granularity(Granularities.ALL)
                .dimension(new DefaultDimensionSpec("dim2", "d0"))
                .metric(new DimensionTopNMetricSpec(null, StringComparators.LEXICOGRAPHIC))
                .threshold(5)
                .context(QUERY_CONTEXT_DEFAULT)
                .build()
        ),
        NullHandling.replaceWithDefault() ?
        ImmutableList.of(
            new Object[]{""},
            new Object[]{"a"},
            new Object[]{"abc"}
        ) :
        ImmutableList.of(
            new Object[]{null},
            new Object[]{""},
            new Object[]{"a"},
            new Object[]{"abc"}
        )
    );
  }

  @Test
  public void testSelectDistinctWithSortAsOuterQuery3() throws Exception
  {
    // Query reduces to LIMIT 0.

    testQuery(
        "SELECT * FROM (SELECT DISTINCT dim2 FROM druid.foo ORDER BY dim2 LIMIT 2 OFFSET 5) OFFSET 2",
        ImmutableList.of(),
        ImmutableList.of()
    );
  }

  @Test
  public void testSelectDistinctWithSortAsOuterQuery4() throws Exception
  {
    testQuery(
        "SELECT * FROM (SELECT DISTINCT dim2 FROM druid.foo ORDER BY dim2 DESC LIMIT 5) LIMIT 10",
        ImmutableList.of(
            new TopNQueryBuilder()
                .dataSource(CalciteTests.DATASOURCE1)
                .intervals(querySegmentSpec(Filtration.eternity()))
                .granularity(Granularities.ALL)
                .dimension(new DefaultDimensionSpec("dim2", "d0"))
                .metric(new InvertedTopNMetricSpec(new DimensionTopNMetricSpec(null, StringComparators.LEXICOGRAPHIC)))
                .threshold(5)
                .context(QUERY_CONTEXT_DEFAULT)
                .build()
        ),
        NullHandling.replaceWithDefault() ?
        ImmutableList.of(
            new Object[]{""},
            new Object[]{"abc"},
            new Object[]{"a"}
        ) :
        ImmutableList.of(
            new Object[]{null},
            new Object[]{"abc"},
            new Object[]{"a"},
            new Object[]{""}
        )
    );
  }

  @Test
  public void testCountDistinct() throws Exception
  {
    // Cannot vectorize due to "cardinality" aggregator.
    cannotVectorize();

    testQuery(
        "SELECT SUM(cnt), COUNT(distinct dim2), COUNT(distinct unique_dim1) FROM druid.foo",
        ImmutableList.of(
            Druids.newTimeseriesQueryBuilder()
                  .dataSource(CalciteTests.DATASOURCE1)
                  .intervals(querySegmentSpec(Filtration.eternity()))
                  .granularity(Granularities.ALL)
                  .aggregators(
                      aggregators(
                          new LongSumAggregatorFactory("a0", "cnt"),
                          new CardinalityAggregatorFactory(
                              "a1",
                              null,
                              dimensions(new DefaultDimensionSpec("dim2", null)),
                              false,
                              true
                          ),
                          new HyperUniquesAggregatorFactory("a2", "unique_dim1", false, true)
                      )
                  )
                  .context(TIMESERIES_CONTEXT_DEFAULT)
                  .build()
        ),
        ImmutableList.of(
            new Object[]{6L, 3L, 6L}
        )
    );
  }

  @Test
  public void testCountDistinctOfCaseWhen() throws Exception
  {
    // Cannot vectorize due to "cardinality" aggregator.
    cannotVectorize();

    testQuery(
        "SELECT\n"
        + "COUNT(DISTINCT CASE WHEN m1 >= 4 THEN m1 END),\n"
        + "COUNT(DISTINCT CASE WHEN m1 >= 4 THEN dim1 END),\n"
        + "COUNT(DISTINCT CASE WHEN m1 >= 4 THEN unique_dim1 END)\n"
        + "FROM druid.foo",
        ImmutableList.of(
            Druids.newTimeseriesQueryBuilder()
                  .dataSource(CalciteTests.DATASOURCE1)
                  .intervals(querySegmentSpec(Filtration.eternity()))
                  .granularity(Granularities.ALL)
                  .aggregators(
                      aggregators(
                          new FilteredAggregatorFactory(
                              new CardinalityAggregatorFactory(
                                  "a0",
                                  null,
                                  ImmutableList.of(new DefaultDimensionSpec("m1", "m1", ValueType.FLOAT)),
                                  false,
                                  true
                              ),
                              bound("m1", "4", null, false, false, null, StringComparators.NUMERIC)
                          ),
                          new FilteredAggregatorFactory(
                              new CardinalityAggregatorFactory(
                                  "a1",
                                  null,
                                  ImmutableList.of(new DefaultDimensionSpec("dim1", "dim1", ValueType.STRING)),
                                  false,
                                  true
                              ),
                              bound("m1", "4", null, false, false, null, StringComparators.NUMERIC)
                          ),
                          new FilteredAggregatorFactory(
                              new HyperUniquesAggregatorFactory("a2", "unique_dim1", false, true),
                              bound("m1", "4", null, false, false, null, StringComparators.NUMERIC)
                          )
                      )
                  )
                  .context(TIMESERIES_CONTEXT_DEFAULT)
                  .build()
        ),
        ImmutableList.of(
            new Object[]{3L, 3L, 3L}
        )
    );
  }

  @Test
  public void testExactCountDistinct() throws Exception
  {
    // When HLL is disabled, do exact count distinct through a nested query.

    testQuery(
        PLANNER_CONFIG_NO_HLL,
        "SELECT COUNT(distinct dim2) FROM druid.foo",
        CalciteTests.REGULAR_USER_AUTH_RESULT,
        ImmutableList.of(
            GroupByQuery.builder()
                        .setDataSource(
                            new QueryDataSource(
                                GroupByQuery.builder()
                                            .setDataSource(CalciteTests.DATASOURCE1)
                                            .setInterval(querySegmentSpec(Filtration.eternity()))
                                            .setGranularity(Granularities.ALL)
                                            .setDimensions(dimensions(new DefaultDimensionSpec("dim2", "d0")))
                                            .setContext(QUERY_CONTEXT_DEFAULT)
                                            .build()
                            )
                        )
                        .setInterval(querySegmentSpec(Filtration.eternity()))
                        .setGranularity(Granularities.ALL)
                        .setAggregatorSpecs(aggregators(
                            new FilteredAggregatorFactory(
                                new CountAggregatorFactory("a0"),
                                not(selector("d0", null, null))
                            )
                        ))
                        .setContext(QUERY_CONTEXT_DEFAULT)
                        .build()
        ),
        ImmutableList.of(
            new Object[]{NullHandling.replaceWithDefault() ? 2L : 3L}
        )
    );
  }

  @Test
  public void testApproxCountDistinctWhenHllDisabled() throws Exception
  {
    // When HLL is disabled, APPROX_COUNT_DISTINCT is still approximate.

    // Cannot vectorize due to "cardinality" aggregator.
    cannotVectorize();

    testQuery(
        PLANNER_CONFIG_NO_HLL,
        "SELECT APPROX_COUNT_DISTINCT(dim2) FROM druid.foo",
        CalciteTests.REGULAR_USER_AUTH_RESULT,
        ImmutableList.of(
            Druids.newTimeseriesQueryBuilder()
                  .dataSource(CalciteTests.DATASOURCE1)
                  .intervals(querySegmentSpec(Filtration.eternity()))
                  .granularity(Granularities.ALL)
                  .aggregators(
                      aggregators(
                          new CardinalityAggregatorFactory(
                              "a0",
                              null,
                              dimensions(new DefaultDimensionSpec("dim2", null)),
                              false,
                              true
                          )
                      )
                  )
                  .context(TIMESERIES_CONTEXT_DEFAULT)
                  .build()
        ),
        ImmutableList.of(
            new Object[]{3L}
        )
    );
  }

  @Test
  public void testExactCountDistinctWithGroupingAndOtherAggregators() throws Exception
  {
    // When HLL is disabled, do exact count distinct through a nested query.

    testQuery(
        PLANNER_CONFIG_NO_HLL,
        "SELECT dim2, SUM(cnt), COUNT(distinct dim1) FROM druid.foo GROUP BY dim2",
        CalciteTests.REGULAR_USER_AUTH_RESULT,
        ImmutableList.of(
            GroupByQuery.builder()
                        .setDataSource(
                            new QueryDataSource(
                                GroupByQuery.builder()
                                            .setDataSource(CalciteTests.DATASOURCE1)
                                            .setInterval(querySegmentSpec(Filtration.eternity()))
                                            .setGranularity(Granularities.ALL)
                                            .setDimensions(dimensions(
                                                new DefaultDimensionSpec("dim1", "d0"),
                                                new DefaultDimensionSpec("dim2", "d1")
                                            ))
                                            .setAggregatorSpecs(aggregators(new LongSumAggregatorFactory("a0", "cnt")))
                                            .setContext(QUERY_CONTEXT_DEFAULT)
                                            .build()
                            )
                        )
                        .setInterval(querySegmentSpec(Filtration.eternity()))
                        .setGranularity(Granularities.ALL)
                        .setDimensions(dimensions(new DefaultDimensionSpec("d1", "_d0")))
                        .setAggregatorSpecs(aggregators(
                            new LongSumAggregatorFactory("_a0", "a0"),
                            new FilteredAggregatorFactory(
                                new CountAggregatorFactory("_a1"),
                                not(selector("d0", null, null))
                            )
                        ))
                        .setContext(QUERY_CONTEXT_DEFAULT)
                        .build()
        ),
        NullHandling.replaceWithDefault() ?
        ImmutableList.of(
            new Object[]{"", 3L, 3L},
            new Object[]{"a", 2L, 1L},
            new Object[]{"abc", 1L, 1L}
        ) :
        ImmutableList.of(
            new Object[]{null, 2L, 2L},
            new Object[]{"", 1L, 1L},
            new Object[]{"a", 2L, 2L},
            new Object[]{"abc", 1L, 1L}
        )
    );
  }

  @Test
  public void testApproxCountDistinct() throws Exception
  {
    // Cannot vectorize due to virtual columns.
    cannotVectorize();

    testQuery(
        "SELECT\n"
        + "  SUM(cnt),\n"
        + "  APPROX_COUNT_DISTINCT(dim2),\n" // uppercase
        + "  approx_count_distinct(dim2) FILTER(WHERE dim2 <> ''),\n" // lowercase; also, filtered
        + "  APPROX_COUNT_DISTINCT(SUBSTRING(dim2, 1, 1)),\n" // on extractionFn
        + "  APPROX_COUNT_DISTINCT(SUBSTRING(dim2, 1, 1) || 'x'),\n" // on expression
        + "  approx_count_distinct(unique_dim1)\n" // on native hyperUnique column
        + "FROM druid.foo",
        ImmutableList.of(
            Druids.newTimeseriesQueryBuilder()
                  .dataSource(CalciteTests.DATASOURCE1)
                  .intervals(querySegmentSpec(Filtration.eternity()))
                  .granularity(Granularities.ALL)
                  .virtualColumns(
                      expressionVirtualColumn("v0", "concat(substring(\"dim2\", 0, 1),'x')", ValueType.STRING)
                  )
                  .aggregators(
                      aggregators(
                          new LongSumAggregatorFactory("a0", "cnt"),
                          new CardinalityAggregatorFactory(
                              "a1",
                              null,
                              dimensions(new DefaultDimensionSpec("dim2", "dim2")),
                              false,
                              true
                          ),
                          new FilteredAggregatorFactory(
                              new CardinalityAggregatorFactory(
                                  "a2",
                                  null,
                                  dimensions(new DefaultDimensionSpec("dim2", "dim2")),
                                  false,
                                  true
                              ),
                              not(selector("dim2", "", null))
                          ),
                          new CardinalityAggregatorFactory(
                              "a3",
                              null,
                              dimensions(
                                  new ExtractionDimensionSpec(
                                      "dim2",
                                      "dim2",
                                      ValueType.STRING,
                                      new SubstringDimExtractionFn(0, 1)
                                  )
                              ),
                              false,
                              true
                          ),
                          new CardinalityAggregatorFactory(
                              "a4",
                              null,
                              dimensions(new DefaultDimensionSpec("v0", "v0", ValueType.STRING)),
                              false,
                              true
                          ),
                          new HyperUniquesAggregatorFactory("a5", "unique_dim1", false, true)
                      )
                  )
                  .context(TIMESERIES_CONTEXT_DEFAULT)
                  .build()
        ),
        NullHandling.replaceWithDefault() ?
        ImmutableList.of(
            new Object[]{6L, 3L, 2L, 2L, 2L, 6L}
        ) :
        ImmutableList.of(
            new Object[]{6L, 3L, 2L, 1L, 1L, 6L}
        )
    );
  }

  @Test
  public void testNestedGroupBy() throws Exception
  {
    // Cannot vectorize due to virtual columns.
    cannotVectorize();

    testQuery(
        "SELECT\n"
        + "    FLOOR(__time to hour) AS __time,\n"
        + "    dim1,\n"
        + "    COUNT(m2)\n"
        + "FROM (\n"
        + "    SELECT\n"
        + "        MAX(__time) AS __time,\n"
        + "        m2,\n"
        + "        dim1\n"
        + "    FROM druid.foo\n"
        + "    WHERE 1=1\n"
        + "        AND m1 = '5.0'\n"
        + "    GROUP BY m2, dim1\n"
        + ")\n"
        + "GROUP BY FLOOR(__time to hour), dim1",
        ImmutableList.of(
            GroupByQuery.builder()
                        .setDataSource(
                            GroupByQuery.builder()
                                        .setDataSource(CalciteTests.DATASOURCE1)
                                        .setInterval(querySegmentSpec(Filtration.eternity()))
                                        .setGranularity(Granularities.ALL)
                                        .setDimensions(dimensions(
                                            new DefaultDimensionSpec("dim1", "d0"),
                                            new DefaultDimensionSpec("m2", "d1", ValueType.DOUBLE)
                                        ))
                                        .setDimFilter(new SelectorDimFilter("m1", "5.0", null))
                                        .setAggregatorSpecs(aggregators(new LongMaxAggregatorFactory("a0", "__time")))
                                        .setContext(QUERY_CONTEXT_DEFAULT)
                                        .build()
                        )
                        .setInterval(querySegmentSpec(Filtration.eternity()))
                        .setGranularity(Granularities.ALL)
                        .setVirtualColumns(
                            expressionVirtualColumn(
                                "v0",
                                "timestamp_floor(\"a0\",'PT1H',null,'UTC')",
                                ValueType.LONG
                            )
                        )
                        .setDimensions(dimensions(
                            new DefaultDimensionSpec("v0", "v0", ValueType.LONG),
                            new DefaultDimensionSpec("d0", "_d0", ValueType.STRING)
                        ))
                        .setAggregatorSpecs(
                            aggregators(
                                useDefault
                                ? new CountAggregatorFactory("_a0")
                                : new FilteredAggregatorFactory(
                                    new CountAggregatorFactory("_a0"),
                                    not(selector("d1", null, null))
                                )
                            )
                        )
                        .setContext(QUERY_CONTEXT_DEFAULT)
                        .build()
        ),
        ImmutableList.of(
            new Object[]{978393600000L, "def", 1L}
        )
    );
  }

  @Test
  public void testDoubleNestedGroupBy() throws Exception
  {
    testQuery(
        "SELECT SUM(cnt), COUNT(*) FROM (\n"
        + "  SELECT dim2, SUM(t1.cnt) cnt FROM (\n"
        + "    SELECT\n"
        + "      dim1,\n"
        + "      dim2,\n"
        + "      COUNT(*) cnt\n"
        + "    FROM druid.foo\n"
        + "    GROUP BY dim1, dim2\n"
        + "  ) t1\n"
        + "  GROUP BY dim2\n"
        + ") t2",
        ImmutableList.of(
            GroupByQuery.builder()
                        .setDataSource(
                            GroupByQuery.builder()
                                        .setDataSource(
                                            GroupByQuery.builder()
                                                        .setDataSource(CalciteTests.DATASOURCE1)
                                                        .setInterval(querySegmentSpec(Filtration.eternity()))
                                                        .setGranularity(Granularities.ALL)
                                                        .setDimensions(dimensions(
                                                            new DefaultDimensionSpec("dim1", "d0"),
                                                            new DefaultDimensionSpec("dim2", "d1")
                                                        ))
                                                        .setAggregatorSpecs(aggregators(new CountAggregatorFactory("a0")))
                                                        .setContext(QUERY_CONTEXT_DEFAULT)
                                                        .build()
                                        )
                                        .setInterval(querySegmentSpec(Filtration.eternity()))
                                        .setGranularity(Granularities.ALL)
                                        .setDimensions(dimensions(new DefaultDimensionSpec("d1", "_d0")))
                                        .setAggregatorSpecs(aggregators(new LongSumAggregatorFactory("_a0", "a0")))
                                        .setContext(QUERY_CONTEXT_DEFAULT)
                                        .build()
                        )
                        .setInterval(querySegmentSpec(Filtration.eternity()))
                        .setGranularity(Granularities.ALL)
                        .setAggregatorSpecs(aggregators(
                            new LongSumAggregatorFactory("a0", "_a0"),
                            new CountAggregatorFactory("a1")
                        ))
                        .setContext(QUERY_CONTEXT_DEFAULT)
                        .build()
        ),
        NullHandling.replaceWithDefault() ?
        ImmutableList.of(
            new Object[]{6L, 3L}
        ) :
        ImmutableList.of(
            new Object[]{6L, 4L}
        )
    );
  }

  @Test
  public void testExplainDoubleNestedGroupBy() throws Exception
  {
    // Skip vectorization since otherwise the "context" will change for each subtest.
    skipVectorize();

    final String explanation =
        "DruidOuterQueryRel(query=[{\"queryType\":\"timeseries\",\"dataSource\":{\"type\":\"table\",\"name\":\"__subquery__\"},\"intervals\":{\"type\":\"intervals\",\"intervals\":[\"-146136543-09-08T08:23:32.096Z/146140482-04-24T15:36:27.903Z\"]},\"descending\":false,\"virtualColumns\":[],\"filter\":null,\"granularity\":{\"type\":\"all\"},\"aggregations\":[{\"type\":\"longSum\",\"name\":\"a0\",\"fieldName\":\"cnt\",\"expression\":null},{\"type\":\"count\",\"name\":\"a1\"}],\"postAggregations\":[],\"limit\":2147483647,\"context\":{\"defaultTimeout\":300000,\"maxScatterGatherBytes\":9223372036854775807,\"skipEmptyBuckets\":true,\"sqlCurrentTimestamp\":\"2000-01-01T00:00:00Z\",\"sqlQueryId\":\"dummy\",\"vectorize\":\"false\"}}], signature=[{a0:LONG, a1:LONG}])\n"
        + "  DruidOuterQueryRel(query=[{\"queryType\":\"groupBy\",\"dataSource\":{\"type\":\"table\",\"name\":\"__subquery__\"},\"intervals\":{\"type\":\"intervals\",\"intervals\":[\"-146136543-09-08T08:23:32.096Z/146140482-04-24T15:36:27.903Z\"]},\"virtualColumns\":[],\"filter\":null,\"granularity\":{\"type\":\"all\"},\"dimensions\":[{\"type\":\"default\",\"dimension\":\"dim2\",\"outputName\":\"d0\",\"outputType\":\"STRING\"}],\"aggregations\":[{\"type\":\"longSum\",\"name\":\"a0\",\"fieldName\":\"cnt\",\"expression\":null}],\"postAggregations\":[],\"having\":null,\"limitSpec\":{\"type\":\"NoopLimitSpec\"},\"context\":{\"defaultTimeout\":300000,\"maxScatterGatherBytes\":9223372036854775807,\"sqlCurrentTimestamp\":\"2000-01-01T00:00:00Z\",\"sqlQueryId\":\"dummy\",\"vectorize\":\"false\"},\"descending\":false}], signature=[{d0:STRING, a0:LONG}])\n"
        + "    DruidQueryRel(query=[{\"queryType\":\"groupBy\",\"dataSource\":{\"type\":\"table\",\"name\":\"foo\"},\"intervals\":{\"type\":\"intervals\",\"intervals\":[\"-146136543-09-08T08:23:32.096Z/146140482-04-24T15:36:27.903Z\"]},\"virtualColumns\":[],\"filter\":null,\"granularity\":{\"type\":\"all\"},\"dimensions\":[{\"type\":\"default\",\"dimension\":\"dim1\",\"outputName\":\"d0\",\"outputType\":\"STRING\"},{\"type\":\"default\",\"dimension\":\"dim2\",\"outputName\":\"d1\",\"outputType\":\"STRING\"}],\"aggregations\":[{\"type\":\"count\",\"name\":\"a0\"}],\"postAggregations\":[],\"having\":null,\"limitSpec\":{\"type\":\"NoopLimitSpec\"},\"context\":{\"defaultTimeout\":300000,\"maxScatterGatherBytes\":9223372036854775807,\"sqlCurrentTimestamp\":\"2000-01-01T00:00:00Z\",\"sqlQueryId\":\"dummy\",\"vectorize\":\"false\"},\"descending\":false}], signature=[{d0:STRING, d1:STRING, a0:LONG}])\n";

    testQuery(
        "EXPLAIN PLAN FOR SELECT SUM(cnt), COUNT(*) FROM (\n"
        + "  SELECT dim2, SUM(t1.cnt) cnt FROM (\n"
        + "    SELECT\n"
        + "      dim1,\n"
        + "      dim2,\n"
        + "      COUNT(*) cnt\n"
        + "    FROM druid.foo\n"
        + "    GROUP BY dim1, dim2\n"
        + "  ) t1\n"
        + "  GROUP BY dim2\n"
        + ") t2",
        ImmutableList.of(),
        ImmutableList.of(
            new Object[]{explanation}
        )
    );
  }

  @Test
  public void testExactCountDistinctUsingSubquery() throws Exception
  {
    testQuery(
        PLANNER_CONFIG_SINGLE_NESTING_ONLY, // Sanity check; this query should work with a single level of nesting.
        "SELECT\n"
        + "  SUM(cnt),\n"
        + "  COUNT(*)\n"
        + "FROM (SELECT dim2, SUM(cnt) AS cnt FROM druid.foo GROUP BY dim2)",
        CalciteTests.REGULAR_USER_AUTH_RESULT,
        ImmutableList.of(
            GroupByQuery.builder()
                        .setDataSource(
                            new QueryDataSource(
                                GroupByQuery.builder()
                                            .setDataSource(CalciteTests.DATASOURCE1)
                                            .setInterval(querySegmentSpec(Filtration.eternity()))
                                            .setGranularity(Granularities.ALL)
                                            .setDimensions(dimensions(new DefaultDimensionSpec("dim2", "d0")))
                                            .setAggregatorSpecs(aggregators(new LongSumAggregatorFactory("a0", "cnt")))
                                            .setContext(QUERY_CONTEXT_DEFAULT)
                                            .build()
                            )
                        )
                        .setInterval(querySegmentSpec(Filtration.eternity()))
                        .setGranularity(Granularities.ALL)
                        .setAggregatorSpecs(aggregators(
                            new LongSumAggregatorFactory("_a0", "a0"),
                            new CountAggregatorFactory("_a1")
                        ))
                        .setContext(QUERY_CONTEXT_DEFAULT)
                        .build()
        ),
        NullHandling.replaceWithDefault() ?
        ImmutableList.of(
            new Object[]{6L, 3L}
        ) :
        ImmutableList.of(
            new Object[]{6L, 4L}
        )
    );
  }

  @Test
  public void testMinMaxAvgDailyCountWithLimit() throws Exception
  {
    // Cannot vectorize due to virtual columns.
    cannotVectorize();

    testQuery(
        "SELECT * FROM ("
        + "  SELECT max(cnt), min(cnt), avg(cnt), TIME_EXTRACT(max(t), 'EPOCH') last_time, count(1) num_days FROM (\n"
        + "      SELECT TIME_FLOOR(__time, 'P1D') AS t, count(1) cnt\n"
        + "      FROM \"foo\"\n"
        + "      GROUP BY 1\n"
        + "  )"
        + ") LIMIT 1\n",
        ImmutableList.of(
            GroupByQuery.builder()
                        .setDataSource(
                            new QueryDataSource(
                                GroupByQuery.builder()
                                            .setDataSource(CalciteTests.DATASOURCE1)
                                            .setInterval(querySegmentSpec(Filtration.eternity()))
                                            .setGranularity(Granularities.ALL)
                                            .setVirtualColumns(
                                                expressionVirtualColumn(
                                                    "v0",
                                                    "timestamp_floor(\"__time\",'P1D',null,'UTC')",
                                                    ValueType.LONG
                                                )
                                            )
                                            .setDimensions(dimensions(new DefaultDimensionSpec(
                                                "v0",
                                                "v0",
                                                ValueType.LONG
                                            )))
                                            .setAggregatorSpecs(aggregators(new CountAggregatorFactory("a0")))
                                            .setContext(QUERY_CONTEXT_DEFAULT)
                                            .build()
                            )
                        )
                        .setInterval(querySegmentSpec(Filtration.eternity()))
                        .setGranularity(Granularities.ALL)
                        .setAggregatorSpecs(aggregators(
                            new LongMaxAggregatorFactory("_a0", "a0"),
                            new LongMinAggregatorFactory("_a1", "a0"),
                            new LongSumAggregatorFactory("_a2:sum", "a0"),
                            new CountAggregatorFactory("_a2:count"),
                            new LongMaxAggregatorFactory("_a3", "v0"),
                            new CountAggregatorFactory("_a4")
                        ))
                        .setPostAggregatorSpecs(
                            ImmutableList.of(
                                new ArithmeticPostAggregator(
                                    "_a2",
                                    "quotient",
                                    ImmutableList.of(
                                        new FieldAccessPostAggregator(null, "_a2:sum"),
                                        new FieldAccessPostAggregator(null, "_a2:count")
                                    )
                                ),
                                expressionPostAgg("s0", "timestamp_extract(\"_a3\",'EPOCH','UTC')")
                            )
                        )
                        .setLimit(1)
                        .setContext(QUERY_CONTEXT_DEFAULT)
                        .build()
        ),
        ImmutableList.of(new Object[]{1L, 1L, 1L, 978480000L, 6L})
    );
  }

  @Test
  public void testGreatestLongAndDoubleWithGroupBy() throws Exception
  {
    // Cannot vectorize due to virtual columns.
    cannotVectorize();

    testQuery(
        "SELECT * FROM ("
        + "  SELECT greatest(cntl1, cntl2), greatest(cntd1, cntd2) FROM (\n"
        + "      SELECT TIME_FLOOR(__time, 'P1D') AS t,\n"
        + "          count(1) AS cntl1, 10 AS cntl2,\n"
        + "          (1.2 + count(1)) AS cntd1, 10.2 AS cntd2\n"
        + "      FROM \"foo\"\n"
        + "      GROUP BY 1\n"
        + "  )"
        + ")\n",
        ImmutableList.of(
            GroupByQuery.builder()
                        .setDataSource(
                            new QueryDataSource(
                                GroupByQuery.builder()
                                            .setDataSource(CalciteTests.DATASOURCE1)
                                            .setInterval(querySegmentSpec(Filtration.eternity()))
                                            .setGranularity(Granularities.ALL)
                                            .setVirtualColumns(
                                                expressionVirtualColumn(
                                                    "v0",
                                                    "timestamp_floor(\"__time\",'P1D',null,'UTC')",
                                                    ValueType.LONG
                                                )
                                            )
                                            .setDimensions(dimensions(new DefaultDimensionSpec(
                                                "v0",
                                                "v0",
                                                ValueType.LONG
                                            )))
                                            .setAggregatorSpecs(aggregators(new CountAggregatorFactory("a0")))
                                            .setContext(QUERY_CONTEXT_DEFAULT)
                                            .build()
                            )
                        )
                        .setInterval(querySegmentSpec(Filtration.eternity()))
                        .setGranularity(Granularities.ALL)
                        .setAggregatorSpecs(aggregators(
                            new LongMaxAggregatorFactory("_a0:0", "a0"),
                            new LongMaxAggregatorFactory("_a0:1", null, "10", ExprMacroTable.nil()),
                            new DoubleMaxAggregatorFactory("_a1:0", null, "(1.2 + \"a0\")", ExprMacroTable.nil()),
                            new DoubleMaxAggregatorFactory("_a1:1", null, "10.2", ExprMacroTable.nil())
                        ))
                        .setPostAggregatorSpecs(
                            ImmutableList.of(
                                new LongGreatestPostAggregator(
                                    "_a0",
                                    ImmutableList.of(
                                        new FieldAccessPostAggregator(null, "_a0:0"),
                                        new FieldAccessPostAggregator(null, "_a0:1")
                                    )
                                ),
                                new DoubleGreatestPostAggregator(
                                    "_a1",
                                    ImmutableList.of(
                                        new FieldAccessPostAggregator(null, "_a1:0"),
                                        new FieldAccessPostAggregator(null, "_a1:1")
                                    )
                                )
                            )
                        )
                        .setContext(QUERY_CONTEXT_DEFAULT)
                        .build()
        ),
        ImmutableList.of(new Object[]{10L, 10.2D})
    );
  }

  @Test
  public void testLeastLongAndDoubleWithGroupBy() throws Exception
  {
    // Cannot vectorize due to virtual columns.
    cannotVectorize();

    testQuery(
        "SELECT * FROM ("
        + "  SELECT least(cntl1, cntl2), least(cntd1, cntd2) FROM (\n"
        + "      SELECT TIME_FLOOR(__time, 'P1D') AS t,\n"
        + "          count(1) AS cntl1, 10 AS cntl2,\n"
        + "          (1.2 + count(1)) AS cntd1, 10.2 AS cntd2\n"
        + "      FROM \"foo\"\n"
        + "      GROUP BY 1\n"
        + "  )"
        + ")\n",
        ImmutableList.of(
            GroupByQuery.builder()
                        .setDataSource(
                            new QueryDataSource(
                                GroupByQuery.builder()
                                            .setDataSource(CalciteTests.DATASOURCE1)
                                            .setInterval(querySegmentSpec(Filtration.eternity()))
                                            .setGranularity(Granularities.ALL)
                                            .setVirtualColumns(
                                                expressionVirtualColumn(
                                                    "v0",
                                                    "timestamp_floor(\"__time\",'P1D',null,'UTC')",
                                                    ValueType.LONG
                                                )
                                            )
                                            .setDimensions(dimensions(new DefaultDimensionSpec(
                                                "v0",
                                                "v0",
                                                ValueType.LONG
                                            )))
                                            .setAggregatorSpecs(aggregators(new CountAggregatorFactory("a0")))
                                            .setContext(QUERY_CONTEXT_DEFAULT)
                                            .build()
                            )
                        )
                        .setInterval(querySegmentSpec(Filtration.eternity()))
                        .setGranularity(Granularities.ALL)
                        .setAggregatorSpecs(aggregators(
                            new LongMinAggregatorFactory("_a0:0", "a0"),
                            new LongMinAggregatorFactory("_a0:1", null, "10", ExprMacroTable.nil()),
                            new DoubleMinAggregatorFactory("_a1:0", null, "(1.2 + \"a0\")", ExprMacroTable.nil()),
                            new DoubleMinAggregatorFactory("_a1:1", null, "10.2", ExprMacroTable.nil())
                        ))
                        .setPostAggregatorSpecs(
                            ImmutableList.of(
                                new LongLeastPostAggregator(
                                    "_a0",
                                    ImmutableList.of(
                                        new FieldAccessPostAggregator(null, "_a0:0"),
                                        new FieldAccessPostAggregator(null, "_a0:1")
                                    )
                                ),
                                new DoubleLeastPostAggregator(
                                    "_a1",
                                    ImmutableList.of(
                                        new FieldAccessPostAggregator(null, "_a1:0"),
                                        new FieldAccessPostAggregator(null, "_a1:1")
                                    )
                                )
                            )
                        )
                        .setContext(QUERY_CONTEXT_DEFAULT)
                        .build()
        ),
        ImmutableList.of(new Object[]{1L, 2.2D})
    );
  }

  @Test
  public void testGreatestSingleColumnPostAggregations() throws Exception
  {
    // Cannot vectorize due to virtual columns.
    cannotVectorize();

    testQuery(
        "SELECT\n"
        + "      greatest(cnt), greatest(m1), greatest(m2)\n"
        + "      FROM \"foo\"\n",
        ImmutableList.of(
            Druids.newTimeseriesQueryBuilder()
                  .dataSource(CalciteTests.DATASOURCE1)
                  .intervals(querySegmentSpec(Filtration.eternity()))
                  .granularity(Granularities.ALL)
                  .aggregators(aggregators(
                      new LongMaxAggregatorFactory("a0:0", "cnt"),
                      new DoubleMaxAggregatorFactory("a1:0", "m1"),
                      new DoubleMaxAggregatorFactory("a2:0", "m2")
                  ))
                  .postAggregators(ImmutableList.of(
                      new LongGreatestPostAggregator(
                          "a0",
                          ImmutableList.of(
                              new FieldAccessPostAggregator(null, "a0:0")
                          )
                      ),
                      new DoubleGreatestPostAggregator(
                          "a1",
                          ImmutableList.of(
                              new FieldAccessPostAggregator(null, "a1:0")
                          )
                      ),
                      new DoubleGreatestPostAggregator(
                          "a2",
                          ImmutableList.of(
                              new FieldAccessPostAggregator(null, "a2:0")
                          )
                      )
                                   )
                  )
                  .context(TIMESERIES_CONTEXT_DEFAULT)
                  .build()
        ),
        ImmutableList.of(new Object[]{1L, 6.0F, 6.0D})
    );
  }

  @Test
  public void testLeastSingleColumnPostAggregations() throws Exception
  {
    // Cannot vectorize due to virtual columns.
    cannotVectorize();

    testQuery(
        "SELECT\n"
        + "      least(cnt), least(m1), least(m2)\n"
        + "      FROM \"foo\"\n",
        ImmutableList.of(
            Druids.newTimeseriesQueryBuilder()
                  .dataSource(CalciteTests.DATASOURCE1)
                  .intervals(querySegmentSpec(Filtration.eternity()))
                  .granularity(Granularities.ALL)
                  .aggregators(aggregators(
                      new LongMinAggregatorFactory("a0:0", "cnt"),
                      new DoubleMinAggregatorFactory("a1:0", "m1"),
                      new DoubleMinAggregatorFactory("a2:0", "m2")
                  ))
                  .postAggregators(ImmutableList.of(
                      new LongLeastPostAggregator(
                          "a0",
                          ImmutableList.of(
                              new FieldAccessPostAggregator(null, "a0:0")
                          )
                      ),
                      new DoubleLeastPostAggregator(
                          "a1",
                          ImmutableList.of(
                              new FieldAccessPostAggregator(null, "a1:0")
                          )
                      ),
                      new DoubleLeastPostAggregator(
                          "a2",
                          ImmutableList.of(
                              new FieldAccessPostAggregator(null, "a2:0")
                          )
                      )
                                   )
                  )
                  .context(TIMESERIES_CONTEXT_DEFAULT)
                  .build()
        ),
        ImmutableList.of(new Object[]{1L, 1.0F, 1.0D})
    );
  }

  @Test
  public void testGreatestCombinationPostAggregations() throws Exception
  {
    // Cannot vectorize due to virtual columns.
    cannotVectorize();

    testQuery(
        "SELECT\n"
        + "      greatest(cnt, 10, 10 * 2 + 3),\n"
        + "      greatest(m1, 10.0, 10.2 * 2.0 + 3.0),\n"
        + "      greatest(m2, 10.0, 10.2 * 2.0 + 3.0)\n"
        + "      FROM \"foo\"\n",
        ImmutableList.of(
            Druids.newTimeseriesQueryBuilder()
                  .dataSource(CalciteTests.DATASOURCE1)
                  .intervals(querySegmentSpec(Filtration.eternity()))
                  .granularity(Granularities.ALL)
                  .aggregators(aggregators(
                      new LongMaxAggregatorFactory("a0:0", "cnt"),
                      new LongMaxAggregatorFactory("a0:1", null, "10", ExprMacroTable.nil()),
                      new LongMaxAggregatorFactory("a0:2", null, "23", ExprMacroTable.nil()),
                      new DoubleMaxAggregatorFactory("a1:0", "m1"),
                      new DoubleMaxAggregatorFactory("a1:1", null, "10.0", ExprMacroTable.nil()),
                      new DoubleMaxAggregatorFactory("a1:2", null, "23.4", ExprMacroTable.nil()),
                      new DoubleMaxAggregatorFactory("a2:0", "m2"),
                      new DoubleMaxAggregatorFactory("a2:1", null, "10.0", ExprMacroTable.nil()),
                      new DoubleMaxAggregatorFactory("a2:2", null, "23.4", ExprMacroTable.nil())
                  ))
                  .postAggregators(ImmutableList.of(
                      new LongGreatestPostAggregator(
                          "a0",
                          ImmutableList.of(
                              new FieldAccessPostAggregator(null, "a0:0"),
                              new FieldAccessPostAggregator(null, "a0:1"),
                              new FieldAccessPostAggregator(null, "a0:2")
                          )
                      ),
                      new DoubleGreatestPostAggregator(
                          "a1",
                          ImmutableList.of(
                              new FieldAccessPostAggregator(null, "a1:0"),
                              new FieldAccessPostAggregator(null, "a1:1"),
                              new FieldAccessPostAggregator(null, "a1:2")
                          )
                      ),
                      new DoubleGreatestPostAggregator(
                          "a2",
                          ImmutableList.of(
                              new FieldAccessPostAggregator(null, "a2:0"),
                              new FieldAccessPostAggregator(null, "a2:1"),
                              new FieldAccessPostAggregator(null, "a2:2")
                          )
                      ))
                  )
                  .context(TIMESERIES_CONTEXT_DEFAULT)
                  .build()
        ),
        ImmutableList.of(new Object[]{23L, 23.4D, 23.4D})
    );
  }

  @Test
  public void testLeastCombinationPostAggregations() throws Exception
  {
    // Cannot vectorize due to virtual columns.
    cannotVectorize();

    testQuery(
        "SELECT\n"
        + "      least(cnt, 10, 10 * 2 + 3),\n"
        + "      least(m1, 10.0, 10.2 * 2.0 + 3.0),\n"
        + "      least(m2, 10.0, 10.2 * 2.0 + 3.0)\n"
        + "      FROM \"foo\"\n",
        ImmutableList.of(
            Druids.newTimeseriesQueryBuilder()
                  .dataSource(CalciteTests.DATASOURCE1)
                  .intervals(querySegmentSpec(Filtration.eternity()))
                  .granularity(Granularities.ALL)
                  .aggregators(aggregators(
                      new LongMinAggregatorFactory("a0:0", "cnt"),
                      new LongMinAggregatorFactory("a0:1", null, "10", ExprMacroTable.nil()),
                      new LongMinAggregatorFactory("a0:2", null, "23", ExprMacroTable.nil()),
                      new DoubleMinAggregatorFactory("a1:0", "m1"),
                      new DoubleMinAggregatorFactory("a1:1", null, "10.0", ExprMacroTable.nil()),
                      new DoubleMinAggregatorFactory("a1:2", null, "23.4", ExprMacroTable.nil()),
                      new DoubleMinAggregatorFactory("a2:0", "m2"),
                      new DoubleMinAggregatorFactory("a2:1", null, "10.0", ExprMacroTable.nil()),
                      new DoubleMinAggregatorFactory("a2:2", null, "23.4", ExprMacroTable.nil())
                  ))
                  .postAggregators(ImmutableList.of(
                      new LongLeastPostAggregator(
                          "a0",
                          ImmutableList.of(
                              new FieldAccessPostAggregator(null, "a0:0"),
                              new FieldAccessPostAggregator(null, "a0:1"),
                              new FieldAccessPostAggregator(null, "a0:2")
                          )
                      ),
                      new DoubleLeastPostAggregator(
                          "a1",
                          ImmutableList.of(
                              new FieldAccessPostAggregator(null, "a1:0"),
                              new FieldAccessPostAggregator(null, "a1:1"),
                              new FieldAccessPostAggregator(null, "a1:2")
                          )
                      ),
                      new DoubleLeastPostAggregator(
                          "a2",
                          ImmutableList.of(
                              new FieldAccessPostAggregator(null, "a2:0"),
                              new FieldAccessPostAggregator(null, "a2:1"),
                              new FieldAccessPostAggregator(null, "a2:2")
                          )
                      ))
                  )
                  .context(TIMESERIES_CONTEXT_DEFAULT)
                  .build()
        ),
        ImmutableList.of(new Object[]{1L, 1.0D, 1.0D})
    );
  }

  @Test
  public void testGreatestInvalidPostAggregations() throws Exception
  {
    // Cannot vectorize due to virtual columns.
    cannotVectorize();
    expectedException.expect(RuntimeException.class);
    expectedException.expectCause(CoreMatchers.instanceOf(ISE.class));
    expectedException.expectCause(
        ThrowableMessageMatcher.hasMessage(
            CoreMatchers.containsString(
                "Cannot create aggregator factory for type[STRING]"
            )
        )
    );

    testQuery("SELECT GREATEST(dim1) FROM druid.foo", ImmutableList.of(), ImmutableList.of());
  }

  @Test
  public void testLeastInvalidPostAggregations() throws Exception
  {
    // Cannot vectorize due to virtual columns.
    cannotVectorize();
    expectedException.expect(RuntimeException.class);
    expectedException.expectCause(CoreMatchers.instanceOf(ISE.class));
    expectedException.expectCause(
        ThrowableMessageMatcher.hasMessage(
            CoreMatchers.containsString(
                "Cannot create aggregator factory for type[STRING]"
            )
        )
    );

    testQuery("SELECT LEAST(dim1) FROM druid.foo", ImmutableList.of(), ImmutableList.of());
  }

  @Test
  public void testGreatestInvalidCombinationPostAggregations() throws Exception
  {
    // Cannot vectorize due to virtual columns.
    cannotVectorize();
    expectedException.expect(ValidationException.class);
    expectedException.expectCause(CoreMatchers.instanceOf(IllegalArgumentException.class));
    expectedException.expectCause(
        ThrowableMessageMatcher.hasMessage(
            CoreMatchers.containsString(
                "Cannot infer return type for GREATEST; operand types: [INTEGER, VARCHAR]"
            )
        )
    );

    testQuery("SELECT GREATEST(10, dim1) FROM druid.foo", ImmutableList.of(), ImmutableList.of());
  }

  @Test
  public void testLeastInvalidCombinationPostAggregations() throws Exception
  {
    // Cannot vectorize due to virtual columns.
    cannotVectorize();
    expectedException.expect(ValidationException.class);
    expectedException.expectCause(CoreMatchers.instanceOf(IllegalArgumentException.class));
    expectedException.expectCause(
        ThrowableMessageMatcher.hasMessage(
            CoreMatchers.containsString(
                "Cannot infer return type for LEAST; operand types: [INTEGER, VARCHAR]"
            )
        )
    );

    testQuery("SELECT LEAST(10, dim1) FROM druid.foo", ImmutableList.of(), ImmutableList.of());
  }

  @Test
  public void testAvgDailyCountDistinct() throws Exception
  {
    // Cannot vectorize due to virtual columns.
    cannotVectorize();

    testQuery(
        "SELECT\n"
        + "  AVG(u)\n"
        + "FROM (SELECT FLOOR(__time TO DAY), APPROX_COUNT_DISTINCT(cnt) AS u FROM druid.foo GROUP BY 1)",
        ImmutableList.of(
            GroupByQuery.builder()
                        .setDataSource(
                            new QueryDataSource(
                                GroupByQuery.builder()
                                            .setDataSource(CalciteTests.DATASOURCE1)
                                            .setInterval(querySegmentSpec(Filtration.eternity()))
                                            .setGranularity(Granularities.ALL)
                                            .setVirtualColumns(
                                                expressionVirtualColumn(
                                                    "v0",
                                                    "timestamp_floor(\"__time\",'P1D',null,'UTC')",
                                                    ValueType.LONG
                                                )
                                            )
                                            .setDimensions(dimensions(new DefaultDimensionSpec(
                                                "v0",
                                                "v0",
                                                ValueType.LONG
                                            )))
                                            .setAggregatorSpecs(
                                                aggregators(
                                                    new CardinalityAggregatorFactory(
                                                        "a0:a",
                                                        null,
                                                        dimensions(new DefaultDimensionSpec(
                                                            "cnt",
                                                            "cnt",
                                                            ValueType.LONG
                                                        )),
                                                        false,
                                                        true
                                                    )
                                                )
                                            )
                                            .setPostAggregatorSpecs(
                                                ImmutableList.of(
                                                    new HyperUniqueFinalizingPostAggregator("a0", "a0:a")
                                                )
                                            )
                                            .setContext(QUERY_CONTEXT_DEFAULT)
                                            .build()
                            )
                        )
                        .setInterval(querySegmentSpec(Filtration.eternity()))
                        .setGranularity(Granularities.ALL)
                        .setAggregatorSpecs(aggregators(
                            new LongSumAggregatorFactory("_a0:sum", "a0"),
                            new CountAggregatorFactory("_a0:count")
                        ))
                        .setPostAggregatorSpecs(
                            ImmutableList.of(
                                new ArithmeticPostAggregator(
                                    "_a0",
                                    "quotient",
                                    ImmutableList.of(
                                        new FieldAccessPostAggregator(null, "_a0:sum"),
                                        new FieldAccessPostAggregator(null, "_a0:count")
                                    )
                                )
                            )
                        )
                        .setContext(QUERY_CONTEXT_DEFAULT)
                        .build()
        ),
        ImmutableList.of(new Object[]{1L})
    );
  }

  @Test
  public void testTopNFilterJoin() throws Exception
  {
    DimFilter filter = NullHandling.replaceWithDefault() ?
                       in("dim2", Arrays.asList(null, "a"), null)
                                                         : selector("dim2", "a", null);
    // Filters on top N values of some dimension by using an inner join.
    testQuery(
        "SELECT t1.dim1, SUM(t1.cnt)\n"
        + "FROM druid.foo t1\n"
        + "  INNER JOIN (\n"
        + "  SELECT\n"
        + "    SUM(cnt) AS sum_cnt,\n"
        + "    dim2\n"
        + "  FROM druid.foo\n"
        + "  GROUP BY dim2\n"
        + "  ORDER BY 1 DESC\n"
        + "  LIMIT 2\n"
        + ") t2 ON (t1.dim2 = t2.dim2)\n"
        + "GROUP BY t1.dim1\n"
        + "ORDER BY 1\n",
        ImmutableList.of(
            new TopNQueryBuilder()
                .dataSource(CalciteTests.DATASOURCE1)
                .intervals(querySegmentSpec(Filtration.eternity()))
                .granularity(Granularities.ALL)
                .dimension(new DefaultDimensionSpec("dim2", "d0"))
                .aggregators(new LongSumAggregatorFactory("a0", "cnt"))
                .metric(new NumericTopNMetricSpec("a0"))
                .threshold(2)
                .context(QUERY_CONTEXT_DEFAULT)
                .build(),
            GroupByQuery.builder()
                        .setDataSource(CalciteTests.DATASOURCE1)
                        .setInterval(querySegmentSpec(Filtration.eternity()))
                        .setGranularity(Granularities.ALL)
                        .setDimFilter(filter)
                        .setDimensions(dimensions(new DefaultDimensionSpec("dim1", "d0")))
                        .setAggregatorSpecs(aggregators(new LongSumAggregatorFactory("a0", "cnt")))
                        .setLimitSpec(
                            new DefaultLimitSpec(
                                ImmutableList.of(
                                    new OrderByColumnSpec(
                                        "d0",
                                        OrderByColumnSpec.Direction.ASCENDING,
                                        StringComparators.LEXICOGRAPHIC
                                    )
                                ),
                                Integer.MAX_VALUE
                            )
                        )
                        .setContext(QUERY_CONTEXT_DEFAULT)
                        .build()
        ),
        NullHandling.replaceWithDefault() ?
        ImmutableList.of(
            new Object[]{"", 1L},
            new Object[]{"1", 1L},
            new Object[]{"10.1", 1L},
            new Object[]{"2", 1L},
            new Object[]{"abc", 1L}
        ) :
        ImmutableList.of(
            new Object[]{"", 1L},
            new Object[]{"1", 1L}
        )
    );
  }

  @Test
  @Ignore // Doesn't work
  public void testTopNFilterJoinWithProjection() throws Exception
  {
    // Filters on top N values of some dimension by using an inner join. Also projects the outer dimension.

    testQuery(
        "SELECT SUBSTRING(t1.dim1, 1, 10), SUM(t1.cnt)\n"
        + "FROM druid.foo t1\n"
        + "  INNER JOIN (\n"
        + "  SELECT\n"
        + "    SUM(cnt) AS sum_cnt,\n"
        + "    dim2\n"
        + "  FROM druid.foo\n"
        + "  GROUP BY dim2\n"
        + "  ORDER BY 1 DESC\n"
        + "  LIMIT 2\n"
        + ") t2 ON (t1.dim2 = t2.dim2)\n"
        + "GROUP BY SUBSTRING(t1.dim1, 1, 10)",
        ImmutableList.of(
            new TopNQueryBuilder()
                .dataSource(CalciteTests.DATASOURCE1)
                .intervals(querySegmentSpec(Filtration.eternity()))
                .granularity(Granularities.ALL)
                .dimension(new DefaultDimensionSpec("dim2", "d0"))
                .aggregators(new LongSumAggregatorFactory("a0", "cnt"))
                .metric(new NumericTopNMetricSpec("a0"))
                .threshold(2)
                .context(QUERY_CONTEXT_DEFAULT)
                .build(),
            GroupByQuery.builder()
                        .setDataSource(CalciteTests.DATASOURCE1)
                        .setInterval(querySegmentSpec(Filtration.eternity()))
                        .setGranularity(Granularities.ALL)
                        .setDimFilter(in("dim2", ImmutableList.of("", "a"), null))
                        .setDimensions(dimensions(new DefaultDimensionSpec("dim1", "d0")))
                        .setAggregatorSpecs(aggregators(new LongSumAggregatorFactory("a0", "cnt")))
                        .setLimitSpec(
                            new DefaultLimitSpec(
                                ImmutableList.of(
                                    new OrderByColumnSpec(
                                        "d0",
                                        OrderByColumnSpec.Direction.ASCENDING,
                                        StringComparators.LEXICOGRAPHIC
                                    )
                                ),
                                Integer.MAX_VALUE
                            )
                        )
                        .setContext(QUERY_CONTEXT_DEFAULT)
                        .build()
        ),
        ImmutableList.of(
            new Object[]{"", 1L},
            new Object[]{"1", 1L},
            new Object[]{"10.1", 1L},
            new Object[]{"2", 1L},
            new Object[]{"abc", 1L}
        )
    );
  }

  @Test
  public void testRemovableLeftJoin() throws Exception
  {
    // LEFT JOIN where the right-hand side can be ignored.

    testQuery(
        "SELECT t1.dim1, SUM(t1.cnt)\n"
        + "FROM druid.foo t1\n"
        + "  LEFT JOIN (\n"
        + "  SELECT\n"
        + "    SUM(cnt) AS sum_cnt,\n"
        + "    dim2\n"
        + "  FROM druid.foo\n"
        + "  GROUP BY dim2\n"
        + "  ORDER BY 1 DESC\n"
        + "  LIMIT 2\n"
        + ") t2 ON (t1.dim2 = t2.dim2)\n"
        + "GROUP BY t1.dim1\n"
        + "ORDER BY 1\n",
        ImmutableList.of(
            GroupByQuery.builder()
                        .setDataSource(CalciteTests.DATASOURCE1)
                        .setInterval(querySegmentSpec(Filtration.eternity()))
                        .setGranularity(Granularities.ALL)
                        .setDimensions(dimensions(new DefaultDimensionSpec("dim1", "d0")))
                        .setAggregatorSpecs(aggregators(new LongSumAggregatorFactory("a0", "cnt")))
                        .setLimitSpec(
                            new DefaultLimitSpec(
                                ImmutableList.of(
                                    new OrderByColumnSpec(
                                        "d0",
                                        OrderByColumnSpec.Direction.ASCENDING,
                                        StringComparators.LEXICOGRAPHIC
                                    )
                                ),
                                Integer.MAX_VALUE
                            )
                        )
                        .setContext(QUERY_CONTEXT_DEFAULT)
                        .build()
        ),
        ImmutableList.of(
            new Object[]{"", 1L},
            new Object[]{"1", 1L},
            new Object[]{"10.1", 1L},
            new Object[]{"2", 1L},
            new Object[]{"abc", 1L},
            new Object[]{"def", 1L}
        )
    );
  }

  @Test
  public void testExactCountDistinctOfSemiJoinResult() throws Exception
  {
    // Cannot vectorize due to extraction dimension spec.
    cannotVectorize();

    testQuery(
        "SELECT COUNT(*)\n"
        + "FROM (\n"
        + "  SELECT DISTINCT dim2\n"
        + "  FROM druid.foo\n"
        + "  WHERE SUBSTRING(dim2, 1, 1) IN (\n"
        + "    SELECT SUBSTRING(dim1, 1, 1) FROM druid.foo WHERE dim1 <> ''\n"
        + "  ) AND __time >= '2000-01-01' AND __time < '2002-01-01'\n"
        + ")",
        ImmutableList.of(
            GroupByQuery.builder()
                        .setDataSource(CalciteTests.DATASOURCE1)
                        .setInterval(querySegmentSpec(Filtration.eternity()))
                        .setGranularity(Granularities.ALL)
                        .setDimFilter(not(selector("dim1", "", null)))
                        .setDimensions(dimensions(new ExtractionDimensionSpec(
                            "dim1",
                            "d0",
                            new SubstringDimExtractionFn(0, 1)
                        )))
                        .setContext(QUERY_CONTEXT_DEFAULT)
                        .build(),
            GroupByQuery.builder()
                        .setDataSource(
                            new QueryDataSource(
                                GroupByQuery.builder()
                                            .setDataSource(CalciteTests.DATASOURCE1)
                                            .setInterval(querySegmentSpec(Intervals.of("2000-01-01/2002-01-01")))
                                            .setGranularity(Granularities.ALL)
                                            .setDimFilter(in(
                                                "dim2",
                                                ImmutableList.of("1", "2", "a", "d"),
                                                new SubstringDimExtractionFn(0, 1)
                                            ))
                                            .setDimensions(dimensions(new DefaultDimensionSpec("dim2", "d0")))
                                            .setContext(QUERY_CONTEXT_DEFAULT)
                                            .build()
                            )
                        )
                        .setInterval(querySegmentSpec(Filtration.eternity()))
                        .setGranularity(Granularities.ALL)
                        .setAggregatorSpecs(aggregators(
                            new CountAggregatorFactory("a0")
                        ))
                        .setContext(QUERY_CONTEXT_DEFAULT)
                        .build()
        ),
        ImmutableList.of(
            new Object[]{2L}
        )
    );
  }

  @Test
  public void testMaxSemiJoinRowsInMemory() throws Exception
  {
    expectedException.expect(ResourceLimitExceededException.class);
    expectedException.expectMessage("maxSemiJoinRowsInMemory[2] exceeded");
    testQuery(
        PLANNER_CONFIG_SEMI_JOIN_ROWS_LIMIT,
        "SELECT COUNT(*)\n"
        + "FROM druid.foo\n"
        + "WHERE SUBSTRING(dim2, 1, 1) IN (\n"
        + "  SELECT SUBSTRING(dim1, 1, 1) FROM druid.foo WHERE dim1 <> ''\n"
        + ")\n",
        CalciteTests.REGULAR_USER_AUTH_RESULT,
        ImmutableList.of(),
        ImmutableList.of()
    );
  }

  @Test
  public void testExplainExactCountDistinctOfSemiJoinResult() throws Exception
  {
    // Skip vectorization since otherwise the "context" will change for each subtest.
    skipVectorize();

    final String explanation =
        "DruidOuterQueryRel(query=[{\"queryType\":\"timeseries\",\"dataSource\":{\"type\":\"table\",\"name\":\"__subquery__\"},\"intervals\":{\"type\":\"intervals\",\"intervals\":[\"-146136543-09-08T08:23:32.096Z/146140482-04-24T15:36:27.903Z\"]},\"descending\":false,\"virtualColumns\":[],\"filter\":null,\"granularity\":{\"type\":\"all\"},\"aggregations\":[{\"type\":\"count\",\"name\":\"a0\"}],\"postAggregations\":[],\"limit\":2147483647,\"context\":{\"defaultTimeout\":300000,\"maxScatterGatherBytes\":9223372036854775807,\"skipEmptyBuckets\":true,\"sqlCurrentTimestamp\":\"2000-01-01T00:00:00Z\",\"sqlQueryId\":\"dummy\",\"vectorize\":\"false\"}}], signature=[{a0:LONG}])\n"
        + "  DruidSemiJoin(query=[{\"queryType\":\"groupBy\",\"dataSource\":{\"type\":\"table\",\"name\":\"foo\"},\"intervals\":{\"type\":\"intervals\",\"intervals\":[\"-146136543-09-08T08:23:32.096Z/146140482-04-24T15:36:27.903Z\"]},\"virtualColumns\":[],\"filter\":null,\"granularity\":{\"type\":\"all\"},\"dimensions\":[{\"type\":\"default\",\"dimension\":\"dim2\",\"outputName\":\"d0\",\"outputType\":\"STRING\"}],\"aggregations\":[],\"postAggregations\":[],\"having\":null,\"limitSpec\":{\"type\":\"NoopLimitSpec\"},\"context\":{\"defaultTimeout\":300000,\"maxScatterGatherBytes\":9223372036854775807,\"sqlCurrentTimestamp\":\"2000-01-01T00:00:00Z\",\"sqlQueryId\":\"dummy\",\"vectorize\":\"false\"},\"descending\":false}], leftExpressions=[[SUBSTRING($3, 1, 1)]], rightKeys=[[0]])\n"
        + "    DruidQueryRel(query=[{\"queryType\":\"groupBy\",\"dataSource\":{\"type\":\"table\",\"name\":\"foo\"},\"intervals\":{\"type\":\"intervals\",\"intervals\":[\"-146136543-09-08T08:23:32.096Z/146140482-04-24T15:36:27.903Z\"]},\"virtualColumns\":[],\"filter\":{\"type\":\"not\",\"field\":{\"type\":\"selector\",\"dimension\":\"dim1\",\"value\":null,\"extractionFn\":null}},\"granularity\":{\"type\":\"all\"},\"dimensions\":[{\"type\":\"extraction\",\"dimension\":\"dim1\",\"outputName\":\"d0\",\"outputType\":\"STRING\",\"extractionFn\":{\"type\":\"substring\",\"index\":0,\"length\":1}}],\"aggregations\":[],\"postAggregations\":[],\"having\":null,\"limitSpec\":{\"type\":\"NoopLimitSpec\"},\"context\":{\"defaultTimeout\":300000,\"maxScatterGatherBytes\":9223372036854775807,\"sqlCurrentTimestamp\":\"2000-01-01T00:00:00Z\",\"sqlQueryId\":\"dummy\",\"vectorize\":\"false\"},\"descending\":false}], signature=[{d0:STRING}])\n";

    testQuery(
        "EXPLAIN PLAN FOR SELECT COUNT(*)\n"
        + "FROM (\n"
        + "  SELECT DISTINCT dim2\n"
        + "  FROM druid.foo\n"
        + "  WHERE SUBSTRING(dim2, 1, 1) IN (\n"
        + "    SELECT SUBSTRING(dim1, 1, 1) FROM druid.foo WHERE dim1 IS NOT NULL\n"
        + "  )\n"
        + ")",
        ImmutableList.of(),
        ImmutableList.of(new Object[]{explanation})
    );
  }

  @Test
  public void testExactCountDistinctUsingSubqueryWithWherePushDown() throws Exception
  {
    testQuery(
        "SELECT\n"
        + "  SUM(cnt),\n"
        + "  COUNT(*)\n"
        + "FROM (SELECT dim2, SUM(cnt) AS cnt FROM druid.foo GROUP BY dim2)\n"
        + "WHERE dim2 <> ''",
        ImmutableList.of(
            GroupByQuery.builder()
                        .setDataSource(
                            new QueryDataSource(
                                GroupByQuery.builder()
                                            .setDataSource(CalciteTests.DATASOURCE1)
                                            .setInterval(querySegmentSpec(Filtration.eternity()))
                                            .setDimFilter(not(selector("dim2", "", null)))
                                            .setGranularity(Granularities.ALL)
                                            .setDimensions(dimensions(new DefaultDimensionSpec("dim2", "d0")))
                                            .setAggregatorSpecs(aggregators(new LongSumAggregatorFactory("a0", "cnt")))
                                            .setContext(QUERY_CONTEXT_DEFAULT)
                                            .build()
                            )
                        )
                        .setInterval(querySegmentSpec(Filtration.eternity()))
                        .setGranularity(Granularities.ALL)
                        .setAggregatorSpecs(aggregators(
                            new LongSumAggregatorFactory("_a0", "a0"),
                            new CountAggregatorFactory("_a1")
                        ))
                        .setContext(QUERY_CONTEXT_DEFAULT)
                        .build()
        ),
        NullHandling.replaceWithDefault() ?
        ImmutableList.of(
            new Object[]{3L, 2L}
        ) :
        ImmutableList.of(
            new Object[]{5L, 3L}
        )
    );

    testQuery(
        "SELECT\n"
        + "  SUM(cnt),\n"
        + "  COUNT(*)\n"
        + "FROM (SELECT dim2, SUM(cnt) AS cnt FROM druid.foo GROUP BY dim2)\n"
        + "WHERE dim2 IS NOT NULL",
        ImmutableList.of(
            GroupByQuery.builder()
                        .setDataSource(
                            new QueryDataSource(
                                GroupByQuery.builder()
                                            .setDataSource(CalciteTests.DATASOURCE1)
                                            .setInterval(querySegmentSpec(Filtration.eternity()))
                                            .setDimFilter(not(selector("dim2", null, null)))
                                            .setGranularity(Granularities.ALL)
                                            .setDimensions(dimensions(new DefaultDimensionSpec("dim2", "d0")))
                                            .setAggregatorSpecs(aggregators(new LongSumAggregatorFactory("a0", "cnt")))
                                            .setContext(QUERY_CONTEXT_DEFAULT)
                                            .build()
                            )
                        )
                        .setInterval(querySegmentSpec(Filtration.eternity()))
                        .setGranularity(Granularities.ALL)
                        .setAggregatorSpecs(aggregators(
                            new LongSumAggregatorFactory("_a0", "a0"),
                            new CountAggregatorFactory("_a1")
                        ))
                        .setContext(QUERY_CONTEXT_DEFAULT)
                        .build()
        ),
        NullHandling.replaceWithDefault() ?
        ImmutableList.of(
            new Object[]{3L, 2L}
        ) :
        ImmutableList.of(
            new Object[]{4L, 3L}
        )
    );
  }

  @Test
  public void testExactCountDistinctUsingSubqueryWithWhereToOuterFilter() throws Exception
  {
    testQuery(
        "SELECT\n"
        + "  SUM(cnt),\n"
        + "  COUNT(*)\n"
        + "FROM (SELECT dim2, SUM(cnt) AS cnt FROM druid.foo GROUP BY dim2 LIMIT 1)"
        + "WHERE cnt > 0",
        ImmutableList.of(
            GroupByQuery.builder()
                        .setDataSource(
                            new QueryDataSource(
                                GroupByQuery.builder()
                                            .setDataSource(CalciteTests.DATASOURCE1)
                                            .setInterval(querySegmentSpec(Filtration.eternity()))
                                            .setGranularity(Granularities.ALL)
                                            .setDimensions(dimensions(new DefaultDimensionSpec("dim2", "d0")))
                                            .setAggregatorSpecs(aggregators(new LongSumAggregatorFactory("a0", "cnt")))
                                            .setLimit(1)
                                            .setContext(QUERY_CONTEXT_DEFAULT)
                                            .build()
                            )
                        )
                        .setDimFilter(bound("a0", "0", null, true, false, null, StringComparators.NUMERIC))
                        .setInterval(querySegmentSpec(Filtration.eternity()))
                        .setGranularity(Granularities.ALL)
                        .setAggregatorSpecs(aggregators(
                            new LongSumAggregatorFactory("_a0", "a0"),
                            new CountAggregatorFactory("_a1")
                        ))
                        .setContext(QUERY_CONTEXT_DEFAULT)
                        .build()
        ),
        NullHandling.replaceWithDefault() ?
        ImmutableList.of(
            new Object[]{3L, 1L}
        ) :
        ImmutableList.of(
            new Object[]{2L, 1L}
        )
    );
  }

  @Test
  public void testCompareExactAndApproximateCountDistinctUsingSubquery() throws Exception
  {
    testQuery(
        "SELECT\n"
        + "  COUNT(*) AS exact_count,\n"
        + "  COUNT(DISTINCT dim1) AS approx_count,\n"
        + "  (CAST(1 AS FLOAT) - COUNT(DISTINCT dim1) / COUNT(*)) * 100 AS error_pct\n"
        + "FROM (SELECT DISTINCT dim1 FROM druid.foo WHERE dim1 <> '')",
        ImmutableList.of(
            GroupByQuery.builder()
                        .setDataSource(
                            new QueryDataSource(
                                GroupByQuery.builder()
                                            .setDataSource(CalciteTests.DATASOURCE1)
                                            .setInterval(querySegmentSpec(Filtration.eternity()))
                                            .setGranularity(Granularities.ALL)
                                            .setDimFilter(not(selector("dim1", "", null)))
                                            .setDimensions(dimensions(new DefaultDimensionSpec("dim1", "d0")))
                                            .setContext(QUERY_CONTEXT_DEFAULT)
                                            .build()
                            )
                        )
                        .setInterval(querySegmentSpec(Filtration.eternity()))
                        .setGranularity(Granularities.ALL)
                        .setAggregatorSpecs(aggregators(
                            new CountAggregatorFactory("a0"),
                            new CardinalityAggregatorFactory(
                                "a1",
                                null,
                                dimensions(new DefaultDimensionSpec("d0", null)),
                                false,
                                true
                            )
                        ))
                        .setPostAggregatorSpecs(
                            ImmutableList.of(
                                expressionPostAgg("p0", "((1 - (\"a1\" / \"a0\")) * 100)")
                            )
                        )
                        .setContext(QUERY_CONTEXT_DEFAULT)
                        .build()
        ),
        ImmutableList.of(
            new Object[]{5L, 5L, 0.0f}
        )
    );
  }

  @Test
  public void testHistogramUsingSubquery() throws Exception
  {
    testQuery(
        "SELECT\n"
        + "  CAST(thecnt AS VARCHAR),\n"
        + "  COUNT(*)\n"
        + "FROM (SELECT dim2, SUM(cnt) AS thecnt FROM druid.foo GROUP BY dim2)\n"
        + "GROUP BY CAST(thecnt AS VARCHAR)",
        ImmutableList.of(
            GroupByQuery.builder()
                        .setDataSource(
                            new QueryDataSource(
                                GroupByQuery.builder()
                                            .setDataSource(CalciteTests.DATASOURCE1)
                                            .setInterval(querySegmentSpec(Filtration.eternity()))
                                            .setGranularity(Granularities.ALL)
                                            .setDimensions(dimensions(new DefaultDimensionSpec("dim2", "d0")))
                                            .setAggregatorSpecs(aggregators(new LongSumAggregatorFactory("a0", "cnt")))
                                            .setContext(QUERY_CONTEXT_DEFAULT)
                                            .build()
                            )
                        )
                        .setInterval(querySegmentSpec(Filtration.eternity()))
                        .setGranularity(Granularities.ALL)
                        .setDimensions(dimensions(new DefaultDimensionSpec("a0", "_d0")))
                        .setAggregatorSpecs(aggregators(
                            new CountAggregatorFactory("_a0")
                        ))
                        .setContext(QUERY_CONTEXT_DEFAULT)
                        .build()
        ),
        NullHandling.replaceWithDefault() ?
        ImmutableList.of(
            new Object[]{"1", 1L},
            new Object[]{"2", 1L},
            new Object[]{"3", 1L}
        ) :
        ImmutableList.of(
            new Object[]{"1", 2L},
            new Object[]{"2", 2L}
        )
    );
  }

  @Test
  public void testHistogramUsingSubqueryWithSort() throws Exception
  {
    testQuery(
        "SELECT\n"
        + "  CAST(thecnt AS VARCHAR),\n"
        + "  COUNT(*)\n"
        + "FROM (SELECT dim2, SUM(cnt) AS thecnt FROM druid.foo GROUP BY dim2)\n"
        + "GROUP BY CAST(thecnt AS VARCHAR) ORDER BY CAST(thecnt AS VARCHAR) LIMIT 2",
        ImmutableList.of(
            GroupByQuery.builder()
                        .setDataSource(
                            new QueryDataSource(
                                GroupByQuery.builder()
                                            .setDataSource(CalciteTests.DATASOURCE1)
                                            .setInterval(querySegmentSpec(Filtration.eternity()))
                                            .setGranularity(Granularities.ALL)
                                            .setDimensions(dimensions(new DefaultDimensionSpec("dim2", "d0")))
                                            .setAggregatorSpecs(aggregators(new LongSumAggregatorFactory("a0", "cnt")))
                                            .setContext(QUERY_CONTEXT_DEFAULT)
                                            .build()
                            )
                        )
                        .setInterval(querySegmentSpec(Filtration.eternity()))
                        .setGranularity(Granularities.ALL)
                        .setDimensions(dimensions(new DefaultDimensionSpec("a0", "_d0")))
                        .setAggregatorSpecs(aggregators(
                            new CountAggregatorFactory("_a0")
                        ))
                        .setLimitSpec(
                            new DefaultLimitSpec(
                                ImmutableList.of(new OrderByColumnSpec(
                                    "_d0",
                                    OrderByColumnSpec.Direction.ASCENDING,
                                    StringComparators.LEXICOGRAPHIC
                                )),
                                2
                            )
                        )
                        .setContext(QUERY_CONTEXT_DEFAULT)
                        .build()
        ),
        NullHandling.replaceWithDefault() ?
        ImmutableList.of(
            new Object[]{"1", 1L},
            new Object[]{"2", 1L}
        ) :
        ImmutableList.of(
            new Object[]{"1", 2L},
            new Object[]{"2", 2L}
        )
    );
  }

  @Test
  public void testCountDistinctArithmetic() throws Exception
  {
    // Cannot vectorize due to "cardinality" aggregator.
    cannotVectorize();

    testQuery(
        "SELECT\n"
        + "  SUM(cnt),\n"
        + "  COUNT(DISTINCT dim2),\n"
        + "  CAST(COUNT(DISTINCT dim2) AS FLOAT),\n"
        + "  SUM(cnt) / COUNT(DISTINCT dim2),\n"
        + "  SUM(cnt) / COUNT(DISTINCT dim2) + 3,\n"
        + "  CAST(SUM(cnt) AS FLOAT) / CAST(COUNT(DISTINCT dim2) AS FLOAT) + 3\n"
        + "FROM druid.foo",
        ImmutableList.of(
            Druids.newTimeseriesQueryBuilder()
                  .dataSource(CalciteTests.DATASOURCE1)
                  .intervals(querySegmentSpec(Filtration.eternity()))
                  .granularity(Granularities.ALL)
                  .aggregators(
                      aggregators(
                          new LongSumAggregatorFactory("a0", "cnt"),
                          new CardinalityAggregatorFactory(
                              "a1",
                              null,
                              dimensions(new DefaultDimensionSpec("dim2", null)),
                              false,
                              true
                          )
                      )
                  )
                  .postAggregators(
                      expressionPostAgg("p0", "CAST(\"a1\", 'DOUBLE')"),
                      expressionPostAgg("p1", "(\"a0\" / \"a1\")"),
                      expressionPostAgg("p2", "((\"a0\" / \"a1\") + 3)"),
                      expressionPostAgg("p3", "((CAST(\"a0\", 'DOUBLE') / CAST(\"a1\", 'DOUBLE')) + 3)")
                  )
                  .context(TIMESERIES_CONTEXT_DEFAULT)
                  .build()
        ),
        ImmutableList.of(
            new Object[]{6L, 3L, 3.0f, 2L, 5L, 5.0f}
        )
    );
  }

  @Test
  public void testCountDistinctOfSubstring() throws Exception
  {
    // Cannot vectorize due to "cardinality" aggregator.
    cannotVectorize();

    testQuery(
        "SELECT COUNT(DISTINCT SUBSTRING(dim1, 1, 1)) FROM druid.foo WHERE dim1 <> ''",
        ImmutableList.of(
            Druids.newTimeseriesQueryBuilder()
                  .dataSource(CalciteTests.DATASOURCE1)
                  .intervals(querySegmentSpec(Filtration.eternity()))
                  .filters(not(selector("dim1", "", null)))
                  .granularity(Granularities.ALL)
                  .aggregators(
                      aggregators(
                          new CardinalityAggregatorFactory(
                              "a0",
                              null,
                              dimensions(
                                  new ExtractionDimensionSpec(
                                      "dim1",
                                      null,
                                      new SubstringDimExtractionFn(0, 1)
                                  )
                              ),
                              false,
                              true
                          )
                      )
                  )
                  .context(TIMESERIES_CONTEXT_DEFAULT)
                  .build()
        ),
        ImmutableList.of(
            new Object[]{4L}
        )
    );
  }

  @Test
  public void testCountDistinctOfTrim() throws Exception
  {
    // Test a couple different syntax variants of TRIM.

    // Cannot vectorize due to virtual columns.
    cannotVectorize();

    testQuery(
        "SELECT COUNT(DISTINCT TRIM(BOTH ' ' FROM dim1)) FROM druid.foo WHERE TRIM(dim1) <> ''",
        ImmutableList.of(
            Druids.newTimeseriesQueryBuilder()
                  .dataSource(CalciteTests.DATASOURCE1)
                  .intervals(querySegmentSpec(Filtration.eternity()))
                  .granularity(Granularities.ALL)
                  .virtualColumns(expressionVirtualColumn("v0", "trim(\"dim1\",' ')", ValueType.STRING))
                  .filters(not(selector("v0", NullHandling.emptyToNullIfNeeded(""), null)))
                  .aggregators(
                      aggregators(
                          new CardinalityAggregatorFactory(
                              "a0",
                              null,
                              dimensions(new DefaultDimensionSpec("v0", "v0", ValueType.STRING)),
                              false,
                              true
                          )
                      )
                  )
                  .context(TIMESERIES_CONTEXT_DEFAULT)
                  .build()
        ),
        ImmutableList.of(
            new Object[]{5L}
        )
    );
  }

  @Test
  public void testSillyQuarters() throws Exception
  {
    // Like FLOOR(__time TO QUARTER) but silly.

    // Cannot vectorize due to virtual columns.
    cannotVectorize();

    testQuery(
        "SELECT CAST((EXTRACT(MONTH FROM __time) - 1 ) / 3 + 1 AS INTEGER) AS quarter, COUNT(*)\n"
        + "FROM foo\n"
        + "GROUP BY CAST((EXTRACT(MONTH FROM __time) - 1 ) / 3 + 1 AS INTEGER)",
        ImmutableList.of(
            GroupByQuery.builder()
                        .setDataSource(CalciteTests.DATASOURCE1)
                        .setInterval(querySegmentSpec(Filtration.eternity()))
                        .setGranularity(Granularities.ALL)
                        .setVirtualColumns(expressionVirtualColumn(
                            "v0",
                            "(((timestamp_extract(\"__time\",'MONTH','UTC') - 1) / 3) + 1)",
                            ValueType.LONG
                        ))
                        .setDimensions(dimensions(new DefaultDimensionSpec("v0", "v0", ValueType.LONG)))
                        .setAggregatorSpecs(aggregators(new CountAggregatorFactory("a0")))
                        .setContext(QUERY_CONTEXT_DEFAULT)
                        .build()
        ),
        ImmutableList.of(
            new Object[]{1, 6L}
        )
    );
  }

  @Test
  public void testRegexpExtract() throws Exception
  {
    // Cannot vectorize due to extractionFn in dimension spec.
    cannotVectorize();

    String nullValue = NullHandling.replaceWithDefault() ? "" : null;
    testQuery(
        "SELECT DISTINCT\n"
        + "  REGEXP_EXTRACT(dim1, '^.'),\n"
        + "  REGEXP_EXTRACT(dim1, '^(.)', 1)\n"
        + "FROM foo\n"
        + "WHERE REGEXP_EXTRACT(dim1, '^(.)', 1) <> 'x'",
        ImmutableList.of(
            GroupByQuery.builder()
                        .setDataSource(CalciteTests.DATASOURCE1)
                        .setInterval(querySegmentSpec(Filtration.eternity()))
                        .setGranularity(Granularities.ALL)
                        .setDimFilter(
                            not(selector(
                                "dim1",
                                "x",
                                new RegexDimExtractionFn("^(.)", 1, true, null)
                            ))
                        )
                        .setDimensions(
                            dimensions(
                                new ExtractionDimensionSpec(
                                    "dim1",
                                    "d0",
                                    new RegexDimExtractionFn("^.", 0, true, null)
                                ),
                                new ExtractionDimensionSpec(
                                    "dim1",
                                    "d1",
                                    new RegexDimExtractionFn("^(.)", 1, true, null)
                                )
                            )
                        )
                        .setContext(QUERY_CONTEXT_DEFAULT)
                        .build()
        ),
        ImmutableList.of(
            new Object[]{nullValue, nullValue},
            new Object[]{"1", "1"},
            new Object[]{"2", "2"},
            new Object[]{"a", "a"},
            new Object[]{"d", "d"}
        )
    );
  }

  @Test
  public void testGroupBySortPushDown() throws Exception
  {
    String nullValue = NullHandling.replaceWithDefault() ? "" : null;
    testQuery(
        "SELECT dim2, dim1, SUM(cnt) FROM druid.foo GROUP BY dim2, dim1 ORDER BY dim1 LIMIT 4",
        ImmutableList.of(
            GroupByQuery.builder()
                        .setDataSource(CalciteTests.DATASOURCE1)
                        .setInterval(querySegmentSpec(Filtration.eternity()))
                        .setGranularity(Granularities.ALL)
                        .setDimensions(
                            dimensions(
                                new DefaultDimensionSpec("dim2", "d0"),
                                new DefaultDimensionSpec("dim1", "d1")
                            )
                        )
                        .setAggregatorSpecs(
                            aggregators(
                                new LongSumAggregatorFactory("a0", "cnt")
                            )
                        )
                        .setLimitSpec(
                            new DefaultLimitSpec(
                                ImmutableList.of(
                                    new OrderByColumnSpec("d1", OrderByColumnSpec.Direction.ASCENDING)
                                ),
                                4
                            )
                        )
                        .setContext(QUERY_CONTEXT_DEFAULT)
                        .build()
        ),
        ImmutableList.of(
            new Object[]{"a", "", 1L},
            new Object[]{"a", "1", 1L},
            new Object[]{nullValue, "10.1", 1L},
            new Object[]{"", "2", 1L}
        )
    );
  }

  @Test
  public void testGroupByLimitPushDownWithHavingOnLong() throws Exception
  {
    String nullValue = NullHandling.replaceWithDefault() ? "" : null;
    testQuery(
        "SELECT dim1, dim2, SUM(cnt) AS thecnt "
        + "FROM druid.foo "
        + "group by dim1, dim2 "
        + "having SUM(cnt) = 1 "
        + "order by dim2 "
        + "limit 4",
        ImmutableList.of(
            GroupByQuery.builder()
                        .setDataSource(CalciteTests.DATASOURCE1)
                        .setInterval(querySegmentSpec(Filtration.eternity()))
                        .setGranularity(Granularities.ALL)
                        .setDimensions(
                            dimensions(
                                new DefaultDimensionSpec("dim1", "d0"),
                                new DefaultDimensionSpec("dim2", "d1")
                            )
                        )
                        .setAggregatorSpecs(
                            aggregators(
                                new LongSumAggregatorFactory("a0", "cnt")
                            )
                        )
                        .setLimitSpec(
                            new DefaultLimitSpec(
                                ImmutableList.of(
                                    new OrderByColumnSpec("d1", OrderByColumnSpec.Direction.ASCENDING)
                                ),
                                4
                            )
                        )
                        .setHavingSpec(having(selector("a0", "1", null)))
                        .setContext(QUERY_CONTEXT_DEFAULT)
                        .build()
        ),
        NullHandling.replaceWithDefault() ?
        ImmutableList.of(
            new Object[]{"10.1", "", 1L},
            new Object[]{"2", "", 1L},
            new Object[]{"abc", "", 1L},
            new Object[]{"", "a", 1L}
        ) :
        ImmutableList.of(
            new Object[]{"10.1", null, 1L},
            new Object[]{"abc", null, 1L},
            new Object[]{"2", "", 1L},
            new Object[]{"", "a", 1L}
        )
    );
  }

  @Test
  public void testFilterOnTimeFloor() throws Exception
  {
    testQuery(
        "SELECT COUNT(*) FROM druid.foo\n"
        + "WHERE\n"
        + "FLOOR(__time TO MONTH) = TIMESTAMP '2000-01-01 00:00:00'\n"
        + "OR FLOOR(__time TO MONTH) = TIMESTAMP '2000-02-01 00:00:00'",
        ImmutableList.of(
            Druids.newTimeseriesQueryBuilder()
                  .dataSource(CalciteTests.DATASOURCE1)
                  .intervals(querySegmentSpec(Intervals.of("2000/P2M")))
                  .granularity(Granularities.ALL)
                  .aggregators(aggregators(new CountAggregatorFactory("a0")))
                  .context(TIMESERIES_CONTEXT_DEFAULT)
                  .build()
        ),
        ImmutableList.of(
            new Object[]{3L}
        )
    );
  }

  @Test
  public void testGroupAndFilterOnTimeFloorWithTimeZone() throws Exception
  {
    testQuery(
        "SELECT TIME_FLOOR(__time, 'P1M', NULL, 'America/Los_Angeles'), COUNT(*)\n"
        + "FROM druid.foo\n"
        + "WHERE\n"
        + "TIME_FLOOR(__time, 'P1M', NULL, 'America/Los_Angeles') = "
        + "  TIME_PARSE('2000-01-01 00:00:00', NULL, 'America/Los_Angeles')\n"
        + "OR TIME_FLOOR(__time, 'P1M', NULL, 'America/Los_Angeles') = "
        + "  TIME_PARSE('2000-02-01 00:00:00', NULL, 'America/Los_Angeles')\n"
        + "GROUP BY 1",
        ImmutableList.of(
            Druids.newTimeseriesQueryBuilder()
                  .dataSource(CalciteTests.DATASOURCE1)
                  .intervals(querySegmentSpec(Intervals.of("2000-01-01T00-08:00/2000-03-01T00-08:00")))
                  .granularity(new PeriodGranularity(Period.months(1), null, DateTimes.inferTzFromString(LOS_ANGELES)))
                  .aggregators(aggregators(new CountAggregatorFactory("a0")))
                  .context(TIMESERIES_CONTEXT_DEFAULT)
                  .build()
        ),
        ImmutableList.of(
            new Object[]{
                Calcites.jodaToCalciteTimestamp(
                    new DateTime("2000-01-01", DateTimes.inferTzFromString(LOS_ANGELES)),
                    DateTimeZone.UTC
                ),
                2L
            }
        )
    );
  }

  @Test
  public void testFilterOnCurrentTimestampWithIntervalArithmetic() throws Exception
  {
    testQuery(
        "SELECT COUNT(*) FROM druid.foo\n"
        + "WHERE\n"
        + "  __time >= CURRENT_TIMESTAMP + INTERVAL '01:02' HOUR TO MINUTE\n"
        + "  AND __time < TIMESTAMP '2003-02-02 01:00:00' - INTERVAL '1 1' DAY TO HOUR - INTERVAL '1-1' YEAR TO MONTH",
        ImmutableList.of(
            Druids.newTimeseriesQueryBuilder()
                  .dataSource(CalciteTests.DATASOURCE1)
                  .intervals(querySegmentSpec(Intervals.of("2000-01-01T01:02/2002")))
                  .granularity(Granularities.ALL)
                  .aggregators(aggregators(new CountAggregatorFactory("a0")))
                  .context(TIMESERIES_CONTEXT_DEFAULT)
                  .build()
        ),
        ImmutableList.of(
            new Object[]{5L}
        )
    );
  }

  @Test
  public void testSelectCurrentTimeAndDateLosAngeles() throws Exception
  {
    testQuery(
        PLANNER_CONFIG_DEFAULT,
        QUERY_CONTEXT_LOS_ANGELES,
        "SELECT CURRENT_TIMESTAMP, CURRENT_DATE, CURRENT_DATE + INTERVAL '1' DAY",
        CalciteTests.REGULAR_USER_AUTH_RESULT,
        ImmutableList.of(),
        ImmutableList.of(
            new Object[]{timestamp("2000-01-01T00Z", LOS_ANGELES), day("1999-12-31"), day("2000-01-01")}
        )
    );
  }

  @Test
  public void testFilterOnCurrentTimestampLosAngeles() throws Exception
  {
    testQuery(
        PLANNER_CONFIG_DEFAULT,
        QUERY_CONTEXT_LOS_ANGELES,
        "SELECT COUNT(*) FROM druid.foo\n"
        + "WHERE __time >= CURRENT_TIMESTAMP + INTERVAL '1' DAY AND __time < TIMESTAMP '2002-01-01 00:00:00'",
        CalciteTests.REGULAR_USER_AUTH_RESULT,
        ImmutableList.of(
            Druids.newTimeseriesQueryBuilder()
                  .dataSource(CalciteTests.DATASOURCE1)
                  .intervals(querySegmentSpec(Intervals.of("2000-01-02T00Z/2002-01-01T08Z")))
                  .granularity(Granularities.ALL)
                  .aggregators(aggregators(new CountAggregatorFactory("a0")))
                  .context(TIMESERIES_CONTEXT_LOS_ANGELES)
                  .build()
        ),
        ImmutableList.of(
            new Object[]{5L}
        )
    );
  }

  @Test
  public void testFilterOnCurrentTimestampOnView() throws Exception
  {
    testQuery(
        "SELECT * FROM bview",
        ImmutableList.of(
            Druids.newTimeseriesQueryBuilder()
                  .dataSource(CalciteTests.DATASOURCE1)
                  .intervals(querySegmentSpec(Intervals.of("2000-01-02/2002")))
                  .granularity(Granularities.ALL)
                  .aggregators(aggregators(new CountAggregatorFactory("a0")))
                  .context(TIMESERIES_CONTEXT_DEFAULT)
                  .build()
        ),
        ImmutableList.of(
            new Object[]{5L}
        )
    );
  }

  @Test
  public void testFilterOnCurrentTimestampLosAngelesOnView() throws Exception
  {
    // Tests that query context still applies to view SQL; note the result is different from
    // "testFilterOnCurrentTimestampOnView" above.

    testQuery(
        PLANNER_CONFIG_DEFAULT,
        QUERY_CONTEXT_LOS_ANGELES,
        "SELECT * FROM bview",
        CalciteTests.REGULAR_USER_AUTH_RESULT,
        ImmutableList.of(
            Druids.newTimeseriesQueryBuilder()
                  .dataSource(CalciteTests.DATASOURCE1)
                  .intervals(querySegmentSpec(Intervals.of("2000-01-02T00Z/2002-01-01T08Z")))
                  .granularity(Granularities.ALL)
                  .aggregators(aggregators(new CountAggregatorFactory("a0")))
                  .context(TIMESERIES_CONTEXT_LOS_ANGELES)
                  .build()
        ),
        ImmutableList.of(
            new Object[]{5L}
        )
    );
  }

  @Test
  public void testFilterOnNotTimeFloor() throws Exception
  {
    testQuery(
        "SELECT COUNT(*) FROM druid.foo\n"
        + "WHERE\n"
        + "FLOOR(__time TO MONTH) <> TIMESTAMP '2001-01-01 00:00:00'",
        ImmutableList.of(
            Druids.newTimeseriesQueryBuilder()
                  .dataSource(CalciteTests.DATASOURCE1)
                  .intervals(querySegmentSpec(
                      new Interval(DateTimes.MIN, DateTimes.of("2001-01-01")),
                      new Interval(DateTimes.of("2001-02-01"), DateTimes.MAX)
                  ))
                  .granularity(Granularities.ALL)
                  .aggregators(aggregators(new CountAggregatorFactory("a0")))
                  .context(TIMESERIES_CONTEXT_DEFAULT)
                  .build()
        ),
        ImmutableList.of(
            new Object[]{3L}
        )
    );
  }

  @Test
  public void testFilterOnTimeFloorComparison() throws Exception
  {
    testQuery(
        "SELECT COUNT(*) FROM druid.foo\n"
        + "WHERE\n"
        + "FLOOR(__time TO MONTH) < TIMESTAMP '2000-02-01 00:00:00'",
        ImmutableList.of(
            Druids.newTimeseriesQueryBuilder()
                  .dataSource(CalciteTests.DATASOURCE1)
                  .intervals(querySegmentSpec(new Interval(DateTimes.MIN, DateTimes.of("2000-02-01"))))
                  .granularity(Granularities.ALL)
                  .aggregators(aggregators(new CountAggregatorFactory("a0")))
                  .context(TIMESERIES_CONTEXT_DEFAULT)
                  .build()
        ),
        ImmutableList.of(
            new Object[]{3L}
        )
    );
  }

  @Test
  public void testFilterOnTimeFloorComparisonMisaligned() throws Exception
  {
    testQuery(
        "SELECT COUNT(*) FROM druid.foo\n"
        + "WHERE\n"
        + "FLOOR(__time TO MONTH) < TIMESTAMP '2000-02-01 00:00:01'",
        ImmutableList.of(
            Druids.newTimeseriesQueryBuilder()
                  .dataSource(CalciteTests.DATASOURCE1)
                  .intervals(querySegmentSpec(new Interval(DateTimes.MIN, DateTimes.of("2000-03-01"))))
                  .granularity(Granularities.ALL)
                  .aggregators(aggregators(new CountAggregatorFactory("a0")))
                  .context(TIMESERIES_CONTEXT_DEFAULT)
                  .build()
        ),
        ImmutableList.of(
            new Object[]{3L}
        )
    );
  }

  @Test
  public void testFilterOnTimeExtract() throws Exception
  {
    // Cannot vectorize due to expression filter.
    cannotVectorize();

    testQuery(
        "SELECT COUNT(*) FROM druid.foo\n"
        + "WHERE EXTRACT(YEAR FROM __time) = 2000\n"
        + "AND EXTRACT(MONTH FROM __time) = 1",
        ImmutableList.of(
            Druids.newTimeseriesQueryBuilder()
                  .dataSource(CalciteTests.DATASOURCE1)
                  .intervals(querySegmentSpec(Filtration.eternity()))
                  .granularity(Granularities.ALL)
                  .virtualColumns(
                      expressionVirtualColumn("v0", "timestamp_extract(\"__time\",'YEAR','UTC')", ValueType.LONG),
                      expressionVirtualColumn("v1", "timestamp_extract(\"__time\",'MONTH','UTC')", ValueType.LONG)
                  )
                  .aggregators(aggregators(new CountAggregatorFactory("a0")))
                  .filters(
                      and(
                          selector("v0", "2000", null),
                          selector("v1", "1", null)
                      )
                  )
                  .context(TIMESERIES_CONTEXT_DEFAULT)
                  .build()
        ),
        ImmutableList.of(
            new Object[]{3L}
        )
    );
  }

  @Test
  public void testFilterOnTimeExtractWithMultipleDays() throws Exception
  {
    // Cannot vectorize due to expression filters.
    cannotVectorize();

    testQuery(
        "SELECT COUNT(*) FROM druid.foo\n"
        + "WHERE EXTRACT(YEAR FROM __time) = 2000\n"
        + "AND EXTRACT(DAY FROM __time) IN (2, 3, 5)",
        ImmutableList.of(
            Druids.newTimeseriesQueryBuilder()
                  .dataSource(CalciteTests.DATASOURCE1)
                  .intervals(querySegmentSpec(Filtration.eternity()))
                  .granularity(Granularities.ALL)
                  .virtualColumns(
                      expressionVirtualColumn(
                          "v0",
                          "timestamp_extract(\"__time\",'YEAR','UTC')",
                          ValueType.LONG
                      ),
                      expressionVirtualColumn(
                          "v1",
                          "timestamp_extract(\"__time\",'DAY','UTC')",
                          ValueType.LONG
                      )
                  )
                  .aggregators(aggregators(new CountAggregatorFactory("a0")))
                  .filters(
                      and(
                          selector("v0", "2000", null),
                          in("v1", ImmutableList.of("2", "3", "5"), null)
                      )
                  )
                  .context(TIMESERIES_CONTEXT_DEFAULT)
                  .build()
        ),
        ImmutableList.of(
            new Object[]{2L}
        )
    );
  }

  @Test
  public void testFilterOnTimeExtractWithVariousTimeUnits() throws Exception
  {
    // Cannot vectorize due to virtual columns.
    cannotVectorize();

    testQuery(
        "SELECT COUNT(*) FROM druid.foo4\n"
          + "WHERE EXTRACT(YEAR FROM __time) = 2000\n"
          + "AND EXTRACT(MICROSECOND FROM __time) = 946723\n"
          + "AND EXTRACT(MILLISECOND FROM __time) = 695\n"
          + "AND EXTRACT(ISODOW FROM __time) = 6\n"
          + "AND EXTRACT(ISOYEAR FROM __time) = 2000\n"
          + "AND EXTRACT(DECADE FROM __time) = 200\n"
          + "AND EXTRACT(CENTURY FROM __time) = 20\n"
          + "AND EXTRACT(MILLENNIUM FROM __time) = 2\n",

        TIMESERIES_CONTEXT_DEFAULT,
        ImmutableList.of(
        Druids.newTimeseriesQueryBuilder()
          .dataSource(CalciteTests.DATASOURCE4)
          .intervals(querySegmentSpec(Filtration.eternity()))
          .granularity(Granularities.ALL)
          .virtualColumns(
            expressionVirtualColumn("v0", "timestamp_extract(\"__time\",'YEAR','UTC')", ValueType.LONG),
            expressionVirtualColumn("v1", "timestamp_extract(\"__time\",'MICROSECOND','UTC')", ValueType.LONG),
            expressionVirtualColumn("v2", "timestamp_extract(\"__time\",'MILLISECOND','UTC')", ValueType.LONG),
            expressionVirtualColumn("v3", "timestamp_extract(\"__time\",'ISODOW','UTC')", ValueType.LONG),
            expressionVirtualColumn("v4", "timestamp_extract(\"__time\",'ISOYEAR','UTC')", ValueType.LONG),
            expressionVirtualColumn("v5", "timestamp_extract(\"__time\",'DECADE','UTC')", ValueType.LONG),
            expressionVirtualColumn("v6", "timestamp_extract(\"__time\",'CENTURY','UTC')", ValueType.LONG),
            expressionVirtualColumn("v7", "timestamp_extract(\"__time\",'MILLENNIUM','UTC')", ValueType.LONG)
            )
          .aggregators(aggregators(new CountAggregatorFactory("a0")))
          .filters(
            and(
              selector("v0", "2000", null),
              selector("v1", "946723", null),
              selector("v2", "695", null),
              selector("v3", "6", null),
              selector("v4", "2000", null),
              selector("v5", "200", null),
              selector("v6", "20", null),
              selector("v7", "2", null)
            )
          )
          .context(TIMESERIES_CONTEXT_DEFAULT)
          .build()
      ),
        ImmutableList.of(
        new Object[]{1L}
      )
    );
  }

  @Test
  public void testFilterOnTimeFloorMisaligned() throws Exception
  {
    testQuery(
        "SELECT COUNT(*) FROM druid.foo "
        + "WHERE floor(__time TO month) = TIMESTAMP '2000-01-01 00:00:01'",
        ImmutableList.of(
            Druids.newTimeseriesQueryBuilder()
                  .dataSource(CalciteTests.DATASOURCE1)
                  .intervals(querySegmentSpec())
                  .granularity(Granularities.ALL)
                  .aggregators(aggregators(new CountAggregatorFactory("a0")))
                  .context(TIMESERIES_CONTEXT_DEFAULT)
                  .build()
        ),
        ImmutableList.of()
    );
  }

  @Test
  public void testGroupByFloor() throws Exception
  {
    // Cannot vectorize due to virtual columns.
    cannotVectorize();

    testQuery(
        PLANNER_CONFIG_NO_SUBQUERIES, // Sanity check; this simple query should work with subqueries disabled.
        "SELECT floor(CAST(dim1 AS float)), COUNT(*) FROM druid.foo GROUP BY floor(CAST(dim1 AS float))",
        CalciteTests.REGULAR_USER_AUTH_RESULT,
        ImmutableList.of(
            GroupByQuery.builder()
                        .setDataSource(CalciteTests.DATASOURCE1)
                        .setInterval(querySegmentSpec(Filtration.eternity()))
                        .setGranularity(Granularities.ALL)
                        .setVirtualColumns(
                            expressionVirtualColumn("v0", "floor(CAST(\"dim1\", 'DOUBLE'))", ValueType.FLOAT)
                        )
                        .setDimensions(dimensions(new DefaultDimensionSpec("v0", "v0", ValueType.FLOAT)))
                        .setAggregatorSpecs(aggregators(new CountAggregatorFactory("a0")))
                        .setContext(QUERY_CONTEXT_DEFAULT)
                        .build()
        ),
        ImmutableList.of(
            new Object[]{NullHandling.defaultFloatValue(), 3L},
            new Object[]{1.0f, 1L},
            new Object[]{2.0f, 1L},
            new Object[]{10.0f, 1L}
        )
    );
  }

  @Test
  public void testGroupByFloorWithOrderBy() throws Exception
  {
    // Cannot vectorize due to virtual columns.
    cannotVectorize();

    testQuery(
        "SELECT floor(CAST(dim1 AS float)) AS fl, COUNT(*) FROM druid.foo GROUP BY floor(CAST(dim1 AS float)) ORDER BY fl DESC",
        ImmutableList.of(
            GroupByQuery.builder()
                        .setDataSource(CalciteTests.DATASOURCE1)
                        .setInterval(querySegmentSpec(Filtration.eternity()))
                        .setGranularity(Granularities.ALL)
                        .setVirtualColumns(
                            expressionVirtualColumn(
                                "v0",
                                "floor(CAST(\"dim1\", 'DOUBLE'))",
                                ValueType.FLOAT
                            )
                        )
                        .setDimensions(
                            dimensions(
                                new DefaultDimensionSpec(
                                    "v0",
                                    "v0",
                                    ValueType.FLOAT
                                )
                            )
                        )
                        .setAggregatorSpecs(aggregators(new CountAggregatorFactory("a0")))
                        .setLimitSpec(
                            new DefaultLimitSpec(
                                ImmutableList.of(
                                    new OrderByColumnSpec(
                                        "v0",
                                        OrderByColumnSpec.Direction.DESCENDING,
                                        StringComparators.NUMERIC
                                    )
                                ),
                                Integer.MAX_VALUE
                            )
                        )
                        .setContext(QUERY_CONTEXT_DEFAULT)
                        .build()
        ),
        ImmutableList.of(
            new Object[]{10.0f, 1L},
            new Object[]{2.0f, 1L},
            new Object[]{1.0f, 1L},
            new Object[]{NullHandling.defaultFloatValue(), 3L}
        )
    );
  }

  @Test
  public void testGroupByFloorTimeAndOneOtherDimensionWithOrderBy() throws Exception
  {
    // Cannot vectorize due to virtual columns.
    cannotVectorize();

    testQuery(
        "SELECT floor(__time TO year), dim2, COUNT(*)"
        + " FROM druid.foo"
        + " GROUP BY floor(__time TO year), dim2"
        + " ORDER BY floor(__time TO year), dim2, COUNT(*) DESC",
        ImmutableList.of(
            GroupByQuery.builder()
                        .setDataSource(CalciteTests.DATASOURCE1)
                        .setInterval(querySegmentSpec(Filtration.eternity()))
                        .setGranularity(Granularities.ALL)
                        .setVirtualColumns(
                            expressionVirtualColumn(
                                "v0",
                                "timestamp_floor(\"__time\",'P1Y',null,'UTC')",
                                ValueType.LONG
                            )
                        )
                        .setDimensions(
                            dimensions(
                                new DefaultDimensionSpec("v0", "v0", ValueType.LONG),
                                new DefaultDimensionSpec("dim2", "d0")
                            )
                        )
                        .setAggregatorSpecs(
                            aggregators(
                                new CountAggregatorFactory("a0")
                            )
                        )
                        .setLimitSpec(
                            new DefaultLimitSpec(
                                ImmutableList.of(
                                    new OrderByColumnSpec(
                                        "v0",
                                        OrderByColumnSpec.Direction.ASCENDING,
                                        StringComparators.NUMERIC
                                    ),
                                    new OrderByColumnSpec(
                                        "d0",
                                        OrderByColumnSpec.Direction.ASCENDING,
                                        StringComparators.LEXICOGRAPHIC
                                    ),
                                    new OrderByColumnSpec(
                                        "a0",
                                        OrderByColumnSpec.Direction.DESCENDING,
                                        StringComparators.NUMERIC
                                    )
                                ),
                                Integer.MAX_VALUE
                            )
                        )
                        .setContext(QUERY_CONTEXT_DEFAULT)
                        .build()
        ),
        NullHandling.replaceWithDefault() ?
        ImmutableList.of(
            new Object[]{timestamp("2000"), "", 2L},
            new Object[]{timestamp("2000"), "a", 1L},
            new Object[]{timestamp("2001"), "", 1L},
            new Object[]{timestamp("2001"), "a", 1L},
            new Object[]{timestamp("2001"), "abc", 1L}
        ) :
        ImmutableList.of(
            new Object[]{timestamp("2000"), null, 1L},
            new Object[]{timestamp("2000"), "", 1L},
            new Object[]{timestamp("2000"), "a", 1L},
            new Object[]{timestamp("2001"), null, 1L},
            new Object[]{timestamp("2001"), "a", 1L},
            new Object[]{timestamp("2001"), "abc", 1L}
        )
    );
  }

  @Test
  public void testGroupByStringLength() throws Exception
  {
    // Cannot vectorize due to virtual columns.
    cannotVectorize();

    testQuery(
        "SELECT CHARACTER_LENGTH(dim1), COUNT(*) FROM druid.foo GROUP BY CHARACTER_LENGTH(dim1)",
        ImmutableList.of(
            GroupByQuery.builder()
                        .setDataSource(CalciteTests.DATASOURCE1)
                        .setInterval(querySegmentSpec(Filtration.eternity()))
                        .setGranularity(Granularities.ALL)
                        .setVirtualColumns(expressionVirtualColumn("v0", "strlen(\"dim1\")", ValueType.LONG))
                        .setDimensions(dimensions(new DefaultDimensionSpec("v0", "v0", ValueType.LONG)))
                        .setAggregatorSpecs(aggregators(new CountAggregatorFactory("a0")))
                        .setContext(QUERY_CONTEXT_DEFAULT)
                        .build()
        ),
        ImmutableList.of(
            new Object[]{0, 1L},
            new Object[]{1, 2L},
            new Object[]{3, 2L},
            new Object[]{4, 1L}
        )
    );
  }

  @Test
  public void testFilterAndGroupByLookup() throws Exception
  {
    // Cannot vectorize due to extraction dimension specs.
    cannotVectorize();

    String nullValue = NullHandling.replaceWithDefault() ? "" : null;
    final RegisteredLookupExtractionFn extractionFn = new RegisteredLookupExtractionFn(
        null,
        "lookyloo",
        false,
        null,
        null,
        true
    );

    testQuery(
        "SELECT LOOKUP(dim1, 'lookyloo'), COUNT(*) FROM foo\n"
        + "WHERE LOOKUP(dim1, 'lookyloo') <> 'xxx'\n"
        + "GROUP BY LOOKUP(dim1, 'lookyloo')",
        ImmutableList.of(
            GroupByQuery.builder()
                        .setDataSource(CalciteTests.DATASOURCE1)
                        .setInterval(querySegmentSpec(Filtration.eternity()))
                        .setGranularity(Granularities.ALL)
                        .setDimFilter(
                            not(selector(
                                "dim1",
                                "xxx",
                                extractionFn
                            ))
                        )
                        .setDimensions(
                            dimensions(
                                new ExtractionDimensionSpec(
                                    "dim1",
                                    "d0",
                                    ValueType.STRING,
                                    extractionFn
                                )
                            )
                        )
                        .setAggregatorSpecs(
                            aggregators(
                                new CountAggregatorFactory("a0")
                            )
                        )
                        .setContext(QUERY_CONTEXT_DEFAULT)
                        .build()
        ),
        ImmutableList.of(
            new Object[]{nullValue, 5L},
            new Object[]{"xabc", 1L}
        )
    );
  }

  @Test
  public void testFilterAndGroupByLookupUsingJoinOperatorAllowNulls() throws Exception
  {
    // Cannot vectorize JOIN operator.
    cannotVectorize();

    testQuery(
        "SELECT lookyloo.v, COUNT(*)\n"
        + "FROM foo LEFT JOIN lookup.lookyloo ON foo.dim2 = lookyloo.k\n"
        + "WHERE lookyloo.v <> 'xa' OR lookyloo.v IS NULL\n"
        + "GROUP BY lookyloo.v",
        ImmutableList.of(
            GroupByQuery.builder()
                        .setDataSource(
                            join(
                                new TableDataSource(CalciteTests.DATASOURCE1),
                                new LookupDataSource("lookyloo"),
                                "j0.",
                                equalsCondition(DruidExpression.fromColumn("dim2"), DruidExpression.fromColumn("j0.k")),
                                JoinType.LEFT
                            )
                        )
                        .setInterval(querySegmentSpec(Filtration.eternity()))
                        .setGranularity(Granularities.ALL)
                        .setDimFilter(or(not(selector("j0.v", "xa", null)), selector("j0.v", null, null)))
                        .setDimensions(dimensions(new DefaultDimensionSpec("j0.v", "d0")))
                        .setAggregatorSpecs(aggregators(new CountAggregatorFactory("a0")))
                        .setContext(QUERY_CONTEXT_DEFAULT)
                        .build()
        ),
        ImmutableList.of(
            new Object[]{NULL_STRING, 3L},
            new Object[]{"xabc", 1L}
        )
    );
  }

  @Test
  public void testFilterAndGroupByLookupUsingJoinOperator() throws Exception
  {
    // Cannot vectorize JOIN operator.
    cannotVectorize();

    testQuery(
        "SELECT lookyloo.v, COUNT(*)\n"
        + "FROM foo LEFT JOIN lookup.lookyloo ON foo.dim2 = lookyloo.k\n"
        + "WHERE lookyloo.v <> 'xa'\n"
        + "GROUP BY lookyloo.v",
        ImmutableList.of(
            GroupByQuery.builder()
                        .setDataSource(
                            join(
                                new TableDataSource(CalciteTests.DATASOURCE1),
                                new LookupDataSource("lookyloo"),
                                "j0.",
                                equalsCondition(DruidExpression.fromColumn("dim2"), DruidExpression.fromColumn("j0.k")),
                                JoinType.LEFT
                            )
                        )
                        .setInterval(querySegmentSpec(Filtration.eternity()))
                        .setDimFilter(not(selector("j0.v", "xa", null)))
                        .setGranularity(Granularities.ALL)
                        .setDimensions(dimensions(new DefaultDimensionSpec("j0.v", "d0")))
                        .setAggregatorSpecs(aggregators(new CountAggregatorFactory("a0")))
                        .setContext(QUERY_CONTEXT_DEFAULT)
                        .build()
        ),
        ImmutableList.of(
            new Object[]{NULL_STRING, 3L},
            new Object[]{"xabc", 1L}
        )
    );
  }

  @Test
  public void testFilterAndGroupByLookupUsingJoinOperatorBackwards() throws Exception
  {
    // Cannot vectorize JOIN operator.
    cannotVectorize();

    // Like "testFilterAndGroupByLookupUsingJoinOperator", but with the table and lookup reversed.
    testQuery(
        "SELECT lookyloo.v, COUNT(*)\n"
        + "FROM lookup.lookyloo RIGHT JOIN foo ON foo.dim2 = lookyloo.k\n"
        + "WHERE lookyloo.v <> 'xa'\n"
        + "GROUP BY lookyloo.v",
        ImmutableList.of(
            GroupByQuery.builder()
                        .setDataSource(
                            join(
                                new TableDataSource(CalciteTests.DATASOURCE1),
                                new LookupDataSource("lookyloo"),
                                "j0.",
                                equalsCondition(DruidExpression.fromColumn("dim2"), DruidExpression.fromColumn("j0.k")),
                                JoinType.LEFT
                            )
                        )
                        .setInterval(querySegmentSpec(Filtration.eternity()))
                        .setDimFilter(not(selector("j0.v", "xa", null)))
                        .setGranularity(Granularities.ALL)
                        .setDimensions(dimensions(new DefaultDimensionSpec("j0.v", "d0")))
                        .setAggregatorSpecs(aggregators(new CountAggregatorFactory("a0")))
                        .setContext(QUERY_CONTEXT_DEFAULT)
                        .build()
        ),
        ImmutableList.of(
            new Object[]{NULL_STRING, 3L},
            new Object[]{"xabc", 1L}
        )
    );
  }

  @Test
  public void testGroupByInnerJoinOnLookupUsingJoinOperator() throws Exception
  {
    // Cannot vectorize JOIN operator.
    cannotVectorize();

    testQuery(
        "SELECT lookyloo.v, COUNT(*)\n"
        + "FROM foo INNER JOIN lookup.lookyloo ON foo.dim1 = lookyloo.k\n"
        + "GROUP BY lookyloo.v",
        ImmutableList.of(
            GroupByQuery.builder()
                        .setDataSource(
                            join(
                                new TableDataSource(CalciteTests.DATASOURCE1),
                                new LookupDataSource("lookyloo"),
                                "j0.",
                                equalsCondition(DruidExpression.fromColumn("dim1"), DruidExpression.fromColumn("j0.k")),
                                JoinType.INNER
                            )
                        )
                        .setInterval(querySegmentSpec(Filtration.eternity()))
                        .setGranularity(Granularities.ALL)
                        .setDimensions(dimensions(new DefaultDimensionSpec("j0.v", "d0")))
                        .setAggregatorSpecs(aggregators(new CountAggregatorFactory("a0")))
                        .setContext(QUERY_CONTEXT_DEFAULT)
                        .build()
        ),
        ImmutableList.of(
            new Object[]{"xabc", 1L}
        )
    );
  }

  @Test
  public void testSelectOnLookupUsingInnerJoinOperator() throws Exception
  {
    testQuery(
        "SELECT dim2, lookyloo.*\n"
        + "FROM foo INNER JOIN lookup.lookyloo ON foo.dim2 = lookyloo.k\n",
        ImmutableList.of(
            newScanQueryBuilder()
                .dataSource(
                    join(
                        new TableDataSource(CalciteTests.DATASOURCE1),
                        new LookupDataSource("lookyloo"),
                        "j0.",
                        equalsCondition(DruidExpression.fromColumn("dim2"), DruidExpression.fromColumn("j0.k")),
                        JoinType.INNER
                    )
                )
                .intervals(querySegmentSpec(Filtration.eternity()))
                .columns("dim2", "j0.k", "j0.v")
                .context(QUERY_CONTEXT_DEFAULT)
                .build()
        ),
        ImmutableList.of(
            new Object[]{"a", "a", "xa"},
            new Object[]{"a", "a", "xa"},
            new Object[]{"abc", "abc", "xabc"}
        )
    );
  }

  @Test
  public void testLeftJoinTwoLookupsUsingJoinOperator() throws Exception
  {
    testQuery(
        "SELECT dim1, dim2, l1.v, l2.v\n"
        + "FROM foo\n"
        + "LEFT JOIN lookup.lookyloo l1 ON foo.dim1 = l1.k\n"
        + "LEFT JOIN lookup.lookyloo l2 ON foo.dim2 = l2.k\n",
        ImmutableList.of(
            newScanQueryBuilder()
                .dataSource(
                    join(
                        join(
                            new TableDataSource(CalciteTests.DATASOURCE1),
                            new LookupDataSource("lookyloo"),
                            "j0.",
                            equalsCondition(DruidExpression.fromColumn("dim1"), DruidExpression.fromColumn("j0.k")),
                            JoinType.LEFT
                        ),
                        new LookupDataSource("lookyloo"),
                        "_j0.",
                        equalsCondition(DruidExpression.fromColumn("dim2"), DruidExpression.fromColumn("_j0.k")),
                        JoinType.LEFT
                    )
                )
                .intervals(querySegmentSpec(Filtration.eternity()))
                .columns("_j0.v", "dim1", "dim2", "j0.v")
                .context(QUERY_CONTEXT_DEFAULT)
                .build()
        ),
        ImmutableList.of(
            new Object[]{"", "a", NULL_STRING, "xa"},
            new Object[]{"10.1", NULL_STRING, NULL_STRING, NULL_STRING},
            new Object[]{"2", "", NULL_STRING, NULL_STRING},
            new Object[]{"1", "a", NULL_STRING, "xa"},
            new Object[]{"def", "abc", NULL_STRING, "xabc"},
            new Object[]{"abc", NULL_STRING, "xabc", NULL_STRING}
        )
    );
  }

  @Test
  public void testLeftJoinLookupOntoLookupUsingJoinOperator() throws Exception
  {
    testQuery(
        "SELECT dim2, l1.v, l2.v\n"
        + "FROM foo\n"
        + "LEFT JOIN lookup.lookyloo l1 ON foo.dim2 = l1.k\n"
        + "LEFT JOIN lookup.lookyloo l2 ON l1.k = l2.k",
        ImmutableList.of(
            newScanQueryBuilder()
                .dataSource(
                    join(
                        join(
                            new TableDataSource(CalciteTests.DATASOURCE1),
                            new LookupDataSource("lookyloo"),
                            "j0.",
                            equalsCondition(DruidExpression.fromColumn("dim2"), DruidExpression.fromColumn("j0.k")),
                            JoinType.LEFT
                        ),
                        new LookupDataSource("lookyloo"),
                        "_j0.",
                        equalsCondition(DruidExpression.fromColumn("j0.k"), DruidExpression.fromColumn("_j0.k")),
                        JoinType.LEFT
                    )
                )
                .intervals(querySegmentSpec(Filtration.eternity()))
                .columns("_j0.v", "dim2", "j0.v")
                .context(QUERY_CONTEXT_DEFAULT)
                .build()
        ),
        ImmutableList.of(
            new Object[]{"a", "xa", "xa"},
            new Object[]{NULL_STRING, NULL_STRING, NULL_STRING},
            new Object[]{"", NULL_STRING, NULL_STRING},
            new Object[]{"a", "xa", "xa"},
            new Object[]{"abc", "xabc", "xabc"},
            new Object[]{NULL_STRING, NULL_STRING, NULL_STRING}
        )
    );
  }

  @Test
  public void testLeftJoinThreeLookupsUsingJoinOperator() throws Exception
  {
    testQuery(
        "SELECT dim1, dim2, l1.v, l2.v, l3.v\n"
        + "FROM foo\n"
        + "LEFT JOIN lookup.lookyloo l1 ON foo.dim1 = l1.k\n"
        + "LEFT JOIN lookup.lookyloo l2 ON foo.dim2 = l2.k\n"
        + "LEFT JOIN lookup.lookyloo l3 ON l2.k = l3.k",
        ImmutableList.of(
            newScanQueryBuilder()
                .dataSource(
                    join(
                        join(
                            join(
                                new TableDataSource(CalciteTests.DATASOURCE1),
                                new LookupDataSource("lookyloo"),
                                "j0.",
                                equalsCondition(DruidExpression.fromColumn("dim1"), DruidExpression.fromColumn("j0.k")),
                                JoinType.LEFT
                            ),
                            new LookupDataSource("lookyloo"),
                            "_j0.",
                            equalsCondition(DruidExpression.fromColumn("dim2"), DruidExpression.fromColumn("_j0.k")),
                            JoinType.LEFT
                        ),
                        new LookupDataSource("lookyloo"),
                        "__j0.",
                        equalsCondition(DruidExpression.fromColumn("_j0.k"), DruidExpression.fromColumn("__j0.k")),
                        JoinType.LEFT
                    )
                )
                .intervals(querySegmentSpec(Filtration.eternity()))
                .columns("__j0.v", "_j0.v", "dim1", "dim2", "j0.v")
                .context(QUERY_CONTEXT_DEFAULT)
                .build()
        ),
        ImmutableList.of(
            new Object[]{"", "a", NULL_STRING, "xa", "xa"},
            new Object[]{"10.1", NULL_STRING, NULL_STRING, NULL_STRING, NULL_STRING},
            new Object[]{"2", "", NULL_STRING, NULL_STRING, NULL_STRING},
            new Object[]{"1", "a", NULL_STRING, "xa", "xa"},
            new Object[]{"def", "abc", NULL_STRING, "xabc", "xabc"},
            new Object[]{"abc", NULL_STRING, "xabc", NULL_STRING, NULL_STRING}
        )
    );
  }

  @Test
  public void testSelectOnLookupUsingLeftJoinOperator() throws Exception
  {
    testQuery(
        "SELECT dim1, lookyloo.*\n"
        + "FROM foo LEFT JOIN lookup.lookyloo ON foo.dim1 = lookyloo.k\n"
        + "WHERE lookyloo.v <> 'xxx' OR lookyloo.v IS NULL",
        ImmutableList.of(
            newScanQueryBuilder()
                .dataSource(
                    join(
                        new TableDataSource(CalciteTests.DATASOURCE1),
                        new LookupDataSource("lookyloo"),
                        "j0.",
                        equalsCondition(DruidExpression.fromColumn("dim1"), DruidExpression.fromColumn("j0.k")),
                        JoinType.LEFT
                    )
                )
                .intervals(querySegmentSpec(Filtration.eternity()))
                .filters(or(not(selector("j0.v", "xxx", null)), selector("j0.v", null, null)))
                .columns("dim1", "j0.k", "j0.v")
                .context(QUERY_CONTEXT_DEFAULT)
                .build()
        ),
        ImmutableList.of(
            new Object[]{"", NULL_STRING, NULL_STRING},
            new Object[]{"10.1", NULL_STRING, NULL_STRING},
            new Object[]{"2", NULL_STRING, NULL_STRING},
            new Object[]{"1", NULL_STRING, NULL_STRING},
            new Object[]{"def", NULL_STRING, NULL_STRING},
            new Object[]{"abc", "abc", "xabc"}
        )
    );
  }

  @Test
  public void testSelectOnLookupUsingRightJoinOperator() throws Exception
  {
    testQuery(
        "SELECT dim1, lookyloo.*\n"
        + "FROM foo RIGHT JOIN lookup.lookyloo ON foo.dim1 = lookyloo.k\n"
        + "WHERE lookyloo.v <> 'xxx' OR lookyloo.v IS NULL",
        ImmutableList.of(
            newScanQueryBuilder()
                .dataSource(
                    join(
                        new TableDataSource(CalciteTests.DATASOURCE1),
                        new LookupDataSource("lookyloo"),
                        "j0.",
                        equalsCondition(DruidExpression.fromColumn("dim1"), DruidExpression.fromColumn("j0.k")),
                        JoinType.RIGHT
                    )
                )
                .intervals(querySegmentSpec(Filtration.eternity()))
                .filters(or(not(selector("j0.v", "xxx", null)), selector("j0.v", null, null)))
                .columns("dim1", "j0.k", "j0.v")
                .context(QUERY_CONTEXT_DEFAULT)
                .build()
        ),
        ImmutableList.of(
            new Object[]{"abc", "abc", "xabc"},
            new Object[]{NULL_STRING, "a", "xa"},
            new Object[]{NULL_STRING, "nosuchkey", "mysteryvalue"}
        )
    );
  }

  @Test
  public void testSelectOnLookupUsingFullJoinOperator() throws Exception
  {
    testQuery(
        "SELECT dim1, m1, cnt, lookyloo.*\n"
        + "FROM foo FULL JOIN lookup.lookyloo ON foo.dim1 = lookyloo.k\n"
        + "WHERE lookyloo.v <> 'xxx' OR lookyloo.v IS NULL",
        ImmutableList.of(
            newScanQueryBuilder()
                .dataSource(
                    join(
                        new TableDataSource(CalciteTests.DATASOURCE1),
                        new LookupDataSource("lookyloo"),
                        "j0.",
                        equalsCondition(DruidExpression.fromColumn("dim1"), DruidExpression.fromColumn("j0.k")),
                        JoinType.FULL
                    )
                )
                .intervals(querySegmentSpec(Filtration.eternity()))
                .filters(or(not(selector("j0.v", "xxx", null)), selector("j0.v", null, null)))
                .columns("cnt", "dim1", "j0.k", "j0.v", "m1")
                .context(QUERY_CONTEXT_DEFAULT)
                .build()
        ),
        ImmutableList.of(
            new Object[]{"", 1f, 1L, NULL_STRING, NULL_STRING},
            new Object[]{"10.1", 2f, 1L, NULL_STRING, NULL_STRING},
            new Object[]{"2", 3f, 1L, NULL_STRING, NULL_STRING},
            new Object[]{"1", 4f, 1L, NULL_STRING, NULL_STRING},
            new Object[]{"def", 5f, 1L, NULL_STRING, NULL_STRING},
            new Object[]{"abc", 6f, 1L, "abc", "xabc"},
            new Object[]{NULL_STRING, NULL_FLOAT, NULL_LONG, "a", "xa"},
            new Object[]{NULL_STRING, NULL_FLOAT, NULL_LONG, "nosuchkey", "mysteryvalue"}
        )
    );
  }

  @Test
  public void testCountDistinctOfLookup() throws Exception
  {
    // Cannot vectorize due to "cardinality" aggregator.
    cannotVectorize();

    final RegisteredLookupExtractionFn extractionFn = new RegisteredLookupExtractionFn(
        null,
        "lookyloo",
        false,
        null,
        null,
        true
    );

    testQuery(
        "SELECT COUNT(DISTINCT LOOKUP(dim1, 'lookyloo')) FROM foo",
        ImmutableList.of(
            Druids.newTimeseriesQueryBuilder()
                  .dataSource(CalciteTests.DATASOURCE1)
                  .intervals(querySegmentSpec(Filtration.eternity()))
                  .granularity(Granularities.ALL)
                  .aggregators(aggregators(
                      new CardinalityAggregatorFactory(
                          "a0",
                          null,
                          ImmutableList.of(new ExtractionDimensionSpec("dim1", null, extractionFn)),
                          false,
                          true
                      )
                  ))
                  .context(TIMESERIES_CONTEXT_DEFAULT)
                  .build()
        ),
        ImmutableList.of(
            new Object[]{NullHandling.replaceWithDefault() ? 2L : 1L}
        )
    );
  }

  @Test
  public void testCountDistinctOfLookupUsingJoinOperator() throws Exception
  {
    // Cannot yet vectorize the JOIN operator.
    cannotVectorize();

    testQuery(
        "SELECT COUNT(DISTINCT lookyloo.v)\n"
        + "FROM foo LEFT JOIN lookup.lookyloo ON foo.dim1 = lookyloo.k",
        ImmutableList.of(
            Druids.newTimeseriesQueryBuilder()
                  .dataSource(
                      join(
                          new TableDataSource(CalciteTests.DATASOURCE1),
                          new LookupDataSource("lookyloo"),
                          "j0.",
                          equalsCondition(DruidExpression.fromColumn("dim1"), DruidExpression.fromColumn("j0.k")),
                          JoinType.LEFT
                      )
                  )
                  .intervals(querySegmentSpec(Filtration.eternity()))
                  .granularity(Granularities.ALL)
                  .aggregators(aggregators(
                      new CardinalityAggregatorFactory(
                          "a0",
                          null,
                          ImmutableList.of(DefaultDimensionSpec.of("j0.v")),
                          false,
                          true
                      )
                  ))
                  .context(TIMESERIES_CONTEXT_DEFAULT)
                  .build()
        ),
        ImmutableList.of(
            new Object[]{NullHandling.replaceWithDefault() ? 2L : 1L}
        )
    );
  }

  @Test
  public void testTimeseries() throws Exception
  {
    testQuery(
        "SELECT SUM(cnt), gran FROM (\n"
        + "  SELECT floor(__time TO month) AS gran,\n"
        + "  cnt FROM druid.foo\n"
        + ") AS x\n"
        + "GROUP BY gran\n"
        + "ORDER BY gran",
        ImmutableList.of(
            Druids.newTimeseriesQueryBuilder()
                  .dataSource(CalciteTests.DATASOURCE1)
                  .intervals(querySegmentSpec(Filtration.eternity()))
                  .granularity(Granularities.MONTH)
                  .aggregators(aggregators(new LongSumAggregatorFactory("a0", "cnt")))
                  .context(TIMESERIES_CONTEXT_DEFAULT)
                  .build()
        ),
        ImmutableList.of(
            new Object[]{3L, timestamp("2000-01-01")},
            new Object[]{3L, timestamp("2001-01-01")}
        )
    );
  }

  @Test
  public void testFilteredTimeAggregators() throws Exception
  {
    testQuery(
        "SELECT\n"
        + "  SUM(cnt) FILTER(WHERE __time >= TIMESTAMP '2000-01-01 00:00:00'\n"
        + "                    AND __time <  TIMESTAMP '2000-02-01 00:00:00'),\n"
        + "  SUM(cnt) FILTER(WHERE __time >= TIMESTAMP '2001-01-01 00:00:00'\n"
        + "                    AND __time <  TIMESTAMP '2001-02-01 00:00:00')\n"
        + "FROM foo\n"
        + "WHERE\n"
        + "  __time >= TIMESTAMP '2000-01-01 00:00:00'\n"
        + "  AND __time < TIMESTAMP '2001-02-01 00:00:00'",
        ImmutableList.of(
            Druids.newTimeseriesQueryBuilder()
                  .dataSource(CalciteTests.DATASOURCE1)
                  .intervals(querySegmentSpec(Intervals.of("2000-01-01/2001-02-01")))
                  .granularity(Granularities.ALL)
                  .aggregators(aggregators(
                      new FilteredAggregatorFactory(
                          new LongSumAggregatorFactory("a0", "cnt"),
                          bound(
                              "__time",
                              String.valueOf(timestamp("2000-01-01")),
                              String.valueOf(timestamp("2000-02-01")),
                              false,
                              true,
                              null,
                              StringComparators.NUMERIC
                          )
                      ),
                      new FilteredAggregatorFactory(
                          new LongSumAggregatorFactory("a1", "cnt"),
                          bound(
                              "__time",
                              String.valueOf(timestamp("2001-01-01")),
                              String.valueOf(timestamp("2001-02-01")),
                              false,
                              true,
                              null,
                              StringComparators.NUMERIC
                          )
                      )
                  ))
                  .context(TIMESERIES_CONTEXT_DEFAULT)
                  .build()
        ),
        ImmutableList.of(
            new Object[]{3L, 3L}
        )
    );
  }

  @Test
  public void testTimeseriesLosAngelesViaQueryContext() throws Exception
  {
    testQuery(
        PLANNER_CONFIG_DEFAULT,
        QUERY_CONTEXT_LOS_ANGELES,
        "SELECT SUM(cnt), gran FROM (\n"
        + "  SELECT FLOOR(__time TO MONTH) AS gran,\n"
        + "  cnt FROM druid.foo\n"
        + ") AS x\n"
        + "GROUP BY gran\n"
        + "ORDER BY gran",
        CalciteTests.REGULAR_USER_AUTH_RESULT,
        ImmutableList.of(
            Druids.newTimeseriesQueryBuilder()
                  .dataSource(CalciteTests.DATASOURCE1)
                  .intervals(querySegmentSpec(Filtration.eternity()))
                  .granularity(new PeriodGranularity(Period.months(1), null, DateTimes.inferTzFromString(LOS_ANGELES)))
                  .aggregators(aggregators(new LongSumAggregatorFactory("a0", "cnt")))
                  .context(TIMESERIES_CONTEXT_LOS_ANGELES)
                  .build()
        ),
        ImmutableList.of(
            new Object[]{1L, timestamp("1999-12-01", LOS_ANGELES)},
            new Object[]{2L, timestamp("2000-01-01", LOS_ANGELES)},
            new Object[]{1L, timestamp("2000-12-01", LOS_ANGELES)},
            new Object[]{2L, timestamp("2001-01-01", LOS_ANGELES)}
        )
    );
  }

  @Test
  public void testTimeseriesLosAngelesViaPlannerConfig() throws Exception
  {
    testQuery(
        PLANNER_CONFIG_LOS_ANGELES,
        QUERY_CONTEXT_DEFAULT,
        "SELECT SUM(cnt), gran FROM (\n"
        + "  SELECT\n"
        + "    FLOOR(__time TO MONTH) AS gran,\n"
        + "    cnt\n"
        + "  FROM druid.foo\n"
        + "  WHERE __time >= TIME_PARSE('1999-12-01 00:00:00') AND __time < TIME_PARSE('2002-01-01 00:00:00')\n"
        + ") AS x\n"
        + "GROUP BY gran\n"
        + "ORDER BY gran",
        CalciteTests.REGULAR_USER_AUTH_RESULT,
        ImmutableList.of(
            Druids.newTimeseriesQueryBuilder()
                  .dataSource(CalciteTests.DATASOURCE1)
                  .intervals(querySegmentSpec(Intervals.of("1999-12-01T00-08:00/2002-01-01T00-08:00")))
                  .granularity(new PeriodGranularity(Period.months(1), null, DateTimes.inferTzFromString(LOS_ANGELES)))
                  .aggregators(aggregators(new LongSumAggregatorFactory("a0", "cnt")))
                  .context(TIMESERIES_CONTEXT_DEFAULT)
                  .build()
        ),
        ImmutableList.of(
            new Object[]{1L, timestamp("1999-12-01", LOS_ANGELES)},
            new Object[]{2L, timestamp("2000-01-01", LOS_ANGELES)},
            new Object[]{1L, timestamp("2000-12-01", LOS_ANGELES)},
            new Object[]{2L, timestamp("2001-01-01", LOS_ANGELES)}
        )
    );
  }

  @Test
  public void testTimeseriesUsingTimeFloor() throws Exception
  {
    testQuery(
        "SELECT SUM(cnt), gran FROM (\n"
        + "  SELECT TIME_FLOOR(__time, 'P1M') AS gran,\n"
        + "  cnt FROM druid.foo\n"
        + ") AS x\n"
        + "GROUP BY gran\n"
        + "ORDER BY gran",
        ImmutableList.of(
            Druids.newTimeseriesQueryBuilder()
                  .dataSource(CalciteTests.DATASOURCE1)
                  .intervals(querySegmentSpec(Filtration.eternity()))
                  .granularity(Granularities.MONTH)
                  .aggregators(aggregators(new LongSumAggregatorFactory("a0", "cnt")))
                  .context(TIMESERIES_CONTEXT_DEFAULT)
                  .build()
        ),
        ImmutableList.of(
            new Object[]{3L, timestamp("2000-01-01")},
            new Object[]{3L, timestamp("2001-01-01")}
        )
    );
  }

  @Test
  public void testTimeseriesUsingTimeFloorWithTimeShift() throws Exception
  {
    // Cannot vectorize due to virtual columns.
    cannotVectorize();

    testQuery(
        "SELECT SUM(cnt), gran FROM (\n"
        + "  SELECT TIME_FLOOR(TIME_SHIFT(__time, 'P1D', -1), 'P1M') AS gran,\n"
        + "  cnt FROM druid.foo\n"
        + ") AS x\n"
        + "GROUP BY gran\n"
        + "ORDER BY gran",
        ImmutableList.of(
            GroupByQuery.builder()
                        .setDataSource(CalciteTests.DATASOURCE1)
                        .setInterval(querySegmentSpec(Filtration.eternity()))
                        .setGranularity(Granularities.ALL)
                        .setVirtualColumns(
                            expressionVirtualColumn(
                                "v0",
                                "timestamp_floor(timestamp_shift(\"__time\",'P1D',-1,'UTC'),'P1M',null,'UTC')",
                                ValueType.LONG
                            )
                        )
                        .setDimensions(dimensions(new DefaultDimensionSpec("v0", "v0", ValueType.LONG)))
                        .setAggregatorSpecs(aggregators(new LongSumAggregatorFactory("a0", "cnt")))
                        .setLimitSpec(
                            new DefaultLimitSpec(
                                ImmutableList.of(
                                    new OrderByColumnSpec(
                                        "v0",
                                        OrderByColumnSpec.Direction.ASCENDING,
                                        StringComparators.NUMERIC
                                    )
                                ),
                                Integer.MAX_VALUE
                            )
                        )
                        .setContext(QUERY_CONTEXT_DEFAULT)
                        .build()
        ),
        ImmutableList.of(
            new Object[]{1L, timestamp("1999-12-01")},
            new Object[]{2L, timestamp("2000-01-01")},
            new Object[]{1L, timestamp("2000-12-01")},
            new Object[]{2L, timestamp("2001-01-01")}
        )
    );
  }

  @Test
  public void testTimeseriesUsingTimeFloorWithTimestampAdd() throws Exception
  {
    // Cannot vectorize due to virtual columns.
    cannotVectorize();

    testQuery(
        "SELECT SUM(cnt), gran FROM (\n"
        + "  SELECT TIME_FLOOR(TIMESTAMPADD(DAY, -1, __time), 'P1M') AS gran,\n"
        + "  cnt FROM druid.foo\n"
        + ") AS x\n"
        + "GROUP BY gran\n"
        + "ORDER BY gran",
        ImmutableList.of(
            GroupByQuery.builder()
                        .setDataSource(CalciteTests.DATASOURCE1)
                        .setInterval(querySegmentSpec(Filtration.eternity()))
                        .setGranularity(Granularities.ALL)
                        .setVirtualColumns(
                            expressionVirtualColumn(
                                "v0",
                                "timestamp_floor((\"__time\" + -86400000),'P1M',null,'UTC')",
                                ValueType.LONG
                            )
                        )
                        .setDimensions(dimensions(new DefaultDimensionSpec("v0", "v0", ValueType.LONG)))
                        .setAggregatorSpecs(aggregators(new LongSumAggregatorFactory("a0", "cnt")))
                        .setLimitSpec(
                            new DefaultLimitSpec(
                                ImmutableList.of(
                                    new OrderByColumnSpec(
                                        "v0",
                                        OrderByColumnSpec.Direction.ASCENDING,
                                        StringComparators.NUMERIC
                                    )
                                ),
                                Integer.MAX_VALUE
                            )
                        )
                        .setContext(QUERY_CONTEXT_DEFAULT)
                        .build()
        ),
        ImmutableList.of(
            new Object[]{1L, timestamp("1999-12-01")},
            new Object[]{2L, timestamp("2000-01-01")},
            new Object[]{1L, timestamp("2000-12-01")},
            new Object[]{2L, timestamp("2001-01-01")}
        )
    );
  }

  @Test
  public void testTimeseriesUsingTimeFloorWithOrigin() throws Exception
  {
    testQuery(
        "SELECT SUM(cnt), gran FROM (\n"
        + "  SELECT TIME_FLOOR(__time, 'P1M', TIMESTAMP '1970-01-01 01:02:03') AS gran,\n"
        + "  cnt FROM druid.foo\n"
        + ") AS x\n"
        + "GROUP BY gran\n"
        + "ORDER BY gran",
        ImmutableList.of(
            Druids.newTimeseriesQueryBuilder()
                  .dataSource(CalciteTests.DATASOURCE1)
                  .intervals(querySegmentSpec(Filtration.eternity()))
                  .granularity(
                      new PeriodGranularity(
                          Period.months(1),
                          DateTimes.of("1970-01-01T01:02:03"),
                          DateTimeZone.UTC
                      )
                  )
                  .aggregators(aggregators(new LongSumAggregatorFactory("a0", "cnt")))
                  .context(TIMESERIES_CONTEXT_DEFAULT)
                  .build()
        ),
        ImmutableList.of(
            new Object[]{1L, timestamp("1999-12-01T01:02:03")},
            new Object[]{2L, timestamp("2000-01-01T01:02:03")},
            new Object[]{1L, timestamp("2000-12-01T01:02:03")},
            new Object[]{2L, timestamp("2001-01-01T01:02:03")}
        )
    );
  }

  @Test
  public void testTimeseriesLosAngelesUsingTimeFloorConnectionUtc() throws Exception
  {
    testQuery(
        "SELECT SUM(cnt), gran FROM (\n"
        + "  SELECT TIME_FLOOR(__time, 'P1M', CAST(NULL AS TIMESTAMP), 'America/Los_Angeles') AS gran,\n"
        + "  cnt FROM druid.foo\n"
        + ") AS x\n"
        + "GROUP BY gran\n"
        + "ORDER BY gran",
        ImmutableList.of(
            Druids.newTimeseriesQueryBuilder()
                  .dataSource(CalciteTests.DATASOURCE1)
                  .intervals(querySegmentSpec(Filtration.eternity()))
                  .granularity(new PeriodGranularity(Period.months(1), null, DateTimes.inferTzFromString(LOS_ANGELES)))
                  .aggregators(aggregators(new LongSumAggregatorFactory("a0", "cnt")))
                  .context(TIMESERIES_CONTEXT_DEFAULT)
                  .build()
        ),
        ImmutableList.of(
            new Object[]{1L, timestamp("1999-12-01T08")},
            new Object[]{2L, timestamp("2000-01-01T08")},
            new Object[]{1L, timestamp("2000-12-01T08")},
            new Object[]{2L, timestamp("2001-01-01T08")}
        )
    );
  }

  @Test
  public void testTimeseriesLosAngelesUsingTimeFloorConnectionLosAngeles() throws Exception
  {
    testQuery(
        PLANNER_CONFIG_DEFAULT,
        QUERY_CONTEXT_LOS_ANGELES,
        "SELECT SUM(cnt), gran FROM (\n"
        + "  SELECT TIME_FLOOR(__time, 'P1M') AS gran,\n"
        + "  cnt FROM druid.foo\n"
        + ") AS x\n"
        + "GROUP BY gran\n"
        + "ORDER BY gran",
        CalciteTests.REGULAR_USER_AUTH_RESULT,
        ImmutableList.of(
            Druids.newTimeseriesQueryBuilder()
                  .dataSource(CalciteTests.DATASOURCE1)
                  .intervals(querySegmentSpec(Filtration.eternity()))
                  .granularity(new PeriodGranularity(Period.months(1), null, DateTimes.inferTzFromString(LOS_ANGELES)))
                  .aggregators(aggregators(new LongSumAggregatorFactory("a0", "cnt")))
                  .context(TIMESERIES_CONTEXT_LOS_ANGELES)
                  .build()
        ),
        ImmutableList.of(
            new Object[]{1L, timestamp("1999-12-01", LOS_ANGELES)},
            new Object[]{2L, timestamp("2000-01-01", LOS_ANGELES)},
            new Object[]{1L, timestamp("2000-12-01", LOS_ANGELES)},
            new Object[]{2L, timestamp("2001-01-01", LOS_ANGELES)}
        )
    );
  }

  @Test
  public void testTimeseriesDontSkipEmptyBuckets() throws Exception
  {
    // Tests that query context parameters are passed through to the underlying query engine.
    Long defaultVal = NullHandling.replaceWithDefault() ? 0L : null;
    testQuery(
        PLANNER_CONFIG_DEFAULT,
        QUERY_CONTEXT_DONT_SKIP_EMPTY_BUCKETS,
        "SELECT SUM(cnt), gran FROM (\n"
        + "  SELECT floor(__time TO HOUR) AS gran, cnt FROM druid.foo\n"
        + "  WHERE __time >= TIMESTAMP '2000-01-01 00:00:00' AND __time < TIMESTAMP '2000-01-02 00:00:00'\n"
        + ") AS x\n"
        + "GROUP BY gran\n"
        + "ORDER BY gran",
        CalciteTests.REGULAR_USER_AUTH_RESULT,
        ImmutableList.of(
            Druids.newTimeseriesQueryBuilder()
                  .dataSource(CalciteTests.DATASOURCE1)
                  .intervals(querySegmentSpec(Intervals.of("2000/2000-01-02")))
                  .granularity(new PeriodGranularity(Period.hours(1), null, DateTimeZone.UTC))
                  .aggregators(aggregators(new LongSumAggregatorFactory("a0", "cnt")))
                  .context(QUERY_CONTEXT_DONT_SKIP_EMPTY_BUCKETS)
                  .build()
        ),
        ImmutableList.<Object[]>builder()
            .add(new Object[]{1L, timestamp("2000-01-01")})
            .add(new Object[]{defaultVal, timestamp("2000-01-01T01")})
            .add(new Object[]{defaultVal, timestamp("2000-01-01T02")})
            .add(new Object[]{defaultVal, timestamp("2000-01-01T03")})
            .add(new Object[]{defaultVal, timestamp("2000-01-01T04")})
            .add(new Object[]{defaultVal, timestamp("2000-01-01T05")})
            .add(new Object[]{defaultVal, timestamp("2000-01-01T06")})
            .add(new Object[]{defaultVal, timestamp("2000-01-01T07")})
            .add(new Object[]{defaultVal, timestamp("2000-01-01T08")})
            .add(new Object[]{defaultVal, timestamp("2000-01-01T09")})
            .add(new Object[]{defaultVal, timestamp("2000-01-01T10")})
            .add(new Object[]{defaultVal, timestamp("2000-01-01T11")})
            .add(new Object[]{defaultVal, timestamp("2000-01-01T12")})
            .add(new Object[]{defaultVal, timestamp("2000-01-01T13")})
            .add(new Object[]{defaultVal, timestamp("2000-01-01T14")})
            .add(new Object[]{defaultVal, timestamp("2000-01-01T15")})
            .add(new Object[]{defaultVal, timestamp("2000-01-01T16")})
            .add(new Object[]{defaultVal, timestamp("2000-01-01T17")})
            .add(new Object[]{defaultVal, timestamp("2000-01-01T18")})
            .add(new Object[]{defaultVal, timestamp("2000-01-01T19")})
            .add(new Object[]{defaultVal, timestamp("2000-01-01T20")})
            .add(new Object[]{defaultVal, timestamp("2000-01-01T21")})
            .add(new Object[]{defaultVal, timestamp("2000-01-01T22")})
            .add(new Object[]{defaultVal, timestamp("2000-01-01T23")})
            .build()
    );
  }

  @Test
  public void testTimeseriesUsingCastAsDate() throws Exception
  {
    testQuery(
        "SELECT SUM(cnt), dt FROM (\n"
        + "  SELECT CAST(__time AS DATE) AS dt,\n"
        + "  cnt FROM druid.foo\n"
        + ") AS x\n"
        + "GROUP BY dt\n"
        + "ORDER BY dt",
        ImmutableList.of(
            Druids.newTimeseriesQueryBuilder()
                  .dataSource(CalciteTests.DATASOURCE1)
                  .intervals(querySegmentSpec(Filtration.eternity()))
                  .granularity(new PeriodGranularity(Period.days(1), null, DateTimeZone.UTC))
                  .aggregators(aggregators(new LongSumAggregatorFactory("a0", "cnt")))
                  .context(TIMESERIES_CONTEXT_DEFAULT)
                  .build()
        ),
        ImmutableList.of(
            new Object[]{1L, day("2000-01-01")},
            new Object[]{1L, day("2000-01-02")},
            new Object[]{1L, day("2000-01-03")},
            new Object[]{1L, day("2001-01-01")},
            new Object[]{1L, day("2001-01-02")},
            new Object[]{1L, day("2001-01-03")}
        )
    );
  }

  @Test
  public void testTimeseriesUsingFloorPlusCastAsDate() throws Exception
  {
    testQuery(
        "SELECT SUM(cnt), dt FROM (\n"
        + "  SELECT CAST(FLOOR(__time TO QUARTER) AS DATE) AS dt,\n"
        + "  cnt FROM druid.foo\n"
        + ") AS x\n"
        + "GROUP BY dt\n"
        + "ORDER BY dt",
        ImmutableList.of(
            Druids.newTimeseriesQueryBuilder()
                  .dataSource(CalciteTests.DATASOURCE1)
                  .intervals(querySegmentSpec(Filtration.eternity()))
                  .granularity(new PeriodGranularity(Period.months(3), null, DateTimeZone.UTC))
                  .aggregators(aggregators(new LongSumAggregatorFactory("a0", "cnt")))
                  .context(TIMESERIES_CONTEXT_DEFAULT)
                  .build()
        ),
        ImmutableList.of(
            new Object[]{3L, day("2000-01-01")},
            new Object[]{3L, day("2001-01-01")}
        )
    );
  }

  @Test
  public void testTimeseriesDescending() throws Exception
  {
    // Cannot vectorize due to descending order.
    cannotVectorize();

    testQuery(
        "SELECT gran, SUM(cnt) FROM (\n"
        + "  SELECT floor(__time TO month) AS gran,\n"
        + "  cnt FROM druid.foo\n"
        + ") AS x\n"
        + "GROUP BY gran\n"
        + "ORDER BY gran DESC",
        ImmutableList.of(
            Druids.newTimeseriesQueryBuilder()
                  .dataSource(CalciteTests.DATASOURCE1)
                  .intervals(querySegmentSpec(Filtration.eternity()))
                  .granularity(Granularities.MONTH)
                  .aggregators(aggregators(new LongSumAggregatorFactory("a0", "cnt")))
                  .descending(true)
                  .context(TIMESERIES_CONTEXT_DEFAULT)
                  .build()
        ),
        ImmutableList.of(
            new Object[]{timestamp("2001-01-01"), 3L},
            new Object[]{timestamp("2000-01-01"), 3L}
        )
    );
  }

  @Test
  public void testGroupByExtractYear() throws Exception
  {
    // Cannot vectorize due to virtual columns.
    cannotVectorize();

    testQuery(
        "SELECT\n"
        + "  EXTRACT(YEAR FROM __time) AS \"year\",\n"
        + "  SUM(cnt)\n"
        + "FROM druid.foo\n"
        + "GROUP BY EXTRACT(YEAR FROM __time)\n"
        + "ORDER BY 1",
        ImmutableList.of(
            GroupByQuery.builder()
                        .setDataSource(CalciteTests.DATASOURCE1)
                        .setInterval(querySegmentSpec(Filtration.eternity()))
                        .setGranularity(Granularities.ALL)
                        .setVirtualColumns(
                            expressionVirtualColumn(
                                "v0",
                                "timestamp_extract(\"__time\",'YEAR','UTC')",
                                ValueType.LONG
                            )
                        )
                        .setDimensions(dimensions(new DefaultDimensionSpec("v0", "v0", ValueType.LONG)))
                        .setAggregatorSpecs(aggregators(new LongSumAggregatorFactory("a0", "cnt")))
                        .setLimitSpec(
                            new DefaultLimitSpec(
                                ImmutableList.of(
                                    new OrderByColumnSpec(
                                        "v0",
                                        OrderByColumnSpec.Direction.ASCENDING,
                                        StringComparators.NUMERIC
                                    )
                                ),
                                Integer.MAX_VALUE
                            )
                        )
                        .setContext(QUERY_CONTEXT_DEFAULT)
                        .build()
        ),
        ImmutableList.of(
            new Object[]{2000L, 3L},
            new Object[]{2001L, 3L}
        )
    );
  }

  @Test
  public void testGroupByFormatYearAndMonth() throws Exception
  {
    // Cannot vectorize due to virtual columns.
    cannotVectorize();

    testQuery(
        "SELECT\n"
        + "  TIME_FORMAt(__time, 'yyyy MM') AS \"year\",\n"
        + "  SUM(cnt)\n"
        + "FROM druid.foo\n"
        + "GROUP BY TIME_FORMAt(__time, 'yyyy MM')\n"
        + "ORDER BY 1",
        ImmutableList.of(
            GroupByQuery.builder()
                        .setDataSource(CalciteTests.DATASOURCE1)
                        .setInterval(querySegmentSpec(Filtration.eternity()))
                        .setGranularity(Granularities.ALL)
                        .setVirtualColumns(
                            expressionVirtualColumn(
                                "v0",
                                "timestamp_format(\"__time\",'yyyy MM','UTC')",
                                ValueType.STRING
                            )
                        )
                        .setDimensions(dimensions(new DefaultDimensionSpec("v0", "v0", ValueType.STRING)))
                        .setAggregatorSpecs(aggregators(new LongSumAggregatorFactory("a0", "cnt")))
                        .setLimitSpec(
                            new DefaultLimitSpec(
                                ImmutableList.of(
                                    new OrderByColumnSpec(
                                        "v0",
                                        OrderByColumnSpec.Direction.ASCENDING,
                                        StringComparators.LEXICOGRAPHIC
                                    )
                                ),
                                Integer.MAX_VALUE
                            )
                        )
                        .setContext(QUERY_CONTEXT_DEFAULT)
                        .build()
        ),
        ImmutableList.of(
            new Object[]{"2000 01", 3L},
            new Object[]{"2001 01", 3L}
        )
    );
  }

  @Test
  public void testGroupByExtractFloorTime() throws Exception
  {
    // Cannot vectorize due to virtual columns.
    cannotVectorize();

    testQuery(
        "SELECT\n"
        + "EXTRACT(YEAR FROM FLOOR(__time TO YEAR)) AS \"year\", SUM(cnt)\n"
        + "FROM druid.foo\n"
        + "GROUP BY EXTRACT(YEAR FROM FLOOR(__time TO YEAR))",
        ImmutableList.of(
            GroupByQuery.builder()
                        .setDataSource(CalciteTests.DATASOURCE1)
                        .setInterval(querySegmentSpec(Filtration.eternity()))
                        .setGranularity(Granularities.ALL)
                        .setVirtualColumns(
                            expressionVirtualColumn(
                                "v0",
                                "timestamp_extract(timestamp_floor(\"__time\",'P1Y',null,'UTC'),'YEAR','UTC')",
                                ValueType.LONG
                            )
                        )
                        .setDimensions(dimensions(new DefaultDimensionSpec("v0", "v0", ValueType.LONG)))
                        .setAggregatorSpecs(aggregators(new LongSumAggregatorFactory("a0", "cnt")))
                        .setContext(QUERY_CONTEXT_DEFAULT)
                        .build()
        ),
        ImmutableList.of(
            new Object[]{2000L, 3L},
            new Object[]{2001L, 3L}
        )
    );
  }

  @Test
  public void testGroupByExtractFloorTimeLosAngeles() throws Exception
  {
    // Cannot vectorize due to virtual columns.
    cannotVectorize();

    testQuery(
        PLANNER_CONFIG_DEFAULT,
        QUERY_CONTEXT_LOS_ANGELES,
        "SELECT\n"
        + "EXTRACT(YEAR FROM FLOOR(__time TO YEAR)) AS \"year\", SUM(cnt)\n"
        + "FROM druid.foo\n"
        + "GROUP BY EXTRACT(YEAR FROM FLOOR(__time TO YEAR))",
        CalciteTests.REGULAR_USER_AUTH_RESULT,
        ImmutableList.of(
            GroupByQuery.builder()
                        .setDataSource(CalciteTests.DATASOURCE1)
                        .setInterval(querySegmentSpec(Filtration.eternity()))
                        .setGranularity(Granularities.ALL)
                        .setVirtualColumns(
                            expressionVirtualColumn(
                                "v0",
                                "timestamp_extract(timestamp_floor(\"__time\",'P1Y',null,'America/Los_Angeles'),'YEAR','America/Los_Angeles')",
                                ValueType.LONG
                            )
                        )
                        .setDimensions(dimensions(new DefaultDimensionSpec("v0", "v0", ValueType.LONG)))
                        .setAggregatorSpecs(aggregators(new LongSumAggregatorFactory("a0", "cnt")))
                        .setContext(QUERY_CONTEXT_LOS_ANGELES)
                        .build()
        ),
        ImmutableList.of(
            new Object[]{1999L, 1L},
            new Object[]{2000L, 3L},
            new Object[]{2001L, 2L}
        )
    );
  }

  @Test
  public void testTimeseriesWithLimitNoTopN() throws Exception
  {
    testQuery(
        PLANNER_CONFIG_NO_TOPN,
        "SELECT gran, SUM(cnt)\n"
        + "FROM (\n"
        + "  SELECT floor(__time TO month) AS gran, cnt\n"
        + "  FROM druid.foo\n"
        + ") AS x\n"
        + "GROUP BY gran\n"
        + "ORDER BY gran\n"
        + "LIMIT 1",
        CalciteTests.REGULAR_USER_AUTH_RESULT,
        ImmutableList.of(
            Druids.newTimeseriesQueryBuilder()
                  .dataSource(CalciteTests.DATASOURCE1)
                  .intervals(querySegmentSpec(Filtration.eternity()))
                  .granularity(Granularities.MONTH)
                  .aggregators(aggregators(new LongSumAggregatorFactory("a0", "cnt")))
                  .limit(1)
                  .context(TIMESERIES_CONTEXT_DEFAULT)
                  .build()
        ),
        ImmutableList.of(
            new Object[]{timestamp("2000-01-01"), 3L}
        )
    );
  }

  @Test
  public void testTimeseriesWithLimit() throws Exception
  {
    testQuery(
        "SELECT gran, SUM(cnt)\n"
        + "FROM (\n"
        + "  SELECT floor(__time TO month) AS gran, cnt\n"
        + "  FROM druid.foo\n"
        + ") AS x\n"
        + "GROUP BY gran\n"
        + "LIMIT 1",
        ImmutableList.of(
            Druids.newTimeseriesQueryBuilder()
                  .dataSource(CalciteTests.DATASOURCE1)
                  .intervals(querySegmentSpec(Filtration.eternity()))
                  .granularity(Granularities.MONTH)
                  .aggregators(aggregators(new LongSumAggregatorFactory("a0", "cnt")))
                  .limit(1)
                  .context(TIMESERIES_CONTEXT_DEFAULT)
                  .build()
        ),
        ImmutableList.of(
            new Object[]{timestamp("2000-01-01"), 3L}
        )
    );
  }

  @Test
  public void testTimeseriesWithOrderByAndLimit() throws Exception
  {
    testQuery(
        "SELECT gran, SUM(cnt)\n"
        + "FROM (\n"
        + "  SELECT floor(__time TO month) AS gran, cnt\n"
        + "  FROM druid.foo\n"
        + ") AS x\n"
        + "GROUP BY gran\n"
        + "ORDER BY gran\n"
        + "LIMIT 1",
        ImmutableList.of(
            Druids.newTimeseriesQueryBuilder()
                  .dataSource(CalciteTests.DATASOURCE1)
                  .intervals(querySegmentSpec(Filtration.eternity()))
                  .granularity(Granularities.MONTH)
                  .aggregators(aggregators(new LongSumAggregatorFactory("a0", "cnt")))
                  .limit(1)
                  .context(TIMESERIES_CONTEXT_DEFAULT)
                  .build()
        ),
        ImmutableList.of(
            new Object[]{timestamp("2000-01-01"), 3L}
        )
    );
  }

  @Test
  public void testGroupByTimeAndOtherDimension() throws Exception
  {
    // Cannot vectorize due to virtual columns.
    cannotVectorize();

    testQuery(
        "SELECT dim2, gran, SUM(cnt)\n"
        + "FROM (SELECT FLOOR(__time TO MONTH) AS gran, dim2, cnt FROM druid.foo) AS x\n"
        + "GROUP BY dim2, gran\n"
        + "ORDER BY dim2, gran",
        ImmutableList.of(
            GroupByQuery.builder()
                        .setDataSource(CalciteTests.DATASOURCE1)
                        .setInterval(querySegmentSpec(Filtration.eternity()))
                        .setGranularity(Granularities.ALL)
                        .setVirtualColumns(
                            expressionVirtualColumn(
                                "v0",
                                "timestamp_floor(\"__time\",'P1M',null,'UTC')",
                                ValueType.LONG
                            )
                        )
                        .setDimensions(
                            dimensions(
                                new DefaultDimensionSpec("dim2", "d0"),
                                new DefaultDimensionSpec("v0", "v0", ValueType.LONG)
                            )
                        )
                        .setAggregatorSpecs(aggregators(new LongSumAggregatorFactory("a0", "cnt")))
                        .setLimitSpec(
                            new DefaultLimitSpec(
                                ImmutableList.of(
                                    new OrderByColumnSpec("d0", OrderByColumnSpec.Direction.ASCENDING),
                                    new OrderByColumnSpec(
                                        "v0",
                                        OrderByColumnSpec.Direction.ASCENDING,
                                        StringComparators.NUMERIC
                                    )
                                ),
                                Integer.MAX_VALUE
                            )
                        )
                        .setContext(QUERY_CONTEXT_DEFAULT)
                        .build()
        ),
        NullHandling.replaceWithDefault() ?
        ImmutableList.of(
            new Object[]{"", timestamp("2000-01-01"), 2L},
            new Object[]{"", timestamp("2001-01-01"), 1L},
            new Object[]{"a", timestamp("2000-01-01"), 1L},
            new Object[]{"a", timestamp("2001-01-01"), 1L},
            new Object[]{"abc", timestamp("2001-01-01"), 1L}
        ) :
        ImmutableList.of(
            new Object[]{null, timestamp("2000-01-01"), 1L},
            new Object[]{null, timestamp("2001-01-01"), 1L},
            new Object[]{"", timestamp("2000-01-01"), 1L},
            new Object[]{"a", timestamp("2000-01-01"), 1L},
            new Object[]{"a", timestamp("2001-01-01"), 1L},
            new Object[]{"abc", timestamp("2001-01-01"), 1L}
        )
    );
  }

  @Test
  public void testGroupingSets() throws Exception
  {
    // Cannot vectorize due to virtual columns.
    cannotVectorize();

    testQuery(
        "SELECT dim2, gran, SUM(cnt)\n"
        + "FROM (SELECT FLOOR(__time TO MONTH) AS gran, COALESCE(dim2, '') dim2, cnt FROM druid.foo) AS x\n"
        + "GROUP BY GROUPING SETS ( (dim2, gran), (dim2), (gran), () )",
        ImmutableList.of(
            GroupByQuery.builder()
                        .setDataSource(CalciteTests.DATASOURCE1)
                        .setInterval(querySegmentSpec(Filtration.eternity()))
                        .setGranularity(Granularities.ALL)
                        .setVirtualColumns(
                            expressionVirtualColumn(
                                "v0",
                                "case_searched(notnull(\"dim2\"),\"dim2\",'')",
                                ValueType.STRING
                            ),
                            expressionVirtualColumn(
                                "v1",
                                "timestamp_floor(\"__time\",'P1M',null,'UTC')",
                                ValueType.LONG
                            )
                        )
                        .setDimensions(
                            dimensions(
                                new DefaultDimensionSpec("v0", "v0"),
                                new DefaultDimensionSpec("v1", "v1", ValueType.LONG)
                            )
                        )
                        .setAggregatorSpecs(aggregators(new LongSumAggregatorFactory("a0", "cnt")))
                        .setSubtotalsSpec(
                            ImmutableList.of(
                                ImmutableList.of("v0", "v1"),
                                ImmutableList.of("v0"),
                                ImmutableList.of("v1"),
                                ImmutableList.of()
                            )
                        )
                        .setContext(QUERY_CONTEXT_DEFAULT)
                        .build()
        ),
        ImmutableList.of(
            new Object[]{"", timestamp("2000-01-01"), 2L},
            new Object[]{"", timestamp("2001-01-01"), 1L},
            new Object[]{"a", timestamp("2000-01-01"), 1L},
            new Object[]{"a", timestamp("2001-01-01"), 1L},
            new Object[]{"abc", timestamp("2001-01-01"), 1L},
            new Object[]{"", null, 3L},
            new Object[]{"a", null, 2L},
            new Object[]{"abc", null, 1L},
            new Object[]{NULL_VALUE, timestamp("2000-01-01"), 3L},
            new Object[]{NULL_VALUE, timestamp("2001-01-01"), 3L},
            new Object[]{NULL_VALUE, null, 6L}
        )
    );
  }

  @Test
  public void testGroupingSetsWithNumericDimension() throws Exception
  {
    testQuery(
        "SELECT cnt, COUNT(*)\n"
        + "FROM foo\n"
        + "GROUP BY GROUPING SETS ( (cnt), () )",
        ImmutableList.of(
            GroupByQuery.builder()
                        .setDataSource(CalciteTests.DATASOURCE1)
                        .setInterval(querySegmentSpec(Filtration.eternity()))
                        .setGranularity(Granularities.ALL)
                        .setDimensions(dimensions(new DefaultDimensionSpec("cnt", "d0", ValueType.LONG)))
                        .setAggregatorSpecs(aggregators(new CountAggregatorFactory("a0")))
                        .setSubtotalsSpec(
                            ImmutableList.of(
                                ImmutableList.of("d0"),
                                ImmutableList.of()
                            )
                        )
                        .setContext(QUERY_CONTEXT_DEFAULT)
                        .build()
        ),
        ImmutableList.of(
            new Object[]{1L, 6L},
            new Object[]{null, 6L}
        )
    );
  }

  @Test
  public void testGroupByRollup() throws Exception
  {
    // Cannot vectorize due to virtual columns.
    cannotVectorize();

    testQuery(
        "SELECT dim2, gran, SUM(cnt)\n"
        + "FROM (SELECT FLOOR(__time TO MONTH) AS gran, COALESCE(dim2, '') dim2, cnt FROM druid.foo) AS x\n"
        + "GROUP BY ROLLUP (dim2, gran)",
        ImmutableList.of(
            GroupByQuery.builder()
                        .setDataSource(CalciteTests.DATASOURCE1)
                        .setInterval(querySegmentSpec(Filtration.eternity()))
                        .setGranularity(Granularities.ALL)
                        .setVirtualColumns(
                            expressionVirtualColumn(
                                "v0",
                                "case_searched(notnull(\"dim2\"),\"dim2\",'')",
                                ValueType.STRING
                            ),
                            expressionVirtualColumn(
                                "v1",
                                "timestamp_floor(\"__time\",'P1M',null,'UTC')",
                                ValueType.LONG
                            )
                        )
                        .setDimensions(
                            dimensions(
                                new DefaultDimensionSpec("v0", "v0"),
                                new DefaultDimensionSpec("v1", "v1", ValueType.LONG)
                            )
                        )
                        .setAggregatorSpecs(aggregators(new LongSumAggregatorFactory("a0", "cnt")))
                        .setSubtotalsSpec(
                            ImmutableList.of(
                                ImmutableList.of("v0", "v1"),
                                ImmutableList.of("v0"),
                                ImmutableList.of()
                            )
                        )
                        .setContext(QUERY_CONTEXT_DEFAULT)
                        .build()
        ),
        ImmutableList.of(
            new Object[]{"", timestamp("2000-01-01"), 2L},
            new Object[]{"", timestamp("2001-01-01"), 1L},
            new Object[]{"a", timestamp("2000-01-01"), 1L},
            new Object[]{"a", timestamp("2001-01-01"), 1L},
            new Object[]{"abc", timestamp("2001-01-01"), 1L},
            new Object[]{"", null, 3L},
            new Object[]{"a", null, 2L},
            new Object[]{"abc", null, 1L},
            new Object[]{NULL_VALUE, null, 6L}
        )
    );
  }

  @Test
  public void testGroupByCube() throws Exception
  {
    // Cannot vectorize due to virtual columns.
    cannotVectorize();

    testQuery(
        "SELECT dim2, gran, SUM(cnt)\n"
        + "FROM (SELECT FLOOR(__time TO MONTH) AS gran, COALESCE(dim2, '') dim2, cnt FROM druid.foo) AS x\n"
        + "GROUP BY CUBE (dim2, gran)",
        ImmutableList.of(
            GroupByQuery.builder()
                        .setDataSource(CalciteTests.DATASOURCE1)
                        .setInterval(querySegmentSpec(Filtration.eternity()))
                        .setGranularity(Granularities.ALL)
                        .setVirtualColumns(
                            expressionVirtualColumn(
                                "v0",
                                "case_searched(notnull(\"dim2\"),\"dim2\",'')",
                                ValueType.STRING
                            ),
                            expressionVirtualColumn(
                                "v1",
                                "timestamp_floor(\"__time\",'P1M',null,'UTC')",
                                ValueType.LONG
                            )
                        )
                        .setDimensions(
                            dimensions(
                                new DefaultDimensionSpec("v0", "v0"),
                                new DefaultDimensionSpec("v1", "v1", ValueType.LONG)
                            )
                        )
                        .setAggregatorSpecs(aggregators(new LongSumAggregatorFactory("a0", "cnt")))
                        .setSubtotalsSpec(
                            ImmutableList.of(
                                ImmutableList.of("v0", "v1"),
                                ImmutableList.of("v0"),
                                ImmutableList.of("v1"),
                                ImmutableList.of()
                            )
                        )
                        .setContext(QUERY_CONTEXT_DEFAULT)
                        .build()
        ),
        ImmutableList.of(
            new Object[]{"", timestamp("2000-01-01"), 2L},
            new Object[]{"", timestamp("2001-01-01"), 1L},
            new Object[]{"a", timestamp("2000-01-01"), 1L},
            new Object[]{"a", timestamp("2001-01-01"), 1L},
            new Object[]{"abc", timestamp("2001-01-01"), 1L},
            new Object[]{"", null, 3L},
            new Object[]{"a", null, 2L},
            new Object[]{"abc", null, 1L},
            new Object[]{NULL_VALUE, timestamp("2000-01-01"), 3L},
            new Object[]{NULL_VALUE, timestamp("2001-01-01"), 3L},
            new Object[]{NULL_VALUE, null, 6L}
        )
    );
  }

  @Test
  public void testGroupingSetsWithDummyDimension() throws Exception
  {
    // Cannot vectorize due to virtual columns.
    cannotVectorize();

    testQuery(
        "SELECT dim2, gran, SUM(cnt)\n"
        + "FROM (SELECT FLOOR(__time TO MONTH) AS gran, COALESCE(dim2, '') dim2, cnt FROM druid.foo) AS x\n"
        + "GROUP BY GROUPING SETS ( (dim2, 'dummy', gran), (dim2), (gran), ('dummy') )",
        ImmutableList.of(
            GroupByQuery.builder()
                        .setDataSource(CalciteTests.DATASOURCE1)
                        .setInterval(querySegmentSpec(Filtration.eternity()))
                        .setGranularity(Granularities.ALL)
                        .setVirtualColumns(
                            expressionVirtualColumn(
                                "v0",
                                "case_searched(notnull(\"dim2\"),\"dim2\",'')",
                                ValueType.STRING
                            ),
                            expressionVirtualColumn(
                                "v2",
                                "timestamp_floor(\"__time\",'P1M',null,'UTC')",
                                ValueType.LONG
                            )
                        )
                        .setDimensions(
                            dimensions(
                                new DefaultDimensionSpec("v0", "v0"),
                                new DefaultDimensionSpec("v2", "v2", ValueType.LONG)
                            )
                        )
                        .setAggregatorSpecs(aggregators(new LongSumAggregatorFactory("a0", "cnt")))
                        .setSubtotalsSpec(
                            ImmutableList.of(
                                ImmutableList.of("v0", "v2"),
                                ImmutableList.of("v0"),
                                ImmutableList.of(),
                                ImmutableList.of("v2")
                            )
                        )
                        .setContext(QUERY_CONTEXT_DEFAULT)
                        .build()
        ),
        ImmutableList.of(
            new Object[]{"", timestamp("2000-01-01"), 2L},
            new Object[]{"", timestamp("2001-01-01"), 1L},
            new Object[]{"a", timestamp("2000-01-01"), 1L},
            new Object[]{"a", timestamp("2001-01-01"), 1L},
            new Object[]{"abc", timestamp("2001-01-01"), 1L},
            new Object[]{"", null, 3L},
            new Object[]{"a", null, 2L},
            new Object[]{"abc", null, 1L},
            new Object[]{NULL_VALUE, null, 6L},
            new Object[]{NULL_VALUE, timestamp("2000-01-01"), 3L},
            new Object[]{NULL_VALUE, timestamp("2001-01-01"), 3L}
        )
    );
  }

  @Test
  public void testGroupingSetsNoSuperset() throws Exception
  {
    // Cannot vectorize due to virtual columns.
    cannotVectorize();

    // Note: the grouping sets are reordered in the output of this query, but this is allowed.
    testQuery(
        "SELECT dim2, gran, SUM(cnt)\n"
        + "FROM (SELECT FLOOR(__time TO MONTH) AS gran, COALESCE(dim2, '') dim2, cnt FROM druid.foo) AS x\n"
        + "GROUP BY GROUPING SETS ( (), (dim2), (gran) )",
        ImmutableList.of(
            GroupByQuery.builder()
                        .setDataSource(CalciteTests.DATASOURCE1)
                        .setInterval(querySegmentSpec(Filtration.eternity()))
                        .setGranularity(Granularities.ALL)
                        .setVirtualColumns(
                            expressionVirtualColumn(
                                "v0",
                                "case_searched(notnull(\"dim2\"),\"dim2\",'')",
                                ValueType.STRING
                            ),
                            expressionVirtualColumn(
                                "v1",
                                "timestamp_floor(\"__time\",'P1M',null,'UTC')",
                                ValueType.LONG
                            )
                        )
                        .setDimensions(
                            dimensions(
                                new DefaultDimensionSpec("v0", "v0"),
                                new DefaultDimensionSpec("v1", "v1", ValueType.LONG)
                            )
                        )
                        .setAggregatorSpecs(aggregators(new LongSumAggregatorFactory("a0", "cnt")))
                        .setSubtotalsSpec(
                            ImmutableList.of(
                                ImmutableList.of("v0"),
                                ImmutableList.of("v1"),
                                ImmutableList.of()
                            )
                        )
                        .setContext(QUERY_CONTEXT_DEFAULT)
                        .build()
        ),
        ImmutableList.of(
            new Object[]{"", null, 3L},
            new Object[]{"a", null, 2L},
            new Object[]{"abc", null, 1L},
            new Object[]{NULL_VALUE, timestamp("2000-01-01"), 3L},
            new Object[]{NULL_VALUE, timestamp("2001-01-01"), 3L},
            new Object[]{NULL_VALUE, null, 6L}
        )
    );
  }

  @Test
  public void testGroupingSetsWithOrderByDimension() throws Exception
  {
    // Cannot vectorize due to virtual columns.
    cannotVectorize();

    testQuery(
        "SELECT dim2, gran, SUM(cnt)\n"
        + "FROM (SELECT FLOOR(__time TO MONTH) AS gran, COALESCE(dim2, '') dim2, cnt FROM druid.foo) AS x\n"
        + "GROUP BY GROUPING SETS ( (), (dim2), (gran) )\n"
        + "ORDER BY gran, dim2 DESC",
        ImmutableList.of(
            GroupByQuery.builder()
                        .setDataSource(CalciteTests.DATASOURCE1)
                        .setInterval(querySegmentSpec(Filtration.eternity()))
                        .setGranularity(Granularities.ALL)
                        .setVirtualColumns(
                            expressionVirtualColumn(
                                "v0",
                                "case_searched(notnull(\"dim2\"),\"dim2\",'')",
                                ValueType.STRING
                            ),
                            expressionVirtualColumn(
                                "v1",
                                "timestamp_floor(\"__time\",'P1M',null,'UTC')",
                                ValueType.LONG
                            )
                        )
                        .setDimensions(
                            dimensions(
                                new DefaultDimensionSpec("v0", "v0"),
                                new DefaultDimensionSpec("v1", "v1", ValueType.LONG)
                            )
                        )
                        .setAggregatorSpecs(aggregators(new LongSumAggregatorFactory("a0", "cnt")))
                        .setSubtotalsSpec(
                            ImmutableList.of(
                                ImmutableList.of("v0"),
                                ImmutableList.of("v1"),
                                ImmutableList.of()
                            )
                        )
                        .setLimitSpec(
                            new DefaultLimitSpec(
                                ImmutableList.of(
                                    new OrderByColumnSpec(
                                        "v1",
                                        Direction.ASCENDING,
                                        StringComparators.NUMERIC
                                    ),
                                    new OrderByColumnSpec(
                                        "v0",
                                        Direction.DESCENDING,
                                        StringComparators.LEXICOGRAPHIC
                                    )
                                ),
                                Integer.MAX_VALUE
                            )
                        )
                        .setContext(QUERY_CONTEXT_DEFAULT)
                        .build()
        ),
        ImmutableList.of(
            new Object[]{"abc", null, 1L},
            new Object[]{"a", null, 2L},
            new Object[]{"", null, 3L},
            new Object[]{NULL_VALUE, null, 6L},
            new Object[]{NULL_VALUE, timestamp("2000-01-01"), 3L},
            new Object[]{NULL_VALUE, timestamp("2001-01-01"), 3L}
        )
    );
  }

  @Test
  public void testGroupingSetsWithOrderByAggregator() throws Exception
  {
    // Cannot vectorize due to virtual columns.
    cannotVectorize();

    testQuery(
        "SELECT dim2, gran, SUM(cnt)\n"
        + "FROM (SELECT FLOOR(__time TO MONTH) AS gran, COALESCE(dim2, '') dim2, cnt FROM druid.foo) AS x\n"
        + "GROUP BY GROUPING SETS ( (), (dim2), (gran) )\n"
        + "ORDER BY SUM(cnt)\n",
        ImmutableList.of(
            GroupByQuery.builder()
                        .setDataSource(CalciteTests.DATASOURCE1)
                        .setInterval(querySegmentSpec(Filtration.eternity()))
                        .setGranularity(Granularities.ALL)
                        .setVirtualColumns(
                            expressionVirtualColumn(
                                "v0",
                                "case_searched(notnull(\"dim2\"),\"dim2\",'')",
                                ValueType.STRING
                            ),
                            expressionVirtualColumn(
                                "v1",
                                "timestamp_floor(\"__time\",'P1M',null,'UTC')",
                                ValueType.LONG
                            )
                        )
                        .setDimensions(
                            dimensions(
                                new DefaultDimensionSpec("v0", "v0"),
                                new DefaultDimensionSpec("v1", "v1", ValueType.LONG)
                            )
                        )
                        .setAggregatorSpecs(aggregators(new LongSumAggregatorFactory("a0", "cnt")))
                        .setSubtotalsSpec(
                            ImmutableList.of(
                                ImmutableList.of("v0"),
                                ImmutableList.of("v1"),
                                ImmutableList.of()
                            )
                        )
                        .setLimitSpec(
                            new DefaultLimitSpec(
                                ImmutableList.of(
                                    new OrderByColumnSpec(
                                        "a0",
                                        Direction.ASCENDING,
                                        StringComparators.NUMERIC
                                    )
                                ),
                                Integer.MAX_VALUE
                            )
                        )
                        .setContext(QUERY_CONTEXT_DEFAULT)
                        .build()
        ),
        ImmutableList.of(
            new Object[]{"abc", null, 1L},
            new Object[]{"a", null, 2L},
            new Object[]{"", null, 3L},
            new Object[]{NULL_VALUE, timestamp("2000-01-01"), 3L},
            new Object[]{NULL_VALUE, timestamp("2001-01-01"), 3L},
            new Object[]{NULL_VALUE, null, 6L}
        )
    );
  }

  @Test
  public void testGroupingSetsWithOrderByAggregatorWithLimit() throws Exception
  {
    // Cannot vectorize due to virtual columns.
    cannotVectorize();

    testQuery(
        "SELECT dim2, gran, SUM(cnt)\n"
        + "FROM (SELECT FLOOR(__time TO MONTH) AS gran, COALESCE(dim2, '') dim2, cnt FROM druid.foo) AS x\n"
        + "GROUP BY GROUPING SETS ( (), (dim2), (gran) )\n"
        + "ORDER BY SUM(cnt)\n"
        + "LIMIT 1",
        ImmutableList.of(
            GroupByQuery.builder()
                        .setDataSource(CalciteTests.DATASOURCE1)
                        .setInterval(querySegmentSpec(Filtration.eternity()))
                        .setGranularity(Granularities.ALL)
                        .setVirtualColumns(
                            expressionVirtualColumn(
                                "v0",
                                "case_searched(notnull(\"dim2\"),\"dim2\",'')",
                                ValueType.STRING
                            ),
                            expressionVirtualColumn(
                                "v1",
                                "timestamp_floor(\"__time\",'P1M',null,'UTC')",
                                ValueType.LONG
                            )
                        )
                        .setDimensions(
                            dimensions(
                                new DefaultDimensionSpec("v0", "v0"),
                                new DefaultDimensionSpec("v1", "v1", ValueType.LONG)
                            )
                        )
                        .setAggregatorSpecs(aggregators(new LongSumAggregatorFactory("a0", "cnt")))
                        .setSubtotalsSpec(
                            ImmutableList.of(
                                ImmutableList.of("v0"),
                                ImmutableList.of("v1"),
                                ImmutableList.of()
                            )
                        )
                        .setLimitSpec(
                            new DefaultLimitSpec(
                                ImmutableList.of(
                                    new OrderByColumnSpec(
                                        "a0",
                                        Direction.ASCENDING,
                                        StringComparators.NUMERIC
                                    )
                                ),
                                1
                            )
                        )
                        .setContext(QUERY_CONTEXT_DEFAULT)
                        .build()
        ),
        ImmutableList.of(
            new Object[]{"abc", null, 1L}
        )
    );
  }

  @Test
  public void testUsingSubqueryAsPartOfAndFilter() throws Exception
  {
    testQuery(
        PLANNER_CONFIG_SINGLE_NESTING_ONLY, // Sanity check; this query should work with a single level of nesting.
        "SELECT dim1, dim2, COUNT(*) FROM druid.foo\n"
        + "WHERE dim2 IN (SELECT dim1 FROM druid.foo WHERE dim1 <> '')\n"
        + "AND dim1 <> 'xxx'\n"
        + "group by dim1, dim2 ORDER BY dim2",
        CalciteTests.REGULAR_USER_AUTH_RESULT,
        ImmutableList.of(
            GroupByQuery.builder()
                        .setDataSource(CalciteTests.DATASOURCE1)
                        .setInterval(querySegmentSpec(Filtration.eternity()))
                        .setGranularity(Granularities.ALL)
                        .setDimFilter(not(selector("dim1", "", null)))
                        .setDimensions(dimensions(new DefaultDimensionSpec("dim1", "d0")))
                        .setContext(QUERY_CONTEXT_DEFAULT)
                        .build(),
            GroupByQuery.builder()
                        .setDataSource(CalciteTests.DATASOURCE1)
                        .setInterval(querySegmentSpec(Filtration.eternity()))
                        .setGranularity(Granularities.ALL)
                        .setDimFilter(
                            and(
                                not(selector("dim1", "xxx", null)),
                                in("dim2", ImmutableList.of("1", "10.1", "2", "abc", "def"), null)
                            )
                        )
                        .setDimensions(
                            dimensions(
                                new DefaultDimensionSpec("dim1", "d0"),
                                new DefaultDimensionSpec("dim2", "d1")
                            )
                        )
                        .setAggregatorSpecs(aggregators(new CountAggregatorFactory("a0")))
                        .setLimitSpec(
                            new DefaultLimitSpec(
                                ImmutableList.of(new OrderByColumnSpec("d1", OrderByColumnSpec.Direction.ASCENDING)),
                                Integer.MAX_VALUE
                            )
                        )
                        .setContext(QUERY_CONTEXT_DEFAULT)
                        .build()
        ),
        ImmutableList.of(
            new Object[]{"def", "abc", 1L}
        )
    );
  }

  @Test
  public void testUsingSubqueryAsPartOfOrFilter()
  {
    // This query should ideally be plannable, but it's not. The "OR" means it isn't really
    // a semiJoin and so the filter condition doesn't get converted.

    final String theQuery = "SELECT dim1, dim2, COUNT(*) FROM druid.foo\n"
                            + "WHERE dim1 = 'xxx' OR dim2 IN (SELECT dim1 FROM druid.foo WHERE dim1 LIKE '%bc')\n"
                            + "group by dim1, dim2 ORDER BY dim2";

    assertQueryIsUnplannable(theQuery);
  }

  @Test
  public void testTimeExtractWithTooFewArguments() throws Exception
  {
    // Regression test for https://github.com/apache/druid/pull/7710.
    expectedException.expect(ValidationException.class);
    expectedException.expectCause(CoreMatchers.instanceOf(CalciteContextException.class));
    expectedException.expectCause(
        ThrowableMessageMatcher.hasMessage(
            CoreMatchers.containsString(
                "Invalid number of arguments to function 'TIME_EXTRACT'. Was expecting 2 arguments"
            )
        )
    );
    testQuery("SELECT TIME_EXTRACT(__time) FROM druid.foo", ImmutableList.of(), ImmutableList.of());
  }

  @Test
  public void testUsingSubqueryAsFilterForbiddenByConfig()
  {
    assertQueryIsUnplannable(
        PLANNER_CONFIG_NO_SUBQUERIES,
        "SELECT dim1, dim2, COUNT(*) FROM druid.foo "
        + "WHERE dim2 IN (SELECT dim1 FROM druid.foo WHERE dim1 <> '')"
        + "AND dim1 <> 'xxx'"
        + "group by dim1, dim2 ORDER BY dim2"
    );
  }

  @Test
  public void testUsingSubqueryAsFilterOnTwoColumns() throws Exception
  {
    testQuery(
        "SELECT __time, cnt, dim1, dim2 FROM druid.foo "
        + " WHERE (dim1, dim2) IN ("
        + "   SELECT dim1, dim2 FROM ("
        + "     SELECT dim1, dim2, COUNT(*)"
        + "     FROM druid.foo"
        + "     WHERE dim2 = 'abc'"
        + "     GROUP BY dim1, dim2"
        + "     HAVING COUNT(*) = 1"
        + "   )"
        + " )",
        ImmutableList.of(
            GroupByQuery.builder()
                        .setDataSource(CalciteTests.DATASOURCE1)
                        .setInterval(querySegmentSpec(Filtration.eternity()))
                        .setGranularity(Granularities.ALL)
                        .setDimFilter(selector("dim2", "abc", null))
                        .setDimensions(dimensions(
                            new DefaultDimensionSpec("dim1", "d0"),
                            new DefaultDimensionSpec("dim2", "d1")
                        ))
                        .setAggregatorSpecs(aggregators(new CountAggregatorFactory("a0")))
                        .setHavingSpec(having(selector("a0", "1", null)))
                        .setContext(QUERY_CONTEXT_DEFAULT)
                        .build(),
            newScanQueryBuilder()
                .dataSource(CalciteTests.DATASOURCE1)
                .intervals(querySegmentSpec(Filtration.eternity()))
                .filters(or(
                    selector("dim1", "def", null),
                    and(
                        selector("dim1", "def", null),
                        selector("dim2", "abc", null)
                    )
                ))
                .columns("__time", "cnt", "dim1", "dim2")
                .resultFormat(ScanQuery.ResultFormat.RESULT_FORMAT_COMPACTED_LIST)
                .context(QUERY_CONTEXT_DEFAULT)
                .build()
        ),
        ImmutableList.of(
            new Object[]{timestamp("2001-01-02"), 1L, "def", "abc"}
        )
    );
  }

  @Test
  public void testUsingSubqueryAsFilterWithInnerSort() throws Exception
  {
    String nullValue = NullHandling.replaceWithDefault() ? "" : null;

    // Regression test for https://github.com/apache/druid/issues/4208
    testQuery(
        "SELECT dim1, dim2 FROM druid.foo\n"
        + " WHERE dim2 IN (\n"
        + "   SELECT dim2\n"
        + "   FROM druid.foo\n"
        + "   GROUP BY dim2\n"
        + "   ORDER BY dim2 DESC\n"
        + " )",
        ImmutableList.of(
            GroupByQuery.builder()
                        .setDataSource(CalciteTests.DATASOURCE1)
                        .setInterval(querySegmentSpec(Filtration.eternity()))
                        .setGranularity(Granularities.ALL)
                        .setDimensions(dimensions(new DefaultDimensionSpec("dim2", "d0")))
                        .setContext(QUERY_CONTEXT_DEFAULT)
                        .build(),
            newScanQueryBuilder()
                .dataSource(CalciteTests.DATASOURCE1)
                .intervals(querySegmentSpec(Filtration.eternity()))
                .filters(in("dim2", ImmutableList.of("", "a", "abc"), null))
                .columns("dim1", "dim2")
                .context(QUERY_CONTEXT_DEFAULT)
                .build()
        ),
        NullHandling.replaceWithDefault() ?
        ImmutableList.of(
            new Object[]{"", "a"},
            new Object[]{"10.1", nullValue},
            new Object[]{"2", ""},
            new Object[]{"1", "a"},
            new Object[]{"def", "abc"},
            new Object[]{"abc", nullValue}
        ) :
        ImmutableList.of(
            new Object[]{"", "a"},
            new Object[]{"2", ""},
            new Object[]{"1", "a"},
            new Object[]{"def", "abc"}
        )
    );
  }

  @Test
  public void testSemiJoinWithOuterTimeExtractScan() throws Exception
  {
    testQuery(
        "SELECT dim1, EXTRACT(MONTH FROM __time) FROM druid.foo\n"
        + " WHERE dim2 IN (\n"
        + "   SELECT dim2\n"
        + "   FROM druid.foo\n"
        + "   WHERE dim1 = 'def'\n"
        + " ) AND dim1 <> ''",
        ImmutableList.of(
            GroupByQuery.builder()
                        .setDataSource(CalciteTests.DATASOURCE1)
                        .setInterval(querySegmentSpec(Filtration.eternity()))
                        .setGranularity(Granularities.ALL)
                        .setDimensions(dimensions(new DefaultDimensionSpec("dim2", "d0")))
                        .setDimFilter(selector("dim1", "def", null))
                        .setContext(QUERY_CONTEXT_DEFAULT)
                        .build(),
            newScanQueryBuilder()
                .dataSource(CalciteTests.DATASOURCE1)
                .intervals(querySegmentSpec(Filtration.eternity()))
                .virtualColumns(
                    expressionVirtualColumn("v0", "timestamp_extract(\"__time\",'MONTH','UTC')", ValueType.LONG)
                )
                .filters(
                    and(
                        not(selector("dim1", "", null)),
                        selector("dim2", "abc", null)
                    )
                )
                .columns("dim1", "v0")
                .context(QUERY_CONTEXT_DEFAULT)
                .build()
        ),
        ImmutableList.of(
            new Object[]{"def", 1L}
        )
    );
  }

  @Test
  public void testSemiJoinWithOuterTimeExtractAggregateWithOrderBy() throws Exception
  {
    // Cannot vectorize due to virtual columns.
    cannotVectorize();

    testQuery(
        "SELECT COUNT(DISTINCT dim1), EXTRACT(MONTH FROM __time) FROM druid.foo\n"
        + " WHERE dim2 IN (\n"
        + "   SELECT dim2\n"
        + "   FROM druid.foo\n"
        + "   WHERE dim1 = 'def'\n"
        + " ) AND dim1 <> ''"
        + "GROUP BY EXTRACT(MONTH FROM __time)\n"
        + "ORDER BY EXTRACT(MONTH FROM __time)",
        ImmutableList.of(
            GroupByQuery
                .builder()
                .setDataSource(CalciteTests.DATASOURCE1)
                .setInterval(querySegmentSpec(Filtration.eternity()))
                .setGranularity(Granularities.ALL)
                .setDimensions(dimensions(new DefaultDimensionSpec("dim2", "d0")))
                .setDimFilter(selector("dim1", "def", null))
                .setContext(QUERY_CONTEXT_DEFAULT)
                .build(),
            GroupByQuery
                .builder()
                .setDataSource(CalciteTests.DATASOURCE1)
                .setVirtualColumns(
                    expressionVirtualColumn("v0", "timestamp_extract(\"__time\",'MONTH','UTC')", ValueType.LONG)
                )
                .setDimFilter(
                    and(
                        not(selector("dim1", "", null)),
                        selector("dim2", "abc", null)
                    )
                )
                .setDimensions(dimensions(new DefaultDimensionSpec("v0", "v0", ValueType.LONG)))
                .setInterval(querySegmentSpec(Filtration.eternity()))
                .setGranularity(Granularities.ALL)
                .setAggregatorSpecs(
                    aggregators(
                        new CardinalityAggregatorFactory(
                            "a0",
                            null,
                            ImmutableList.of(
                                new DefaultDimensionSpec("dim1", "dim1", ValueType.STRING)
                            ),
                            false,
                            true
                        )
                    )
                )
                .setLimitSpec(
                    new DefaultLimitSpec(
                        ImmutableList.of(
                            new OrderByColumnSpec(
                                "v0",
                                OrderByColumnSpec.Direction.ASCENDING,
                                StringComparators.NUMERIC
                            )
                        ),
                        Integer.MAX_VALUE
                    )
                )
                .setContext(QUERY_CONTEXT_DEFAULT)
                .build()
        ),
        ImmutableList.of(
            new Object[]{1L, 1L}
        )
    );
  }

  @Test
  public void testUsingSubqueryWithExtractionFns() throws Exception
  {
    // Cannot vectorize due to extraction dimension specs.
    cannotVectorize();

    testQuery(
        "SELECT dim2, COUNT(*) FROM druid.foo "
        + "WHERE substring(dim2, 1, 1) IN (SELECT substring(dim1, 1, 1) FROM druid.foo WHERE dim1 <> '')"
        + "group by dim2",
        ImmutableList.of(
            GroupByQuery.builder()
                        .setDataSource(CalciteTests.DATASOURCE1)
                        .setInterval(querySegmentSpec(Filtration.eternity()))
                        .setGranularity(Granularities.ALL)
                        .setDimFilter(not(selector("dim1", "", null)))
                        .setDimensions(
                            dimensions(new ExtractionDimensionSpec("dim1", "d0", new SubstringDimExtractionFn(0, 1)))
                        )
                        .setContext(QUERY_CONTEXT_DEFAULT)
                        .build(),
            GroupByQuery.builder()
                        .setDataSource(CalciteTests.DATASOURCE1)
                        .setInterval(querySegmentSpec(Filtration.eternity()))
                        .setGranularity(Granularities.ALL)
                        .setDimFilter(in(
                            "dim2",
                            ImmutableList.of("1", "2", "a", "d"),
                            new SubstringDimExtractionFn(0, 1)
                        ))
                        .setDimensions(dimensions(new DefaultDimensionSpec("dim2", "d0")))
                        .setAggregatorSpecs(aggregators(new CountAggregatorFactory("a0")))
                        .setContext(QUERY_CONTEXT_DEFAULT)
                        .build()
        ),
        ImmutableList.of(
            new Object[]{"a", 2L},
            new Object[]{"abc", 1L}
        )
    );
  }

  @Test
  public void testUsingSubqueryWithLimit() throws Exception
  {
    expectedException.expect(CannotBuildQueryException.class);
    expectedException.expectMessage("Subquery could not be converted to GroupBy query");

    testQuery(
        "SELECT COUNT(*) AS cnt FROM ( SELECT * FROM druid.foo LIMIT 10 ) tmpA",
        ImmutableList.of(),
        ImmutableList.of()
    );
  }

  @Test
  public void testUsingSubqueryWithoutLimit() throws Exception
  {
    testQuery(
        "SELECT COUNT(*) AS cnt FROM ( SELECT * FROM druid.foo ) tmpA",
        ImmutableList.of(
            Druids.newTimeseriesQueryBuilder()
                  .dataSource(CalciteTests.DATASOURCE1)
                  .intervals(querySegmentSpec(Filtration.eternity()))
                  .granularity(Granularities.ALL)
                  .aggregators(aggregators(new CountAggregatorFactory("a0")))
                  .context(TIMESERIES_CONTEXT_DEFAULT)
                  .build()
        ),
        ImmutableList.of(
            new Object[]{6L}
        )
    );
  }

  @Test
  public void testUnicodeFilterAndGroupBy() throws Exception
  {
    testQuery(
        "SELECT\n"
        + "  dim1,\n"
        + "  dim2,\n"
        + "  COUNT(*)\n"
        + "FROM foo2\n"
        + "WHERE\n"
        + "  dim1 LIKE U&'\u05D3\\05E8%'\n" // First char is actually in the string; second is a SQL U& escape
        + "  OR dim1 = 'друид'\n"
        + "GROUP BY dim1, dim2",
        ImmutableList.of(
            GroupByQuery.builder()
                        .setDataSource(CalciteTests.DATASOURCE2)
                        .setInterval(querySegmentSpec(Filtration.eternity()))
                        .setGranularity(Granularities.ALL)
                        .setDimFilter(or(
                            new LikeDimFilter("dim1", "דר%", null, null),
                            new SelectorDimFilter("dim1", "друид", null)
                        ))
                        .setDimensions(dimensions(
                            new DefaultDimensionSpec("dim1", "d0"),
                            new DefaultDimensionSpec("dim2", "d1")
                        ))
                        .setAggregatorSpecs(aggregators(new CountAggregatorFactory("a0")))
                        .setContext(QUERY_CONTEXT_DEFAULT)
                        .build()
        ),
        ImmutableList.of(
            new Object[]{"друид", "ru", 1L},
            new Object[]{"דרואיד", "he", 1L}
        )
    );
  }

  @Test
  public void testProjectAfterSort() throws Exception
  {
    testQuery(
        "select dim1 from (select dim1, dim2, count(*) cnt from druid.foo group by dim1, dim2 order by cnt)",
        ImmutableList.of(
            GroupByQuery.builder()
                        .setDataSource(CalciteTests.DATASOURCE1)
                        .setInterval(querySegmentSpec(Filtration.eternity()))
                        .setGranularity(Granularities.ALL)
                        .setDimensions(
                            dimensions(
                                new DefaultDimensionSpec("dim1", "d0"),
                                new DefaultDimensionSpec("dim2", "d1")
                            )
                        )
                        .setContext(QUERY_CONTEXT_DEFAULT)
                        .build()
        ),
        ImmutableList.of(
            new Object[]{""},
            new Object[]{"1"},
            new Object[]{"10.1"},
            new Object[]{"2"},
            new Object[]{"abc"},
            new Object[]{"def"}
        )
    );
  }

  @Test
  public void testProjectAfterSort2() throws Exception
  {
    testQuery(
        "select s / cnt, dim1, dim2, s from (select dim1, dim2, count(*) cnt, sum(m2) s from druid.foo group by dim1, dim2 order by cnt)",
        ImmutableList.of(
            GroupByQuery.builder()
                        .setDataSource(CalciteTests.DATASOURCE1)
                        .setInterval(querySegmentSpec(Filtration.eternity()))
                        .setGranularity(Granularities.ALL)
                        .setDimensions(
                            dimensions(
                                new DefaultDimensionSpec("dim1", "d0"),
                                new DefaultDimensionSpec("dim2", "d1")
                            )
                        )
                        .setAggregatorSpecs(
                            aggregators(new CountAggregatorFactory("a0"), new DoubleSumAggregatorFactory("a1", "m2"))
                        )
                        .setPostAggregatorSpecs(Collections.singletonList(expressionPostAgg(
                            "p0",
                            "(\"a1\" / \"a0\")"
                        )))
                        .setContext(QUERY_CONTEXT_DEFAULT)
                        .build()
        ),
        ImmutableList.of(
            new Object[]{1.0, "", "a", 1.0},
            new Object[]{4.0, "1", "a", 4.0},
            new Object[]{2.0, "10.1", NullHandling.defaultStringValue(), 2.0},
            new Object[]{3.0, "2", "", 3.0},
            new Object[]{6.0, "abc", NullHandling.defaultStringValue(), 6.0},
            new Object[]{5.0, "def", "abc", 5.0}
        )
    );
  }

  /**
   * In Calcite 1.17, this test worked, but after upgrading to Calcite 1.21, this query fails with:
   *  org.apache.calcite.sql.validate.SqlValidatorException: Column 'dim1' is ambiguous
   */
  @Test
  @Ignore
  public void testProjectAfterSort3() throws Exception
  {
    testQuery(
        "select dim1 from (select dim1, dim1, count(*) cnt from druid.foo group by dim1, dim1 order by cnt)",
        ImmutableList.of(
            GroupByQuery.builder()
                        .setDataSource(CalciteTests.DATASOURCE1)
                        .setInterval(querySegmentSpec(Filtration.eternity()))
                        .setGranularity(Granularities.ALL)
                        .setDimensions(
                            dimensions(
                                new DefaultDimensionSpec("dim1", "d0")
                            )
                        )
                        .setAggregatorSpecs(aggregators(new CountAggregatorFactory("a0")))
                        .setLimitSpec(
                            new DefaultLimitSpec(
                                Collections.singletonList(
                                    new OrderByColumnSpec("a0", Direction.ASCENDING, StringComparators.NUMERIC)
                                ),
                                Integer.MAX_VALUE
                            )
                        )
                        .setContext(QUERY_CONTEXT_DEFAULT)
                        .build()
        ),
        ImmutableList.of(
            new Object[]{""},
            new Object[]{"1"},
            new Object[]{"10.1"},
            new Object[]{"2"},
            new Object[]{"abc"},
            new Object[]{"def"}
        )
    );
  }


  @Test
  public void testProjectAfterSort3WithoutAmbiguity() throws Exception
  {
    // This query is equivalent to the one in testProjectAfterSort3 but renames the second grouping column
    // to avoid the ambiguous name exception. The inner sort is also optimized out in Calcite 1.21.
    testQuery(
        "select copydim1 from (select dim1, dim1 AS copydim1, count(*) cnt from druid.foo group by dim1, dim1 order by cnt)",
        ImmutableList.of(
            GroupByQuery.builder()
                        .setDataSource(CalciteTests.DATASOURCE1)
                        .setInterval(querySegmentSpec(Filtration.eternity()))
                        .setGranularity(Granularities.ALL)
                        .setDimensions(
                            dimensions(
                                new DefaultDimensionSpec("dim1", "d0")
                            )
                        )
                        .setContext(QUERY_CONTEXT_DEFAULT)
                        .build()
        ),
        ImmutableList.of(
            new Object[]{""},
            new Object[]{"1"},
            new Object[]{"10.1"},
            new Object[]{"2"},
            new Object[]{"abc"},
            new Object[]{"def"}
        )
    );
  }

  @Test
  public void testSortProjectAfterNestedGroupBy() throws Exception
  {
    testQuery(
        "SELECT "
        + "  cnt "
        + "FROM ("
        + "  SELECT "
        + "    __time, "
        + "    dim1, "
        + "    COUNT(m2) AS cnt "
        + "  FROM ("
        + "    SELECT "
        + "        __time, "
        + "        m2, "
        + "        dim1 "
        + "    FROM druid.foo "
        + "    GROUP BY __time, m2, dim1 "
        + "  ) "
        + "  GROUP BY __time, dim1 "
        + "  ORDER BY cnt"
        + ")",
        ImmutableList.of(
            GroupByQuery.builder()
                        .setDataSource(
                            GroupByQuery.builder()
                                        .setDataSource(CalciteTests.DATASOURCE1)
                                        .setInterval(querySegmentSpec(Filtration.eternity()))
                                        .setGranularity(Granularities.ALL)
                                        .setDimensions(dimensions(
                                            new DefaultDimensionSpec("__time", "d0", ValueType.LONG),
                                            new DefaultDimensionSpec("dim1", "d1"),
                                            new DefaultDimensionSpec("m2", "d2", ValueType.DOUBLE)
                                        ))
                                        .setContext(QUERY_CONTEXT_DEFAULT)
                                        .build()
                        )
                        .setInterval(querySegmentSpec(Filtration.eternity()))
                        .setGranularity(Granularities.ALL)
                        .setDimensions(dimensions(
                            new DefaultDimensionSpec("d0", "_d0", ValueType.LONG),
                            new DefaultDimensionSpec("d1", "_d1", ValueType.STRING)
                        ))
                        .setAggregatorSpecs(
                            aggregators(
                                useDefault
                                ? new CountAggregatorFactory("a0")
                                : new FilteredAggregatorFactory(
                                    new CountAggregatorFactory("a0"),
                                    not(selector("d2", null, null))
                                )
                            )
                        )
                        .setContext(QUERY_CONTEXT_DEFAULT)
                        .build()
        ),
        ImmutableList.of(
            new Object[]{1L},
            new Object[]{1L},
            new Object[]{1L},
            new Object[]{1L},
            new Object[]{1L},
            new Object[]{1L}
        )
    );
  }

  @Test
  public void testPostAggWithTimeseries() throws Exception
  {
    // Cannot vectorize due to descending order.
    cannotVectorize();

    testQuery(
        "SELECT "
        + "  FLOOR(__time TO YEAR), "
        + "  SUM(m1), "
        + "  SUM(m1) + SUM(m2) "
        + "FROM "
        + "  druid.foo "
        + "WHERE "
        + "  dim2 = 'a' "
        + "GROUP BY FLOOR(__time TO YEAR) "
        + "ORDER BY FLOOR(__time TO YEAR) desc",
        Collections.singletonList(
            Druids.newTimeseriesQueryBuilder()
                  .dataSource(CalciteTests.DATASOURCE1)
                  .intervals(querySegmentSpec(Filtration.eternity()))
                  .filters(selector("dim2", "a", null))
                  .granularity(Granularities.YEAR)
                  .aggregators(
                      aggregators(
                          new DoubleSumAggregatorFactory("a0", "m1"),
                          new DoubleSumAggregatorFactory("a1", "m2")
                      )
                  )
                  .postAggregators(
                      expressionPostAgg("p0", "(\"a0\" + \"a1\")")
                  )
                  .descending(true)
                  .context(TIMESERIES_CONTEXT_DEFAULT)
                  .build()
        ),
        ImmutableList.of(
            new Object[]{978307200000L, 4.0, 8.0},
            new Object[]{946684800000L, 1.0, 2.0}
        )
    );
  }

  @Test
  public void testPostAggWithTopN() throws Exception
  {
    testQuery(
        "SELECT "
        + "  AVG(m2), "
        + "  SUM(m1) + SUM(m2) "
        + "FROM "
        + "  druid.foo "
        + "WHERE "
        + "  dim2 = 'a' "
        + "GROUP BY m1 "
        + "ORDER BY m1 "
        + "LIMIT 5",
        Collections.singletonList(
            new TopNQueryBuilder()
                .dataSource(CalciteTests.DATASOURCE1)
                .intervals(querySegmentSpec(Filtration.eternity()))
                .granularity(Granularities.ALL)
                .dimension(new DefaultDimensionSpec("m1", "d0", ValueType.FLOAT))
                .filters("dim2", "a")
                .aggregators(
                    new DoubleSumAggregatorFactory("a0:sum", "m2"),
                    new CountAggregatorFactory("a0:count"),
                    new DoubleSumAggregatorFactory("a1", "m1"),
                    new DoubleSumAggregatorFactory("a2", "m2")
                )
                .postAggregators(
                    new ArithmeticPostAggregator(
                        "a0",
                        "quotient",
                        ImmutableList.of(
                            new FieldAccessPostAggregator(null, "a0:sum"),
                            new FieldAccessPostAggregator(null, "a0:count")
                        )
                    ),
                    expressionPostAgg("p0", "(\"a1\" + \"a2\")")
                )
                .metric(new DimensionTopNMetricSpec(null, StringComparators.NUMERIC))
                .threshold(5)
                .context(QUERY_CONTEXT_DEFAULT)
                .build()
        ),
        ImmutableList.of(
            new Object[]{1.0, 2.0},
            new Object[]{4.0, 8.0}
        )
    );
  }

  @Test
  public void testConcat() throws Exception
  {
    testQuery(
        "SELECT CONCAT(dim1, '-', dim1, '_', dim1) as dimX FROM foo",
        ImmutableList.of(
            newScanQueryBuilder()
                .dataSource(CalciteTests.DATASOURCE1)
                .intervals(querySegmentSpec(Filtration.eternity()))
                .virtualColumns(expressionVirtualColumn(
                    "v0",
                    "concat(\"dim1\",'-',\"dim1\",'_',\"dim1\")",
                    ValueType.STRING
                ))
                .columns("v0")
                .resultFormat(ScanQuery.ResultFormat.RESULT_FORMAT_COMPACTED_LIST)
                .context(QUERY_CONTEXT_DEFAULT)
                .build()
        ),
        ImmutableList.of(
            new Object[]{"-_"},
            new Object[]{"10.1-10.1_10.1"},
            new Object[]{"2-2_2"},
            new Object[]{"1-1_1"},
            new Object[]{"def-def_def"},
            new Object[]{"abc-abc_abc"}
        )
    );

    testQuery(
        "SELECT CONCAt(dim1, CONCAt(dim2,'x'), m2, 9999, dim1) as dimX FROM foo",
        ImmutableList.of(
            newScanQueryBuilder()
                .dataSource(CalciteTests.DATASOURCE1)
                .intervals(querySegmentSpec(Filtration.eternity()))
                .virtualColumns(expressionVirtualColumn(
                    "v0",
                    "concat(\"dim1\",concat(\"dim2\",'x'),\"m2\",9999,\"dim1\")",
                    ValueType.STRING
                ))
                .columns("v0")
                .resultFormat(ScanQuery.ResultFormat.RESULT_FORMAT_COMPACTED_LIST)
                .context(QUERY_CONTEXT_DEFAULT)
                .build()
        ),
        ImmutableList.of(
            new Object[]{"ax1.09999"},
            new Object[]{NullHandling.sqlCompatible() ? null : "10.1x2.0999910.1"}, // dim2 is null
            new Object[]{"2x3.099992"},
            new Object[]{"1ax4.099991"},
            new Object[]{"defabcx5.09999def"},
            new Object[]{NullHandling.sqlCompatible() ? null : "abcx6.09999abc"} // dim2 is null
        )
    );
  }

  @Test
  public void testTextcat() throws Exception
  {
    testQuery(
        "SELECT textcat(dim1, dim1) as dimX FROM foo",
        ImmutableList.of(
            newScanQueryBuilder()
                .dataSource(CalciteTests.DATASOURCE1)
                .intervals(querySegmentSpec(Filtration.eternity()))
                .virtualColumns(expressionVirtualColumn("v0", "concat(\"dim1\",\"dim1\")", ValueType.STRING))
                .columns("v0")
                .resultFormat(ScanQuery.ResultFormat.RESULT_FORMAT_COMPACTED_LIST)
                .context(QUERY_CONTEXT_DEFAULT)
                .build()
        ),
        ImmutableList.of(
            new Object[]{""},
            new Object[]{"10.110.1"},
            new Object[]{"22"},
            new Object[]{"11"},
            new Object[]{"defdef"},
            new Object[]{"abcabc"}
        )
    );

    testQuery(
        "SELECT textcat(dim1, CAST(m2 as VARCHAR)) as dimX FROM foo",
        ImmutableList.of(
            newScanQueryBuilder()
                .dataSource(CalciteTests.DATASOURCE1)
                .intervals(querySegmentSpec(Filtration.eternity()))
                .virtualColumns(expressionVirtualColumn(
                    "v0",
                    "concat(\"dim1\",CAST(\"m2\", 'STRING'))",
                    ValueType.STRING
                ))
                .columns("v0")
                .resultFormat(ScanQuery.ResultFormat.RESULT_FORMAT_COMPACTED_LIST)
                .context(QUERY_CONTEXT_DEFAULT)
                .build()
        ),
        ImmutableList.of(
            new Object[]{"1.0"},
            new Object[]{"10.12.0"},
            new Object[]{"23.0"},
            new Object[]{"14.0"},
            new Object[]{"def5.0"},
            new Object[]{"abc6.0"}
        )
    );
  }

  @Test
  public void testRequireTimeConditionPositive() throws Exception
  {
    // simple timeseries
    testQuery(
        PLANNER_CONFIG_REQUIRE_TIME_CONDITION,
        "SELECT SUM(cnt), gran FROM (\n"
        + "  SELECT __time as t, floor(__time TO month) AS gran,\n"
        + "  cnt FROM druid.foo\n"
        + ") AS x\n"
        + "WHERE t >= '2000-01-01' and t < '2002-01-01'"
        + "GROUP BY gran\n"
        + "ORDER BY gran",
        CalciteTests.REGULAR_USER_AUTH_RESULT,
        ImmutableList.of(
            Druids.newTimeseriesQueryBuilder()
                  .dataSource(CalciteTests.DATASOURCE1)
                  .intervals(querySegmentSpec(Intervals.of("2000-01-01/2002-01-01")))
                  .granularity(Granularities.MONTH)
                  .aggregators(aggregators(new LongSumAggregatorFactory("a0", "cnt")))
                  .context(TIMESERIES_CONTEXT_DEFAULT)
                  .build()
        ),
        ImmutableList.of(
            new Object[]{3L, timestamp("2000-01-01")},
            new Object[]{3L, timestamp("2001-01-01")}
        )
    );

    // nested groupby only requires time condition for inner most query
    testQuery(
        PLANNER_CONFIG_REQUIRE_TIME_CONDITION,
        "SELECT\n"
        + "  SUM(cnt),\n"
        + "  COUNT(*)\n"
        + "FROM (SELECT dim2, SUM(cnt) AS cnt FROM druid.foo WHERE __time >= '2000-01-01' GROUP BY dim2)",
        CalciteTests.REGULAR_USER_AUTH_RESULT,
        ImmutableList.of(
            GroupByQuery.builder()
                        .setDataSource(
                            new QueryDataSource(
                                GroupByQuery.builder()
                                            .setDataSource(CalciteTests.DATASOURCE1)
                                            .setInterval(querySegmentSpec(Intervals.utc(
                                                DateTimes.of("2000-01-01").getMillis(),
                                                JodaUtils.MAX_INSTANT
                                            )))
                                            .setGranularity(Granularities.ALL)
                                            .setDimensions(dimensions(new DefaultDimensionSpec("dim2", "d0")))
                                            .setAggregatorSpecs(aggregators(new LongSumAggregatorFactory("a0", "cnt")))
                                            .setContext(QUERY_CONTEXT_DEFAULT)
                                            .build()
                            )
                        )
                        .setInterval(querySegmentSpec(Filtration.eternity()))
                        .setGranularity(Granularities.ALL)
                        .setAggregatorSpecs(aggregators(
                            new LongSumAggregatorFactory("_a0", "a0"),
                            new CountAggregatorFactory("_a1")
                        ))
                        .setContext(QUERY_CONTEXT_DEFAULT)
                        .build()
        ),
        NullHandling.replaceWithDefault() ?
        ImmutableList.of(
            new Object[]{6L, 3L}
        ) :
        ImmutableList.of(
            new Object[]{6L, 4L}
        )
    );

    // Cannot vectorize next test due to "cardinality" aggregator.
    cannotVectorize();

    // semi-join requires time condition on both left and right query
    testQuery(
        PLANNER_CONFIG_REQUIRE_TIME_CONDITION,
        "SELECT COUNT(*) FROM druid.foo\n"
        + "WHERE __time >= '2000-01-01' AND SUBSTRING(dim2, 1, 1) IN (\n"
        + "  SELECT SUBSTRING(dim1, 1, 1) FROM druid.foo\n"
        + "  WHERE dim1 <> '' AND __time >= '2000-01-01'\n"
        + ")",
        CalciteTests.REGULAR_USER_AUTH_RESULT,
        ImmutableList.of(
            GroupByQuery.builder()
                        .setDataSource(CalciteTests.DATASOURCE1)
                        .setInterval(querySegmentSpec(Intervals.utc(
                            DateTimes.of("2000-01-01").getMillis(),
                            JodaUtils.MAX_INSTANT
                        )))
                        .setGranularity(Granularities.ALL)
                        .setDimFilter(not(selector("dim1", "", null)))
                        .setDimensions(dimensions(new ExtractionDimensionSpec(
                            "dim1",
                            "d0",
                            new SubstringDimExtractionFn(0, 1)
                        )))
                        .setContext(QUERY_CONTEXT_DEFAULT)
                        .build(),
            Druids.newTimeseriesQueryBuilder()
                  .dataSource(CalciteTests.DATASOURCE1)
                  .intervals(querySegmentSpec(Intervals.utc(
                      DateTimes.of("2000-01-01").getMillis(),
                      JodaUtils.MAX_INSTANT
                  )))
                  .granularity(Granularities.ALL)
                  .filters(in(
                      "dim2",
                      ImmutableList.of("1", "2", "a", "d"),
                      new SubstringDimExtractionFn(0, 1)
                  ))
                  .aggregators(aggregators(new CountAggregatorFactory("a0")))
                  .context(TIMESERIES_CONTEXT_DEFAULT)
                  .build()
        ),
        ImmutableList.of(
            new Object[]{3L}
        )
    );
  }

  @Test
  public void testRequireTimeConditionSimpleQueryNegative() throws Exception
  {
    expectedException.expect(CannotBuildQueryException.class);
    expectedException.expectMessage("__time column");

    testQuery(
        PLANNER_CONFIG_REQUIRE_TIME_CONDITION,
        "SELECT SUM(cnt), gran FROM (\n"
        + "  SELECT __time as t, floor(__time TO month) AS gran,\n"
        + "  cnt FROM druid.foo\n"
        + ") AS x\n"
        + "GROUP BY gran\n"
        + "ORDER BY gran",
        CalciteTests.REGULAR_USER_AUTH_RESULT,
        ImmutableList.of(),
        ImmutableList.of()
    );
  }

  @Test
  public void testRequireTimeConditionSubQueryNegative() throws Exception
  {
    expectedException.expect(CannotBuildQueryException.class);
    expectedException.expectMessage("__time column");

    testQuery(
        PLANNER_CONFIG_REQUIRE_TIME_CONDITION,
        "SELECT\n"
        + "  SUM(cnt),\n"
        + "  COUNT(*)\n"
        + "FROM (SELECT dim2, SUM(cnt) AS cnt FROM druid.foo GROUP BY dim2)",
        CalciteTests.REGULAR_USER_AUTH_RESULT,
        ImmutableList.of(),
        ImmutableList.of()
    );
  }

  @Test
  public void testRequireTimeConditionSemiJoinNegative() throws Exception
  {
    expectedException.expect(CannotBuildQueryException.class);
    expectedException.expectMessage("__time column");

    testQuery(
        PLANNER_CONFIG_REQUIRE_TIME_CONDITION,
        "SELECT COUNT(*) FROM druid.foo\n"
        + "WHERE SUBSTRING(dim2, 1, 1) IN (\n"
        + "  SELECT SUBSTRING(dim1, 1, 1) FROM druid.foo\n"
        + "  WHERE dim1 <> '' AND __time >= '2000-01-01'\n"
        + ")",
        CalciteTests.REGULAR_USER_AUTH_RESULT,
        ImmutableList.of(),
        ImmutableList.of()
    );
  }

  @Test
  public void testFilterFloatDimension() throws Exception
  {
    testQuery(
        "SELECT dim1 FROM numfoo WHERE f1 = 0.1 LIMIT 1",
        ImmutableList.of(
            newScanQueryBuilder()
                .dataSource(CalciteTests.DATASOURCE3)
                .intervals(querySegmentSpec(Filtration.eternity()))
                .columns("dim1")
                .filters(selector("f1", "0.1", null))
                .resultFormat(ScanQuery.ResultFormat.RESULT_FORMAT_COMPACTED_LIST)
                .limit(1)
                .context(QUERY_CONTEXT_DEFAULT)
                .build()
        ),
        ImmutableList.of(
            new Object[]{"10.1"}
        )
    );
  }

  @Test
  public void testFilterDoubleDimension() throws Exception
  {
    testQuery(
        "SELECT dim1 FROM numfoo WHERE d1 = 1.7 LIMIT 1",
        ImmutableList.of(
            newScanQueryBuilder()
                .dataSource(CalciteTests.DATASOURCE3)
                .intervals(querySegmentSpec(Filtration.eternity()))
                .columns("dim1")
                .filters(selector("d1", "1.7", null))
                .resultFormat(ScanQuery.ResultFormat.RESULT_FORMAT_COMPACTED_LIST)
                .limit(1)
                .context(QUERY_CONTEXT_DEFAULT)
                .build()
        ),
        ImmutableList.of(
            new Object[]{"10.1"}
        )
    );
  }

  @Test
  public void testFilterLongDimension() throws Exception
  {
    testQuery(
        "SELECT dim1 FROM numfoo WHERE l1 = 7 LIMIT 1",
        ImmutableList.of(
            newScanQueryBuilder()
                .dataSource(CalciteTests.DATASOURCE3)
                .intervals(querySegmentSpec(Filtration.eternity()))
                .columns("dim1")
                .filters(selector("l1", "7", null))
                .resultFormat(ScanQuery.ResultFormat.RESULT_FORMAT_COMPACTED_LIST)
                .limit(1)
                .context(QUERY_CONTEXT_DEFAULT)
                .build()
        ),
        ImmutableList.of(
            new Object[]{""}
        )
    );
  }

  @Test
  public void testTrigonometricFunction() throws Exception
  {
    testQuery(
        PLANNER_CONFIG_DEFAULT,
        QUERY_CONTEXT_DONT_SKIP_EMPTY_BUCKETS,
        "SELECT exp(count(*)) + 10, sin(pi / 6), cos(pi / 6), tan(pi / 6), cot(pi / 6)," +
        "asin(exp(count(*)) / 2), acos(exp(count(*)) / 2), atan(exp(count(*)) / 2), atan2(exp(count(*)), 1) " +
        "FROM druid.foo WHERE  dim2 = 0",
        CalciteTests.REGULAR_USER_AUTH_RESULT,
        ImmutableList.of(Druids.newTimeseriesQueryBuilder()
                               .dataSource(CalciteTests.DATASOURCE1)
                               .intervals(querySegmentSpec(Filtration.eternity()))
                               .filters(bound("dim2", "0", "0", false, false, null, StringComparators.NUMERIC))
                               .granularity(Granularities.ALL)
                               .aggregators(aggregators(
                                   new CountAggregatorFactory("a0")
                               ))
                               // after upgrading to Calcite 1.21, expressions like sin(pi/6) that only reference
                               // literals are optimized into literals
                               .postAggregators(
                                   expressionPostAgg("p0", "(exp(\"a0\") + 10)"),
                                   expressionPostAgg("p1", "0.49999999999999994"),
                                   expressionPostAgg("p2", "0.8660254037844387"),
                                   expressionPostAgg("p3", "0.5773502691896257"),
                                   expressionPostAgg("p4", "1.7320508075688776"),
                                   expressionPostAgg("p5", "asin((exp(\"a0\") / 2))"),
                                   expressionPostAgg("p6", "acos((exp(\"a0\") / 2))"),
                                   expressionPostAgg("p7", "atan((exp(\"a0\") / 2))"),
                                   expressionPostAgg("p8", "atan2(exp(\"a0\"),1)")
                               )
                               .context(QUERY_CONTEXT_DONT_SKIP_EMPTY_BUCKETS)
                               .build()),
        ImmutableList.of(
            new Object[]{
                11.0,
                Math.sin(Math.PI / 6),
                Math.cos(Math.PI / 6),
                Math.tan(Math.PI / 6),
                Math.cos(Math.PI / 6) / Math.sin(Math.PI / 6),
                Math.asin(0.5),
                Math.acos(0.5),
                Math.atan(0.5),
                Math.atan2(1, 1)
            }
        )
    );
  }

  @Test
  public void testRadiansAndDegrees() throws Exception
  {
    testQuery(
        "SELECT RADIANS(m1 * 15)/DEGREES(m2) FROM numfoo WHERE dim1 = '1'",
        ImmutableList.of(
            newScanQueryBuilder()
                .dataSource(CalciteTests.DATASOURCE3)
                .intervals(querySegmentSpec(Filtration.eternity()))
                .virtualColumns(
                    expressionVirtualColumn("v0", "(toRadians((\"m1\" * 15)) / toDegrees(\"m2\"))", ValueType.DOUBLE)
                )
                .columns("v0")
                .filters(selector("dim1", "1", null))
                .resultFormat(ScanQuery.ResultFormat.RESULT_FORMAT_COMPACTED_LIST)
                .context(QUERY_CONTEXT_DEFAULT)
                .build()
        ),
        ImmutableList.of(
            new Object[]{Math.toRadians(60) / Math.toDegrees(4)}
        )
    );
  }

  @Test
  public void testTimestampDiff() throws Exception
  {
    testQuery(
        "SELECT TIMESTAMPDIFF(DAY, TIMESTAMP '1999-01-01 00:00:00', __time), \n"
        + "TIMESTAMPDIFF(DAY, __time, DATE '2001-01-01'), \n"
        + "TIMESTAMPDIFF(HOUR, TIMESTAMP '1999-12-31 01:00:00', __time), \n"
        + "TIMESTAMPDIFF(MINUTE, TIMESTAMP '1999-12-31 23:58:03', __time), \n"
        + "TIMESTAMPDIFF(SECOND, TIMESTAMP '1999-12-31 23:59:03', __time), \n"
        + "TIMESTAMPDIFF(MONTH, TIMESTAMP '1999-11-01 00:00:00', __time), \n"
        + "TIMESTAMPDIFF(YEAR, TIMESTAMP '1996-11-01 00:00:00', __time), \n"
        + "TIMESTAMPDIFF(QUARTER, TIMESTAMP '1996-10-01 00:00:00', __time), \n"
        + "TIMESTAMPDIFF(WEEK, TIMESTAMP '1998-10-01 00:00:00', __time) \n"
        + "FROM druid.foo\n"
        + "LIMIT 2",
        ImmutableList.of(
            newScanQueryBuilder()
                .dataSource(CalciteTests.DATASOURCE1)
                .intervals(querySegmentSpec(Filtration.eternity()))
                .virtualColumns(
                    expressionVirtualColumn("v0", "div((\"__time\" - 915148800000),86400000)", ValueType.LONG),
                    expressionVirtualColumn("v1", "div((978307200000 - \"__time\"),86400000)", ValueType.LONG),
                    expressionVirtualColumn("v2", "div((\"__time\" - 946602000000),3600000)", ValueType.LONG),
                    expressionVirtualColumn("v3", "div((\"__time\" - 946684683000),60000)", ValueType.LONG),
                    expressionVirtualColumn("v4", "div((\"__time\" - 946684743000),1000)", ValueType.LONG),
                    expressionVirtualColumn("v5", "subtract_months(\"__time\",941414400000,'UTC')", ValueType.LONG),
                    expressionVirtualColumn(
                        "v6",
                        "div(subtract_months(\"__time\",846806400000,'UTC'),12)",
                        ValueType.LONG
                    ),
                    expressionVirtualColumn(
                        "v7",
                        "div(subtract_months(\"__time\",844128000000,'UTC'),3)",
                        ValueType.LONG
                    ),
                    expressionVirtualColumn("v8", "div(div((\"__time\" - 907200000000),1000),604800)", ValueType.LONG)
                )
                .columns("v0", "v1", "v2", "v3", "v4", "v5", "v6", "v7", "v8")
                .limit(2)
                .resultFormat(ScanQuery.ResultFormat.RESULT_FORMAT_COMPACTED_LIST)
                .context(QUERY_CONTEXT_DEFAULT)
                .build()

        ),
        ImmutableList.of(
            new Object[]{365, 366, 23, 1, 57, 2, 3, 13, 65},
            new Object[]{366, 365, 47, 1441, 86457, 2, 3, 13, 65}
        )
    );
  }

  @Test
  public void testTimestampCeil() throws Exception
  {
    testQuery(
        "SELECT CEIL(TIMESTAMP '2000-01-01 00:00:00' TO DAY), \n"
        + "CEIL(TIMESTAMP '2000-01-01 01:00:00' TO DAY) \n"
        + "FROM druid.foo\n"
        + "LIMIT 1",
        ImmutableList.of(
            newScanQueryBuilder()
                .dataSource(CalciteTests.DATASOURCE1)
                .intervals(querySegmentSpec(Filtration.eternity()))
                .virtualColumns(
                    expressionVirtualColumn("v0", "946684800000", ValueType.LONG),
                    expressionVirtualColumn("v1", "946771200000", ValueType.LONG)
                )
                .columns("v0", "v1")
                .limit(1)
                .resultFormat(ScanQuery.ResultFormat.RESULT_FORMAT_COMPACTED_LIST)
                .context(QUERY_CONTEXT_DEFAULT)
                .build()

        ),
        ImmutableList.of(
            new Object[]{
                Calcites.jodaToCalciteTimestamp(
                    DateTimes.of("2000-01-01"),
                    DateTimeZone.UTC
                ),
                Calcites.jodaToCalciteTimestamp(
                    DateTimes.of("2000-01-02"),
                    DateTimeZone.UTC
                )
            }
        )
    );
  }

  @Test
  public void testNvlColumns() throws Exception
  {
    // Cannot vectorize due to usage of expressions.
    cannotVectorize();

    testQuery(
        "SELECT NVL(dim2, dim1), COUNT(*) FROM druid.foo GROUP BY NVL(dim2, dim1)\n",
        ImmutableList.of(
            GroupByQuery.builder()
                        .setDataSource(CalciteTests.DATASOURCE1)
                        .setInterval(querySegmentSpec(Filtration.eternity()))
                        .setGranularity(Granularities.ALL)
                        .setVirtualColumns(
                            expressionVirtualColumn(
                                "v0",
                                "case_searched(notnull(\"dim2\"),\"dim2\",\"dim1\")",
                                ValueType.STRING
                            )
                        )
                        .setDimensions(dimensions(new DefaultDimensionSpec("v0", "v0", ValueType.STRING)))
                        .setAggregatorSpecs(aggregators(new CountAggregatorFactory("a0")))
                        .setContext(QUERY_CONTEXT_DEFAULT)
                        .build()
        ),
        NullHandling.replaceWithDefault() ?
        ImmutableList.of(
            new Object[]{"10.1", 1L},
            new Object[]{"2", 1L},
            new Object[]{"a", 2L},
            new Object[]{"abc", 2L}
        ) :
        ImmutableList.of(
            new Object[]{"", 1L},
            new Object[]{"10.1", 1L},
            new Object[]{"a", 2L},
            new Object[]{"abc", 2L}
        )
    );
  }

  @Test
  public void testMultiValueStringWorksLikeStringGroupBy() throws Exception
  {
    // Cannot vectorize due to usage of expressions.
    cannotVectorize();

    List<Object[]> expected;
    if (NullHandling.replaceWithDefault()) {
      expected = ImmutableList.of(
          new Object[]{"bfoo", 2L},
          new Object[]{"foo", 2L},
          new Object[]{"", 1L},
          new Object[]{"afoo", 1L},
          new Object[]{"cfoo", 1L},
          new Object[]{"dfoo", 1L}
      );
    } else {
      expected = ImmutableList.of(
          new Object[]{null, 2L},
          new Object[]{"bfoo", 2L},
          new Object[]{"afoo", 1L},
          new Object[]{"cfoo", 1L},
          new Object[]{"dfoo", 1L},
          new Object[]{"foo", 1L}
      );
    }
    testQuery(
        "SELECT concat(dim3, 'foo'), SUM(cnt) FROM druid.numfoo GROUP BY 1 ORDER BY 2 DESC",
        ImmutableList.of(
            GroupByQuery.builder()
                        .setDataSource(CalciteTests.DATASOURCE3)
                        .setInterval(querySegmentSpec(Filtration.eternity()))
                        .setGranularity(Granularities.ALL)
                        .setVirtualColumns(expressionVirtualColumn("v0", "concat(\"dim3\",'foo')", ValueType.STRING))
                        .setDimensions(
                            dimensions(
                                new DefaultDimensionSpec("v0", "v0", ValueType.STRING)
                            )
                        )
                        .setAggregatorSpecs(aggregators(new LongSumAggregatorFactory("a0", "cnt")))
                        .setLimitSpec(new DefaultLimitSpec(
                            ImmutableList.of(new OrderByColumnSpec(
                                "a0",
                                Direction.DESCENDING,
                                StringComparators.NUMERIC
                            )),
                            Integer.MAX_VALUE
                        ))
                        .setContext(QUERY_CONTEXT_DEFAULT)
                        .build()
        ),
        expected
    );
  }

  @Test
  public void testMultiValueStringWorksLikeStringGroupByWithFilter() throws Exception
  {
    // Cannot vectorize due to usage of expressions.
    cannotVectorize();

    testQuery(
        "SELECT concat(dim3, 'foo'), SUM(cnt) FROM druid.numfoo where concat(dim3, 'foo') = 'bfoo' GROUP BY 1 ORDER BY 2 DESC",
        ImmutableList.of(
            GroupByQuery.builder()
                        .setDataSource(CalciteTests.DATASOURCE3)
                        .setInterval(querySegmentSpec(Filtration.eternity()))
                        .setGranularity(Granularities.ALL)
                        .setVirtualColumns(expressionVirtualColumn("v0", "concat(\"dim3\",'foo')", ValueType.STRING))
                        .setDimensions(
                            dimensions(
                                new DefaultDimensionSpec("v0", "v0", ValueType.STRING)
                            )
                        )
                        .setDimFilter(selector("v0", "bfoo", null))
                        .setAggregatorSpecs(aggregators(new LongSumAggregatorFactory("a0", "cnt")))
                        .setLimitSpec(new DefaultLimitSpec(
                            ImmutableList.of(new OrderByColumnSpec(
                                "a0",
                                Direction.DESCENDING,
                                StringComparators.NUMERIC
                            )),
                            Integer.MAX_VALUE
                        ))
                        .setContext(QUERY_CONTEXT_DEFAULT)
                        .build()
        ),
        ImmutableList.of(
            new Object[]{"bfoo", 2L},
            new Object[]{"afoo", 1L},
            new Object[]{"cfoo", 1L}
        )
    );
  }

  @Test
  public void testMultiValueStringWorksLikeStringScan() throws Exception
  {
    final String nullVal = NullHandling.replaceWithDefault() ? "[\"foo\"]" : "[null]";
    testQuery(
        "SELECT concat(dim3, 'foo') FROM druid.numfoo",
        ImmutableList.of(
            new Druids.ScanQueryBuilder()
                .dataSource(CalciteTests.DATASOURCE3)
                .intervals(querySegmentSpec(Filtration.eternity()))
                .virtualColumns(expressionVirtualColumn("v0", "concat(\"dim3\",'foo')", ValueType.STRING))
                .columns(ImmutableList.of("v0"))
                .context(QUERY_CONTEXT_DEFAULT)
                .resultFormat(ScanQuery.ResultFormat.RESULT_FORMAT_COMPACTED_LIST)
                .legacy(false)
                .build()
        ),
        ImmutableList.of(
            new Object[]{"[\"afoo\",\"bfoo\"]"},
            new Object[]{"[\"bfoo\",\"cfoo\"]"},
            new Object[]{"[\"dfoo\"]"},
            new Object[]{"[\"foo\"]"},
            new Object[]{nullVal},
            new Object[]{nullVal}
        )
    );
  }

  @Test
  public void testMultiValueStringWorksLikeStringSelfConcatScan() throws Exception
  {
    final String nullVal = NullHandling.replaceWithDefault() ? "[\"-lol-\"]" : "[null]";
    testQuery(
        "SELECT concat(dim3, '-lol-', dim3) FROM druid.numfoo",
        ImmutableList.of(
            new Druids.ScanQueryBuilder()
                .dataSource(CalciteTests.DATASOURCE3)
                .intervals(querySegmentSpec(Filtration.eternity()))
                .virtualColumns(expressionVirtualColumn("v0", "concat(\"dim3\",'-lol-',\"dim3\")", ValueType.STRING))
                .columns(ImmutableList.of("v0"))
                .context(QUERY_CONTEXT_DEFAULT)
                .resultFormat(ScanQuery.ResultFormat.RESULT_FORMAT_COMPACTED_LIST)
                .legacy(false)
                .build()
        ),
        ImmutableList.of(
            new Object[]{"[\"a-lol-a\",\"b-lol-b\"]"},
            new Object[]{"[\"b-lol-b\",\"c-lol-c\"]"},
            new Object[]{"[\"d-lol-d\"]"},
            new Object[]{"[\"-lol-\"]"},
            new Object[]{nullVal},
            new Object[]{nullVal}
        )
    );
  }

  @Test
  public void testMultiValueStringWorksLikeStringScanWithFilter() throws Exception
  {
    testQuery(
        "SELECT concat(dim3, 'foo') FROM druid.numfoo where concat(dim3, 'foo') = 'bfoo'",
        ImmutableList.of(
            new Druids.ScanQueryBuilder()
                .dataSource(CalciteTests.DATASOURCE3)
                .intervals(querySegmentSpec(Filtration.eternity()))
                .virtualColumns(expressionVirtualColumn("v0", "concat(\"dim3\",'foo')", ValueType.STRING))
                .filters(selector("v0", "bfoo", null))
                .columns(ImmutableList.of("v0"))
                .context(QUERY_CONTEXT_DEFAULT)
                .resultFormat(ScanQuery.ResultFormat.RESULT_FORMAT_COMPACTED_LIST)
                .legacy(false)
                .build()
        ),
        ImmutableList.of(
            new Object[]{"[\"afoo\",\"bfoo\"]"},
            new Object[]{"[\"bfoo\",\"cfoo\"]"}
        )
    );
  }

  @Test
  public void testSelectConstantArrayExpressionFromTable() throws Exception
  {
    testQuery(
        "SELECT ARRAY[1,2] as arr, dim1 FROM foo LIMIT 1",
        ImmutableList.of(
            newScanQueryBuilder()
                .dataSource(CalciteTests.DATASOURCE1)
                .intervals(querySegmentSpec(Filtration.eternity()))
                .virtualColumns(expressionVirtualColumn("v0", "array(1,2)", ValueType.STRING))
                .columns("dim1", "v0")
                .resultFormat(ScanQuery.ResultFormat.RESULT_FORMAT_COMPACTED_LIST)
                .limit(1)
                .context(QUERY_CONTEXT_DEFAULT)
                .build()
        ),
        ImmutableList.of(
            new Object[]{"[1,2]", ""}
        )
    );
  }

  @Test
  public void testSelectNonConstantArrayExpressionFromTable() throws Exception
  {
    testQuery(
        "SELECT ARRAY[CONCAT(dim1, 'word'),'up'] as arr, dim1 FROM foo LIMIT 5",
        ImmutableList.of(
            newScanQueryBuilder()
                .dataSource(CalciteTests.DATASOURCE1)
                .intervals(querySegmentSpec(Filtration.eternity()))
                .virtualColumns(expressionVirtualColumn("v0", "array(concat(\"dim1\",'word'),'up')", ValueType.STRING))
                .columns("dim1", "v0")
                .resultFormat(ScanQuery.ResultFormat.RESULT_FORMAT_COMPACTED_LIST)
                .limit(5)
                .context(QUERY_CONTEXT_DEFAULT)
                .build()
        ),
        ImmutableList.of(
            new Object[]{"[\"word\",\"up\"]", ""},
            new Object[]{"[\"10.1word\",\"up\"]", "10.1"},
            new Object[]{"[\"2word\",\"up\"]", "2"},
            new Object[]{"[\"1word\",\"up\"]", "1"},
            new Object[]{"[\"defword\",\"up\"]", "def"}
        )
    );
  }

  @Test
  public void testSelectNonConstantArrayExpressionFromTableFailForMultival() throws Exception
  {
    // without expression output type inference to prevent this, the automatic translation will try to turn this into
    //
    //    `map((dim3) -> array(concat(dim3,'word'),'up'), dim3)`
    //
    // This error message will get better in the future. The error without translation would be:
    //
    //    org.apache.druid.java.util.common.RE: Unhandled array constructor element type [STRING_ARRAY]

    expectedException.expect(RuntimeException.class);
    expectedException.expectMessage("Unhandled map function output type [STRING_ARRAY]");
    testQuery(
        "SELECT ARRAY[CONCAT(dim3, 'word'),'up'] as arr, dim1 FROM foo LIMIT 5",
        ImmutableList.of(),
        ImmutableList.of()
    );
  }

  @Test
  public void testMultiValueStringOverlapFilter() throws Exception
  {
    testQuery(
        "SELECT dim3 FROM druid.numfoo WHERE MV_OVERLAP(dim3, ARRAY['a','b']) LIMIT 5",
        ImmutableList.of(
            newScanQueryBuilder()
                .dataSource(CalciteTests.DATASOURCE3)
                .intervals(querySegmentSpec(Filtration.eternity()))
                .filters(expressionFilter("array_overlap(\"dim3\",array('a','b'))"))
                .columns("dim3")
                .resultFormat(ScanQuery.ResultFormat.RESULT_FORMAT_COMPACTED_LIST)
                .limit(5)
                .context(QUERY_CONTEXT_DEFAULT)
                .build()
        ),
        ImmutableList.of(
            new Object[]{"[\"a\",\"b\"]"},
            new Object[]{"[\"b\",\"c\"]"}
        )
    );
  }

  @Test
  public void testMultiValueStringOverlapFilterNonConstant() throws Exception
  {
    testQuery(
        "SELECT dim3 FROM druid.numfoo WHERE MV_OVERLAP(dim3, ARRAY['a','b']) LIMIT 5",
        ImmutableList.of(
            newScanQueryBuilder()
                .dataSource(CalciteTests.DATASOURCE3)
                .intervals(querySegmentSpec(Filtration.eternity()))
                .filters(expressionFilter("array_overlap(\"dim3\",array('a','b'))"))
                .columns("dim3")
                .resultFormat(ScanQuery.ResultFormat.RESULT_FORMAT_COMPACTED_LIST)
                .limit(5)
                .context(QUERY_CONTEXT_DEFAULT)
                .build()
        ),
        ImmutableList.of(
            new Object[]{"[\"a\",\"b\"]"},
            new Object[]{"[\"b\",\"c\"]"}
        )
    );
  }

  @Test
  public void testMultiValueStringContainsFilter() throws Exception
  {
    testQuery(
        "SELECT dim3 FROM druid.numfoo WHERE MV_CONTAINS(dim3, ARRAY['a','b']) LIMIT 5",
        ImmutableList.of(
            newScanQueryBuilder()
                .dataSource(CalciteTests.DATASOURCE3)
                .intervals(querySegmentSpec(Filtration.eternity()))
                .filters(expressionFilter("array_contains(\"dim3\",array('a','b'))"))
                .columns("dim3")
                .resultFormat(ScanQuery.ResultFormat.RESULT_FORMAT_COMPACTED_LIST)
                .limit(5)
                .context(QUERY_CONTEXT_DEFAULT)
                .build()
        ),
        ImmutableList.of(
            new Object[]{"[\"a\",\"b\"]"}
        )
    );
  }

  @Test
  public void testMultiValueStringSlice() throws Exception
  {
    testQuery(
        "SELECT MV_SLICE(dim3, 1) FROM druid.numfoo",
        ImmutableList.of(
            new Druids.ScanQueryBuilder()
                .dataSource(CalciteTests.DATASOURCE3)
                .intervals(querySegmentSpec(Filtration.eternity()))
                .virtualColumns(expressionVirtualColumn("v0", "array_slice(\"dim3\",1)", ValueType.STRING))
                .columns(ImmutableList.of("v0"))
                .context(QUERY_CONTEXT_DEFAULT)
                .resultFormat(ScanQuery.ResultFormat.RESULT_FORMAT_COMPACTED_LIST)
                .legacy(false)
                .build()
        ),
        ImmutableList.of(
            new Object[]{"[\"b\"]"},
            new Object[]{"[\"c\"]"},
            new Object[]{"[]"},
            new Object[]{"[]"},
            new Object[]{"[]"},
            new Object[]{"[]"}
        )
    );
  }

  @Test
  public void testMultiValueStringLength() throws Exception
  {
    // Cannot vectorize due to usage of expressions.
    cannotVectorize();

    testQuery(
        "SELECT dim1, MV_LENGTH(dim3), SUM(cnt) FROM druid.numfoo GROUP BY 1, 2 ORDER BY 2 DESC",
        ImmutableList.of(
            GroupByQuery.builder()
                        .setDataSource(CalciteTests.DATASOURCE3)
                        .setInterval(querySegmentSpec(Filtration.eternity()))
                        .setGranularity(Granularities.ALL)
                        .setVirtualColumns(expressionVirtualColumn("v0", "array_length(\"dim3\")", ValueType.LONG))
                        .setDimensions(
                            dimensions(
                                new DefaultDimensionSpec("dim1", "_d0", ValueType.STRING),
                                new DefaultDimensionSpec("v0", "v0", ValueType.LONG)
                            )
                        )
                        .setAggregatorSpecs(aggregators(new LongSumAggregatorFactory("a0", "cnt")))
                        .setLimitSpec(new DefaultLimitSpec(
                            ImmutableList.of(new OrderByColumnSpec(
                                "v0",
                                Direction.DESCENDING,
                                StringComparators.NUMERIC
                            )),
                            Integer.MAX_VALUE
                        ))
                        .setContext(QUERY_CONTEXT_DEFAULT)
                        .build()
        ),
        ImmutableList.of(
            new Object[]{"", 2, 1L},
            new Object[]{"10.1", 2, 1L},
            new Object[]{"1", 1, 1L},
            new Object[]{"2", 1, 1L},
            new Object[]{"abc", 1, 1L},
            new Object[]{"def", 1, 1L}
        )
    );
  }

  @Test
  public void testMultiValueStringAppend() throws Exception
  {
    // Cannot vectorize due to usage of expressions.
    cannotVectorize();

    ImmutableList<Object[]> results;
    if (NullHandling.replaceWithDefault()) {
      results = ImmutableList.of(
          new Object[]{"foo", 6L},
          new Object[]{"", 3L},
          new Object[]{"b", 2L},
          new Object[]{"a", 1L},
          new Object[]{"c", 1L},
          new Object[]{"d", 1L}
      );
    } else {
      results = ImmutableList.of(
          new Object[]{"foo", 6L},
          new Object[]{null, 2L},
          new Object[]{"b", 2L},
          new Object[]{"", 1L},
          new Object[]{"a", 1L},
          new Object[]{"c", 1L},
          new Object[]{"d", 1L}
      );
    }
    testQuery(
        "SELECT MV_APPEND(dim3, 'foo'), SUM(cnt) FROM druid.numfoo GROUP BY 1 ORDER BY 2 DESC",
        ImmutableList.of(
            GroupByQuery.builder()
                        .setDataSource(CalciteTests.DATASOURCE3)
                        .setInterval(querySegmentSpec(Filtration.eternity()))
                        .setGranularity(Granularities.ALL)
                        .setVirtualColumns(expressionVirtualColumn("v0", "array_append(\"dim3\",'foo')", ValueType.STRING))
                        .setDimensions(
                            dimensions(
                                new DefaultDimensionSpec("v0", "v0", ValueType.STRING)
                            )
                        )
                        .setAggregatorSpecs(aggregators(new LongSumAggregatorFactory("a0", "cnt")))
                        .setLimitSpec(new DefaultLimitSpec(
                            ImmutableList.of(new OrderByColumnSpec(
                                "a0",
                                Direction.DESCENDING,
                                StringComparators.NUMERIC
                            )),
                            Integer.MAX_VALUE
                        ))
                        .setContext(QUERY_CONTEXT_DEFAULT)
                        .build()
        ),
        results
    );
  }

  @Test
  public void testMultiValueStringPrepend() throws Exception
  {
    // Cannot vectorize due to usage of expressions.
    cannotVectorize();

    ImmutableList<Object[]> results;
    if (NullHandling.replaceWithDefault()) {
      results = ImmutableList.of(
          new Object[]{"foo", 6L},
          new Object[]{"", 3L},
          new Object[]{"b", 2L},
          new Object[]{"a", 1L},
          new Object[]{"c", 1L},
          new Object[]{"d", 1L}
      );
    } else {
      results = ImmutableList.of(
          new Object[]{"foo", 6L},
          new Object[]{null, 2L},
          new Object[]{"b", 2L},
          new Object[]{"", 1L},
          new Object[]{"a", 1L},
          new Object[]{"c", 1L},
          new Object[]{"d", 1L}
      );
    }
    testQuery(
        "SELECT MV_PREPEND('foo', dim3), SUM(cnt) FROM druid.numfoo GROUP BY 1 ORDER BY 2 DESC",
        ImmutableList.of(
            GroupByQuery.builder()
                        .setDataSource(CalciteTests.DATASOURCE3)
                        .setInterval(querySegmentSpec(Filtration.eternity()))
                        .setGranularity(Granularities.ALL)
                        .setVirtualColumns(expressionVirtualColumn("v0", "array_prepend('foo',\"dim3\")", ValueType.STRING))
                        .setDimensions(
                            dimensions(
                                new DefaultDimensionSpec("v0", "v0", ValueType.STRING)
                            )
                        )
                        .setAggregatorSpecs(aggregators(new LongSumAggregatorFactory("a0", "cnt")))
                        .setLimitSpec(new DefaultLimitSpec(
                            ImmutableList.of(new OrderByColumnSpec(
                                "a0",
                                Direction.DESCENDING,
                                StringComparators.NUMERIC
                            )),
                            Integer.MAX_VALUE
                        ))
                        .setContext(QUERY_CONTEXT_DEFAULT)
                        .build()
        ),
        results
    );
  }

  @Test
  public void testMultiValueStringPrependAppend() throws Exception
  {
    // Cannot vectorize due to usage of expressions.
    cannotVectorize();

    ImmutableList<Object[]> results;
    if (NullHandling.replaceWithDefault()) {
      results = ImmutableList.of(
          new Object[]{"foo,null", "null,foo", 3L},
          new Object[]{"foo,a,b", "a,b,foo", 1L},
          new Object[]{"foo,b,c", "b,c,foo", 1L},
          new Object[]{"foo,d", "d,foo", 1L}
      );
    } else {
      results = ImmutableList.of(
          new Object[]{"foo,null", "null,foo", 2L},
          new Object[]{"foo,", ",foo", 1L},
          new Object[]{"foo,a,b", "a,b,foo", 1L},
          new Object[]{"foo,b,c", "b,c,foo", 1L},
          new Object[]{"foo,d", "d,foo", 1L}
      );
    }
    testQuery(
        "SELECT MV_TO_STRING(MV_PREPEND('foo', dim3), ','), MV_TO_STRING(MV_APPEND(dim3, 'foo'), ','), SUM(cnt) FROM druid.numfoo GROUP BY 1,2 ORDER BY 3 DESC",
        ImmutableList.of(
            GroupByQuery.builder()
                        .setDataSource(CalciteTests.DATASOURCE3)
                        .setInterval(querySegmentSpec(Filtration.eternity()))
                        .setGranularity(Granularities.ALL)
                        .setVirtualColumns(
                            expressionVirtualColumn("v0", "array_to_string(array_prepend('foo',\"dim3\"),',')", ValueType.STRING),
                            expressionVirtualColumn("v1", "array_to_string(array_append(\"dim3\",'foo'),',')", ValueType.STRING)
                        )
                        .setDimensions(
                            dimensions(
                                new DefaultDimensionSpec("v0", "v0", ValueType.STRING),
                                new DefaultDimensionSpec("v1", "v1", ValueType.STRING)
                            )
                        )
                        .setAggregatorSpecs(aggregators(new LongSumAggregatorFactory("a0", "cnt")))
                        .setLimitSpec(new DefaultLimitSpec(
                            ImmutableList.of(new OrderByColumnSpec(
                                "a0",
                                Direction.DESCENDING,
                                StringComparators.NUMERIC
                            )),
                            Integer.MAX_VALUE
                        ))
                        .setContext(QUERY_CONTEXT_DEFAULT)
                        .build()
        ),
        results
    );
  }

  @Test
  public void testMultiValueStringConcat() throws Exception
  {
    // Cannot vectorize due to usage of expressions.
    cannotVectorize();

    ImmutableList<Object[]> results;
    if (NullHandling.replaceWithDefault()) {
      results = ImmutableList.of(
          new Object[]{"", 6L},
          new Object[]{"b", 4L},
          new Object[]{"a", 2L},
          new Object[]{"c", 2L},
          new Object[]{"d", 2L}
      );
    } else {
      results = ImmutableList.of(
          new Object[]{null, 4L},
          new Object[]{"b", 4L},
          new Object[]{"", 2L},
          new Object[]{"a", 2L},
          new Object[]{"c", 2L},
          new Object[]{"d", 2L}
      );
    }
    testQuery(
        "SELECT MV_CONCAT(dim3, dim3), SUM(cnt) FROM druid.numfoo GROUP BY 1 ORDER BY 2 DESC",
        ImmutableList.of(
            GroupByQuery.builder()
                        .setDataSource(CalciteTests.DATASOURCE3)
                        .setInterval(querySegmentSpec(Filtration.eternity()))
                        .setGranularity(Granularities.ALL)
                        .setVirtualColumns(expressionVirtualColumn("v0", "array_concat(\"dim3\",\"dim3\")", ValueType.STRING))
                        .setDimensions(
                            dimensions(
                                new DefaultDimensionSpec("v0", "v0", ValueType.STRING)
                            )
                        )
                        .setAggregatorSpecs(aggregators(new LongSumAggregatorFactory("a0", "cnt")))
                        .setLimitSpec(new DefaultLimitSpec(
                            ImmutableList.of(new OrderByColumnSpec(
                                "a0",
                                Direction.DESCENDING,
                                StringComparators.NUMERIC
                            )),
                            Integer.MAX_VALUE
                        ))
                        .setContext(QUERY_CONTEXT_DEFAULT)
                        .build()
        ),
        results
    );
  }

  @Test
  public void testMultiValueStringOffset() throws Exception
  {
    // Cannot vectorize due to usage of expressions.
    cannotVectorize();

    testQuery(
        "SELECT MV_OFFSET(dim3, 1), SUM(cnt) FROM druid.numfoo GROUP BY 1 ORDER BY 2 DESC",
        ImmutableList.of(
            GroupByQuery.builder()
                        .setDataSource(CalciteTests.DATASOURCE3)
                        .setInterval(querySegmentSpec(Filtration.eternity()))
                        .setGranularity(Granularities.ALL)
                        .setVirtualColumns(expressionVirtualColumn("v0", "array_offset(\"dim3\",1)", ValueType.STRING))
                        .setDimensions(
                            dimensions(
                                new DefaultDimensionSpec("v0", "v0", ValueType.STRING)
                            )
                        )
                        .setAggregatorSpecs(aggregators(new LongSumAggregatorFactory("a0", "cnt")))
                        .setLimitSpec(new DefaultLimitSpec(
                            ImmutableList.of(new OrderByColumnSpec(
                                "a0",
                                Direction.DESCENDING,
                                StringComparators.NUMERIC
                            )),
                            Integer.MAX_VALUE
                        ))
                        .setContext(QUERY_CONTEXT_DEFAULT)
                        .build()
        ),
        ImmutableList.of(
            new Object[]{NullHandling.defaultStringValue(), 4L},
            new Object[]{"b", 1L},
            new Object[]{"c", 1L}
        )
    );
  }

  @Test
  public void testMultiValueStringOrdinal() throws Exception
  {
    // Cannot vectorize due to usage of expressions.
    cannotVectorize();

    testQuery(
        "SELECT MV_ORDINAL(dim3, 2), SUM(cnt) FROM druid.numfoo GROUP BY 1 ORDER BY 2 DESC",
        ImmutableList.of(
            GroupByQuery.builder()
                        .setDataSource(CalciteTests.DATASOURCE3)
                        .setInterval(querySegmentSpec(Filtration.eternity()))
                        .setGranularity(Granularities.ALL)
                        .setVirtualColumns(expressionVirtualColumn("v0", "array_ordinal(\"dim3\",2)", ValueType.STRING))
                        .setDimensions(
                            dimensions(
                                new DefaultDimensionSpec("v0", "v0", ValueType.STRING)
                            )
                        )
                        .setAggregatorSpecs(aggregators(new LongSumAggregatorFactory("a0", "cnt")))
                        .setLimitSpec(new DefaultLimitSpec(
                            ImmutableList.of(new OrderByColumnSpec(
                                "a0",
                                Direction.DESCENDING,
                                StringComparators.NUMERIC
                            )),
                            Integer.MAX_VALUE
                        ))
                        .setContext(QUERY_CONTEXT_DEFAULT)
                        .build()
        ),
        ImmutableList.of(
            new Object[]{NullHandling.defaultStringValue(), 4L},
            new Object[]{"b", 1L},
            new Object[]{"c", 1L}
        )
    );
  }

  @Test
  public void testMultiValueStringOffsetOf() throws Exception
  {
    // Cannot vectorize due to usage of expressions.
    cannotVectorize();

    testQuery(
        "SELECT MV_OFFSET_OF(dim3, 'b'), SUM(cnt) FROM druid.numfoo GROUP BY 1 ORDER BY 2 DESC",
        ImmutableList.of(
            GroupByQuery.builder()
                        .setDataSource(CalciteTests.DATASOURCE3)
                        .setInterval(querySegmentSpec(Filtration.eternity()))
                        .setGranularity(Granularities.ALL)
                        .setVirtualColumns(expressionVirtualColumn("v0", "array_offset_of(\"dim3\",'b')", ValueType.LONG))
                        .setDimensions(
                            dimensions(
                                new DefaultDimensionSpec("v0", "v0", ValueType.LONG)
                            )
                        )
                        .setAggregatorSpecs(aggregators(new LongSumAggregatorFactory("a0", "cnt")))
                        .setLimitSpec(new DefaultLimitSpec(
                            ImmutableList.of(new OrderByColumnSpec(
                                "a0",
                                Direction.DESCENDING,
                                StringComparators.NUMERIC
                            )),
                            Integer.MAX_VALUE
                        ))
                        .setContext(QUERY_CONTEXT_DEFAULT)
                        .build()
        ),
        ImmutableList.of(
            new Object[]{NullHandling.replaceWithDefault() ? -1 : null, 4L},
            new Object[]{0, 1L},
            new Object[]{1, 1L}
        )
    );
  }

  @Test
  public void testMultiValueStringOrdinalOf() throws Exception
  {
    // Cannot vectorize due to usage of expressions.
    cannotVectorize();

    testQuery(
        "SELECT MV_ORDINAL_OF(dim3, 'b'), SUM(cnt) FROM druid.numfoo GROUP BY 1 ORDER BY 2 DESC",
        ImmutableList.of(
            GroupByQuery.builder()
                        .setDataSource(CalciteTests.DATASOURCE3)
                        .setInterval(querySegmentSpec(Filtration.eternity()))
                        .setGranularity(Granularities.ALL)
                        .setVirtualColumns(expressionVirtualColumn("v0", "array_ordinal_of(\"dim3\",'b')", ValueType.LONG))
                        .setDimensions(
                            dimensions(
                                new DefaultDimensionSpec("v0", "v0", ValueType.LONG)
                            )
                        )
                        .setAggregatorSpecs(aggregators(new LongSumAggregatorFactory("a0", "cnt")))
                        .setLimitSpec(new DefaultLimitSpec(
                            ImmutableList.of(new OrderByColumnSpec(
                                "a0",
                                Direction.DESCENDING,
                                StringComparators.NUMERIC
                            )),
                            Integer.MAX_VALUE
                        ))
                        .setContext(QUERY_CONTEXT_DEFAULT)
                        .build()
        ),
        ImmutableList.of(
            new Object[]{NullHandling.replaceWithDefault() ? -1 : null, 4L},
            new Object[]{1, 1L},
            new Object[]{2, 1L}
        )
    );
  }

  @Test
  public void testMultiValueStringToString() throws Exception
  {
    // Cannot vectorize due to usage of expressions.
    cannotVectorize();

    ImmutableList<Object[]> results;
    if (NullHandling.replaceWithDefault()) {
      results = ImmutableList.of(
          new Object[]{"", 3L},
          new Object[]{"a,b", 1L},
          new Object[]{"b,c", 1L},
          new Object[]{"d", 1L}
      );
    } else {
      results = ImmutableList.of(
          new Object[]{null, 2L},
          new Object[]{"", 1L},
          new Object[]{"a,b", 1L},
          new Object[]{"b,c", 1L},
          new Object[]{"d", 1L}
      );
    }
    testQuery(
        "SELECT MV_TO_STRING(dim3, ','), SUM(cnt) FROM druid.numfoo GROUP BY 1 ORDER BY 2 DESC",
        ImmutableList.of(
            GroupByQuery.builder()
                        .setDataSource(CalciteTests.DATASOURCE3)
                        .setInterval(querySegmentSpec(Filtration.eternity()))
                        .setGranularity(Granularities.ALL)
                        .setVirtualColumns(expressionVirtualColumn("v0", "array_to_string(\"dim3\",',')", ValueType.STRING))
                        .setDimensions(
                            dimensions(
                                new DefaultDimensionSpec("v0", "v0", ValueType.STRING)
                            )
                        )
                        .setAggregatorSpecs(aggregators(new LongSumAggregatorFactory("a0", "cnt")))
                        .setLimitSpec(new DefaultLimitSpec(
                            ImmutableList.of(new OrderByColumnSpec(
                                "a0",
                                Direction.DESCENDING,
                                StringComparators.NUMERIC
                            )),
                            Integer.MAX_VALUE
                        ))
                        .setContext(QUERY_CONTEXT_DEFAULT)
                        .build()
        ),
        results
    );
  }

  @Test
  public void testMultiValueStringToStringToMultiValueString() throws Exception
  {
    // Cannot vectorize due to usage of expressions.
    cannotVectorize();

    ImmutableList<Object[]> results;
    if (NullHandling.replaceWithDefault()) {
      results = ImmutableList.of(
          new Object[]{"d", 7L},
          new Object[]{"", 3L},
          new Object[]{"b", 2L},
          new Object[]{"a", 1L},
          new Object[]{"c", 1L}
      );
    } else {
      results = ImmutableList.of(
          new Object[]{"d", 5L},
          new Object[]{null, 2L},
          new Object[]{"b", 2L},
          new Object[]{"", 1L},
          new Object[]{"a", 1L},
          new Object[]{"c", 1L}
      );
    }
    testQuery(
        "SELECT STRING_TO_MV(CONCAT(MV_TO_STRING(dim3, ','), ',d'), ','), SUM(cnt) FROM druid.numfoo WHERE MV_LENGTH(dim3) > 0 GROUP BY 1 ORDER BY 2 DESC",
        ImmutableList.of(
            GroupByQuery.builder()
                        .setDataSource(CalciteTests.DATASOURCE3)
                        .setInterval(querySegmentSpec(Filtration.eternity()))
                        .setGranularity(Granularities.ALL)
                        .setVirtualColumns(
                            expressionVirtualColumn("v0", "array_length(\"dim3\")", ValueType.LONG),
                            expressionVirtualColumn(
                                "v1",
                                "string_to_array(concat(array_to_string(\"dim3\",','),',d'),',')",
                                ValueType.STRING
                            )
                        )
                        .setDimFilter(bound("v0", "0", null, true, false, null, StringComparators.NUMERIC))
                        .setDimensions(
                            dimensions(
                                new DefaultDimensionSpec("v1", "v1", ValueType.STRING)
                            )
                        )
                        .setAggregatorSpecs(aggregators(new LongSumAggregatorFactory("a0", "cnt")))
                        .setLimitSpec(new DefaultLimitSpec(
                            ImmutableList.of(new OrderByColumnSpec(
                                "a0",
                                Direction.DESCENDING,
                                StringComparators.NUMERIC
                            )),
                            Integer.MAX_VALUE
                        ))
                        .setContext(QUERY_CONTEXT_DEFAULT)
                        .build()
        ),
        results
    );
  }

  @Test
  public void testLeftRightStringOperators() throws Exception
  {
    testQuery(
        "SELECT\n"
        + "  dim1,"
        + "  LEFT(dim1, 2),\n"
        + "  RIGHT(dim1, 2)\n"
        + "FROM druid.foo\n"
        + "GROUP BY dim1\n",
        ImmutableList.of(
            GroupByQuery.builder()
                        .setDataSource(CalciteTests.DATASOURCE1)
                        .setInterval(querySegmentSpec(Filtration.eternity()))
                        .setGranularity(Granularities.ALL)
                        .setDimensions(dimensions(new DefaultDimensionSpec("dim1", "d0")))
                        .setPostAggregatorSpecs(ImmutableList.of(
                            expressionPostAgg("p0", "left(\"d0\",2)"),
                            expressionPostAgg("p1", "right(\"d0\",2)")
                        ))
                        .setContext(QUERY_CONTEXT_DEFAULT)
                        .build()
        ),
        ImmutableList.of(
            new Object[]{"", "", ""},
            new Object[]{"1", "1", "1"},
            new Object[]{"10.1", "10", ".1"},
            new Object[]{"2", "2", "2"},
            new Object[]{"abc", "ab", "bc"},
            new Object[]{"def", "de", "ef"}
        )
    );
  }
<<<<<<< HEAD
=======


>>>>>>> 3f848e6a

  @Test
  public void testQueryContextOuterLimit() throws Exception
  {
    Map<String, Object> outerLimitContext = new HashMap<>(QUERY_CONTEXT_DEFAULT);
    outerLimitContext.put(PlannerContext.CTX_SQL_OUTER_LIMIT, 4);

    TopNQueryBuilder baseBuilder = new TopNQueryBuilder()
        .dataSource(CalciteTests.DATASOURCE1)
        .intervals(querySegmentSpec(Filtration.eternity()))
        .granularity(Granularities.ALL)
        .dimension(new DefaultDimensionSpec("dim1", "d0"))
        .metric(
            new InvertedTopNMetricSpec(
                new DimensionTopNMetricSpec(
                    null,
                    StringComparators.LEXICOGRAPHIC
                )
            )
        )
        .context(outerLimitContext);

    List<Object[]> results1;
    if (NullHandling.replaceWithDefault()) {
      results1 = ImmutableList.of(
          new Object[]{""},
          new Object[]{"def"},
          new Object[]{"abc"},
          new Object[]{"2"}
      );
    } else {
      results1 = ImmutableList.of(
          new Object[]{"def"},
          new Object[]{"abc"},
          new Object[]{"2"},
          new Object[]{"10.1"}
      );
    }

      // no existing limit
    testQuery(
        PLANNER_CONFIG_DEFAULT,
        outerLimitContext,
        "SELECT dim1 FROM druid.foo GROUP BY dim1 ORDER BY dim1 DESC",
        CalciteTests.REGULAR_USER_AUTH_RESULT,
        ImmutableList.of(
            baseBuilder.threshold(4).build()
        ),
        results1
    );

    // existing limit greater than context limit, override existing limit
    testQuery(
        PLANNER_CONFIG_DEFAULT,
        outerLimitContext,
        "SELECT dim1 FROM druid.foo GROUP BY dim1 ORDER BY dim1 DESC LIMIT 9",
        CalciteTests.REGULAR_USER_AUTH_RESULT,
        ImmutableList.of(
            baseBuilder.threshold(4).build()
        ),
        results1
    );


    List<Object[]> results2;
    if (NullHandling.replaceWithDefault()) {
      results2 = ImmutableList.of(
          new Object[]{""},
          new Object[]{"def"}
      );
    } else {
      results2 = ImmutableList.of(
          new Object[]{"def"},
          new Object[]{"abc"}
      );
    }

    // existing limit less than context limit, keep existing limit
    testQuery(
        PLANNER_CONFIG_DEFAULT,
        outerLimitContext,
        "SELECT dim1 FROM druid.foo GROUP BY dim1 ORDER BY dim1 DESC LIMIT 2",
        CalciteTests.REGULAR_USER_AUTH_RESULT,
        ImmutableList.of(
            baseBuilder.threshold(2).build()

        ),
        results2
    );
  }
}<|MERGE_RESOLUTION|>--- conflicted
+++ resolved
@@ -12313,11 +12313,6 @@
         )
     );
   }
-<<<<<<< HEAD
-=======
-
-
->>>>>>> 3f848e6a
 
   @Test
   public void testQueryContextOuterLimit() throws Exception
