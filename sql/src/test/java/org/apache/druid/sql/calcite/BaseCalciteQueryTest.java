/*
 * Licensed to the Apache Software Foundation (ASF) under one
 * or more contributor license agreements.  See the NOTICE file
 * distributed with this work for additional information
 * regarding copyright ownership.  The ASF licenses this file
 * to you under the Apache License, Version 2.0 (the
 * "License"); you may not use this file except in compliance
 * with the License.  You may obtain a copy of the License at
 *
 *   http://www.apache.org/licenses/LICENSE-2.0
 *
 * Unless required by applicable law or agreed to in writing,
 * software distributed under the License is distributed on an
 * "AS IS" BASIS, WITHOUT WARRANTIES OR CONDITIONS OF ANY
 * KIND, either express or implied.  See the License for the
 * specific language governing permissions and limitations
 * under the License.
 */

package org.apache.druid.sql.calcite;

import com.fasterxml.jackson.databind.ObjectMapper;
import com.google.common.collect.ImmutableList;
import com.google.common.collect.ImmutableMap;
import org.apache.calcite.plan.RelOptPlanner;
import org.apache.calcite.schema.SchemaPlus;
import org.apache.druid.common.config.NullHandling;
import org.apache.druid.hll.VersionOneHyperLogLogCollector;
import org.apache.druid.java.util.common.DateTimes;
import org.apache.druid.java.util.common.Intervals;
import org.apache.druid.java.util.common.Pair;
import org.apache.druid.java.util.common.StringUtils;
import org.apache.druid.java.util.common.io.Closer;
import org.apache.druid.java.util.common.logger.Logger;
import org.apache.druid.math.expr.ExprMacroTable;
import org.apache.druid.query.DataSource;
import org.apache.druid.query.Druids;
import org.apache.druid.query.JoinDataSource;
import org.apache.druid.query.Query;
import org.apache.druid.query.QueryContexts;
import org.apache.druid.query.QueryDataSource;
import org.apache.druid.query.QueryRunnerFactoryConglomerate;
import org.apache.druid.query.aggregation.AggregatorFactory;
import org.apache.druid.query.aggregation.post.ExpressionPostAggregator;
import org.apache.druid.query.dimension.DimensionSpec;
import org.apache.druid.query.extraction.CascadeExtractionFn;
import org.apache.druid.query.extraction.ExtractionFn;
import org.apache.druid.query.filter.AndDimFilter;
import org.apache.druid.query.filter.BoundDimFilter;
import org.apache.druid.query.filter.DimFilter;
import org.apache.druid.query.filter.ExpressionDimFilter;
import org.apache.druid.query.filter.InDimFilter;
import org.apache.druid.query.filter.NotDimFilter;
import org.apache.druid.query.filter.OrDimFilter;
import org.apache.druid.query.filter.SelectorDimFilter;
import org.apache.druid.query.groupby.having.DimFilterHavingSpec;
import org.apache.druid.query.ordering.StringComparator;
import org.apache.druid.query.ordering.StringComparators;
import org.apache.druid.query.scan.ScanQuery;
import org.apache.druid.query.spec.MultipleIntervalSegmentSpec;
import org.apache.druid.query.spec.QuerySegmentSpec;
import org.apache.druid.segment.column.ColumnHolder;
import org.apache.druid.segment.column.ValueType;
import org.apache.druid.segment.join.JoinType;
import org.apache.druid.segment.virtual.ExpressionVirtualColumn;
import org.apache.druid.server.security.AuthenticationResult;
import org.apache.druid.server.security.AuthorizerMapper;
import org.apache.druid.server.security.ForbiddenException;
import org.apache.druid.sql.SqlLifecycleFactory;
import org.apache.druid.sql.calcite.expression.DruidExpression;
import org.apache.druid.sql.calcite.planner.Calcites;
import org.apache.druid.sql.calcite.planner.DruidOperatorTable;
import org.apache.druid.sql.calcite.planner.PlannerConfig;
import org.apache.druid.sql.calcite.planner.PlannerContext;
import org.apache.druid.sql.calcite.planner.PlannerFactory;
import org.apache.druid.sql.calcite.util.CalciteTestBase;
import org.apache.druid.sql.calcite.util.CalciteTests;
import org.apache.druid.sql.calcite.util.QueryLogHook;
import org.apache.druid.sql.calcite.util.SpecificSegmentsQuerySegmentWalker;
import org.apache.druid.sql.calcite.view.InProcessViewManager;
import org.joda.time.DateTime;
import org.joda.time.DateTimeZone;
import org.joda.time.Interval;
import org.joda.time.chrono.ISOChronology;
import org.junit.After;
import org.junit.AfterClass;
import org.junit.Assert;
import org.junit.Before;
import org.junit.BeforeClass;
import org.junit.Rule;
import org.junit.rules.ExpectedException;
import org.junit.rules.TemporaryFolder;

import java.io.IOException;
import java.util.ArrayList;
import java.util.Arrays;
import java.util.HashMap;
import java.util.List;
import java.util.Map;
import java.util.stream.Collectors;

public class BaseCalciteQueryTest extends CalciteTestBase
{
  public static final String NULL_STRING = NullHandling.defaultStringValue();
  public static final Float NULL_FLOAT = NullHandling.defaultFloatValue();
  public static final Long NULL_LONG = NullHandling.defaultLongValue();
  public static final String HLLC_STRING = VersionOneHyperLogLogCollector.class.getName();

  public static final Logger log = new Logger(BaseCalciteQueryTest.class);

  public static final PlannerConfig PLANNER_CONFIG_DEFAULT = new PlannerConfig();
  public static final PlannerConfig PLANNER_CONFIG_DEFAULT_NO_COMPLEX_SERDE = new PlannerConfig()
  {
    @Override
    public boolean shouldSerializeComplexValues()
    {
      return false;
    }
  };
  public static final PlannerConfig PLANNER_CONFIG_REQUIRE_TIME_CONDITION = new PlannerConfig()
  {
    @Override
    public boolean isRequireTimeCondition()
    {
      return true;
    }
  };
  public static final PlannerConfig PLANNER_CONFIG_NO_TOPN = new PlannerConfig()
  {
    @Override
    public int getMaxTopNLimit()
    {
      return 0;
    }
  };
  public static final PlannerConfig PLANNER_CONFIG_NO_HLL = new PlannerConfig()
  {
    @Override
    public boolean isUseApproximateCountDistinct()
    {
      return false;
    }
  };
  public static final PlannerConfig PLANNER_CONFIG_SINGLE_NESTING_ONLY = new PlannerConfig()
  {
    @Override
    public int getMaxQueryCount()
    {
      return 2;
    }
  };
  public static final PlannerConfig PLANNER_CONFIG_NO_SUBQUERIES = new PlannerConfig()
  {
    @Override
    public int getMaxQueryCount()
    {
      return 1;
    }
  };
  public static final PlannerConfig PLANNER_CONFIG_LOS_ANGELES = new PlannerConfig()
  {
    @Override
    public DateTimeZone getSqlTimeZone()
    {
      return DateTimes.inferTzFromString("America/Los_Angeles");
    }
  };
  public static final PlannerConfig PLANNER_CONFIG_SEMI_JOIN_ROWS_LIMIT = new PlannerConfig()
  {
    @Override
    public int getMaxSemiJoinRowsInMemory()
    {
      return 2;
    }
  };

  public static final String DUMMY_SQL_ID = "dummy";
  public static final String LOS_ANGELES = "America/Los_Angeles";

  public static final Map<String, Object> QUERY_CONTEXT_DEFAULT = ImmutableMap.of(
      PlannerContext.CTX_SQL_QUERY_ID, DUMMY_SQL_ID,
      PlannerContext.CTX_SQL_CURRENT_TIMESTAMP, "2000-01-01T00:00:00Z",
      QueryContexts.DEFAULT_TIMEOUT_KEY, QueryContexts.DEFAULT_TIMEOUT_MILLIS,
      QueryContexts.MAX_SCATTER_GATHER_BYTES_KEY, Long.MAX_VALUE
  );

  public static final Map<String, Object> QUERY_CONTEXT_DONT_SKIP_EMPTY_BUCKETS = ImmutableMap.of(
      PlannerContext.CTX_SQL_QUERY_ID, DUMMY_SQL_ID,
      PlannerContext.CTX_SQL_CURRENT_TIMESTAMP, "2000-01-01T00:00:00Z",
      "skipEmptyBuckets", false,
      QueryContexts.DEFAULT_TIMEOUT_KEY, QueryContexts.DEFAULT_TIMEOUT_MILLIS,
      QueryContexts.MAX_SCATTER_GATHER_BYTES_KEY, Long.MAX_VALUE
  );

  public static final Map<String, Object> QUERY_CONTEXT_NO_TOPN = ImmutableMap.of(
      PlannerContext.CTX_SQL_QUERY_ID, DUMMY_SQL_ID,
      PlannerContext.CTX_SQL_CURRENT_TIMESTAMP, "2000-01-01T00:00:00Z",
      PlannerConfig.CTX_KEY_USE_APPROXIMATE_TOPN, "false",
      QueryContexts.DEFAULT_TIMEOUT_KEY, QueryContexts.DEFAULT_TIMEOUT_MILLIS,
      QueryContexts.MAX_SCATTER_GATHER_BYTES_KEY, Long.MAX_VALUE
  );

  public static final Map<String, Object> QUERY_CONTEXT_LOS_ANGELES = ImmutableMap.of(
      PlannerContext.CTX_SQL_QUERY_ID, DUMMY_SQL_ID,
      PlannerContext.CTX_SQL_CURRENT_TIMESTAMP, "2000-01-01T00:00:00Z",
      PlannerContext.CTX_SQL_TIME_ZONE, LOS_ANGELES,
      QueryContexts.DEFAULT_TIMEOUT_KEY, QueryContexts.DEFAULT_TIMEOUT_MILLIS,
      QueryContexts.MAX_SCATTER_GATHER_BYTES_KEY, Long.MAX_VALUE
  );

  // Matches QUERY_CONTEXT_DEFAULT
  public static final Map<String, Object> TIMESERIES_CONTEXT_DEFAULT = ImmutableMap.of(
      PlannerContext.CTX_SQL_QUERY_ID, DUMMY_SQL_ID,
      PlannerContext.CTX_SQL_CURRENT_TIMESTAMP, "2000-01-01T00:00:00Z",
      "skipEmptyBuckets", true,
      QueryContexts.DEFAULT_TIMEOUT_KEY, QueryContexts.DEFAULT_TIMEOUT_MILLIS,
      QueryContexts.MAX_SCATTER_GATHER_BYTES_KEY, Long.MAX_VALUE
  );

  // Matches QUERY_CONTEXT_LOS_ANGELES
  public static final Map<String, Object> TIMESERIES_CONTEXT_LOS_ANGELES = new HashMap<>();

  public static final Map<String, Object> OUTER_LIMIT_CONTEXT = new HashMap<>(QUERY_CONTEXT_DEFAULT);

  public static QueryRunnerFactoryConglomerate conglomerate;
  public static Closer resourceCloser;

  @Rule
  public ExpectedException expectedException = ExpectedException.none();

  @Rule
  public TemporaryFolder temporaryFolder = new TemporaryFolder();

  public boolean cannotVectorize = false;
  public boolean skipVectorize = false;

  public SpecificSegmentsQuerySegmentWalker walker = null;
  public QueryLogHook queryLogHook;

  static {
    TIMESERIES_CONTEXT_LOS_ANGELES.put(PlannerContext.CTX_SQL_QUERY_ID, DUMMY_SQL_ID);
    TIMESERIES_CONTEXT_LOS_ANGELES.put(PlannerContext.CTX_SQL_CURRENT_TIMESTAMP, "2000-01-01T00:00:00Z");
    TIMESERIES_CONTEXT_LOS_ANGELES.put(PlannerContext.CTX_SQL_TIME_ZONE, LOS_ANGELES);
    TIMESERIES_CONTEXT_LOS_ANGELES.put("skipEmptyBuckets", true);
    TIMESERIES_CONTEXT_LOS_ANGELES.put(QueryContexts.DEFAULT_TIMEOUT_KEY, QueryContexts.DEFAULT_TIMEOUT_MILLIS);
    TIMESERIES_CONTEXT_LOS_ANGELES.put(QueryContexts.MAX_SCATTER_GATHER_BYTES_KEY, Long.MAX_VALUE);

    OUTER_LIMIT_CONTEXT.put(PlannerContext.CTX_SQL_OUTER_LIMIT, 2);
  }

  // Generate timestamps for expected results
  public static long timestamp(final String timeString)
  {
    return Calcites.jodaToCalciteTimestamp(DateTimes.of(timeString), DateTimeZone.UTC);
  }

  // Generate timestamps for expected results
  public static long timestamp(final String timeString, final String timeZoneString)
  {
    final DateTimeZone timeZone = DateTimes.inferTzFromString(timeZoneString);
    return Calcites.jodaToCalciteTimestamp(new DateTime(timeString, timeZone), timeZone);
  }

  // Generate day numbers for expected results
  public static int day(final String dayString)
  {
    return (int) (Intervals.utc(timestamp("1970"), timestamp(dayString)).toDurationMillis() / (86400L * 1000L));
  }

  public static QuerySegmentSpec querySegmentSpec(final Interval... intervals)
  {
    return new MultipleIntervalSegmentSpec(Arrays.asList(intervals));
  }

  public static AndDimFilter and(DimFilter... filters)
  {
    return new AndDimFilter(Arrays.asList(filters));
  }

  public static OrDimFilter or(DimFilter... filters)
  {
    return new OrDimFilter(Arrays.asList(filters));
  }

  public static NotDimFilter not(DimFilter filter)
  {
    return new NotDimFilter(filter);
  }

  public static InDimFilter in(String dimension, List<String> values, ExtractionFn extractionFn)
  {
    return new InDimFilter(dimension, values, extractionFn);
  }

  public static SelectorDimFilter selector(final String fieldName, final String value, final ExtractionFn extractionFn)
  {
    return new SelectorDimFilter(fieldName, value, extractionFn);
  }

  public static ExpressionDimFilter expressionFilter(final String expression)
  {
    return new ExpressionDimFilter(expression, CalciteTests.createExprMacroTable());
  }

  public static DimFilter numericSelector(
      final String fieldName,
      final String value,
      final ExtractionFn extractionFn
  )
  {
    // We use Bound filters for numeric equality to achieve "10.0" = "10"
    return bound(fieldName, value, value, false, false, extractionFn, StringComparators.NUMERIC);
  }

  public static BoundDimFilter bound(
      final String fieldName,
      final String lower,
      final String upper,
      final boolean lowerStrict,
      final boolean upperStrict,
      final ExtractionFn extractionFn,
      final StringComparator comparator
  )
  {
    return new BoundDimFilter(fieldName, lower, upper, lowerStrict, upperStrict, null, extractionFn, comparator);
  }

  public static BoundDimFilter timeBound(final Object intervalObj)
  {
    final Interval interval = new Interval(intervalObj, ISOChronology.getInstanceUTC());
    return new BoundDimFilter(
        ColumnHolder.TIME_COLUMN_NAME,
        String.valueOf(interval.getStartMillis()),
        String.valueOf(interval.getEndMillis()),
        false,
        true,
        null,
        null,
        StringComparators.NUMERIC
    );
  }

  public static CascadeExtractionFn cascade(final ExtractionFn... fns)
  {
    return new CascadeExtractionFn(fns);
  }

  public static List<DimensionSpec> dimensions(final DimensionSpec... dimensionSpecs)
  {
    return Arrays.asList(dimensionSpecs);
  }

  public static List<AggregatorFactory> aggregators(final AggregatorFactory... aggregators)
  {
    return Arrays.asList(aggregators);
  }

  public static DimFilterHavingSpec having(final DimFilter filter)
  {
    return new DimFilterHavingSpec(filter, true);
  }

  public static ExpressionVirtualColumn expressionVirtualColumn(
      final String name,
      final String expression,
      final ValueType outputType
  )
  {
    return new ExpressionVirtualColumn(name, expression, outputType, CalciteTests.createExprMacroTable());
  }

  public static JoinDataSource join(
      DataSource left,
      DataSource right,
      String rightPrefix,
      String condition,
      JoinType joinType
  )
  {
    return JoinDataSource.create(
        left,
        right,
        rightPrefix,
        condition,
        joinType,
        CalciteTests.createExprMacroTable()
    );
  }

  public static String equalsCondition(DruidExpression left, DruidExpression right)
  {
    return StringUtils.format("(%s == %s)", left.getExpression(), right.getExpression());
  }

  public static ExpressionPostAggregator expressionPostAgg(final String name, final String expression)
  {
    return new ExpressionPostAggregator(name, expression, null, CalciteTests.createExprMacroTable());
  }

  public static Druids.ScanQueryBuilder newScanQueryBuilder()
  {
    return new Druids.ScanQueryBuilder().resultFormat(ScanQuery.ResultFormat.RESULT_FORMAT_COMPACTED_LIST)
                                        .legacy(false);
  }

  @BeforeClass
  public static void setUpClass()
  {
    final Pair<QueryRunnerFactoryConglomerate, Closer> conglomerateCloserPair = CalciteTests
        .createQueryRunnerFactoryConglomerate();
    conglomerate = conglomerateCloserPair.lhs;
    resourceCloser = conglomerateCloserPair.rhs;
  }

  @AfterClass
  public static void tearDownClass() throws IOException
  {
    resourceCloser.close();
  }

  @Rule
  public QueryLogHook getQueryLogHook()
  {
    return queryLogHook = QueryLogHook.create();
  }

  @Before
  public void setUp() throws Exception
  {
    walker = CalciteTests.createMockWalker(conglomerate, temporaryFolder.newFolder());
  }

  @After
  public void tearDown() throws Exception
  {
    walker.close();
    walker = null;
  }

  public void assertQueryIsUnplannable(final String sql)
  {
    assertQueryIsUnplannable(PLANNER_CONFIG_DEFAULT, sql);
  }

  public void assertQueryIsUnplannable(final PlannerConfig plannerConfig, final String sql)
  {
    Exception e = null;
    try {
      testQuery(plannerConfig, sql, CalciteTests.REGULAR_USER_AUTH_RESULT, ImmutableList.of(), ImmutableList.of());
    }
    catch (Exception e1) {
      e = e1;
    }

    if (!(e instanceof RelOptPlanner.CannotPlanException)) {
      log.error(e, "Expected CannotPlanException for query: %s", sql);
      Assert.fail(sql);
    }
  }

  /**
   * Provided for tests that wish to check multiple queries instead of relying on ExpectedException.
   */
  public void assertQueryIsForbidden(final String sql, final AuthenticationResult authenticationResult)
  {
    assertQueryIsForbidden(PLANNER_CONFIG_DEFAULT, sql, authenticationResult);
  }

  public void assertQueryIsForbidden(
      final PlannerConfig plannerConfig,
      final String sql,
      final AuthenticationResult authenticationResult
  )
  {
    Exception e = null;
    try {
      testQuery(plannerConfig, sql, authenticationResult, ImmutableList.of(), ImmutableList.of());
    }
    catch (Exception e1) {
      e = e1;
    }

    if (!(e instanceof ForbiddenException)) {
      log.error(e, "Expected ForbiddenException for query: %s with authResult: %s", sql, authenticationResult);
      Assert.fail(sql);
    }
  }

  public void testQuery(
      final String sql,
      final List<Query> expectedQueries,
      final List<Object[]> expectedResults
  ) throws Exception
  {
    testQuery(
        PLANNER_CONFIG_DEFAULT,
        QUERY_CONTEXT_DEFAULT,
        sql,
        CalciteTests.REGULAR_USER_AUTH_RESULT,
        expectedQueries,
        expectedResults
    );
  }

  public void testQuery(
      final String sql,
      final Map<String, Object> queryContext,
      final List<Query> expectedQueries,
      final List<Object[]> expectedResults
  ) throws Exception
  {
    testQuery(
        PLANNER_CONFIG_DEFAULT,
        queryContext,
        sql,
        CalciteTests.REGULAR_USER_AUTH_RESULT,
        expectedQueries,
        expectedResults
    );
  }

  public void testQuery(
      final PlannerConfig plannerConfig,
      final String sql,
      final AuthenticationResult authenticationResult,
      final List<Query> expectedQueries,
      final List<Object[]> expectedResults
  ) throws Exception
  {
    testQuery(plannerConfig, QUERY_CONTEXT_DEFAULT, sql, authenticationResult, expectedQueries, expectedResults);
  }

  /**
   * Override not just the outer query context, but also the contexts of all subqueries.
   */
  private <T> Query<T> recursivelyOverrideContext(final Query<T> query, final Map<String, Object> context)
  {
    return query.withDataSource(recursivelyOverrideContext(query.getDataSource(), context))
                .withOverriddenContext(context);
  }

  /**
   * Override the contexts of all subqueries of a particular datasource.
   */
  private DataSource recursivelyOverrideContext(final DataSource dataSource, final Map<String, Object> context)
  {
    if (dataSource instanceof QueryDataSource) {
      final Query subquery = ((QueryDataSource) dataSource).getQuery();
      return new QueryDataSource(recursivelyOverrideContext(subquery, context));
    } else {
      return dataSource.withChildren(
          dataSource.getChildren()
                    .stream()
                    .map(ds -> recursivelyOverrideContext(ds, context))
                    .collect(Collectors.toList())
      );
    }
  }

  public void testQuery(
      final PlannerConfig plannerConfig,
      final Map<String, Object> queryContext,
      final String sql,
      final AuthenticationResult authenticationResult,
      final List<Query> expectedQueries,
      final List<Object[]> expectedResults
  ) throws Exception
  {
    log.info("SQL: %s", sql);

    final List<String> vectorizeValues = new ArrayList<>();

    vectorizeValues.add("false");

    if (!skipVectorize) {
      vectorizeValues.add("force");
    }

    for (final String vectorize : vectorizeValues) {
      queryLogHook.clearRecordedQueries();

      final Map<String, Object> theQueryContext = new HashMap<>(queryContext);
      theQueryContext.put("vectorize", vectorize);

      if (!"false".equals(vectorize)) {
        theQueryContext.put("vectorSize", 2); // Small vector size to ensure we use more than one.
      }

      final List<Query> theQueries = new ArrayList<>();
      for (Query query : expectedQueries) {
        theQueries.add(recursivelyOverrideContext(query, theQueryContext));
      }

      if (cannotVectorize && "force".equals(vectorize)) {
        expectedException.expect(RuntimeException.class);
        expectedException.expectMessage("Cannot vectorize");
      }

      final List<Object[]> plannerResults = getResults(plannerConfig, theQueryContext, sql, authenticationResult);
      verifyResults(sql, theQueries, expectedResults, plannerResults);
    }
  }

  public List<Object[]> getResults(
      final PlannerConfig plannerConfig,
      final Map<String, Object> queryContext,
      final String sql,
      final AuthenticationResult authenticationResult
  ) throws Exception
  {
    return getResults(
        plannerConfig,
        queryContext,
        sql,
        authenticationResult,
        CalciteTests.createOperatorTable(),
        CalciteTests.createExprMacroTable(),
        CalciteTests.TEST_AUTHORIZER_MAPPER,
        CalciteTests.getJsonMapper()
    );
  }

  public List<Object[]> getResults(
      final PlannerConfig plannerConfig,
      final Map<String, Object> queryContext,
      final String sql,
      final AuthenticationResult authenticationResult,
      final DruidOperatorTable operatorTable,
      final ExprMacroTable macroTable,
      final AuthorizerMapper authorizerMapper,
      final ObjectMapper objectMapper
  ) throws Exception
  {
    final InProcessViewManager viewManager =
        new InProcessViewManager(CalciteTests.TEST_AUTHENTICATOR_ESCALATOR, CalciteTests.DRUID_VIEW_MACRO_FACTORY);
    SchemaPlus rootSchema = CalciteTests.createMockRootSchema(
        conglomerate,
        walker,
        plannerConfig,
        viewManager,
        authorizerMapper
    );

    final PlannerFactory plannerFactory = new PlannerFactory(
<<<<<<< HEAD
        rootSchema,
=======
        druidSchema,
        CalciteTests.createMockLookupSchema(),
        systemSchema,
>>>>>>> b411443d
        CalciteTests.createMockQueryLifecycleFactory(walker, conglomerate),
        operatorTable,
        macroTable,
        plannerConfig,
        authorizerMapper,
        objectMapper,
        CalciteTests.DRUID_SCHEMA_NAME
    );
    final SqlLifecycleFactory sqlLifecycleFactory = CalciteTests.createSqlLifecycleFactory(plannerFactory);

    viewManager.createView(
        plannerFactory,
        "aview",
        "SELECT SUBSTRING(dim1, 1, 1) AS dim1_firstchar FROM foo WHERE dim2 = 'a'"
    );

    viewManager.createView(
        plannerFactory,
        "bview",
        "SELECT COUNT(*) FROM druid.foo\n"
        + "WHERE __time >= CURRENT_TIMESTAMP + INTERVAL '1' DAY AND __time < TIMESTAMP '2002-01-01 00:00:00'"
    );

    return sqlLifecycleFactory.factorize().runSimple(sql, queryContext, authenticationResult).toList();
  }

  public void verifyResults(
      final String sql,
      final List<Query> expectedQueries,
      final List<Object[]> expectedResults,
      final List<Object[]> results
  )
  {
    for (int i = 0; i < results.size(); i++) {
      log.info("row #%d: %s", i, Arrays.toString(results.get(i)));
    }

    Assert.assertEquals(StringUtils.format("result count: %s", sql), expectedResults.size(), results.size());
    for (int i = 0; i < results.size(); i++) {
      Assert.assertArrayEquals(
          StringUtils.format("result #%d: %s", i + 1, sql),
          expectedResults.get(i),
          results.get(i)
      );
    }

    if (expectedQueries != null) {
      final List<Query> recordedQueries = queryLogHook.getRecordedQueries();

      Assert.assertEquals(
          StringUtils.format("query count: %s", sql),
          expectedQueries.size(),
          recordedQueries.size()
      );
      for (int i = 0; i < expectedQueries.size(); i++) {
        Assert.assertEquals(
            StringUtils.format("query #%d: %s", i + 1, sql),
            expectedQueries.get(i),
            recordedQueries.get(i)
        );
      }
    }
  }

  protected void cannotVectorize()
  {
    cannotVectorize = true;
  }

  protected void skipVectorize()
  {
    skipVectorize = true;
  }
}<|MERGE_RESOLUTION|>--- conflicted
+++ resolved
@@ -642,13 +642,7 @@
     );
 
     final PlannerFactory plannerFactory = new PlannerFactory(
-<<<<<<< HEAD
         rootSchema,
-=======
-        druidSchema,
-        CalciteTests.createMockLookupSchema(),
-        systemSchema,
->>>>>>> b411443d
         CalciteTests.createMockQueryLifecycleFactory(walker, conglomerate),
         operatorTable,
         macroTable,
