language: java

dist: trusty

jdk:
  - oraclejdk8

cache:
  directories:
    - $HOME/.m2

matrix:
  include:
      # strict compilation
    - sudo: false
      env:
        - NAME="strict compilation"
      install: true
      # Strict compilation requires more than 2 GB
      script: echo "MAVEN_OPTS='-Xmx3000m'" > ~/.mavenrc && mvn clean -Pstrict -pl '!benchmarks' compile test-compile -B

      # processing module test
    - sudo: false
      env:
        - NAME="processing module test"
      install: echo "MAVEN_OPTS='-Xmx3000m'" > ~/.mavenrc && mvn install -q -ff -DskipTests -B
      before_script:
        - unset _JAVA_OPTIONS
      script: echo "MAVEN_OPTS='-Xmx512m'" > ~/.mavenrc && mvn test -B -Pparallel-test -Dmaven.fork.count=2 -pl processing

      # server module test
    - sudo: false
      env:
        - NAME="server module test"
      install: echo "MAVEN_OPTS='-Xmx3000m'" > ~/.mavenrc && mvn install -q -ff -DskipTests -B
      before_script:
        - unset _JAVA_OPTIONS
      # Server module test is run without the parallel-test option because it's memory sensitive and often fails with that option.
      script: echo "MAVEN_OPTS='-Xmx512m'" > ~/.mavenrc && mvn test -B -pl server

      # other modules test
    - sudo: false
      env:
        - NAME="other modules test"
      install: echo "MAVEN_OPTS='-Xmx3000m'" > ~/.mavenrc && mvn install -q -ff -DskipTests -B
      before_script:
        - unset _JAVA_OPTIONS
<<<<<<< HEAD
      script: echo "MAVEN_OPTS='-Xmx512m'" > ~/.mavenrc && mvn test -B -Pparallel-test -Dmaven.fork.count=2 -pl '!processing'
      # processing module test with SQL Compatible Null Handling
    - sudo: false
      install: echo "MAVEN_OPTS='-Xmx3000m'" > ~/.mavenrc && mvn install -q -ff -DskipTests -B
      before_script:
        - unset _JAVA_OPTIONS
      script: echo "MAVEN_OPTS='-Xmx512m'" > ~/.mavenrc && mvn test -B -Pparallel-test -Dmaven.fork.count=2 -Ddruid.generic.useDefaultValueForNull=false -pl processing

      # non-processing modules test with SQL Compatible Null Handling
    - sudo: false
      install: echo "MAVEN_OPTS='-Xmx3000m'" > ~/.mavenrc && mvn install -q -ff -DskipTests -B
      before_script:
        - unset _JAVA_OPTIONS
      script: echo "MAVEN_OPTS='-Xmx512m'" > ~/.mavenrc && mvn test -B -Pparallel-test -Dmaven.fork.count=2 -Ddruid.generic.useDefaultValueForNull=false -pl '!processing'
=======
      script: echo "MAVEN_OPTS='-Xmx512m'" > ~/.mavenrc && mvn test -B -Pparallel-test -Dmaven.fork.count=2 -pl '!processing,!server'
>>>>>>> 22c49b0d

      # run integration tests
    - sudo: required
      services:
        - docker
      env:
        - NAME="integration test"
        - DOCKER_IP=172.17.0.1
      install:
        # Only errors will be shown with the -q option. This is to avoid generating too many logs which make travis build failed.
        - mvn install -q -ff -DskipTests -B
      script:
        - $TRAVIS_BUILD_DIR/ci/travis_script_integration.sh
      after_failure:
        - for v in ~/shared/logs/*.log ; do
          echo $v logtail ======================== ; tail -100 $v ;
          done
        - for v in broker middlemanager overlord router coordinator historical ; do
          echo $v dmesg ======================== ;
          docker exec -it druid-$v sh -c 'dmesg | tail -3' ;
          done<|MERGE_RESOLUTION|>--- conflicted
+++ resolved
@@ -45,24 +45,37 @@
       install: echo "MAVEN_OPTS='-Xmx3000m'" > ~/.mavenrc && mvn install -q -ff -DskipTests -B
       before_script:
         - unset _JAVA_OPTIONS
-<<<<<<< HEAD
-      script: echo "MAVEN_OPTS='-Xmx512m'" > ~/.mavenrc && mvn test -B -Pparallel-test -Dmaven.fork.count=2 -pl '!processing'
+
+      script: echo "MAVEN_OPTS='-Xmx512m'" > ~/.mavenrc && mvn test -B -Pparallel-test -Dmaven.fork.count=2 -pl '!processing,!server'
+
       # processing module test with SQL Compatible Null Handling
     - sudo: false
+      env:
+        - NAME="processing module test"
       install: echo "MAVEN_OPTS='-Xmx3000m'" > ~/.mavenrc && mvn install -q -ff -DskipTests -B
       before_script:
         - unset _JAVA_OPTIONS
-      script: echo "MAVEN_OPTS='-Xmx512m'" > ~/.mavenrc && mvn test -B -Pparallel-test -Dmaven.fork.count=2 -Ddruid.generic.useDefaultValueForNull=false -pl processing
+      script: echo "MAVEN_OPTS='-Xmx512m'" > ~/.mavenrc && mvn test -B -Pparallel-test -Dmaven.fork.count=2 -pl processing
 
-      # non-processing modules test with SQL Compatible Null Handling
+      # server module test with SQL Compatible Null Handling
     - sudo: false
+      env:
+        - NAME="server module test"
+      install: echo "MAVEN_OPTS='-Xmx3000m'" > ~/.mavenrc && mvn install -Ddruid.generic.useDefaultValueForNull=false -q -ff -DskipTests -B
+      before_script:
+        - unset _JAVA_OPTIONS
+      # Server module test is run without the parallel-test option because it's memory sensitive and often fails with that option.
+      script: echo "MAVEN_OPTS='-Xmx512m'" > ~/.mavenrc && mvn test -Ddruid.generic.useDefaultValueForNull=false -B -pl server
+
+      # other modules test with SQL Compatible Null Handling
+    - sudo: false
+      env:
+        - NAME="other modules test"
       install: echo "MAVEN_OPTS='-Xmx3000m'" > ~/.mavenrc && mvn install -q -ff -DskipTests -B
       before_script:
         - unset _JAVA_OPTIONS
-      script: echo "MAVEN_OPTS='-Xmx512m'" > ~/.mavenrc && mvn test -B -Pparallel-test -Dmaven.fork.count=2 -Ddruid.generic.useDefaultValueForNull=false -pl '!processing'
-=======
-      script: echo "MAVEN_OPTS='-Xmx512m'" > ~/.mavenrc && mvn test -B -Pparallel-test -Dmaven.fork.count=2 -pl '!processing,!server'
->>>>>>> 22c49b0d
+
+      script: echo "MAVEN_OPTS='-Xmx512m'" > ~/.mavenrc && mvn test -Ddruid.generic.useDefaultValueForNull=false -B -Pparallel-test -Dmaven.fork.count=2 -pl '!processing,!server'
 
       # run integration tests
     - sudo: required
