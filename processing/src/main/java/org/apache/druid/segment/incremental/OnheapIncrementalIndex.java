--- conflicted
+++ resolved
@@ -359,12 +359,8 @@
     final AtomicLong sizeInBytes = getBytesInMemory();
     if (IncrementalIndexRow.EMPTY_ROW_INDEX != priorIndex) {
       aggs = concurrentGet(priorIndex);
-<<<<<<< HEAD
-      parseExceptionMessages = doAggregate(metrics, aggs, rowContainer, row);
+      doAggregate(metrics, aggs, rowContainer, row, parseExceptionMessages);
       recordAdjustIndex(priorIndex);
-=======
-      doAggregate(metrics, aggs, rowContainer, row, parseExceptionMessages);
->>>>>>> e8c5893c
     } else {
       aggs = new Aggregator[metrics.length];
       factorizeAggs(metrics, aggs, rowContainer, row);
