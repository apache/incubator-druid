/*
 * Licensed to the Apache Software Foundation (ASF) under one
 * or more contributor license agreements.  See the NOTICE file
 * distributed with this work for additional information
 * regarding copyright ownership.  The ASF licenses this file
 * to you under the Apache License, Version 2.0 (the
 * "License"); you may not use this file except in compliance
 * with the License.  You may obtain a copy of the License at
 *
 *   http://www.apache.org/licenses/LICENSE-2.0
 *
 * Unless required by applicable law or agreed to in writing,
 * software distributed under the License is distributed on an
 * "AS IS" BASIS, WITHOUT WARRANTIES OR CONDITIONS OF ANY
 * KIND, either express or implied.  See the License for the
 * specific language governing permissions and limitations
 * under the License.
 */

package org.apache.druid.segment;

import org.apache.druid.collections.bitmap.BitmapFactory;
import org.apache.druid.collections.bitmap.ImmutableBitmap;
import org.apache.druid.collections.spatial.ImmutableRTree;
import org.apache.druid.common.config.NullHandling;
import org.apache.druid.query.filter.BitmapIndexSelector;
import org.apache.druid.query.monomorphicprocessing.RuntimeShapeInspector;
import org.apache.druid.segment.column.BaseColumn;
import org.apache.druid.segment.column.BitmapIndex;
import org.apache.druid.segment.column.ColumnHolder;
import org.apache.druid.segment.column.DictionaryEncodedColumn;
<<<<<<< HEAD
import org.apache.druid.segment.column.NumericColumn;
import org.apache.druid.segment.column.ValueType;
import org.apache.druid.segment.data.CloseableIndexed;
=======
import org.apache.druid.segment.column.GenericColumn;
import org.apache.druid.segment.data.Indexed;
>>>>>>> e095f63e
import org.apache.druid.segment.data.IndexedIterable;

import javax.annotation.Nullable;
import java.io.IOException;
import java.util.Iterator;

/**
 */
public class ColumnSelectorBitmapIndexSelector implements BitmapIndexSelector
{
  private final BitmapFactory bitmapFactory;
  private final VirtualColumns virtualColumns;
  private final ColumnSelector index;

  public ColumnSelectorBitmapIndexSelector(
      final BitmapFactory bitmapFactory,
      final VirtualColumns virtualColumns,
      final ColumnSelector index
  )
  {
    this.bitmapFactory = bitmapFactory;
    this.virtualColumns = virtualColumns;
    this.index = index;
  }

  @Nullable
  @Override
  public CloseableIndexed<String> getDimensionValues(String dimension)
  {
    if (isVirtualColumn(dimension)) {
      // Virtual columns don't have dictionaries or indexes.
      return null;
    }

    final ColumnHolder columnHolder = index.getColumnHolder(dimension);
    if (columnHolder == null) {
      return null;
    }
    BaseColumn col = columnHolder.getColumn();
    if (!(col instanceof DictionaryEncodedColumn)) {
      return null;
    }
    final DictionaryEncodedColumn<String> column = (DictionaryEncodedColumn<String>) col;
    return new CloseableIndexed<String>()
    {

      @Override
      public int size()
      {
        return column.getCardinality();
      }

      @Override
      public String get(int index)
      {
        return column.lookupName(index);
      }

      @Override
      public int indexOf(String value)
      {
        return column.lookupId(value);
      }

      @Override
      public Iterator<String> iterator()
      {
        return IndexedIterable.create(this).iterator();
      }

      @Override
      public void inspectRuntimeShape(RuntimeShapeInspector inspector)
      {
        inspector.visit("column", column);
      }

      @Override
      public void close() throws IOException
      {
        column.close();
      }
    };
  }

  @Override
  public boolean hasMultipleValues(final String dimension)
  {
    if (isVirtualColumn(dimension)) {
      return virtualColumns.getVirtualColumn(dimension).capabilities(dimension).hasMultipleValues();
    }

    final ColumnHolder columnHolder = index.getColumnHolder(dimension);
    return columnHolder != null && columnHolder.getCapabilities().hasMultipleValues();
  }

  @Override
  public int getNumRows()
  {
    try (final NumericColumn column = (NumericColumn) index.getColumnHolder(ColumnHolder.TIME_COLUMN_NAME).getColumn()) {
      return column.length();
    }
  }

  @Override
  public BitmapFactory getBitmapFactory()
  {
    return bitmapFactory;
  }

  @Override
  public BitmapIndex getBitmapIndex(String dimension)
  {
    if (isVirtualColumn(dimension)) {
      // Virtual columns don't have dictionaries or indexes.
      return null;
    }

<<<<<<< HEAD
    final ColumnHolder columnHolder = index.getColumnHolder(dimension);
    if (columnHolder == null || !columnSupportsFiltering(columnHolder)) {
=======
    final Column column = index.getColumn(dimension);
    if (column == null || !column.getCapabilities().isFilterable()) {
>>>>>>> e095f63e
      // for missing columns and columns with types that do not support filtering,
      // treat the column as if it were a String column full of nulls.
      // Create a BitmapIndex so that filters applied to null columns can use
      // bitmap indexes. Filters check for the presence of a bitmap index, this is used to determine
      // whether the filter is applied in the pre or post filtering stage.
      return new BitmapIndex()
      {
        @Override
        public int getCardinality()
        {
          return 1;
        }

        @Override
        public String getValue(int index)
        {
          return null;
        }

        @Override
        public boolean hasNulls()
        {
          return true;
        }

        @Override
        public BitmapFactory getBitmapFactory()
        {
          return bitmapFactory;
        }

        /**
         * Return -2 for non-null values to match what the {@link BitmapIndex} implementation in
         * {@link org.apache.druid.segment.serde.BitmapIndexColumnPartSupplier}
         * would return for {@link BitmapIndex#getIndex(String)} when there is only a single index, for the null value.
         * i.e., return an 'insertion point' of 1 for non-null values (see {@link BitmapIndex} interface)
         */
        @Override
        public int getIndex(@Nullable String value)
        {
          return NullHandling.isNullOrEquivalent(value) ? 0 : -2;
        }

        @Override
        public ImmutableBitmap getBitmap(int idx)
        {
          if (idx == 0) {
            return bitmapFactory.complement(bitmapFactory.makeEmptyImmutableBitmap(), getNumRows());
          } else {
            return bitmapFactory.makeEmptyImmutableBitmap();
          }
        }
      };
    } else if (columnHolder.getCapabilities().hasBitmapIndexes()) {
      return columnHolder.getBitmapIndex();
    } else {
      return null;
    }
  }

  @Override
  public ImmutableBitmap getBitmapIndex(String dimension, String value)
  {
    if (isVirtualColumn(dimension)) {
      // Virtual columns don't have dictionaries or indexes.
      return null;
    }

<<<<<<< HEAD
    final ColumnHolder columnHolder = index.getColumnHolder(dimension);
    if (columnHolder == null || !columnSupportsFiltering(columnHolder)) {
=======
    final Column column = index.getColumn(dimension);
    if (column == null || !column.getCapabilities().isFilterable()) {
>>>>>>> e095f63e
      if (NullHandling.isNullOrEquivalent(value)) {
        return bitmapFactory.complement(bitmapFactory.makeEmptyImmutableBitmap(), getNumRows());
      } else {
        return bitmapFactory.makeEmptyImmutableBitmap();
      }
    }

    if (!columnHolder.getCapabilities().hasBitmapIndexes()) {
      return null;
    }

    final BitmapIndex bitmapIndex = columnHolder.getBitmapIndex();
    return bitmapIndex.getBitmap(bitmapIndex.getIndex(value));
  }

  @Override
  public ImmutableRTree getSpatialIndex(String dimension)
  {
    if (isVirtualColumn(dimension)) {
      return ImmutableRTree.empty();
    }

    final ColumnHolder columnHolder = index.getColumnHolder(dimension);
    if (columnHolder == null || !columnHolder.getCapabilities().hasSpatialIndexes()) {
      return ImmutableRTree.empty();
    }

    return columnHolder.getSpatialIndex().getRTree();
  }

  private boolean isVirtualColumn(final String columnName)
  {
    return virtualColumns.getVirtualColumn(columnName) != null;
  }
<<<<<<< HEAD

  private static boolean columnSupportsFiltering(ColumnHolder columnHolder)
  {
    ValueType columnType = columnHolder.getCapabilities().getType();
    return Filters.FILTERABLE_TYPES.contains(columnType);
  }
=======
>>>>>>> e095f63e
}<|MERGE_RESOLUTION|>--- conflicted
+++ resolved
@@ -29,14 +29,8 @@
 import org.apache.druid.segment.column.BitmapIndex;
 import org.apache.druid.segment.column.ColumnHolder;
 import org.apache.druid.segment.column.DictionaryEncodedColumn;
-<<<<<<< HEAD
 import org.apache.druid.segment.column.NumericColumn;
-import org.apache.druid.segment.column.ValueType;
 import org.apache.druid.segment.data.CloseableIndexed;
-=======
-import org.apache.druid.segment.column.GenericColumn;
-import org.apache.druid.segment.data.Indexed;
->>>>>>> e095f63e
 import org.apache.druid.segment.data.IndexedIterable;
 
 import javax.annotation.Nullable;
@@ -154,13 +148,8 @@
       return null;
     }
 
-<<<<<<< HEAD
-    final ColumnHolder columnHolder = index.getColumnHolder(dimension);
-    if (columnHolder == null || !columnSupportsFiltering(columnHolder)) {
-=======
-    final Column column = index.getColumn(dimension);
-    if (column == null || !column.getCapabilities().isFilterable()) {
->>>>>>> e095f63e
+    final ColumnHolder columnHolder = index.getColumnHolder(dimension);
+    if (columnHolder == null || !columnHolder.getCapabilities().isFilterable()) {
       // for missing columns and columns with types that do not support filtering,
       // treat the column as if it were a String column full of nulls.
       // Create a BitmapIndex so that filters applied to null columns can use
@@ -229,13 +218,8 @@
       return null;
     }
 
-<<<<<<< HEAD
-    final ColumnHolder columnHolder = index.getColumnHolder(dimension);
-    if (columnHolder == null || !columnSupportsFiltering(columnHolder)) {
-=======
-    final Column column = index.getColumn(dimension);
-    if (column == null || !column.getCapabilities().isFilterable()) {
->>>>>>> e095f63e
+    final ColumnHolder columnHolder = index.getColumnHolder(dimension);
+    if (columnHolder == null || !columnHolder.getCapabilities().isFilterable()) {
       if (NullHandling.isNullOrEquivalent(value)) {
         return bitmapFactory.complement(bitmapFactory.makeEmptyImmutableBitmap(), getNumRows());
       } else {
@@ -270,13 +254,4 @@
   {
     return virtualColumns.getVirtualColumn(columnName) != null;
   }
-<<<<<<< HEAD
-
-  private static boolean columnSupportsFiltering(ColumnHolder columnHolder)
-  {
-    ValueType columnType = columnHolder.getCapabilities().getType();
-    return Filters.FILTERABLE_TYPES.contains(columnType);
-  }
-=======
->>>>>>> e095f63e
 }