--- conflicted
+++ resolved
@@ -423,13 +423,8 @@
     if (filter == null) {
       return null;
     }
-<<<<<<< HEAD
     boolean useCNF = query.getContextBoolean(QueryContexts.USE_FILTER_CNF_KEY, QueryContexts.DEFAULT_USE_FILTER_CNF);
-    return useCNF ? toCNF(filter) : filter;
-=======
-    boolean useCNF = query.getContextBoolean(CTX_KEY_USE_FILTER_CNF, false);
     return useCNF ? Filters.toCnf(filter) : filter;
->>>>>>> a6790ff2
   }
 
   public static Filter toCnf(Filter current)
