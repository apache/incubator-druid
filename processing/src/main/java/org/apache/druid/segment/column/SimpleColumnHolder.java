/*
 * Licensed to the Apache Software Foundation (ASF) under one
 * or more contributor license agreements.  See the NOTICE file
 * distributed with this work for additional information
 * regarding copyright ownership.  The ASF licenses this file
 * to you under the Apache License, Version 2.0 (the
 * "License"); you may not use this file except in compliance
 * with the License.  You may obtain a copy of the License at
 *
 *   http://www.apache.org/licenses/LICENSE-2.0
 *
 * Unless required by applicable law or agreed to in writing,
 * software distributed under the License is distributed on an
 * "AS IS" BASIS, WITHOUT WARRANTIES OR CONDITIONS OF ANY
 * KIND, either express or implied.  See the License for the
 * specific language governing permissions and limitations
 * under the License.
 */

package org.apache.druid.segment.column;

import com.google.common.base.Preconditions;
import com.google.common.base.Supplier;
import org.apache.druid.segment.ColumnValueSelector;
import org.apache.druid.segment.selector.settable.SettableColumnValueSelector;
import org.apache.druid.segment.selector.settable.SettableObjectColumnValueSelector;

import javax.annotation.Nullable;

/**
 */
class SimpleColumnHolder implements ColumnHolder
{
  private final ColumnCapabilities capabilities;
  private final Supplier<? extends BaseColumn> columnSupplier;
  @Nullable
  private final Supplier<BitmapIndex> bitmapIndex;
  @Nullable
  private final Supplier<SpatialIndex> spatialIndex;
  private static final InvalidComplexColumnTypeValueSelector INVALID_COMPLEX_COLUMN_TYPE_VALUE_SELECTOR
      = new InvalidComplexColumnTypeValueSelector();

  SimpleColumnHolder(
      ColumnCapabilities capabilities,
      @Nullable Supplier<? extends BaseColumn> columnSupplier,
      @Nullable Supplier<BitmapIndex> bitmapIndex,
      @Nullable Supplier<SpatialIndex> spatialIndex
  )
  {
    this.capabilities = capabilities;
    this.columnSupplier = columnSupplier;
    // ColumnSupplier being null is sort of a rare case but can happen when a segment
    // was created, for example, using an aggregator that was removed in later versions.
    // In such cases we are not able to deserialize the column metadata and determine
    // the column supplier.
    // For now, below check allows column supplier to be null only for complex types
    // columns as they are the ones (especially aggregators in extensions-contrib) that
    // are prone to such backward incompatible changes.
    if (columnSupplier == null) {
      Preconditions.checkArgument(
          capabilities.getType() == ValueType.COMPLEX,
          "Only complex column types can have nullable column suppliers"
      );
    }
    this.bitmapIndex = bitmapIndex;
    this.spatialIndex = spatialIndex;
  }

  @Override
  public ColumnCapabilities getCapabilities()
  {
    return capabilities;
  }

  @Override
  public int getLength()
  {
    // Not checking for null here since columnSupplier is expected to be
    // not null for numeric columns
    try (final NumericColumn column = (NumericColumn) columnSupplier.get()) {
      return column.length();
    }
  }

  @Override
  public BaseColumn getColumn()
  {
    return columnSupplier == null ? UnknownTypeComplexColumn.instance() : columnSupplier.get();
  }

  @Nullable
  @Override
  public BitmapIndex getBitmapIndex()
  {
    return bitmapIndex == null ? null : bitmapIndex.get();
  }

  @Nullable
  @Override
  public SpatialIndex getSpatialIndex()
  {
    return spatialIndex == null ? null : spatialIndex.get();
  }

  @Override
  public SettableColumnValueSelector makeNewSettableColumnValueSelector()
  {
<<<<<<< HEAD
    return ValueTypes.makeNewSettableColumnValueSelector(getCapabilities().getType());
=======
    if (columnSupplier == null) {
      return INVALID_COMPLEX_COLUMN_TYPE_VALUE_SELECTOR;
    }
    return getCapabilities().getType().makeNewSettableColumnValueSelector();
>>>>>>> 6cca7242
  }

  private static class InvalidComplexColumnTypeValueSelector extends SettableObjectColumnValueSelector
  {
    @Override
    public void setValueFrom(ColumnValueSelector selector)
    {
      // no-op
    }
    @Nullable
    @Override
    public Object getObject()
    {
      return UnknownTypeComplexColumn.instance().getRowValue(0);
    }
  }

}<|MERGE_RESOLUTION|>--- conflicted
+++ resolved
@@ -105,14 +105,10 @@
   @Override
   public SettableColumnValueSelector makeNewSettableColumnValueSelector()
   {
-<<<<<<< HEAD
-    return ValueTypes.makeNewSettableColumnValueSelector(getCapabilities().getType());
-=======
     if (columnSupplier == null) {
       return INVALID_COMPLEX_COLUMN_TYPE_VALUE_SELECTOR;
     }
-    return getCapabilities().getType().makeNewSettableColumnValueSelector();
->>>>>>> 6cca7242
+    return ValueTypes.makeNewSettableColumnValueSelector(getCapabilities().getType());
   }
 
   private static class InvalidComplexColumnTypeValueSelector extends SettableObjectColumnValueSelector
