--- conflicted
+++ resolved
@@ -146,29 +146,6 @@
   }
 
   @Override
-  public boolean equals(Object o)
-  {
-    if (this == o) {
-      return true;
-    }
-    if (o == null || getClass() != o.getClass()) {
-      return false;
-    }
-    DimensionPredicateFilter that = (DimensionPredicateFilter) o;
-    return Objects.equals(dimension, that.dimension) &&
-           Objects.equals(predicateFactory, that.predicateFactory) &&
-           Objects.equals(basePredicateString, that.basePredicateString) &&
-           Objects.equals(extractionFn, that.extractionFn) &&
-           Objects.equals(filterTuning, that.filterTuning);
-  }
-
-  @Override
-  public int hashCode()
-  {
-    return Objects.hash(dimension, predicateFactory, basePredicateString, extractionFn, filterTuning);
-  }
-
-  @Override
   public String toString()
   {
     if (extractionFn != null) {
@@ -178,7 +155,6 @@
     }
   }
 
-<<<<<<< HEAD
   @VisibleForTesting
   static class DelegatingStringPredicateFactory implements DruidPredicateFactory
   {
@@ -275,7 +251,8 @@
     {
       return Objects.hash(predicateFactory, extractionFn);
     }
-=======
+  }
+
   @Override
   public boolean equals(Object o)
   {
@@ -296,6 +273,5 @@
   public int hashCode()
   {
     return Objects.hash(dimension, basePredicateString, extractionFn, filterTuning);
->>>>>>> 6f25a84d
   }
 }