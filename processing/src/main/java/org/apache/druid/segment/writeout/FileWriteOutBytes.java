--- conflicted
+++ resolved
@@ -99,11 +99,7 @@
     }
     int remaining = src.remaining();
     buffer.put(src);
-<<<<<<< HEAD
-    writeOutBytes += len;
-=======
     writeOutBytes += remaining;
->>>>>>> 69954723
     return len;
   }
 
@@ -116,10 +112,6 @@
   @Override
   public long size()
   {
-<<<<<<< HEAD
-    flushIfNeeded(0); // To avoid check the declared IOException never thrown error
-=======
->>>>>>> 69954723
     return writeOutBytes;
   }
 
