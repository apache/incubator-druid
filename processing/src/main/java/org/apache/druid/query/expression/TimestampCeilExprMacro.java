--- conflicted
+++ resolved
@@ -19,7 +19,6 @@
 
 package org.apache.druid.query.expression;
 
-import com.google.common.collect.ImmutableList;
 import org.apache.druid.java.util.common.DateTimes;
 import org.apache.druid.java.util.common.IAE;
 import org.apache.druid.java.util.common.granularity.Granularity;
@@ -69,21 +68,17 @@
     @Override
     public ExprEval eval(final ObjectBinding bindings)
     {
-      ExprEval eval = arg.eval(bindings);
+      ExprEval eval = args.get(0).eval(bindings);
       if (eval.isNumericNull()) {
         // Return null if the argument if null.
         return ExprEval.of(null);
       }
-<<<<<<< HEAD
-      return ExprEval.of(granularity.bucketEnd(DateTimes.utc(args.get(0).eval(bindings).asLong())).getMillis());
-=======
-      DateTime argTime = DateTimes.utc(arg.eval(bindings).asLong());
+      DateTime argTime = DateTimes.utc(eval.asLong());
       DateTime bucketStartTime = granularity.bucketStart(argTime);
       if (argTime.equals(bucketStartTime)) {
         return ExprEval.of(bucketStartTime.getMillis());
       }
       return ExprEval.of(granularity.increment(bucketStartTime).getMillis());
->>>>>>> d482da6e
     }
 
     @Override
