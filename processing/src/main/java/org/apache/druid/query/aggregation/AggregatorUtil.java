/*
 * Licensed to the Apache Software Foundation (ASF) under one
 * or more contributor license agreements.  See the NOTICE file
 * distributed with this work for additional information
 * regarding copyright ownership.  The ASF licenses this file
 * to you under the Apache License, Version 2.0 (the
 * "License"); you may not use this file except in compliance
 * with the License.  You may obtain a copy of the License at
 *
 *   http://www.apache.org/licenses/LICENSE-2.0
 *
 * Unless required by applicable law or agreed to in writing,
 * software distributed under the License is distributed on an
 * "AS IS" BASIS, WITHOUT WARRANTIES OR CONDITIONS OF ANY
 * KIND, either express or implied.  See the License for the
 * specific language governing permissions and limitations
 * under the License.
 */

package org.apache.druid.query.aggregation;

import com.google.common.collect.Lists;
import org.apache.druid.guice.annotations.PublicApi;
import org.apache.druid.java.util.common.Pair;
import org.apache.druid.math.expr.Expr;
import org.apache.druid.math.expr.ExprEval;
import org.apache.druid.math.expr.ExprMacroTable;
import org.apache.druid.math.expr.Parser;
import org.apache.druid.query.monomorphicprocessing.RuntimeShapeInspector;
import org.apache.druid.segment.BaseDoubleColumnValueSelector;
import org.apache.druid.segment.BaseFloatColumnValueSelector;
import org.apache.druid.segment.BaseLongColumnValueSelector;
import org.apache.druid.segment.ColumnSelectorFactory;
import org.apache.druid.segment.ColumnValueSelector;
import org.apache.druid.segment.DoubleColumnSelector;
import org.apache.druid.segment.FloatColumnSelector;
import org.apache.druid.segment.LongColumnSelector;
import org.apache.druid.segment.virtual.ExpressionSelectors;

<<<<<<< HEAD
import javax.annotation.Nullable;
=======
import java.util.ArrayList;
import java.util.Collections;
>>>>>>> 87ccee05
import java.util.HashSet;
import java.util.List;
import java.util.Set;

@PublicApi
public class AggregatorUtil
{
  public static final byte STRING_SEPARATOR = (byte) 0xFF;
  public static final byte COUNT_CACHE_TYPE_ID = 0x0;
  public static final byte LONG_SUM_CACHE_TYPE_ID = 0x1;
  public static final byte DOUBLE_SUM_CACHE_TYPE_ID = 0x2;
  public static final byte DOUBLE_MAX_CACHE_TYPE_ID = 0x3;
  public static final byte DOUBLE_MIN_CACHE_TYPE_ID = 0x4;
  public static final byte HYPER_UNIQUE_CACHE_TYPE_ID = 0x5;
  public static final byte JS_CACHE_TYPE_ID = 0x6;
  public static final byte HIST_CACHE_TYPE_ID = 0x7;
  public static final byte CARD_CACHE_TYPE_ID = 0x8;
  public static final byte FILTERED_AGG_CACHE_TYPE_ID = 0x9;
  public static final byte LONG_MAX_CACHE_TYPE_ID = 0xA;
  public static final byte LONG_MIN_CACHE_TYPE_ID = 0xB;
  public static final byte FLOAT_SUM_CACHE_TYPE_ID = 0xC;
  public static final byte FLOAT_MAX_CACHE_TYPE_ID = 0xD;
  public static final byte FLOAT_MIN_CACHE_TYPE_ID = 0xE;
  public static final byte SKETCH_MERGE_CACHE_TYPE_ID = 0xF;
  public static final byte DISTINCT_COUNT_CACHE_KEY = 0x10;
  public static final byte FLOAT_LAST_CACHE_TYPE_ID = 0x11;
  public static final byte APPROX_HIST_CACHE_TYPE_ID = 0x12;
  public static final byte APPROX_HIST_FOLDING_CACHE_TYPE_ID = 0x13;
  public static final byte DOUBLE_FIRST_CACHE_TYPE_ID = 0x14;
  public static final byte DOUBLE_LAST_CACHE_TYPE_ID = 0x15;
  public static final byte FLOAT_FIRST_CACHE_TYPE_ID = 0x16;
  public static final byte LONG_FIRST_CACHE_TYPE_ID = 0x17;
  public static final byte LONG_LAST_CACHE_TYPE_ID = 0x18;
  public static final byte TIMESTAMP_CACHE_TYPE_ID = 0x19;
  public static final byte VARIANCE_CACHE_TYPE_ID = 0x1A;

  // Quantiles sketch aggregator
  public static final byte QUANTILES_DOUBLES_SKETCH_BUILD_CACHE_TYPE_ID = 0x1B;
  public static final byte QUANTILES_DOUBLES_SKETCH_MERGE_CACHE_TYPE_ID = 0x1C;
  public static final byte QUANTILES_DOUBLES_SKETCH_TO_HISTOGRAM_CACHE_TYPE_ID = 0x1D;
  public static final byte QUANTILES_DOUBLES_SKETCH_TO_QUANTILE_CACHE_TYPE_ID = 0x1E;
  public static final byte QUANTILES_DOUBLES_SKETCH_TO_QUANTILES_CACHE_TYPE_ID = 0x1F;
  public static final byte QUANTILES_DOUBLES_SKETCH_TO_STRING_CACHE_TYPE_ID = 0x20;

  // ArrayOfDoublesSketch aggregator
  public static final byte ARRAY_OF_DOUBLES_SKETCH_CACHE_TYPE_ID = 0x21;
  public static final byte ARRAY_OF_DOUBLES_SKETCH_SET_OP_CACHE_TYPE_ID = 0x22;
  public static final byte ARRAY_OF_DOUBLES_SKETCH_TO_ESTIMATE_CACHE_TYPE_ID = 0x23;
  public static final byte ARRAY_OF_DOUBLES_SKETCH_TO_ESTIMATE_AND_BOUNDS_CACHE_TYPE_ID = 0x24;
  public static final byte ARRAY_OF_DOUBLES_SKETCH_TO_MEANS_CACHE_TYPE_ID = 0x25;
  public static final byte ARRAY_OF_DOUBLES_SKETCH_TO_VARIANCES_CACHE_TYPE_ID = 0x26;
  public static final byte ARRAY_OF_DOUBLES_SKETCH_TO_NUM_ENTRIES_CACHE_TYPE_ID = 0x27;
  public static final byte ARRAY_OF_DOUBLES_SKETCH_TO_QUANTILES_SKETCH_CACHE_TYPE_ID = 0x28;
  public static final byte ARRAY_OF_DOUBLES_SKETCH_T_TEST_CACHE_TYPE_ID = 0x29;
  public static final byte ARRAY_OF_DOUBLES_SKETCH_TO_STRING_CACHE_TYPE_ID = 0x2A;

  // StringFirst, StringLast aggregator
  public static final byte STRING_FIRST_CACHE_TYPE_ID = 0x2B;
  public static final byte STRING_LAST_CACHE_TYPE_ID = 0x2C;

  // Suppressed aggregator
  public static final byte SUPPRESSED_AGG_CACHE_TYPE_ID = 0x2D;

  /**
   * returns the list of dependent postAggregators that should be calculated in order to calculate given postAgg
   *
   * @param postAggregatorList List of postAggregator, there is a restriction that the list should be in an order such
   *                           that all the dependencies of any given aggregator should occur before that aggregator.
   *                           See AggregatorUtilTest.testOutOfOrderPruneDependentPostAgg for example.
   * @param postAggName        name of the postAgg on which dependency is to be calculated
   *
   * @return the list of dependent postAggregators
   */
  public static List<PostAggregator> pruneDependentPostAgg(List<PostAggregator> postAggregatorList, String postAggName)
  {
    ArrayList<PostAggregator> rv = new ArrayList<>();
    Set<String> deps = new HashSet<>();
    deps.add(postAggName);
<<<<<<< HEAD
    // Iterate backwards to find the last calculated aggregate and add dependent aggregator as we find dependencies in
    // reverse order
=======
    // Iterate backwards to find the last calculated aggregate and add dependent aggregator as we find dependencies
    // in reverse order
>>>>>>> 87ccee05
    for (PostAggregator agg : Lists.reverse(postAggregatorList)) {
      if (deps.contains(agg.getName())) {
        rv.add(agg); // add to the beginning of List
        deps.remove(agg.getName());
        deps.addAll(agg.getDependentFields());
      }
    }

    Collections.reverse(rv);
    return rv;
  }

  public static Pair<List<AggregatorFactory>, List<PostAggregator>> condensedAggregators(
      List<AggregatorFactory> aggList,
      List<PostAggregator> postAggList,
      String metric
  )
  {

    List<PostAggregator> condensedPostAggs = AggregatorUtil.pruneDependentPostAgg(postAggList, metric);
    // calculate dependent aggregators for these postAgg
    Set<String> dependencySet = new HashSet<>();
    dependencySet.add(metric);
    for (PostAggregator postAggregator : condensedPostAggs) {
      dependencySet.addAll(postAggregator.getDependentFields());
    }

    List<AggregatorFactory> condensedAggs = Lists.newArrayList();
    for (AggregatorFactory aggregatorSpec : aggList) {
      if (dependencySet.contains(aggregatorSpec.getName())) {
        condensedAggs.add(aggregatorSpec);
      }
    }
    return new Pair<>(condensedAggs, condensedPostAggs);
  }

  /**
   * Only one of fieldName and fieldExpression should be non-null
   */
  static BaseFloatColumnValueSelector makeColumnValueSelectorWithFloatDefault(
      final ColumnSelectorFactory metricFactory,
      final ExprMacroTable macroTable,
      @Nullable final String fieldName,
      @Nullable final String fieldExpression,
      final float nullValue
  )
  {
    if ((fieldName == null) == (fieldExpression == null)) {
      throw new IllegalArgumentException("Only one of fieldName and fieldExpression should be non-null");
    }
    if (fieldName != null) {
      return metricFactory.makeColumnValueSelector(fieldName);
    } else {
      final Expr expr = Parser.parse(fieldExpression, macroTable);
      final ColumnValueSelector<ExprEval> baseSelector = ExpressionSelectors.makeExprEvalSelector(metricFactory, expr);
      class ExpressionFloatColumnSelector implements FloatColumnSelector
      {
        @Override
        public float getFloat()
        {
          // Although baseSelector.getObject is nullable
          // exprEval returned from Expression selectors is never null.
          final ExprEval exprEval = baseSelector.getObject();
          return exprEval.isNumericNull() ? nullValue : (float) exprEval.asDouble();
        }

        @Override
        public void inspectRuntimeShape(RuntimeShapeInspector inspector)
        {
          inspector.visit("baseSelector", baseSelector);
        }

        @Override
        public boolean isNull()
        {
          final ExprEval exprEval = baseSelector.getObject();
          return exprEval == null || exprEval.isNumericNull();
        }
      }
      return new ExpressionFloatColumnSelector();
    }
  }

  /**
   * Only one of fieldName and fieldExpression should be non-null
   */
  static BaseLongColumnValueSelector makeColumnValueSelectorWithLongDefault(
      final ColumnSelectorFactory metricFactory,
      final ExprMacroTable macroTable,
      @Nullable final String fieldName,
      @Nullable final String fieldExpression,
      final long nullValue
  )
  {
    if ((fieldName == null) == (fieldExpression == null)) {
      throw new IllegalArgumentException("Only one of fieldName and fieldExpression should be non-null");
    }
    if (fieldName != null) {
      return metricFactory.makeColumnValueSelector(fieldName);
    } else {
      final Expr expr = Parser.parse(fieldExpression, macroTable);
      final ColumnValueSelector<ExprEval> baseSelector = ExpressionSelectors.makeExprEvalSelector(metricFactory, expr);
      class ExpressionLongColumnSelector implements LongColumnSelector
      {
        @Override
        public long getLong()
        {
          final ExprEval exprEval = baseSelector.getObject();
          return exprEval.isNumericNull() ? nullValue : exprEval.asLong();
        }

        @Override
        public void inspectRuntimeShape(RuntimeShapeInspector inspector)
        {
          inspector.visit("baseSelector", baseSelector);
        }

        @Override
        public boolean isNull()
        {
          final ExprEval exprEval = baseSelector.getObject();
          return exprEval == null || exprEval.isNumericNull();
        }
      }
      return new ExpressionLongColumnSelector();
    }
  }

  /**
   * Only one of fieldName and fieldExpression should be non-null
   */
  static BaseDoubleColumnValueSelector makeColumnValueSelectorWithDoubleDefault(
      final ColumnSelectorFactory metricFactory,
      final ExprMacroTable macroTable,
      @Nullable final String fieldName,
      @Nullable final String fieldExpression,
      final double nullValue
  )
  {
    if ((fieldName == null) == (fieldExpression == null)) {
      throw new IllegalArgumentException("Only one of fieldName and fieldExpression should be non-null");
    }
    if (fieldName != null) {
      return metricFactory.makeColumnValueSelector(fieldName);
    } else {
      final Expr expr = Parser.parse(fieldExpression, macroTable);
      final ColumnValueSelector<ExprEval> baseSelector = ExpressionSelectors.makeExprEvalSelector(metricFactory, expr);
      class ExpressionDoubleColumnSelector implements DoubleColumnSelector
      {
        @Override
        public double getDouble()
        {
          final ExprEval exprEval = baseSelector.getObject();
          return exprEval.isNumericNull() ? nullValue : exprEval.asDouble();
        }

        @Override
        public void inspectRuntimeShape(RuntimeShapeInspector inspector)
        {
          inspector.visit("baseSelector", baseSelector);
        }

        @Override
        public boolean isNull()
        {
          final ExprEval exprEval = baseSelector.getObject();
          return exprEval == null || exprEval.isNumericNull();
        }
      }
      return new ExpressionDoubleColumnSelector();
    }
  }
}<|MERGE_RESOLUTION|>--- conflicted
+++ resolved
@@ -37,12 +37,9 @@
 import org.apache.druid.segment.LongColumnSelector;
 import org.apache.druid.segment.virtual.ExpressionSelectors;
 
-<<<<<<< HEAD
 import javax.annotation.Nullable;
-=======
 import java.util.ArrayList;
 import java.util.Collections;
->>>>>>> 87ccee05
 import java.util.HashSet;
 import java.util.List;
 import java.util.Set;
@@ -121,13 +118,8 @@
     ArrayList<PostAggregator> rv = new ArrayList<>();
     Set<String> deps = new HashSet<>();
     deps.add(postAggName);
-<<<<<<< HEAD
-    // Iterate backwards to find the last calculated aggregate and add dependent aggregator as we find dependencies in
-    // reverse order
-=======
     // Iterate backwards to find the last calculated aggregate and add dependent aggregator as we find dependencies
     // in reverse order
->>>>>>> 87ccee05
     for (PostAggregator agg : Lists.reverse(postAggregatorList)) {
       if (deps.contains(agg.getName())) {
         rv.add(agg); // add to the beginning of List
