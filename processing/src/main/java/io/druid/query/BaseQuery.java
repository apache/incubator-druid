/*
 * Licensed to Metamarkets Group Inc. (Metamarkets) under one
 * or more contributor license agreements. See the NOTICE file
 * distributed with this work for additional information
 * regarding copyright ownership. Metamarkets licenses this file
 * to you under the Apache License, Version 2.0 (the
 * "License"); you may not use this file except in compliance
 * with the License. You may obtain a copy of the License at
 *
 * http://www.apache.org/licenses/LICENSE-2.0
 *
 * Unless required by applicable law or agreed to in writing,
 * software distributed under the License is distributed on an
 * "AS IS" BASIS, WITHOUT WARRANTIES OR CONDITIONS OF ANY
 * KIND, either express or implied. See the License for the
 * specific language governing permissions and limitations
 * under the License.
 */

package io.druid.query;

import com.fasterxml.jackson.annotation.JsonProperty;
import com.google.common.base.Preconditions;
import com.google.common.collect.ImmutableList;
import com.google.common.collect.Maps;
import com.google.common.collect.Ordering;
import io.druid.java.util.common.guava.Sequence;
import io.druid.query.spec.QuerySegmentSpec;
import org.joda.time.Duration;
import org.joda.time.Interval;

import java.util.List;
import java.util.Map;

/**
 */
public abstract class BaseQuery<T extends Comparable<T>> implements Query<T>
{
<<<<<<< HEAD
  public static <T> int getContextPriority(Query<T> query, int defaultValue)
  {
    return QueryContexts.parseInt(query, "priority", defaultValue);
  }

  public static <T> boolean getContextBySegment(Query<T> query, boolean defaultValue)
  {
    return QueryContexts.parseBoolean(query, "bySegment", defaultValue);
  }

  public static <T> boolean getContextPopulateCache(Query<T> query, boolean defaultValue)
  {
    return QueryContexts.parseBoolean(query, "populateCache", defaultValue);
  }

  public static <T> boolean getContextUseCache(Query<T> query, boolean defaultValue)
  {
    return QueryContexts.parseBoolean(query, "useCache", defaultValue);
  }

  public static <T> boolean getContextFinalize(Query<T> query, boolean defaultValue)
  {
    return QueryContexts.parseBoolean(query, "finalize", defaultValue);
  }

  public static <T> int getContextUncoveredIntervalsLimit(Query<T> query, int defaultValue)
  {
    return QueryContexts.parseInt(query, "uncoveredIntervalsLimit", defaultValue);
  }

=======
>>>>>>> 723a855a
  public static void checkInterrupted()
  {
    if (Thread.interrupted()) {
      throw new QueryInterruptedException(new InterruptedException());
    }
  }

  private final DataSource dataSource;
  private final boolean descending;
  private final Map<String, Object> context;
  private final QuerySegmentSpec querySegmentSpec;
  private volatile Duration duration;

  public BaseQuery(
      DataSource dataSource,
      QuerySegmentSpec querySegmentSpec,
      boolean descending,
      Map<String, Object> context
  )
  {
    Preconditions.checkNotNull(dataSource, "dataSource can't be null");
    Preconditions.checkNotNull(querySegmentSpec, "querySegmentSpec can't be null");

    this.dataSource = dataSource;
    this.context = context == null ? Maps.newTreeMap() : context;
    this.querySegmentSpec = querySegmentSpec;
    this.descending = descending;
  }

  @JsonProperty
  public DataSource getDataSource()
  {
    return dataSource;
  }

  @Override
  public List<DataSourceWithSegmentSpec> getDataSources()
  {
    return ImmutableList.of(new DataSourceWithSegmentSpec(dataSource, querySegmentSpec));
  }

  @JsonProperty
  @Override
  public boolean isDescending()
  {
    return descending;
  }

  @JsonProperty("intervals")
  public QuerySegmentSpec getQuerySegmentSpec()
  {
    return querySegmentSpec;
  }

  @Override
  public Sequence<T> run(QuerySegmentWalker walker, Map<String, Object> context)
  {
    return run(querySegmentSpec.lookup(this, walker), context);
  }

  public List<Interval> getIntervals()
  {
    return querySegmentSpec.getIntervals();
  }

  @Override
  public Duration getDuration(DataSource dataSource)
  {
    Preconditions.checkArgument(this.dataSource.equals(dataSource));
    return getDuration();
  }

  public Duration getDuration()
  {
    if (duration == null) {
      Duration totalDuration = new Duration(0);
      for (Interval interval : querySegmentSpec.getIntervals()) {
        if (interval != null) {
          totalDuration = totalDuration.plus(interval.toDuration());
        }
      }
      duration = totalDuration;
    }

    return duration;
  }

  @Override
  @JsonProperty
  public Map<String, Object> getContext()
  {
    return context;
  }

  @Override
<<<<<<< HEAD
=======
  public <ContextType> ContextType getContextValue(String key)
  {
    return context == null ? null : (ContextType) context.get(key);
  }

  @Override
  public <ContextType> ContextType getContextValue(String key, ContextType defaultValue)
  {
    ContextType retVal = getContextValue(key);
    return retVal == null ? defaultValue : retVal;
  }

  @Override
  public boolean getContextBoolean(String key, boolean defaultValue)
  {
    return QueryContexts.parseBoolean(this, key, defaultValue);
  }

  protected Map<String, Object> computeOverridenContext(Map<String, Object> overrides)
  {
    Map<String, Object> overridden = Maps.newTreeMap();
    final Map<String, Object> context = getContext();
    if (context != null) {
      overridden.putAll(context);
    }
    overridden.putAll(overrides);

    return overridden;
  }

  @Override
>>>>>>> 723a855a
  public Ordering<T> getResultOrdering()
  {
    Ordering<T> retVal = Ordering.natural();
    return descending ? retVal.reverse() : retVal;
  }

  @Override
  public boolean equals(Object o)
  {
    if (this == o) {
      return true;
    }
    if (o == null || getClass() != o.getClass()) {
      return false;
    }

    BaseQuery baseQuery = (BaseQuery) o;

    if (descending != baseQuery.descending) {
      return false;
    }
    if (!context.equals(baseQuery.context)) {
      return false;
    }
    if (!dataSource.equals(baseQuery.dataSource)) {
      return false;
    }
    if (duration != null ? !duration.equals(baseQuery.duration) : baseQuery.duration != null) {
      return false;
    }
    if (!querySegmentSpec.equals(baseQuery.querySegmentSpec)) {
      return false;
    }

    return true;
  }

  @Override
  public int hashCode()
  {
    int result = dataSource.hashCode();
    result = 31 * result + (descending ? 1 : 0);
    result = 31 * result + context.hashCode();
    result = 31 * result + querySegmentSpec.hashCode();
    result = 31 * result + (duration != null ? duration.hashCode() : 0);
    return result;
  }

  public Query<T> updateDistributionTarget()
  {
    return distributeBy(new DataSourceWithSegmentSpec(BaseQuery.getLeafDataSource(dataSource), querySegmentSpec));
  }

  @Override
  public Query<T> withQuerySegmentSpec(DataSource dataSource, QuerySegmentSpec spec)
  {
    Preconditions.checkArgument(this.dataSource.equals(dataSource));
    final BaseQuery<T> result = (BaseQuery<T>) withQuerySegmentSpec(spec);
    if (getDistributionTarget() != null && getDistributionTarget().getDataSource().equals(dataSource)) {
      return result.updateDistributionTarget();
    } else {
      return result;
    }
  }

  @Override
  public Query<T> withQuerySegmentSpec(String firstDataSourceName, QuerySegmentSpec spec)
  {
    Preconditions.checkArgument(this.dataSource.getFirstName().equals(firstDataSourceName));
    return withQuerySegmentSpec(this.dataSource, spec);
  }

  @Override
  public Query<T> replaceDataSourceWith(DataSource src, DataSource dst)
  {
    Preconditions.checkArgument(this.dataSource.equals(src));
    return withDataSource(dst);
  }

  public abstract Query<T> withQuerySegmentSpec(QuerySegmentSpec spec);
  public abstract Query<T> withDataSource(DataSource dataSource);

  public static <T extends Comparable<T>> DataSource getLeafDataSource(
      BaseQuery<T> query
  )
  {
    return getLeafDataSource(query.getDataSource());
  }

  public static DataSource getLeafDataSource(DataSource dataSource)
  {
    if (dataSource instanceof QueryDataSource) {
      final QueryDataSource queryDataSource = (QueryDataSource) dataSource;
      return getLeafDataSource((BaseQuery<?>) queryDataSource.getQuery());
    } else {
      return dataSource;
    }
  }
}<|MERGE_RESOLUTION|>--- conflicted
+++ resolved
@@ -36,39 +36,6 @@
  */
 public abstract class BaseQuery<T extends Comparable<T>> implements Query<T>
 {
-<<<<<<< HEAD
-  public static <T> int getContextPriority(Query<T> query, int defaultValue)
-  {
-    return QueryContexts.parseInt(query, "priority", defaultValue);
-  }
-
-  public static <T> boolean getContextBySegment(Query<T> query, boolean defaultValue)
-  {
-    return QueryContexts.parseBoolean(query, "bySegment", defaultValue);
-  }
-
-  public static <T> boolean getContextPopulateCache(Query<T> query, boolean defaultValue)
-  {
-    return QueryContexts.parseBoolean(query, "populateCache", defaultValue);
-  }
-
-  public static <T> boolean getContextUseCache(Query<T> query, boolean defaultValue)
-  {
-    return QueryContexts.parseBoolean(query, "useCache", defaultValue);
-  }
-
-  public static <T> boolean getContextFinalize(Query<T> query, boolean defaultValue)
-  {
-    return QueryContexts.parseBoolean(query, "finalize", defaultValue);
-  }
-
-  public static <T> int getContextUncoveredIntervalsLimit(Query<T> query, int defaultValue)
-  {
-    return QueryContexts.parseInt(query, "uncoveredIntervalsLimit", defaultValue);
-  }
-
-=======
->>>>>>> 723a855a
   public static void checkInterrupted()
   {
     if (Thread.interrupted()) {
@@ -164,40 +131,6 @@
   }
 
   @Override
-<<<<<<< HEAD
-=======
-  public <ContextType> ContextType getContextValue(String key)
-  {
-    return context == null ? null : (ContextType) context.get(key);
-  }
-
-  @Override
-  public <ContextType> ContextType getContextValue(String key, ContextType defaultValue)
-  {
-    ContextType retVal = getContextValue(key);
-    return retVal == null ? defaultValue : retVal;
-  }
-
-  @Override
-  public boolean getContextBoolean(String key, boolean defaultValue)
-  {
-    return QueryContexts.parseBoolean(this, key, defaultValue);
-  }
-
-  protected Map<String, Object> computeOverridenContext(Map<String, Object> overrides)
-  {
-    Map<String, Object> overridden = Maps.newTreeMap();
-    final Map<String, Object> context = getContext();
-    if (context != null) {
-      overridden.putAll(context);
-    }
-    overridden.putAll(overrides);
-
-    return overridden;
-  }
-
-  @Override
->>>>>>> 723a855a
   public Ordering<T> getResultOrdering()
   {
     Ordering<T> retVal = Ordering.natural();
