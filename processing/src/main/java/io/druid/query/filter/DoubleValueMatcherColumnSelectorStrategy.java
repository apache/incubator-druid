--- conflicted
+++ resolved
@@ -83,11 +83,7 @@
       @Override
       public String[] get()
       {
-<<<<<<< HEAD
-        return new String[]{ Double.toString(selector.getDouble()) };
-=======
-        return new String[]{Double.toString(selector.get())};
->>>>>>> aa7e4ae5
+        return new String[]{Double.toString(selector.getDouble())};
       }
     };
   }
