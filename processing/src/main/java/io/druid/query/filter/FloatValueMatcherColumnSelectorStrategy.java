/*
 * Licensed to Metamarkets Group Inc. (Metamarkets) under one
 * or more contributor license agreements. See the NOTICE file
 * distributed with this work for additional information
 * regarding copyright ownership. Metamarkets licenses this file
 * to you under the Apache License, Version 2.0 (the
 * "License"); you may not use this file except in compliance
 * with the License. You may obtain a copy of the License at
 *
 * http://www.apache.org/licenses/LICENSE-2.0
 *
 * Unless required by applicable law or agreed to in writing,
 * software distributed under the License is distributed on an
 * "AS IS" BASIS, WITHOUT WARRANTIES OR CONDITIONS OF ANY
 * KIND, either express or implied. See the License for the
 * specific language governing permissions and limitations
 * under the License.
 */

package io.druid.query.filter;

import io.druid.query.monomorphicprocessing.RuntimeShapeInspector;
import io.druid.segment.DimensionHandlerUtils;
import io.druid.segment.FloatColumnSelector;
import io.druid.segment.filter.BooleanValueMatcher;

public class FloatValueMatcherColumnSelectorStrategy implements ValueMatcherColumnSelectorStrategy<FloatColumnSelector>
{
  @Override
  public ValueMatcher makeValueMatcher(final FloatColumnSelector selector, final String value)
  {
    final Float matchVal = DimensionHandlerUtils.convertObjectToFloat(value);
    if (matchVal == null) {
      return BooleanValueMatcher.of(false);
    }

    final int matchValIntBits = Float.floatToIntBits(matchVal);
    return new ValueMatcher()
    {
      @Override
      public boolean matches()
      {
        return Float.floatToIntBits(selector.getFloat()) == matchValIntBits;
      }

      @Override
      public void inspectRuntimeShape(RuntimeShapeInspector inspector)
      {
        inspector.visit("selector", selector);
      }
    };
  }

  @Override
  public ValueMatcher makeValueMatcher(
      final FloatColumnSelector selector, DruidPredicateFactory predicateFactory
  )
  {
    final DruidFloatPredicate predicate = predicateFactory.makeFloatPredicate();
    return new ValueMatcher()
    {
      @Override
      public boolean matches()
      {
        return predicate.applyFloat(selector.getFloat());
      }

      @Override
      public void inspectRuntimeShape(RuntimeShapeInspector inspector)
      {
        inspector.visit("selector", selector);
        inspector.visit("predicate", predicate);
      }
    };
  }

  @Override
  public ValueGetter makeValueGetter(final FloatColumnSelector selector)
  {
    return new ValueGetter()
    {
      @Override
      public String[] get()
      {
<<<<<<< HEAD
        return new String[]{ Float.toString(selector.getFloat()) };
=======
        return new String[]{Float.toString(selector.get())};
>>>>>>> aa7e4ae5
      }
    };
  }
}<|MERGE_RESOLUTION|>--- conflicted
+++ resolved
@@ -82,11 +82,7 @@
       @Override
       public String[] get()
       {
-<<<<<<< HEAD
-        return new String[]{ Float.toString(selector.getFloat()) };
-=======
-        return new String[]{Float.toString(selector.get())};
->>>>>>> aa7e4ae5
+        return new String[]{Float.toString(selector.getFloat())};
       }
     };
   }
