--- conflicted
+++ resolved
@@ -33,12 +33,8 @@
  */
 public class RegexDimExtractionFn extends DimExtractionFn
 {
-<<<<<<< HEAD
-=======
-  private static final byte CACHE_TYPE_ID = 0x1;
   private static final byte CACHE_KEY_SEPARATOR = (byte) 0xFF;
 
->>>>>>> 592638f6
   private final String expr;
   private final Pattern pattern;
   private final boolean replaceMissingValues;
@@ -63,10 +59,6 @@
   public byte[] getCacheKey()
   {
     byte[] exprBytes = StringUtils.toUtf8(expr);
-<<<<<<< HEAD
-    return ByteBuffer.allocate(1 + exprBytes.length)
-                     .put(ExtractionCacheHelper.CACHE_TYPE_ID_REGEX)
-=======
     byte[] replaceBytes = replaceMissingValues ? new byte[]{1} : new byte[]{0};
     byte[] replaceStrBytes;
     if (replaceMissingValuesWith == null) {
@@ -82,8 +74,7 @@
     totalLen += 2; // separators
 
     return ByteBuffer.allocate(totalLen)
-                     .put(CACHE_TYPE_ID)
->>>>>>> 592638f6
+                     .put(ExtractionCacheHelper.CACHE_TYPE_ID_REGEX)
                      .put(exprBytes)
                      .put(CACHE_KEY_SEPARATOR)
                      .put(replaceStrBytes)
