--- conflicted
+++ resolved
@@ -28,6 +28,7 @@
 import io.druid.query.extraction.IdentityExtractionFn;
 
 import java.util.List;
+import java.util.Objects;
 
 public class DimensionSelectorHavingSpec extends BaseHavingSpec
 {
@@ -86,28 +87,8 @@
     return false;
   }
 
-<<<<<<< HEAD
-=======
   @Override
-  public byte[] getCacheKey()
-  {
-    byte[] dimBytes = StringUtils.toUtf8(dimension);
-    byte[] valBytes = StringUtils.toUtf8(value);
-    byte [] extractionFnBytes = this.getExtractionFn().getCacheKey();
-
-    return ByteBuffer.allocate(3 + dimBytes.length + valBytes.length + extractionFnBytes.length)
-                       .put(CACHE_KEY)
-                       .put(dimBytes)
-                       .put(STRING_SEPARATOR)
-                       .put(valBytes)
-                       .put(STRING_SEPARATOR)
-                       .put(extractionFnBytes)
-                       .array();
-  }
-
->>>>>>> b7a52286
-  @Override
-  public boolean equals(Object o)
+  public boolean equals(final Object o)
   {
     if (this == o) {
       return true;
@@ -115,45 +96,25 @@
     if (o == null || getClass() != o.getClass()) {
       return false;
     }
-
-    DimensionSelectorHavingSpec that = (DimensionSelectorHavingSpec) o;
-    boolean valEquals = false;
-    boolean dimEquals = false;
-
-    if (value != null && that.value != null) {
-      valEquals = value.equals(that.value);
-    } else if (value == null && that.value == null) {
-      valEquals = true;
-    }
-
-    if (dimension != null && that.dimension != null) {
-      dimEquals = dimension.equals(that.dimension);
-    } else if (dimension == null && that.dimension == null) {
-      dimEquals = true;
-    }
-
-    return (valEquals && dimEquals && extractionFn.equals(that.extractionFn));
+    final DimensionSelectorHavingSpec that = (DimensionSelectorHavingSpec) o;
+    return Objects.equals(dimension, that.dimension) &&
+           Objects.equals(value, that.value) &&
+           Objects.equals(extractionFn, that.extractionFn);
   }
 
   @Override
   public int hashCode()
   {
-    int result = dimension != null ? dimension.hashCode() : 0;
-    result = 31 * result + (value != null ? value.hashCode() : 0);
-    return result;
+    return Objects.hash(dimension, value, extractionFn);
   }
-
 
   @Override
   public String toString()
   {
-    StringBuilder sb = new StringBuilder();
-    sb.append("DimensionSelectorHavingSpec");
-    sb.append("{dimension='").append(dimension).append('\'');
-    sb.append(", value='").append(value);
-    sb.append("', extractionFunction='").append(getExtractionFn());
-    sb.append("'}");
-    return sb.toString();
+    return "DimensionSelectorHavingSpec{" +
+           "dimension='" + dimension + '\'' +
+           ", value='" + value + '\'' +
+           ", extractionFn=" + extractionFn +
+           '}';
   }
-
 }