/*
 * Licensed to Metamarkets Group Inc. (Metamarkets) under one
 * or more contributor license agreements. See the NOTICE file
 * distributed with this work for additional information
 * regarding copyright ownership. Metamarkets licenses this file
 * to you under the Apache License, Version 2.0 (the
 * "License"); you may not use this file except in compliance
 * with the License. You may obtain a copy of the License at
 *
 * http://www.apache.org/licenses/LICENSE-2.0
 *
 * Unless required by applicable law or agreed to in writing,
 * software distributed under the License is distributed on an
 * "AS IS" BASIS, WITHOUT WARRANTIES OR CONDITIONS OF ANY
 * KIND, either express or implied. See the License for the
 * specific language governing permissions and limitations
 * under the License.
 */

package io.druid.query.groupby.epinephelinae;

import com.fasterxml.jackson.annotation.JsonCreator;
import com.fasterxml.jackson.annotation.JsonValue;
import com.fasterxml.jackson.databind.ObjectMapper;
import com.google.common.base.Preconditions;
import com.google.common.base.Strings;
import com.google.common.base.Supplier;
import com.google.common.collect.Lists;
import com.google.common.collect.Maps;
import com.google.common.primitives.Chars;
import com.google.common.primitives.Doubles;
import com.google.common.primitives.Floats;
import com.google.common.primitives.Ints;
import com.google.common.primitives.Longs;
import com.google.common.util.concurrent.ListeningExecutorService;
import io.druid.collections.ResourceHolder;
import io.druid.common.utils.IntArrayUtils;
import io.druid.data.input.MapBasedRow;
import io.druid.data.input.Row;
import io.druid.java.util.common.IAE;
import io.druid.java.util.common.ISE;
import io.druid.java.util.common.Pair;
import io.druid.java.util.common.granularity.AllGranularity;
import io.druid.java.util.common.guava.Accumulator;
import io.druid.query.BaseQuery;
import io.druid.query.ColumnSelectorPlus;
import io.druid.query.aggregation.AggregatorFactory;
import io.druid.query.dimension.ColumnSelectorStrategy;
import io.druid.query.dimension.ColumnSelectorStrategyFactory;
import io.druid.query.dimension.DimensionSpec;
import io.druid.query.groupby.GroupByQuery;
import io.druid.query.groupby.GroupByQueryConfig;
import io.druid.query.groupby.RowBasedColumnSelectorFactory;
import io.druid.query.groupby.epinephelinae.Grouper.BufferComparator;
import io.druid.query.groupby.orderby.DefaultLimitSpec;
import io.druid.query.groupby.orderby.OrderByColumnSpec;
import io.druid.query.groupby.strategy.GroupByStrategyV2;
import io.druid.query.ordering.StringComparator;
import io.druid.query.ordering.StringComparators;
import io.druid.segment.BaseDoubleColumnValueSelector;
import io.druid.segment.BaseFloatColumnValueSelector;
import io.druid.segment.BaseLongColumnValueSelector;
import io.druid.segment.ColumnSelectorFactory;
import io.druid.segment.ColumnValueSelector;
import io.druid.segment.DimensionHandlerUtils;
import io.druid.segment.DimensionSelector;
import io.druid.segment.column.ColumnCapabilities;
import io.druid.segment.column.ValueType;
import io.druid.segment.data.IndexedInts;
import it.unimi.dsi.fastutil.ints.IntArrays;
import it.unimi.dsi.fastutil.ints.IntComparator;
import it.unimi.dsi.fastutil.objects.Object2IntMap;
import it.unimi.dsi.fastutil.objects.Object2IntOpenHashMap;
import org.joda.time.DateTime;

import javax.annotation.Nullable;
import java.io.Closeable;
import java.nio.ByteBuffer;
import java.util.ArrayList;
import java.util.Arrays;
import java.util.Comparator;
import java.util.HashSet;
import java.util.List;
import java.util.Map;
import java.util.Set;
import java.util.function.Function;
import java.util.stream.IntStream;

// this class contains shared code between GroupByMergingQueryRunnerV2 and GroupByRowProcessor
public class RowBasedGrouperHelper
{
  // Entry in dictionary, node pointer in reverseDictionary, hash + k/v/next pointer in reverseDictionary nodes
  private static final int ROUGH_OVERHEAD_PER_DICTIONARY_ENTRY = Longs.BYTES * 5 + Ints.BYTES;

  private static final int SINGLE_THREAD_CONCURRENCY_HINT = -1;
  private static final int UNKNOWN_THREAD_PRIORITY = -1;
  private static final long UNKNOWN_TIMEOUT = -1L;

  /**
   * Create a single-threaded grouper and accumulator.
   */
  public static Pair<Grouper<RowBasedKey>, Accumulator<AggregateResult, Row>> createGrouperAccumulatorPair(
      final GroupByQuery query,
      final boolean isInputRaw,
      final Map<String, ValueType> rawInputRowSignature,
      final GroupByQueryConfig config,
      final Supplier<ByteBuffer> bufferSupplier,
      final LimitedTemporaryStorage temporaryStorage,
      final ObjectMapper spillMapper,
      final AggregatorFactory[] aggregatorFactories,
      final int mergeBufferSize
  )
  {
    return createGrouperAccumulatorPair(
        query,
        isInputRaw,
        rawInputRowSignature,
        config,
        bufferSupplier,
        null,
        SINGLE_THREAD_CONCURRENCY_HINT,
        temporaryStorage,
        spillMapper,
        aggregatorFactories,
        null,
        UNKNOWN_THREAD_PRIORITY,
        false,
        UNKNOWN_TIMEOUT,
        mergeBufferSize
    );
  }

  /**
   * If isInputRaw is true, transformations such as timestamp truncation and extraction functions have not
   * been applied to the input rows yet, for example, in a nested query, if an extraction function is being
   * applied in the outer query to a field of the inner query. This method must apply those transformations.
   */
  public static Pair<Grouper<RowBasedKey>, Accumulator<AggregateResult, Row>> createGrouperAccumulatorPair(
      final GroupByQuery query,
      final boolean isInputRaw,
      final Map<String, ValueType> rawInputRowSignature,
      final GroupByQueryConfig config,
      final Supplier<ByteBuffer> bufferSupplier,
      final Supplier<ResourceHolder<ByteBuffer>> combineBufferSupplier,
      final int concurrencyHint,
      final LimitedTemporaryStorage temporaryStorage,
      final ObjectMapper spillMapper,
      final AggregatorFactory[] aggregatorFactories,
      @Nullable final ListeningExecutorService grouperSorter,
      final int priority,
      final boolean hasQueryTimeout,
      final long queryTimeoutAt,
      final int mergeBufferSize
  )
  {
    // concurrencyHint >= 1 for concurrent groupers, -1 for single-threaded
    Preconditions.checkArgument(concurrencyHint >= 1 || concurrencyHint == -1, "invalid concurrencyHint");

    final List<ValueType> valueTypes = DimensionHandlerUtils.getValueTypesFromDimensionSpecs(query.getDimensions());

    final GroupByQueryConfig querySpecificConfig = config.withOverrides(query);
    final boolean includeTimestamp = GroupByStrategyV2.getUniversalTimestamp(query) == null;

    final ThreadLocal<Row> columnSelectorRow = new ThreadLocal<>();
    final ColumnSelectorFactory columnSelectorFactory = query.getVirtualColumns().wrap(
        RowBasedColumnSelectorFactory.create(
            columnSelectorRow,
            rawInputRowSignature
        )
    );

    final boolean willApplyLimitPushDown = query.isApplyLimitPushDown();
    final DefaultLimitSpec limitSpec = willApplyLimitPushDown ? (DefaultLimitSpec) query.getLimitSpec() : null;
    boolean sortHasNonGroupingFields = false;
    if (willApplyLimitPushDown) {
      sortHasNonGroupingFields = DefaultLimitSpec.sortingOrderHasNonGroupingFields(
          limitSpec,
          query.getDimensions()
      );
    }

    final Grouper.KeySerdeFactory<RowBasedKey> keySerdeFactory = new RowBasedKeySerdeFactory(
        includeTimestamp,
        query.getContextSortByDimsFirst(),
        query.getDimensions(),
        querySpecificConfig.getMaxMergingDictionarySize() / (concurrencyHint == -1 ? 1 : concurrencyHint),
        valueTypes,
        aggregatorFactories,
        limitSpec
    );

    final Grouper<RowBasedKey> grouper;
    if (concurrencyHint == -1) {
      grouper = new SpillingGrouper<>(
          bufferSupplier,
          keySerdeFactory,
          columnSelectorFactory,
          aggregatorFactories,
          querySpecificConfig.getBufferGrouperMaxSize(),
          querySpecificConfig.getBufferGrouperMaxLoadFactor(),
          querySpecificConfig.getBufferGrouperInitialBuckets(),
          temporaryStorage,
          spillMapper,
          true,
          limitSpec,
          sortHasNonGroupingFields,
          mergeBufferSize
      );
    } else {
      final Grouper.KeySerdeFactory<RowBasedKey> combineKeySerdeFactory = new RowBasedKeySerdeFactory(
          includeTimestamp,
          query.getContextSortByDimsFirst(),
          query.getDimensions(),
          querySpecificConfig.getMaxMergingDictionarySize(), // use entire dictionary space for combining key serde
          valueTypes,
          aggregatorFactories,
          limitSpec
      );

      grouper = new ConcurrentGrouper<>(
          querySpecificConfig,
          bufferSupplier,
          combineBufferSupplier,
          keySerdeFactory,
          combineKeySerdeFactory,
          columnSelectorFactory,
          aggregatorFactories,
          temporaryStorage,
          spillMapper,
          concurrencyHint,
          limitSpec,
          sortHasNonGroupingFields,
          grouperSorter,
          priority,
          hasQueryTimeout,
          queryTimeoutAt
      );
    }

    final int keySize = includeTimestamp ? query.getDimensions().size() + 1 : query.getDimensions().size();
    final ValueExtractFunction valueExtractFn = makeValueExtractFunction(
        query,
        isInputRaw,
        includeTimestamp,
        columnSelectorFactory,
        valueTypes
    );

    final Accumulator<AggregateResult, Row> accumulator = new Accumulator<AggregateResult, Row>()
    {
      @Override
      public AggregateResult accumulate(
          final AggregateResult priorResult,
          final Row row
      )
      {
        BaseQuery.checkInterrupted();

        if (priorResult != null && !priorResult.isOk()) {
          // Pass-through error returns without doing more work.
          return priorResult;
        }

        if (!grouper.isInitialized()) {
          grouper.init();
        }

        columnSelectorRow.set(row);

        final Comparable[] key = new Comparable[keySize];
        valueExtractFn.apply(row, key);

        final AggregateResult aggregateResult = grouper.aggregate(new RowBasedKey(key));
        columnSelectorRow.set(null);

        return aggregateResult;
      }
    };

    return new Pair<>(grouper, accumulator);
  }

  private interface TimestampExtractFunction
  {
    long apply(Row row);
  }

  private static TimestampExtractFunction makeTimestampExtractFunction(
      final GroupByQuery query,
      final boolean isInputRaw
  )
  {
    if (isInputRaw) {
      if (query.getGranularity() instanceof AllGranularity) {
        return new TimestampExtractFunction()
        {
          @Override
          public long apply(Row row)
          {
            return query.getIntervals().get(0).getStartMillis();
          }
        };
      } else {
        return new TimestampExtractFunction()
        {
          @Override
          public long apply(Row row)
          {
            return query.getGranularity().bucketStart(row.getTimestamp()).getMillis();
          }
        };
      }
    } else {
      return new TimestampExtractFunction()
      {
        @Override
        public long apply(Row row)
        {
          return row.getTimestampFromEpoch();
        }
      };
    }
  }

  private interface ValueExtractFunction
  {
    Comparable[] apply(Row row, Comparable[] key);
  }

  private static ValueExtractFunction makeValueExtractFunction(
      final GroupByQuery query,
      final boolean isInputRaw,
      final boolean includeTimestamp,
      final ColumnSelectorFactory columnSelectorFactory,
      final List<ValueType> valueTypes
  )
  {
    final TimestampExtractFunction timestampExtractFn = includeTimestamp ?
                                                        makeTimestampExtractFunction(query, isInputRaw) :
                                                        null;

    final Function<Comparable, Comparable>[] valueConvertFns = makeValueConvertFunctions(valueTypes);

    if (isInputRaw) {
      final Supplier<Comparable>[] inputRawSuppliers = getValueSuppliersForDimensions(
          columnSelectorFactory,
          query.getDimensions()
      );

      if (includeTimestamp) {
        return new ValueExtractFunction()
        {
          @Override
          public Comparable[] apply(Row row, Comparable[] key)
          {
            key[0] = timestampExtractFn.apply(row);
            for (int i = 1; i < key.length; i++) {
              final Comparable val = inputRawSuppliers[i - 1].get();
              key[i] = valueConvertFns[i - 1].apply(val);
            }
            return key;
          }
        };
      } else {
        return new ValueExtractFunction()
        {
          @Override
          public Comparable[] apply(Row row, Comparable[] key)
          {
            for (int i = 0; i < key.length; i++) {
              final Comparable val = inputRawSuppliers[i].get();
              key[i] = valueConvertFns[i].apply(val);
            }
            return key;
          }
        };
      }
    } else {
      if (includeTimestamp) {
        return new ValueExtractFunction()
        {
          @Override
          public Comparable[] apply(Row row, Comparable[] key)
          {
            key[0] = timestampExtractFn.apply(row);
            for (int i = 1; i < key.length; i++) {
              final Comparable val = (Comparable) row.getRaw(query.getDimensions().get(i - 1).getOutputName());
              key[i] = valueConvertFns[i - 1].apply(val);
            }
            return key;
          }
        };
      } else {
        return new ValueExtractFunction()
        {
          @Override
          public Comparable[] apply(Row row, Comparable[] key)
          {
            for (int i = 0; i < key.length; i++) {
              final Comparable val = (Comparable) row.getRaw(query.getDimensions().get(i).getOutputName());
              key[i] = valueConvertFns[i].apply(val);
            }
            return key;
          }
        };
      }
    }
  }

  public static CloseableGrouperIterator<RowBasedKey, Row> makeGrouperIterator(
      final Grouper<RowBasedKey> grouper,
      final GroupByQuery query,
      final Closeable closeable
  )
  {
    final boolean includeTimestamp = GroupByStrategyV2.getUniversalTimestamp(query) == null;

    return new CloseableGrouperIterator<>(
        grouper,
        true,
        new Function<Grouper.Entry<RowBasedKey>, Row>()
        {
          @Override
          public Row apply(Grouper.Entry<RowBasedKey> entry)
          {
            Map<String, Object> theMap = Maps.newLinkedHashMap();

            // Get timestamp, maybe.
            final DateTime timestamp;
            final int dimStart;

            if (includeTimestamp) {
              timestamp = query.getGranularity().toDateTime(((long) (entry.getKey().getKey()[0])));
              dimStart = 1;
            } else {
              timestamp = null;
              dimStart = 0;
            }

            // Add dimensions.
            for (int i = dimStart; i < entry.getKey().getKey().length; i++) {
              Object dimVal = entry.getKey().getKey()[i];
              theMap.put(
                  query.getDimensions().get(i - dimStart).getOutputName(),
                  dimVal instanceof String ? Strings.emptyToNull((String) dimVal) : dimVal
              );
            }

            // Add aggregations.
            for (int i = 0; i < entry.getValues().length; i++) {
              theMap.put(query.getAggregatorSpecs().get(i).getName(), entry.getValues()[i]);
            }

            return new MapBasedRow(timestamp, theMap);
          }
        },
        closeable
    );
  }

  static class RowBasedKey
  {
    private final Object[] key;

    RowBasedKey(final Object[] key)
    {
      this.key = key;
    }

    @JsonCreator
    public static RowBasedKey fromJsonArray(final Object[] key)
    {
      // Type info is lost during serde:
      // Floats may be deserialized as doubles, Longs may be deserialized as integers, convert them back
      for (int i = 0; i < key.length; i++) {
        if (key[i] instanceof Integer) {
          key[i] = ((Integer) key[i]).longValue();
        } else if (key[i] instanceof Double) {
          key[i] = ((Double) key[i]).floatValue();
        }
      }

      return new RowBasedKey(key);
    }

    @JsonValue
    public Object[] getKey()
    {
      return key;
    }

    @Override
    public boolean equals(Object o)
    {
      if (this == o) {
        return true;
      }
      if (o == null || getClass() != o.getClass()) {
        return false;
      }

      RowBasedKey that = (RowBasedKey) o;

      return Arrays.equals(key, that.key);
    }

    @Override
    public int hashCode()
    {
      return Arrays.hashCode(key);
    }

    @Override
    public String toString()
    {
      return Arrays.toString(key);
    }
  }

  private static final InputRawSupplierColumnSelectorStrategyFactory STRATEGY_FACTORY =
      new InputRawSupplierColumnSelectorStrategyFactory();

  private interface InputRawSupplierColumnSelectorStrategy<ValueSelectorType> extends ColumnSelectorStrategy
  {
    Supplier<Comparable> makeInputRawSupplier(ValueSelectorType selector);
  }

  private static class StringInputRawSupplierColumnSelectorStrategy
      implements InputRawSupplierColumnSelectorStrategy<DimensionSelector>
  {
    @Override
    public Supplier<Comparable> makeInputRawSupplier(DimensionSelector selector)
    {
      return new Supplier<Comparable>()
      {
        @Override
        public Comparable get()
        {
          final String value;
          IndexedInts index = selector.getRow();
          value = index.size() == 0
                  ? ""
                  : selector.lookupName(index.get(0));
          return Strings.nullToEmpty(value);
        }
      };
    }
  }

  private static class InputRawSupplierColumnSelectorStrategyFactory
      implements ColumnSelectorStrategyFactory<InputRawSupplierColumnSelectorStrategy>
  {
    @Override
    public InputRawSupplierColumnSelectorStrategy makeColumnSelectorStrategy(
        ColumnCapabilities capabilities, ColumnValueSelector selector
    )
    {
      ValueType type = capabilities.getType();
      switch (type) {
        case STRING:
          return new StringInputRawSupplierColumnSelectorStrategy();
        case LONG:
          return (InputRawSupplierColumnSelectorStrategy<BaseLongColumnValueSelector>)
              columnSelector -> columnSelector::getLong;
        case FLOAT:
          return (InputRawSupplierColumnSelectorStrategy<BaseFloatColumnValueSelector>)
              columnSelector -> columnSelector::getFloat;
        case DOUBLE:
          return (InputRawSupplierColumnSelectorStrategy<BaseDoubleColumnValueSelector>)
              columnSelector -> columnSelector::getDouble;
        default:
          throw new IAE("Cannot create query type helper from invalid type [%s]", type);
      }
    }
  }

  @SuppressWarnings("unchecked")
  private static Supplier<Comparable>[] getValueSuppliersForDimensions(
      final ColumnSelectorFactory columnSelectorFactory,
      final List<DimensionSpec> dimensions
  )
  {
    final Supplier[] inputRawSuppliers = new Supplier[dimensions.size()];
    final ColumnSelectorPlus[] selectorPluses = DimensionHandlerUtils.createColumnSelectorPluses(
        STRATEGY_FACTORY,
        dimensions,
        columnSelectorFactory
    );

    for (int i = 0; i < selectorPluses.length; i++) {
      final ColumnSelectorPlus<InputRawSupplierColumnSelectorStrategy> selectorPlus = selectorPluses[i];
      final InputRawSupplierColumnSelectorStrategy strategy = selectorPlus.getColumnSelectorStrategy();
      inputRawSuppliers[i] = strategy.makeInputRawSupplier(selectorPlus.getSelector());
    }

    return inputRawSuppliers;
  }

  @SuppressWarnings("unchecked")
  private static Function<Comparable, Comparable>[] makeValueConvertFunctions(
      final List<ValueType> valueTypes
  )
  {
    final Function<Comparable, Comparable>[] functions = new Function[valueTypes.size()];
    for (int i = 0; i < functions.length; i++) {
      ValueType type = valueTypes.get(i);
      // Subquery post-aggs aren't added to the rowSignature (see rowSignatureFor() in GroupByQueryHelper) because
      // their types aren't known, so default to String handling.
      type = type == null ? ValueType.STRING : type;
      switch (type) {
        case STRING:
          functions[i] = input -> input == null ? "" : input.toString();
          break;

        case LONG:
          functions[i] = input -> {
            final Long val = DimensionHandlerUtils.convertObjectToLong(input);
            return val == null ? 0L : val;
          };
          break;

        case FLOAT:
          functions[i] = input -> {
            final Float val = DimensionHandlerUtils.convertObjectToFloat(input);
            return val == null ? 0.f : val;
          };
          break;

        case DOUBLE:
          functions[i] = input -> {
            Double val = DimensionHandlerUtils.convertObjectToDouble(input);
            return val == null ? 0.0 : val;
          };
          break;
        default:
          throw new IAE("invalid type: [%s]", type);
      }
    }
    return functions;
  }

  private static class RowBasedKeySerdeFactory implements Grouper.KeySerdeFactory<RowBasedKey>
  {
    private final boolean includeTimestamp;
    private final boolean sortByDimsFirst;
    private final int dimCount;
    private final long maxDictionarySize;
    private final DefaultLimitSpec limitSpec;
    private final List<DimensionSpec> dimensions;
    final AggregatorFactory[] aggregatorFactories;
    private final List<ValueType> valueTypes;

    RowBasedKeySerdeFactory(
        boolean includeTimestamp,
        boolean sortByDimsFirst,
        List<DimensionSpec> dimensions,
        long maxDictionarySize,
        List<ValueType> valueTypes,
        final AggregatorFactory[] aggregatorFactories,
        DefaultLimitSpec limitSpec
    )
    {
      this.includeTimestamp = includeTimestamp;
      this.sortByDimsFirst = sortByDimsFirst;
      this.dimensions = dimensions;
      this.dimCount = dimensions.size();
      this.maxDictionarySize = maxDictionarySize;
      this.limitSpec = limitSpec;
      this.aggregatorFactories = aggregatorFactories;
      this.valueTypes = valueTypes;
    }

    @Override
    public long getMaxDictionarySize()
    {
      return maxDictionarySize;
    }

    @Override
    public Grouper.KeySerde<RowBasedKey> factorize()
    {
      return new RowBasedKeySerde(
          includeTimestamp,
          sortByDimsFirst,
          dimensions,
          maxDictionarySize,
          limitSpec,
          valueTypes,
          null
      );
    }

    @Override
    public Grouper.KeySerde<RowBasedKey> factorizeWithDictionary(List<String> dictionary)
    {
      return new RowBasedKeySerde(
          includeTimestamp,
          sortByDimsFirst,
          dimensions,
          maxDictionarySize,
          limitSpec,
          valueTypes,
          dictionary
      );
    }

    @Override
    public Comparator<Grouper.Entry<RowBasedKey>> objectComparator(boolean forceDefaultOrder)
    {
      if (limitSpec != null && !forceDefaultOrder) {
        return objectComparatorWithAggs();
      }

      if (includeTimestamp) {
        if (sortByDimsFirst) {
          return new Comparator<Grouper.Entry<RowBasedKey>>()
          {
            @Override
            public int compare(Grouper.Entry<RowBasedKey> entry1, Grouper.Entry<RowBasedKey> entry2)
            {
              final int cmp = compareDimsInRows(entry1.getKey(), entry2.getKey(), 1);
              if (cmp != 0) {
                return cmp;
              }

              return Longs.compare((long) entry1.getKey().getKey()[0], (long) entry2.getKey().getKey()[0]);
            }
          };
        } else {
          return new Comparator<Grouper.Entry<RowBasedKey>>()
          {
            @Override
            public int compare(Grouper.Entry<RowBasedKey> entry1, Grouper.Entry<RowBasedKey> entry2)
            {
              final int timeCompare = Longs.compare(
                  (long) entry1.getKey().getKey()[0],
                  (long) entry2.getKey().getKey()[0]
              );

              if (timeCompare != 0) {
                return timeCompare;
              }

              return compareDimsInRows(entry1.getKey(), entry2.getKey(), 1);
            }
          };
        }
      } else {
        return new Comparator<Grouper.Entry<RowBasedKey>>()
        {
          @Override
          public int compare(Grouper.Entry<RowBasedKey> entry1, Grouper.Entry<RowBasedKey> entry2)
          {
            return compareDimsInRows(entry1.getKey(), entry2.getKey(), 0);
          }
        };
      }
    }

    private Comparator<Grouper.Entry<RowBasedKey>> objectComparatorWithAggs()
    {
      // use the actual sort order from the limitspec if pushing down to merge partial results correctly
      final List<Boolean> needsReverses = Lists.newArrayList();
      final List<Boolean> aggFlags = Lists.newArrayList();
      final List<Boolean> isNumericField = Lists.newArrayList();
      final List<StringComparator> comparators = Lists.newArrayList();
      final List<Integer> fieldIndices = Lists.newArrayList();
      final Set<Integer> orderByIndices = new HashSet<>();

      for (OrderByColumnSpec orderSpec : limitSpec.getColumns()) {
        final boolean needsReverse = orderSpec.getDirection() != OrderByColumnSpec.Direction.ASCENDING;
        int dimIndex = OrderByColumnSpec.getDimIndexForOrderBy(orderSpec, dimensions);
        if (dimIndex >= 0) {
          fieldIndices.add(dimIndex);
          orderByIndices.add(dimIndex);
          needsReverses.add(needsReverse);
          aggFlags.add(false);
          final ValueType type = dimensions.get(dimIndex).getOutputType();
          isNumericField.add(ValueType.isNumeric(type));
          comparators.add(orderSpec.getDimensionComparator());
        } else {
          int aggIndex = OrderByColumnSpec.getAggIndexForOrderBy(orderSpec, Arrays.asList(aggregatorFactories));
          if (aggIndex >= 0) {
            fieldIndices.add(aggIndex);
            needsReverses.add(needsReverse);
            aggFlags.add(true);
            final String typeName = aggregatorFactories[aggIndex].getTypeName();
            isNumericField.add(ValueType.isNumeric(ValueType.fromString(typeName)));
            comparators.add(orderSpec.getDimensionComparator());
          }
        }
      }

      for (int i = 0; i < dimCount; i++) {
        if (!orderByIndices.contains(i)) {
          fieldIndices.add(i);
          aggFlags.add(false);
          needsReverses.add(false);
          final ValueType type = dimensions.get(i).getOutputType();
          isNumericField.add(ValueType.isNumeric(type));
          comparators.add(StringComparators.LEXICOGRAPHIC);
        }
      }

      if (includeTimestamp) {
        if (sortByDimsFirst) {
          return new Comparator<Grouper.Entry<RowBasedKey>>()
          {
            @Override
            public int compare(Grouper.Entry<RowBasedKey> entry1, Grouper.Entry<RowBasedKey> entry2)
            {
              final int cmp = compareDimsInRowsWithAggs(
                  entry1,
                  entry2,
                  1,
                  needsReverses,
                  aggFlags,
                  fieldIndices,
                  isNumericField,
                  comparators
              );
              if (cmp != 0) {
                return cmp;
              }

              return Longs.compare((long) entry1.getKey().getKey()[0], (long) entry2.getKey().getKey()[0]);
            }
          };
        } else {
          return new Comparator<Grouper.Entry<RowBasedKey>>()
          {
            @Override
            public int compare(Grouper.Entry<RowBasedKey> entry1, Grouper.Entry<RowBasedKey> entry2)
            {
              final int timeCompare = Longs.compare((long) entry1.getKey().getKey()[0], (long) entry2.getKey().getKey()[0]);

              if (timeCompare != 0) {
                return timeCompare;
              }

              return compareDimsInRowsWithAggs(
                  entry1,
                  entry2,
                  1,
                  needsReverses,
                  aggFlags,
                  fieldIndices,
                  isNumericField,
                  comparators
              );
            }
          };
        }
      } else {
        return new Comparator<Grouper.Entry<RowBasedKey>>()
        {
          @Override
          public int compare(Grouper.Entry<RowBasedKey> entry1, Grouper.Entry<RowBasedKey> entry2)
          {
            return compareDimsInRowsWithAggs(
                entry1,
                entry2,
                0,
                needsReverses,
                aggFlags,
                fieldIndices,
                isNumericField,
                comparators
            );
          }
        };
      }
    }

    private static int compareDimsInRows(RowBasedKey key1, RowBasedKey key2, int dimStart)
    {
      for (int i = dimStart; i < key1.getKey().length; i++) {
        final int cmp = ((Comparable) key1.getKey()[i]).compareTo(key2.getKey()[i]);
        if (cmp != 0) {
          return cmp;
        }
      }

      return 0;
    }

    private static int compareDimsInRowsWithAggs(
        Grouper.Entry<RowBasedKey> entry1,
        Grouper.Entry<RowBasedKey> entry2,
        int dimStart,
        final List<Boolean> needsReverses,
        final List<Boolean> aggFlags,
        final List<Integer> fieldIndices,
        final List<Boolean> isNumericField,
        final List<StringComparator> comparators
    )
    {
      for (int i = 0; i < fieldIndices.size(); i++) {
        final int fieldIndex = fieldIndices.get(i);
        final boolean needsReverse = needsReverses.get(i);
        final int cmp;
        final Comparable lhs;
        final Comparable rhs;

        if (aggFlags.get(i)) {
          if (needsReverse) {
            lhs = (Comparable) entry2.getValues()[fieldIndex];
            rhs = (Comparable) entry1.getValues()[fieldIndex];
          } else {
            lhs = (Comparable) entry1.getValues()[fieldIndex];
            rhs = (Comparable) entry2.getValues()[fieldIndex];
          }
        } else {
          if (needsReverse) {
            lhs = (Comparable) entry2.getKey().getKey()[fieldIndex + dimStart];
            rhs = (Comparable) entry1.getKey().getKey()[fieldIndex + dimStart];
          } else {
            lhs = (Comparable) entry1.getKey().getKey()[fieldIndex + dimStart];
            rhs = (Comparable) entry2.getKey().getKey()[fieldIndex + dimStart];
          }
        }

        final StringComparator comparator = comparators.get(i);

        if (isNumericField.get(i) && comparator.equals(StringComparators.NUMERIC)) {
          // use natural comparison
          cmp = lhs.compareTo(rhs);
        } else {
          cmp = comparator.compare(lhs.toString(), rhs.toString());
        }

        if (cmp != 0) {
          return cmp;
        }
      }

      return 0;
    }
  }

  static long estimateStringKeySize(String key)
  {
    return (long) key.length() * Chars.BYTES + ROUGH_OVERHEAD_PER_DICTIONARY_ENTRY;
  }

  private static class RowBasedKeySerde implements Grouper.KeySerde<RowBasedGrouperHelper.RowBasedKey>
  {
    private static final int DICTIONARY_INITIAL_CAPACITY = 10000;
    private static final int UNKNOWN_DICTIONARY_ID = -1;

    private final boolean includeTimestamp;
    private final boolean sortByDimsFirst;
    private final List<DimensionSpec> dimensions;
    private final int dimCount;
    private final int keySize;
    private final ByteBuffer keyBuffer;
    private final RowBasedKeySerdeHelper[] serdeHelpers;
    private final BufferComparator[] serdeHelperComparators;
    private final DefaultLimitSpec limitSpec;
    private final List<ValueType> valueTypes;

    private final boolean enableRuntimeDictionaryGeneration;

    private final List<String> dictionary;
    private final Object2IntMap<String> reverseDictionary;

    // Size limiting for the dictionary, in (roughly estimated) bytes.
    private final long maxDictionarySize;

    private long currentEstimatedSize = 0;

    // dictionary id -> rank of the sorted dictionary
    // This is initialized in the constructor and bufferComparator() with static dictionary and dynamic dictionary,
    // respectively.
    private int[] rankOfDictionaryIds = null;

    RowBasedKeySerde(
        final boolean includeTimestamp,
        final boolean sortByDimsFirst,
        final List<DimensionSpec> dimensions,
        final long maxDictionarySize,
        final DefaultLimitSpec limitSpec,
        final List<ValueType> valueTypes,
        @Nullable final List<String> dictionary
    )
    {
      this.includeTimestamp = includeTimestamp;
      this.sortByDimsFirst = sortByDimsFirst;
      this.dimensions = dimensions;
      this.dimCount = dimensions.size();
      this.valueTypes = valueTypes;
      this.limitSpec = limitSpec;
      this.enableRuntimeDictionaryGeneration = dictionary == null;
      this.dictionary = enableRuntimeDictionaryGeneration ? new ArrayList<>(DICTIONARY_INITIAL_CAPACITY) : dictionary;
      this.reverseDictionary = enableRuntimeDictionaryGeneration ?
                               new Object2IntOpenHashMap<>(DICTIONARY_INITIAL_CAPACITY) :
                               new Object2IntOpenHashMap<>(dictionary.size());
      this.reverseDictionary.defaultReturnValue(UNKNOWN_DICTIONARY_ID);
      this.maxDictionarySize = maxDictionarySize;
      this.serdeHelpers = makeSerdeHelpers(limitSpec != null, enableRuntimeDictionaryGeneration);
      this.serdeHelperComparators = new BufferComparator[serdeHelpers.length];
      Arrays.setAll(serdeHelperComparators, i -> serdeHelpers[i].getBufferComparator());
      this.keySize = (includeTimestamp ? Longs.BYTES : 0) + getTotalKeySize();
      this.keyBuffer = ByteBuffer.allocate(keySize);

      if (!enableRuntimeDictionaryGeneration) {
        final long initialDictionarySize = dictionary.stream()
                                                     .mapToLong(RowBasedGrouperHelper::estimateStringKeySize)
                                                     .sum();
        Preconditions.checkState(
            maxDictionarySize >= initialDictionarySize,
            "Dictionary size[%s] exceeds threshold[%s]",
            initialDictionarySize,
            maxDictionarySize
        );

        for (int i = 0; i < dictionary.size(); i++) {
          reverseDictionary.put(dictionary.get(i), i);
        }

        initializeRankOfDictionaryIds();
      }
    }

    private void initializeRankOfDictionaryIds()
    {
      final int dictionarySize = dictionary.size();
      rankOfDictionaryIds = IntStream.range(0, dictionarySize).toArray();
      IntArrays.quickSort(
          rankOfDictionaryIds,
          new IntComparator()
          {
            @Override
            public int compare(int i1, int i2)
            {
              return dictionary.get(i1).compareTo(dictionary.get(i2));
            }

            @Override
            public int compare(Integer o1, Integer o2)
            {
              return compare(o1.intValue(), o2.intValue());
            }
          }
      );

      IntArrayUtils.inverse(rankOfDictionaryIds);
    }

    @Override
    public int keySize()
    {
      return keySize;
    }

    @Override
    public Class<RowBasedKey> keyClazz()
    {
      return RowBasedKey.class;
    }

    @Override
    public List<String> getDictionary()
    {
      return dictionary;
    }

    @Override
    public ByteBuffer toByteBuffer(RowBasedKey key)
    {
      keyBuffer.rewind();

      final int dimStart;
      if (includeTimestamp) {
        keyBuffer.putLong((long) key.getKey()[0]);
        dimStart = 1;
      } else {
        dimStart = 0;
      }
      for (int i = dimStart; i < key.getKey().length; i++) {
        if (!serdeHelpers[i - dimStart].putToKeyBuffer(key, i)) {
          return null;
        }
      }

      keyBuffer.flip();
      return keyBuffer;
    }

    @Override
    public RowBasedKey fromByteBuffer(ByteBuffer buffer, int position)
    {
      final int dimStart;
      final Comparable[] key;
      final int dimsPosition;

      if (includeTimestamp) {
        key = new Comparable[dimCount + 1];
        key[0] = buffer.getLong(position);
        dimsPosition = position + Longs.BYTES;
        dimStart = 1;
      } else {
        key = new Comparable[dimCount];
        dimsPosition = position;
        dimStart = 0;
      }

      for (int i = dimStart; i < key.length; i++) {
        // Writes value from buffer to key[i]
        serdeHelpers[i - dimStart].getFromByteBuffer(buffer, dimsPosition, i, key);
      }

      return new RowBasedKey(key);
    }

    @Override
    public Grouper.BufferComparator bufferComparator()
    {
      if (rankOfDictionaryIds == null) {
        initializeRankOfDictionaryIds();
      }

      if (includeTimestamp) {
        if (sortByDimsFirst) {
          return new Grouper.BufferComparator()
          {
            @Override
            public int compare(ByteBuffer lhsBuffer, ByteBuffer rhsBuffer, int lhsPosition, int rhsPosition)
            {
              final int cmp = compareDimsInBuffersForNullFudgeTimestamp(
<<<<<<< HEAD
                  serdeHelpers,
                  dimCount,
=======
                  serdeHelperComparators,
>>>>>>> 9d91ffd0
                  lhsBuffer,
                  rhsBuffer,
                  lhsPosition,
                  rhsPosition
              );
              if (cmp != 0) {
                return cmp;
              }

              return Longs.compare(lhsBuffer.getLong(lhsPosition), rhsBuffer.getLong(rhsPosition));
            }
          };
        } else {
          return new Grouper.BufferComparator()
          {
            @Override
            public int compare(ByteBuffer lhsBuffer, ByteBuffer rhsBuffer, int lhsPosition, int rhsPosition)
            {
              final int timeCompare = Longs.compare(lhsBuffer.getLong(lhsPosition), rhsBuffer.getLong(rhsPosition));

              if (timeCompare != 0) {
                return timeCompare;
              }

              return compareDimsInBuffersForNullFudgeTimestamp(
<<<<<<< HEAD
                  serdeHelpers,
                  dimCount,
=======
                  serdeHelperComparators,
>>>>>>> 9d91ffd0
                  lhsBuffer,
                  rhsBuffer,
                  lhsPosition,
                  rhsPosition
              );
            }
          };
        }
      } else {
        return new Grouper.BufferComparator()
        {
          @Override
          public int compare(ByteBuffer lhsBuffer, ByteBuffer rhsBuffer, int lhsPosition, int rhsPosition)
          {
            for (int i = 0; i < dimCount; i++) {
              final int cmp = serdeHelperComparators[i].compare(
                  lhsBuffer,
                  rhsBuffer,
                  lhsPosition,
                  rhsPosition
              );

              if (cmp != 0) {
                return cmp;
              }
            }

            return 0;
          }
        };
      }
    }

    @Override
    public Grouper.BufferComparator bufferComparatorWithAggregators(
        AggregatorFactory[] aggregatorFactories,
        int[] aggregatorOffsets
    )
    {
      final List<RowBasedKeySerdeHelper> adjustedSerdeHelpers;
      final List<Boolean> needsReverses = Lists.newArrayList();
      List<RowBasedKeySerdeHelper> orderByHelpers = new ArrayList<>();
      List<RowBasedKeySerdeHelper> otherDimHelpers = new ArrayList<>();
      Set<Integer> orderByIndices = new HashSet<>();

      int aggCount = 0;
      boolean needsReverse;
      for (OrderByColumnSpec orderSpec : limitSpec.getColumns()) {
        needsReverse = orderSpec.getDirection() != OrderByColumnSpec.Direction.ASCENDING;
        int dimIndex = OrderByColumnSpec.getDimIndexForOrderBy(orderSpec, dimensions);
        if (dimIndex >= 0) {
          RowBasedKeySerdeHelper serdeHelper = serdeHelpers[dimIndex];
          orderByHelpers.add(serdeHelper);
          orderByIndices.add(dimIndex);
          needsReverses.add(needsReverse);
        } else {
          int aggIndex = OrderByColumnSpec.getAggIndexForOrderBy(orderSpec, Arrays.asList(aggregatorFactories));
          if (aggIndex >= 0) {
            final RowBasedKeySerdeHelper serdeHelper;
            final StringComparator stringComparator = orderSpec.getDimensionComparator();
            final String typeName = aggregatorFactories[aggIndex].getTypeName();
            final int aggOffset = aggregatorOffsets[aggIndex] - Ints.BYTES;

            aggCount++;

            final ValueType valueType = ValueType.fromString(typeName);
            if (!ValueType.isNumeric(valueType)) {
              throw new IAE("Cannot order by a non-numeric aggregator[%s]", orderSpec);
            }

            serdeHelper = makeNumericSerdeHelper(valueType, aggOffset, true, stringComparator);

            orderByHelpers.add(serdeHelper);
            needsReverses.add(needsReverse);
          }
        }
      }

      for (int i = 0; i < dimCount; i++) {
        if (!orderByIndices.contains(i)) {
          otherDimHelpers.add(serdeHelpers[i]);
          needsReverses.add(false); // default to Ascending order if dim is not in an orderby spec
        }
      }

      adjustedSerdeHelpers = orderByHelpers;
      adjustedSerdeHelpers.addAll(otherDimHelpers);

      final BufferComparator[] adjustedSerdeHelperComparators = new BufferComparator[adjustedSerdeHelpers.size()];
      Arrays.setAll(adjustedSerdeHelperComparators, i -> adjustedSerdeHelpers.get(i).getBufferComparator());

      final int fieldCount = dimCount + aggCount;

      if (includeTimestamp) {
        if (sortByDimsFirst) {
          return new Grouper.BufferComparator()
          {
            @Override
            public int compare(ByteBuffer lhsBuffer, ByteBuffer rhsBuffer, int lhsPosition, int rhsPosition)
            {
              final int cmp = compareDimsInBuffersForNullFudgeTimestampForPushDown(
                  adjustedSerdeHelperComparators,
                  needsReverses,
                  fieldCount,
                  lhsBuffer,
                  rhsBuffer,
                  lhsPosition,
                  rhsPosition
              );
              if (cmp != 0) {
                return cmp;
              }

              return Longs.compare(lhsBuffer.getLong(lhsPosition), rhsBuffer.getLong(rhsPosition));
            }
          };
        } else {
          return new Grouper.BufferComparator()
          {
            @Override
            public int compare(ByteBuffer lhsBuffer, ByteBuffer rhsBuffer, int lhsPosition, int rhsPosition)
            {
              final int timeCompare = Longs.compare(lhsBuffer.getLong(lhsPosition), rhsBuffer.getLong(rhsPosition));

              if (timeCompare != 0) {
                return timeCompare;
              }

              int cmp = compareDimsInBuffersForNullFudgeTimestampForPushDown(
                  adjustedSerdeHelperComparators,
                  needsReverses,
                  fieldCount,
                  lhsBuffer,
                  rhsBuffer,
                  lhsPosition,
                  rhsPosition
              );

              return cmp;
            }
          };
        }
      } else {
        return new Grouper.BufferComparator()
        {
          @Override
          public int compare(ByteBuffer lhsBuffer, ByteBuffer rhsBuffer, int lhsPosition, int rhsPosition)
          {
            for (int i = 0; i < fieldCount; i++) {
              final int cmp;
              if (needsReverses.get(i)) {
                cmp = adjustedSerdeHelperComparators[i].compare(
                    rhsBuffer,
                    lhsBuffer,
                    rhsPosition,
                    lhsPosition
                );
              } else {
                cmp = adjustedSerdeHelperComparators[i].compare(
                    lhsBuffer,
                    rhsBuffer,
                    lhsPosition,
                    rhsPosition
                );
              }

              if (cmp != 0) {
                return cmp;
              }
            }

            return 0;
          }
        };
      }
    }

<<<<<<< HEAD
    private static int compareDimsInBuffersForNullFudgeTimestamp(
        List<RowBasedKeySerdeHelper> serdeHelpers,
        int dimCount,
        ByteBuffer lhsBuffer,
        ByteBuffer rhsBuffer,
        int lhsPosition,
        int rhsPosition
    )
    {
      for (int i = 0; i < dimCount; i++) {
        final int cmp = serdeHelpers.get(i).compare(
            lhsBuffer,
            rhsBuffer,
            lhsPosition + Longs.BYTES,
            rhsPosition + Longs.BYTES
        );
        if (cmp != 0) {
          return cmp;
        }
      }

      return 0;
    }

    private static int compareDimsInBuffersForNullFudgeTimestampForPushDown(
        List<RowBasedKeySerdeHelper> serdeHelpers,
        List<Boolean> needsReverses,
        int dimCount,
        ByteBuffer lhsBuffer,
        ByteBuffer rhsBuffer,
        int lhsPosition,
        int rhsPosition
    )
    {
      for (int i = 0; i < dimCount; i++) {
        final int cmp;
        if (needsReverses.get(i)) {
          cmp = serdeHelpers.get(i).compare(
              rhsBuffer,
              lhsBuffer,
              rhsPosition + Longs.BYTES,
              lhsPosition + Longs.BYTES
          );
        } else {
          cmp = serdeHelpers.get(i).compare(
              lhsBuffer,
              rhsBuffer,
              lhsPosition + Longs.BYTES,
              rhsPosition + Longs.BYTES
          );
        }
        if (cmp != 0) {
          return cmp;
        }
      }

      return 0;
    }

=======
>>>>>>> 9d91ffd0
    @Override
    public void reset()
    {
      if (enableRuntimeDictionaryGeneration) {
        dictionary.clear();
        reverseDictionary.clear();
        rankOfDictionaryIds = null;
        currentEstimatedSize = 0;
      }
    }

    private int getTotalKeySize()
    {
      int size = 0;
      for (RowBasedKeySerdeHelper helper : serdeHelpers) {
        size += helper.getKeyBufferValueSize();
      }
      return size;
    }

    private RowBasedKeySerdeHelper[] makeSerdeHelpers(
        boolean pushLimitDown,
        boolean enableRuntimeDictionaryGeneration
    )
    {
      final List<RowBasedKeySerdeHelper> helpers = new ArrayList<>();
      int keyBufferPosition = 0;

      for (int i = 0; i < dimCount; i++) {
        final StringComparator stringComparator;
        if (limitSpec != null) {
          final String dimName = dimensions.get(i).getOutputName();
          stringComparator = DefaultLimitSpec.getComparatorForDimName(limitSpec, dimName);
        } else {
          stringComparator = null;
        }

        RowBasedKeySerdeHelper helper = makeSerdeHelper(
            valueTypes.get(i),
            keyBufferPosition,
            pushLimitDown,
            stringComparator,
            enableRuntimeDictionaryGeneration
        );

        keyBufferPosition += helper.getKeyBufferValueSize();
        helpers.add(helper);
      }

      return helpers.toArray(new RowBasedKeySerdeHelper[helpers.size()]);
    }

    private RowBasedKeySerdeHelper makeSerdeHelper(
        ValueType valueType,
        int keyBufferPosition,
        boolean pushLimitDown,
        @Nullable StringComparator stringComparator,
        boolean enableRuntimeDictionaryGeneration
    )
    {
      switch (valueType) {
        case STRING:
          if (enableRuntimeDictionaryGeneration) {
            return new DynamicDictionaryStringRowBasedKeySerdeHelper(
                keyBufferPosition,
                pushLimitDown,
                stringComparator
            );
          } else {
            return new StaticDictionaryStringRowBasedKeySerdeHelper(
                keyBufferPosition,
                pushLimitDown,
                stringComparator
            );
          }
        case LONG:
        case FLOAT:
        case DOUBLE:
          return makeNumericSerdeHelper(valueType, keyBufferPosition, pushLimitDown, stringComparator);
        default:
          throw new IAE("invalid type: %s", valueType);
      }
    }

    private RowBasedKeySerdeHelper makeNumericSerdeHelper(
        ValueType valueType,
        int keyBufferPosition,
        boolean pushLimitDown,
        @Nullable StringComparator stringComparator
    )
    {
      switch (valueType) {
        case LONG:
          return new LongRowBasedKeySerdeHelper(keyBufferPosition, pushLimitDown, stringComparator);
        case FLOAT:
          return new FloatRowBasedKeySerdeHelper(keyBufferPosition, pushLimitDown, stringComparator);
        case DOUBLE:
          return new DoubleRowBasedKeySerdeHelper(keyBufferPosition, pushLimitDown, stringComparator);
        default:
          throw new IAE("invalid type: %s", valueType);
      }
    }

    private static boolean isPrimitiveComparable(boolean pushLimitDown, @Nullable StringComparator stringComparator)
    {
      return !pushLimitDown || stringComparator == null || stringComparator.equals(StringComparators.NUMERIC);
    }

    private abstract class AbstractStringRowBasedKeySerdeHelper implements RowBasedKeySerdeHelper
    {
      final int keyBufferPosition;

      final BufferComparator bufferComparator;

      AbstractStringRowBasedKeySerdeHelper(
          int keyBufferPosition,
          boolean pushLimitDown,
          @Nullable StringComparator stringComparator
      )
      {
        this.keyBufferPosition = keyBufferPosition;
        if (!pushLimitDown) {
          bufferComparator = (lhsBuffer, rhsBuffer, lhsPosition, rhsPosition) -> Ints.compare(
              rankOfDictionaryIds[lhsBuffer.getInt(lhsPosition + keyBufferPosition)],
              rankOfDictionaryIds[rhsBuffer.getInt(rhsPosition + keyBufferPosition)]
          );
        } else {
          final StringComparator realComparator = stringComparator == null ?
                                                  StringComparators.LEXICOGRAPHIC :
                                                  stringComparator;
          bufferComparator = (lhsBuffer, rhsBuffer, lhsPosition, rhsPosition) -> {
            String lhsStr = dictionary.get(lhsBuffer.getInt(lhsPosition + keyBufferPosition));
            String rhsStr = dictionary.get(rhsBuffer.getInt(rhsPosition + keyBufferPosition));
            return realComparator.compare(lhsStr, rhsStr);
          };
        }
      }

      @Override
      public int getKeyBufferValueSize()
      {
        return Ints.BYTES;
      }

      @Override
      public void getFromByteBuffer(ByteBuffer buffer, int initialOffset, int dimValIdx, Comparable[] dimValues)
      {
        dimValues[dimValIdx] = dictionary.get(buffer.getInt(initialOffset + keyBufferPosition));
      }

      @Override
      public BufferComparator getBufferComparator()
      {
        return bufferComparator;
      }
    }

    private class DynamicDictionaryStringRowBasedKeySerdeHelper extends AbstractStringRowBasedKeySerdeHelper
    {
      DynamicDictionaryStringRowBasedKeySerdeHelper(
          int keyBufferPosition,
          boolean pushLimitDown,
          @Nullable StringComparator stringComparator
      )
      {
        super(keyBufferPosition, pushLimitDown, stringComparator);
      }

      @Override
      public boolean putToKeyBuffer(RowBasedKey key, int idx)
      {
        final int id = addToDictionary((String) key.getKey()[idx]);
        if (id < 0) {
          return false;
        }
        keyBuffer.putInt(id);
        return true;
      }

      /**
       * Adds s to the dictionary. If the dictionary's size limit would be exceeded by adding this key, then
       * this returns -1.
       *
       * @param s a string
       *
       * @return id for this string, or -1
       */
      private int addToDictionary(final String s)
      {
        int idx = reverseDictionary.getInt(s);
        if (idx == UNKNOWN_DICTIONARY_ID) {
          final long additionalEstimatedSize = estimateStringKeySize(s);
          if (currentEstimatedSize + additionalEstimatedSize > maxDictionarySize) {
            return -1;
          }

          idx = dictionary.size();
          reverseDictionary.put(s, idx);
          dictionary.add(s);
          currentEstimatedSize += additionalEstimatedSize;
        }
        return idx;
      }
    }

    private class StaticDictionaryStringRowBasedKeySerdeHelper extends AbstractStringRowBasedKeySerdeHelper
    {
      StaticDictionaryStringRowBasedKeySerdeHelper(
          int keyBufferPosition,
          boolean pushLimitDown,
          @Nullable StringComparator stringComparator
      )
      {
        super(keyBufferPosition, pushLimitDown, stringComparator);
      }

      @Override
      public boolean putToKeyBuffer(RowBasedKey key, int idx)
      {
        final String stringKey = (String) key.getKey()[idx];

        final int dictIndex = reverseDictionary.getInt(stringKey);
        if (dictIndex == UNKNOWN_DICTIONARY_ID) {
          throw new ISE("Cannot find key[%s] from dictionary", stringKey);
        }
        keyBuffer.putInt(dictIndex);
        return true;
      }
    }

    private class LongRowBasedKeySerdeHelper implements RowBasedKeySerdeHelper
    {
      final int keyBufferPosition;
      final BufferComparator bufferComparator;

      LongRowBasedKeySerdeHelper(
          int keyBufferPosition,
          boolean pushLimitDown,
          @Nullable StringComparator stringComparator
      )
      {
        this.keyBufferPosition = keyBufferPosition;
        if (isPrimitiveComparable(pushLimitDown, stringComparator)) {
          bufferComparator = (lhsBuffer, rhsBuffer, lhsPosition, rhsPosition) -> Longs.compare(
              lhsBuffer.getLong(lhsPosition + keyBufferPosition),
              rhsBuffer.getLong(rhsPosition + keyBufferPosition)
          );
        } else {
          bufferComparator = (lhsBuffer, rhsBuffer, lhsPosition, rhsPosition) -> {
            long lhs = lhsBuffer.getLong(lhsPosition + keyBufferPosition);
            long rhs = rhsBuffer.getLong(rhsPosition + keyBufferPosition);

            return stringComparator.compare(String.valueOf(lhs), String.valueOf(rhs));
          };
        }
      }

      @Override
      public int getKeyBufferValueSize()
      {
        return Longs.BYTES;
      }

      @Override
      public boolean putToKeyBuffer(RowBasedKey key, int idx)
      {
        keyBuffer.putLong((Long) key.getKey()[idx]);
        return true;
      }

      @Override
      public void getFromByteBuffer(ByteBuffer buffer, int initialOffset, int dimValIdx, Comparable[] dimValues)
      {
        dimValues[dimValIdx] = buffer.getLong(initialOffset + keyBufferPosition);
      }

      @Override
      public BufferComparator getBufferComparator()
      {
        return bufferComparator;
      }
    }

    private class FloatRowBasedKeySerdeHelper implements RowBasedKeySerdeHelper
    {
      final int keyBufferPosition;
      final BufferComparator bufferComparator;

      FloatRowBasedKeySerdeHelper(
          int keyBufferPosition,
          boolean pushLimitDown,
          @Nullable StringComparator stringComparator)
      {
        this.keyBufferPosition = keyBufferPosition;
        if (isPrimitiveComparable(pushLimitDown, stringComparator)) {
          bufferComparator = (lhsBuffer, rhsBuffer, lhsPosition, rhsPosition) -> Float.compare(
              lhsBuffer.getFloat(lhsPosition + keyBufferPosition),
              rhsBuffer.getFloat(rhsPosition + keyBufferPosition)
          );
        } else {
          bufferComparator = (lhsBuffer, rhsBuffer, lhsPosition, rhsPosition) -> {
            float lhs = lhsBuffer.getFloat(lhsPosition + keyBufferPosition);
            float rhs = rhsBuffer.getFloat(rhsPosition + keyBufferPosition);
            return stringComparator.compare(String.valueOf(lhs), String.valueOf(rhs));
          };
        }
      }

      @Override
      public int getKeyBufferValueSize()
      {
        return Floats.BYTES;
      }

      @Override
      public boolean putToKeyBuffer(RowBasedKey key, int idx)
      {
        keyBuffer.putFloat((Float) key.getKey()[idx]);
        return true;
      }

      @Override
      public void getFromByteBuffer(ByteBuffer buffer, int initialOffset, int dimValIdx, Comparable[] dimValues)
      {
        dimValues[dimValIdx] = buffer.getFloat(initialOffset + keyBufferPosition);
      }

      @Override
      public BufferComparator getBufferComparator()
      {
        return bufferComparator;
      }
    }

    private class DoubleRowBasedKeySerdeHelper implements RowBasedKeySerdeHelper
    {
      final int keyBufferPosition;
      final BufferComparator bufferComparator;

      DoubleRowBasedKeySerdeHelper(
          int keyBufferPosition,
          boolean pushLimitDown,
          @Nullable StringComparator stringComparator
      )
      {
        this.keyBufferPosition = keyBufferPosition;
        if (isPrimitiveComparable(pushLimitDown, stringComparator)) {
          bufferComparator = (lhsBuffer, rhsBuffer, lhsPosition, rhsPosition) -> Double.compare(
              lhsBuffer.getDouble(lhsPosition + keyBufferPosition),
              rhsBuffer.getDouble(rhsPosition + keyBufferPosition)
          );
        } else {
          bufferComparator = (lhsBuffer, rhsBuffer, lhsPosition, rhsPosition) -> {
            double lhs = lhsBuffer.getDouble(lhsPosition + keyBufferPosition);
            double rhs = rhsBuffer.getDouble(rhsPosition + keyBufferPosition);
            return stringComparator.compare(String.valueOf(lhs), String.valueOf(rhs));
          };
        }
      }

      @Override
      public int getKeyBufferValueSize()
      {
        return Doubles.BYTES;
      }

      @Override
      public boolean putToKeyBuffer(RowBasedKey key, int idx)
      {
        keyBuffer.putDouble((Double) key.getKey()[idx]);
        return true;
      }

      @Override
      public void getFromByteBuffer(ByteBuffer buffer, int initialOffset, int dimValIdx, Comparable[] dimValues)
      {
        dimValues[dimValIdx] = buffer.getDouble(initialOffset + keyBufferPosition);
      }

      @Override
      public BufferComparator getBufferComparator()
      {
        return bufferComparator;
      }
    }
  }

  private static int compareDimsInBuffersForNullFudgeTimestamp(
      BufferComparator[] serdeHelperComparators,
      ByteBuffer lhsBuffer,
      ByteBuffer rhsBuffer,
      int lhsPosition,
      int rhsPosition
  )
  {
    for (BufferComparator comparator : serdeHelperComparators) {
      final int cmp = comparator.compare(
          lhsBuffer,
          rhsBuffer,
          lhsPosition + Longs.BYTES,
          rhsPosition + Longs.BYTES
      );
      if (cmp != 0) {
        return cmp;
      }
    }

    return 0;
  }

  private static int compareDimsInBuffersForNullFudgeTimestampForPushDown(
      BufferComparator[] serdeHelperComparators,
      List<Boolean> needsReverses,
      int dimCount,
      ByteBuffer lhsBuffer,
      ByteBuffer rhsBuffer,
      int lhsPosition,
      int rhsPosition
  )
  {
    for (int i = 0; i < dimCount; i++) {
      final int cmp;
      if (needsReverses.get(i)) {
        cmp = serdeHelperComparators[i].compare(
            rhsBuffer,
            lhsBuffer,
            rhsPosition + Longs.BYTES,
            lhsPosition + Longs.BYTES
        );
      } else {
        cmp = serdeHelperComparators[i].compare(
            lhsBuffer,
            rhsBuffer,
            lhsPosition + Longs.BYTES,
            rhsPosition + Longs.BYTES
        );
      }
      if (cmp != 0) {
        return cmp;
      }
    }

    return 0;
  }
}<|MERGE_RESOLUTION|>--- conflicted
+++ resolved
@@ -1128,12 +1128,7 @@
             public int compare(ByteBuffer lhsBuffer, ByteBuffer rhsBuffer, int lhsPosition, int rhsPosition)
             {
               final int cmp = compareDimsInBuffersForNullFudgeTimestamp(
-<<<<<<< HEAD
-                  serdeHelpers,
-                  dimCount,
-=======
                   serdeHelperComparators,
->>>>>>> 9d91ffd0
                   lhsBuffer,
                   rhsBuffer,
                   lhsPosition,
@@ -1159,12 +1154,7 @@
               }
 
               return compareDimsInBuffersForNullFudgeTimestamp(
-<<<<<<< HEAD
-                  serdeHelpers,
-                  dimCount,
-=======
                   serdeHelperComparators,
->>>>>>> 9d91ffd0
                   lhsBuffer,
                   rhsBuffer,
                   lhsPosition,
@@ -1342,68 +1332,6 @@
       }
     }
 
-<<<<<<< HEAD
-    private static int compareDimsInBuffersForNullFudgeTimestamp(
-        List<RowBasedKeySerdeHelper> serdeHelpers,
-        int dimCount,
-        ByteBuffer lhsBuffer,
-        ByteBuffer rhsBuffer,
-        int lhsPosition,
-        int rhsPosition
-    )
-    {
-      for (int i = 0; i < dimCount; i++) {
-        final int cmp = serdeHelpers.get(i).compare(
-            lhsBuffer,
-            rhsBuffer,
-            lhsPosition + Longs.BYTES,
-            rhsPosition + Longs.BYTES
-        );
-        if (cmp != 0) {
-          return cmp;
-        }
-      }
-
-      return 0;
-    }
-
-    private static int compareDimsInBuffersForNullFudgeTimestampForPushDown(
-        List<RowBasedKeySerdeHelper> serdeHelpers,
-        List<Boolean> needsReverses,
-        int dimCount,
-        ByteBuffer lhsBuffer,
-        ByteBuffer rhsBuffer,
-        int lhsPosition,
-        int rhsPosition
-    )
-    {
-      for (int i = 0; i < dimCount; i++) {
-        final int cmp;
-        if (needsReverses.get(i)) {
-          cmp = serdeHelpers.get(i).compare(
-              rhsBuffer,
-              lhsBuffer,
-              rhsPosition + Longs.BYTES,
-              lhsPosition + Longs.BYTES
-          );
-        } else {
-          cmp = serdeHelpers.get(i).compare(
-              lhsBuffer,
-              rhsBuffer,
-              lhsPosition + Longs.BYTES,
-              rhsPosition + Longs.BYTES
-          );
-        }
-        if (cmp != 0) {
-          return cmp;
-        }
-      }
-
-      return 0;
-    }
-
-=======
->>>>>>> 9d91ffd0
     @Override
     public void reset()
     {
