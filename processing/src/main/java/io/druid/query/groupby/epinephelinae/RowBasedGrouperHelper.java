--- conflicted
+++ resolved
@@ -34,13 +34,9 @@
 import com.google.common.primitives.Longs;
 import io.druid.data.input.MapBasedRow;
 import io.druid.data.input.Row;
-<<<<<<< HEAD
+import io.druid.java.util.common.IAE;
+import io.druid.java.util.common.Pair;
 import io.druid.java.util.common.granularity.AllGranularity;
-=======
-import io.druid.granularity.AllGranularity;
-import io.druid.java.util.common.IAE;
->>>>>>> a459db68
-import io.druid.java.util.common.Pair;
 import io.druid.java.util.common.guava.Accumulator;
 import io.druid.query.QueryInterruptedException;
 import io.druid.query.aggregation.AggregatorFactory;
@@ -163,35 +159,8 @@
           return null;
         }
 
-<<<<<<< HEAD
-        columnSelectorRow.set(row);
-
-        final int dimStart;
-        final Comparable[] key;
-
-        if (includeTimestamp) {
-          key = new Comparable[query.getDimensions().size() + 1];
-
-          final long timestamp;
-          if (isInputRaw) {
-            if (query.getGranularity() instanceof AllGranularity) {
-              timestamp = query.getIntervals().get(0).getStartMillis();
-            } else {
-              timestamp = query.getGranularity().truncate(row.getTimestamp()).getMillis();
-            }
-          } else {
-            timestamp = row.getTimestampFromEpoch();
-          }
-
-          key[0] = timestamp;
-          dimStart = 1;
-        } else {
-          key = new Comparable[query.getDimensions().size()];
-          dimStart = 0;
-=======
         if (!theGrouper.isInitialized()) {
           theGrouper.init();
->>>>>>> a459db68
         }
 
         columnSelectorRow.set(row);
@@ -239,7 +208,7 @@
           @Override
           public long apply(Row row)
           {
-            return query.getGranularity().truncate(row.getTimestampFromEpoch());
+            return query.getGranularity().truncate(row.getTimestamp()).getMillis();
           }
         };
       }
