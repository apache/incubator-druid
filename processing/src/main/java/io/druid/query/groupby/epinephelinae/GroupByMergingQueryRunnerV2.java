--- conflicted
+++ resolved
@@ -143,16 +143,9 @@
 
     // Figure out timeoutAt time now, so we can apply the timeout to both the mergeBufferPool.take and the actual
     // query processing together.
-<<<<<<< HEAD
-    final Number queryTimeout = query.getContextValue(QueryContexts.TIMEOUT, null);
-    final long timeoutAt = queryTimeout == null
-                           ? JodaUtils.MAX_INSTANT
-                           : System.currentTimeMillis() + queryTimeout.longValue();
-=======
     final long queryTimeout = QueryContexts.getTimeout(query);
     final boolean hasTimeout = QueryContexts.hasTimeout(query);
     final long timeoutAt = System.currentTimeMillis() + queryTimeout;
->>>>>>> 723a855a
 
     return new BaseSequence<>(
         new BaseSequence.IteratorMaker<Row, CloseableGrouperIterator<RowBasedKey, Row>>()
