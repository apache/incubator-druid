--- conflicted
+++ resolved
@@ -104,11 +104,7 @@
             return null;
           }
           final LongColumnSelector timestampColumnSelector = cursor.makeLongColumnSelector(Column.TIME_COLUMN_NAME);
-<<<<<<< HEAD
-          final DateTime timestamp = DateTimes.utc(timestampColumnSelector.get());
-=======
-          final DateTime timestamp = new DateTime(timestampColumnSelector.getLong());
->>>>>>> de9ba97d
+          final DateTime timestamp = DateTimes.utc(timestampColumnSelector.getLong());
           return new Result<>(adapter.getInterval().getStart(), timestamp);
         }
       };
