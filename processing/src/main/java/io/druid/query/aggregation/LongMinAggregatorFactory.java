--- conflicted
+++ resolved
@@ -31,11 +31,7 @@
 import io.druid.segment.BaseLongColumnValueSelector;
 import io.druid.segment.ColumnSelectorFactory;
 import io.druid.segment.ColumnValueSelector;
-<<<<<<< HEAD
-import io.druid.segment.LongColumnSelector;
 import io.druid.segment.NullHandlingHelper;
-=======
->>>>>>> 5da0241a
 
 import javax.annotation.Nullable;
 import java.nio.ByteBuffer;
@@ -84,14 +80,14 @@
   @Override
   public Aggregator factorize(ColumnSelectorFactory metricFactory)
   {
-    LongColumnSelector longColumnSelector = getLongColumnSelector(metricFactory);
+    BaseLongColumnValueSelector longColumnSelector = getLongColumnSelector(metricFactory);
     return NullHandlingHelper.getNullableAggregator(new LongMinAggregator(longColumnSelector), longColumnSelector);
   }
 
   @Override
   public BufferAggregator factorizeBuffered(ColumnSelectorFactory metricFactory)
   {
-    LongColumnSelector longColumnSelector = getLongColumnSelector(metricFactory);
+    BaseLongColumnValueSelector longColumnSelector = getLongColumnSelector(metricFactory);
     return NullHandlingHelper.getNullableAggregator(
         new LongMinBufferAggregator(longColumnSelector),
         longColumnSelector
