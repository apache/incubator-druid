--- conflicted
+++ resolved
@@ -128,11 +128,12 @@
   }
 
   @Override
-<<<<<<< HEAD
   public ArithmeticPostAggregator decorate(Map<String, AggregatorFactory> aggregators)
   {
     return new ArithmeticPostAggregator(name, fnName, Queries.decoratePostAggregators(fields, aggregators), ordering);
-=======
+  }
+
+  @Override
   public byte[] getCacheKey()
   {
     final CacheKeyBuilder builder = new CacheKeyBuilder(PostAggregatorIds.ARITHMETIC)
@@ -146,7 +147,6 @@
     }
 
     return builder.build();
->>>>>>> bc33b68b
   }
 
   @JsonProperty("fn")
