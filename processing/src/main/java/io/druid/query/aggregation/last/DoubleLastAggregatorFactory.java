--- conflicted
+++ resolved
@@ -71,13 +71,8 @@
   @Override
   public Aggregator factorize(ColumnSelectorFactory metricFactory)
   {
-<<<<<<< HEAD
     BaseDoubleColumnValueSelector doubleColumnSelector = metricFactory.makeColumnValueSelector(fieldName);
     return NullHandlingHelper.getNullableAggregator(new DoubleLastAggregator(
-        name,
-=======
-    return new DoubleLastAggregator(
->>>>>>> 22c49b0d
         metricFactory.makeColumnValueSelector(Column.TIME_COLUMN_NAME),
         doubleColumnSelector
     ), doubleColumnSelector);
@@ -127,11 +122,7 @@
       public Aggregator factorize(ColumnSelectorFactory metricFactory)
       {
         final BaseObjectColumnValueSelector selector = metricFactory.makeColumnValueSelector(name);
-<<<<<<< HEAD
-        return NullHandlingHelper.getNullableAggregator(new DoubleLastAggregator(name, null, null)
-=======
-        return new DoubleLastAggregator(null, null)
->>>>>>> 22c49b0d
+        return NullHandlingHelper.getNullableAggregator(new DoubleLastAggregator(null, null)
         {
           @Override
           public void aggregate()
