/*
 * Licensed to Metamarkets Group Inc. (Metamarkets) under one
 * or more contributor license agreements. See the NOTICE file
 * distributed with this work for additional information
 * regarding copyright ownership. Metamarkets licenses this file
 * to you under the Apache License, Version 2.0 (the
 * "License"); you may not use this file except in compliance
 * with the License. You may obtain a copy of the License at
 *
 * http://www.apache.org/licenses/LICENSE-2.0
 *
 * Unless required by applicable law or agreed to in writing,
 * software distributed under the License is distributed on an
 * "AS IS" BASIS, WITHOUT WARRANTIES OR CONDITIONS OF ANY
 * KIND, either express or implied. See the License for the
 * specific language governing permissions and limitations
 * under the License.
 */

package io.druid.query.aggregation;

import com.fasterxml.jackson.annotation.JacksonInject;
import com.fasterxml.jackson.annotation.JsonCreator;
import com.fasterxml.jackson.annotation.JsonProperty;
import io.druid.java.util.common.StringUtils;
import io.druid.math.expr.ExprMacroTable;
import io.druid.segment.BaseFloatColumnValueSelector;
import io.druid.segment.ColumnSelectorFactory;

import javax.annotation.Nullable;
import java.nio.ByteBuffer;
import java.util.Collections;
import java.util.List;

/**
 */
public class FloatMinAggregatorFactory extends SimpleFloatAggregatorFactory
{
  @JsonCreator
  public FloatMinAggregatorFactory(
      @JsonProperty("name") String name,
      @JsonProperty("fieldName") final String fieldName,
      @JsonProperty("expression") String expression,
      @JacksonInject ExprMacroTable macroTable
  )
  {
    super(macroTable, name, fieldName, expression);
  }

  public FloatMinAggregatorFactory(String name, String fieldName)
  {
    this(name, fieldName, null, ExprMacroTable.nil());
  }

  @Override
  protected BaseFloatColumnValueSelector selector(ColumnSelectorFactory metricFactory)
  {
<<<<<<< HEAD
    return makeColumnValueSelectorWithFloatDefault(
        metricFactory,
        Float.POSITIVE_INFINITY
    );
=======
    return new FloatMinAggregator(getFloatColumnSelector(metricFactory, Float.POSITIVE_INFINITY));
>>>>>>> b4b1b2a0
  }

  @Override
  protected Aggregator factorize(ColumnSelectorFactory metricFactory, BaseFloatColumnValueSelector selector)
  {
<<<<<<< HEAD
    return new FloatMinAggregator(selector);
=======
    return new FloatMinBufferAggregator(getFloatColumnSelector(metricFactory, Float.POSITIVE_INFINITY));
>>>>>>> b4b1b2a0
  }

  @Override
  protected BufferAggregator factorizeBuffered(ColumnSelectorFactory metricFactory, BaseFloatColumnValueSelector selector)
  {
    return new FloatMinBufferAggregator(selector);
  }

  @Override
  @Nullable
  public Object combine(@Nullable Object lhs, @Nullable Object rhs)
  {
    if (rhs == null) {
      return lhs;
    }
    if (lhs == null) {
      return rhs;
    }
    return FloatMinAggregator.combineValues(lhs, rhs);
  }

  @Override
  public AggregateCombiner makeAggregateCombiner2()
  {
    return new DoubleMinAggregateCombiner();
  }

  @Override
  public AggregatorFactory getCombiningFactory()
  {
    return new FloatMinAggregatorFactory(name, name, null, macroTable);
  }

  @Override
  public List<AggregatorFactory> getRequiredColumns()
  {
    return Collections.singletonList(new FloatMinAggregatorFactory(fieldName, fieldName, expression, macroTable));
  }

  @Override
  public byte[] getCacheKey()
  {
    byte[] fieldNameBytes = StringUtils.toUtf8WithNullToEmpty(fieldName);
    byte[] expressionBytes = StringUtils.toUtf8WithNullToEmpty(expression);

    return ByteBuffer.allocate(2 + fieldNameBytes.length + expressionBytes.length)
                     .put(AggregatorUtil.FLOAT_MIN_CACHE_TYPE_ID)
                     .put(fieldNameBytes)
                     .put(AggregatorUtil.STRING_SEPARATOR)
                     .put(expressionBytes)
                     .array();
  }

  @Override
  public String toString()
  {
    return "FloatMinAggregatorFactory{" +
           "fieldName='" + fieldName + '\'' +
           ", expression='" + expression + '\'' +
           ", name='" + name + '\'' +
           '}';
  }
}<|MERGE_RESOLUTION|>--- conflicted
+++ resolved
@@ -55,24 +55,16 @@
   @Override
   protected BaseFloatColumnValueSelector selector(ColumnSelectorFactory metricFactory)
   {
-<<<<<<< HEAD
-    return makeColumnValueSelectorWithFloatDefault(
+    return getFloatColumnSelector(
         metricFactory,
         Float.POSITIVE_INFINITY
     );
-=======
-    return new FloatMinAggregator(getFloatColumnSelector(metricFactory, Float.POSITIVE_INFINITY));
->>>>>>> b4b1b2a0
   }
 
   @Override
   protected Aggregator factorize(ColumnSelectorFactory metricFactory, BaseFloatColumnValueSelector selector)
   {
-<<<<<<< HEAD
     return new FloatMinAggregator(selector);
-=======
-    return new FloatMinBufferAggregator(getFloatColumnSelector(metricFactory, Float.POSITIVE_INFINITY));
->>>>>>> b4b1b2a0
   }
 
   @Override
