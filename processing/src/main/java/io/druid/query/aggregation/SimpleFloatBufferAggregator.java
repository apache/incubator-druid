--- conflicted
+++ resolved
@@ -34,22 +34,6 @@
     this.selector = selector;
   }
 
-<<<<<<< HEAD
-=======
-  public BaseFloatColumnValueSelector getSelector()
-  {
-    return selector;
-  }
-
-  /**
-   * Faster equivalent to
-   * aggregator.init(buf, position);
-   * aggregator.aggregate(buf, position, value);
-   */
-  @CalledFromHotLoop
-  public abstract void putFirst(ByteBuffer buf, int position, float value);
-
->>>>>>> dc7cb117
   @CalledFromHotLoop
   public abstract void aggregate(ByteBuffer buf, int position, float value);
 
