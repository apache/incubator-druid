/*
 * Licensed to Metamarkets Group Inc. (Metamarkets) under one
 * or more contributor license agreements. See the NOTICE file
 * distributed with this work for additional information
 * regarding copyright ownership. Metamarkets licenses this file
 * to you under the Apache License, Version 2.0 (the
 * "License"); you may not use this file except in compliance
 * with the License. You may obtain a copy of the License at
 *
 * http://www.apache.org/licenses/LICENSE-2.0
 *
 * Unless required by applicable law or agreed to in writing,
 * software distributed under the License is distributed on an
 * "AS IS" BASIS, WITHOUT WARRANTIES OR CONDITIONS OF ANY
 * KIND, either express or implied. See the License for the
 * specific language governing permissions and limitations
 * under the License.
 */

package io.druid.query.aggregation.last;

import com.fasterxml.jackson.annotation.JsonCreator;
import com.fasterxml.jackson.annotation.JsonProperty;
import com.google.common.base.Preconditions;
import com.metamx.common.StringUtils;
import io.druid.collections.SerializablePair;
import io.druid.java.util.common.UOE;
import io.druid.query.aggregation.AggregateCombiner;
import io.druid.query.aggregation.Aggregator;
import io.druid.query.aggregation.AggregatorFactory;
import io.druid.query.aggregation.AggregatorFactoryNotMergeableException;
import io.druid.query.aggregation.AggregatorUtil;
import io.druid.query.aggregation.BufferAggregator;
import io.druid.query.aggregation.first.DoubleFirstAggregatorFactory;
import io.druid.query.aggregation.first.LongFirstAggregatorFactory;
import io.druid.query.monomorphicprocessing.RuntimeShapeInspector;
import io.druid.segment.BaseObjectColumnValueSelector;
import io.druid.segment.ColumnSelectorFactory;
import io.druid.segment.column.Column;

import java.nio.ByteBuffer;
import java.util.Arrays;
import java.util.Comparator;
import java.util.List;
import java.util.Map;
import java.util.Objects;

public class LongLastAggregatorFactory extends AggregatorFactory
{
  private final String fieldName;
  private final String name;

  @JsonCreator
  public LongLastAggregatorFactory(
      @JsonProperty("name") String name,
      @JsonProperty("fieldName") final String fieldName
  )
  {
    Preconditions.checkNotNull(name, "Must have a valid, non-null aggregator name");
    Preconditions.checkNotNull(fieldName, "Must have a valid, non-null fieldName");
    this.name = name;
    this.fieldName = fieldName;
  }

  @Override
  public Aggregator factorize(ColumnSelectorFactory metricFactory)
  {
    return new LongLastAggregator(
<<<<<<< HEAD
        metricFactory.makeLongColumnSelector(Column.TIME_COLUMN_NAME),
        metricFactory.makeLongColumnSelector(fieldName)
=======
        name,
        metricFactory.makeColumnValueSelector(Column.TIME_COLUMN_NAME),
        metricFactory.makeColumnValueSelector(fieldName)
>>>>>>> dc7cb117
    );
  }

  @Override
  public BufferAggregator factorizeBuffered(ColumnSelectorFactory metricFactory)
  {
    return new LongLastBufferAggregator(
        metricFactory.makeColumnValueSelector(Column.TIME_COLUMN_NAME),
        metricFactory.makeColumnValueSelector(fieldName)
    );
  }

  @Override
  public Comparator getComparator()
  {
    return LongFirstAggregatorFactory.VALUE_COMPARATOR;
  }

  @Override
  public Object combine(Object lhs, Object rhs)
  {
    return DoubleFirstAggregatorFactory.TIME_COMPARATOR.compare(lhs, rhs) > 0 ? lhs : rhs;
  }

  @Override
  public AggregateCombiner makeAggregateCombiner()
  {
    throw new UOE("LongLastAggregatorFactory is not supported during ingestion for rollup");
  }

  @Override
  public AggregatorFactory getCombiningFactory()
  {
    return new LongLastAggregatorFactory(name, name)
    {
      @Override
      public Aggregator factorize(ColumnSelectorFactory metricFactory)
      {
<<<<<<< HEAD
        final ObjectColumnSelector selector = metricFactory.makeObjectColumnSelector(name);
        return new LongLastAggregator(null, null)
=======
        final BaseObjectColumnValueSelector selector = metricFactory.makeColumnValueSelector(name);
        return new LongLastAggregator(name, null, null)
>>>>>>> dc7cb117
        {
          @Override
          public void aggregate()
          {
            SerializablePair<Long, Long> pair = (SerializablePair<Long, Long>) selector.getObject();
            if (pair.lhs >= lastTime) {
              lastTime = pair.lhs;
              lastValue = pair.rhs;
            }
          }
        };
      }

      @Override
      public BufferAggregator factorizeBuffered(ColumnSelectorFactory metricFactory)
      {
        final BaseObjectColumnValueSelector selector = metricFactory.makeColumnValueSelector(name);
        return new LongLastBufferAggregator(null, null)
        {
          @Override
          public void aggregate(ByteBuffer buf, int position)
          {
            SerializablePair<Long, Long> pair = (SerializablePair<Long, Long>) selector.getObject();
            long lastTime = buf.getLong(position);
            if (pair.lhs >= lastTime) {
              buf.putLong(position, pair.lhs);
              buf.putLong(position + Long.BYTES, pair.rhs);
            }
          }

          @Override
          public void inspectRuntimeShape(RuntimeShapeInspector inspector)
          {
            inspector.visit("selector", selector);
          }
        };
      }
    };
  }

  @Override
  public AggregatorFactory getMergingFactory(AggregatorFactory other) throws AggregatorFactoryNotMergeableException
  {
    if (other.getName().equals(this.getName()) && this.getClass() == other.getClass()) {
      return getCombiningFactory();
    } else {
      throw new AggregatorFactoryNotMergeableException(this, other);
    }
  }

  @Override
  public List<AggregatorFactory> getRequiredColumns()
  {
    return Arrays.<AggregatorFactory>asList(new LongLastAggregatorFactory(fieldName, fieldName));
  }

  @Override
  public Object deserialize(Object object)
  {
    Map map = (Map) object;
    return new SerializablePair<>(((Number) map.get("lhs")).longValue(), ((Number) map.get("rhs")).longValue());
  }

  @Override
  public Object finalizeComputation(Object object)
  {
    return ((SerializablePair<Long, Long>) object).rhs;
  }

  @Override
  @JsonProperty
  public String getName()
  {
    return name;
  }

  @JsonProperty
  public String getFieldName()
  {
    return fieldName;
  }

  @Override
  public List<String> requiredFields()
  {
    return Arrays.asList(Column.TIME_COLUMN_NAME, fieldName);
  }

  @Override
  public byte[] getCacheKey()
  {
    byte[] fieldNameBytes = StringUtils.toUtf8(fieldName);

    return ByteBuffer.allocate(1 + fieldNameBytes.length)
                     .put(AggregatorUtil.LONG_LAST_CACHE_TYPE_ID)
                     .put(fieldNameBytes)
                     .array();
  }

  @Override
  public String getTypeName()
  {
    return "long";
  }

  @Override
  public int getMaxIntermediateSize()
  {
    return Long.BYTES * 2;
  }

  @Override
  public boolean equals(Object o)
  {
    if (this == o) {
      return true;
    }
    if (o == null || getClass() != o.getClass()) {
      return false;
    }

    LongLastAggregatorFactory that = (LongLastAggregatorFactory) o;

    return name.equals(that.name) && fieldName.equals(that.fieldName);
  }

  @Override
  public int hashCode()
  {
    return Objects.hash(name, fieldName);
  }

  @Override
  public String toString()
  {
    return "LongLastAggregatorFactory{" +
           "name='" + name + '\'' +
           ", fieldName='" + fieldName + '\'' +
           '}';
  }
}<|MERGE_RESOLUTION|>--- conflicted
+++ resolved
@@ -66,14 +66,8 @@
   public Aggregator factorize(ColumnSelectorFactory metricFactory)
   {
     return new LongLastAggregator(
-<<<<<<< HEAD
-        metricFactory.makeLongColumnSelector(Column.TIME_COLUMN_NAME),
-        metricFactory.makeLongColumnSelector(fieldName)
-=======
-        name,
         metricFactory.makeColumnValueSelector(Column.TIME_COLUMN_NAME),
         metricFactory.makeColumnValueSelector(fieldName)
->>>>>>> dc7cb117
     );
   }
 
@@ -112,13 +106,8 @@
       @Override
       public Aggregator factorize(ColumnSelectorFactory metricFactory)
       {
-<<<<<<< HEAD
-        final ObjectColumnSelector selector = metricFactory.makeObjectColumnSelector(name);
+        final BaseObjectColumnValueSelector selector = metricFactory.makeColumnValueSelector(name);
         return new LongLastAggregator(null, null)
-=======
-        final BaseObjectColumnValueSelector selector = metricFactory.makeColumnValueSelector(name);
-        return new LongLastAggregator(name, null, null)
->>>>>>> dc7cb117
         {
           @Override
           public void aggregate()
