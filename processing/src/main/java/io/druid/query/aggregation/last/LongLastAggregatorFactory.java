/*
 * Licensed to Metamarkets Group Inc. (Metamarkets) under one
 * or more contributor license agreements. See the NOTICE file
 * distributed with this work for additional information
 * regarding copyright ownership. Metamarkets licenses this file
 * to you under the Apache License, Version 2.0 (the
 * "License"); you may not use this file except in compliance
 * with the License. You may obtain a copy of the License at
 *
 * http://www.apache.org/licenses/LICENSE-2.0
 *
 * Unless required by applicable law or agreed to in writing,
 * software distributed under the License is distributed on an
 * "AS IS" BASIS, WITHOUT WARRANTIES OR CONDITIONS OF ANY
 * KIND, either express or implied. See the License for the
 * specific language governing permissions and limitations
 * under the License.
 */

package io.druid.query.aggregation.last;

import com.fasterxml.jackson.annotation.JsonCreator;
import com.fasterxml.jackson.annotation.JsonProperty;
import com.google.common.base.Preconditions;
import com.metamx.common.StringUtils;
import io.druid.collections.SerializablePair;
import io.druid.java.util.common.UOE;
import io.druid.query.aggregation.AggregateCombiner;
import io.druid.query.aggregation.Aggregator;
import io.druid.query.aggregation.AggregatorFactory;
import io.druid.query.aggregation.AggregatorUtil;
import io.druid.query.aggregation.BufferAggregator;
import io.druid.query.aggregation.first.DoubleFirstAggregatorFactory;
import io.druid.query.aggregation.first.LongFirstAggregatorFactory;
import io.druid.query.monomorphicprocessing.RuntimeShapeInspector;
import io.druid.segment.BaseLongColumnValueSelector;
import io.druid.segment.BaseObjectColumnValueSelector;
import io.druid.segment.ColumnSelectorFactory;
import io.druid.segment.NullHandlingHelper;
import io.druid.segment.column.Column;

import javax.annotation.Nullable;
import java.nio.ByteBuffer;
import java.util.Arrays;
import java.util.Comparator;
import java.util.List;
import java.util.Map;
import java.util.Objects;

public class LongLastAggregatorFactory extends AggregatorFactory
{
  private final String fieldName;
  private final String name;

  @JsonCreator
  public LongLastAggregatorFactory(
      @JsonProperty("name") String name,
      @JsonProperty("fieldName") final String fieldName
  )
  {
    Preconditions.checkNotNull(name, "Must have a valid, non-null aggregator name");
    Preconditions.checkNotNull(fieldName, "Must have a valid, non-null fieldName");
    this.name = name;
    this.fieldName = fieldName;
  }

  @Override
  public Aggregator factorize(ColumnSelectorFactory metricFactory)
  {
<<<<<<< HEAD
    BaseLongColumnValueSelector longColumnSelector = metricFactory.makeColumnValueSelector(fieldName);
    return NullHandlingHelper.getNullableAggregator(new LongLastAggregator(
        name,
=======
    return new LongLastAggregator(
>>>>>>> 22c49b0d
        metricFactory.makeColumnValueSelector(Column.TIME_COLUMN_NAME),
        longColumnSelector
    ), longColumnSelector);
  }

  @Override
  public BufferAggregator factorizeBuffered(ColumnSelectorFactory metricFactory)
  {
    BaseLongColumnValueSelector longColumnSelector = metricFactory.makeColumnValueSelector(fieldName);
    return NullHandlingHelper.getNullableAggregator(new LongLastBufferAggregator(
        metricFactory.makeColumnValueSelector(Column.TIME_COLUMN_NAME),
        longColumnSelector
    ), longColumnSelector);
  }

  @Override
  public Comparator getComparator()
  {
    return LongFirstAggregatorFactory.VALUE_COMPARATOR;
  }

  @Override
  @Nullable
  public Object combine(@Nullable Object lhs, @Nullable Object rhs)
  {
    if (rhs == null) {
      return lhs;
    }
    if (lhs == null) {
      return rhs;
    }
    return DoubleFirstAggregatorFactory.TIME_COMPARATOR.compare(lhs, rhs) > 0 ? lhs : rhs;
  }

  @Override
  public AggregateCombiner makeAggregateCombiner()
  {
    throw new UOE("LongLastAggregatorFactory is not supported during ingestion for rollup");
  }

  @Override
  public AggregatorFactory getCombiningFactory()
  {
    return new LongLastAggregatorFactory(name, name)
    {
      @Override
      public Aggregator factorize(ColumnSelectorFactory metricFactory)
      {
        final BaseObjectColumnValueSelector selector = metricFactory.makeColumnValueSelector(name);
<<<<<<< HEAD
        return NullHandlingHelper.getNullableAggregator(new LongLastAggregator(name, null, null)
=======
        return new LongLastAggregator(null, null)
>>>>>>> 22c49b0d
        {
          @Override
          public void aggregate()
          {
            SerializablePair<Long, Long> pair = (SerializablePair<Long, Long>) selector.getObject();
            if (pair.lhs >= lastTime) {
              lastTime = pair.lhs;
              lastValue = pair.rhs;
            }
          }
        }, selector);
      }

      @Override
      public BufferAggregator factorizeBuffered(ColumnSelectorFactory metricFactory)
      {
        final BaseObjectColumnValueSelector selector = metricFactory.makeColumnValueSelector(name);
        return NullHandlingHelper.getNullableAggregator(new LongLastBufferAggregator(null, null)
        {
          @Override
          public void aggregate(ByteBuffer buf, int position)
          {
            SerializablePair<Long, Long> pair = (SerializablePair<Long, Long>) selector.getObject();
            long lastTime = buf.getLong(position);
            if (pair.lhs >= lastTime) {
              buf.putLong(position, pair.lhs);
              buf.putLong(position + Long.BYTES, pair.rhs);
            }
          }

          @Override
          public void inspectRuntimeShape(RuntimeShapeInspector inspector)
          {
            inspector.visit("selector", selector);
          }
        }, selector);
      }
    };
  }

  @Override
  public List<AggregatorFactory> getRequiredColumns()
  {
    return Arrays.<AggregatorFactory>asList(new LongLastAggregatorFactory(fieldName, fieldName));
  }

  @Override
  public Object deserialize(Object object)
  {
    Map map = (Map) object;
    return new SerializablePair<>(((Number) map.get("lhs")).longValue(), ((Number) map.get("rhs")).longValue());
  }

  @Override
  public Object finalizeComputation(Object object)
  {
    return object == null ? null : ((SerializablePair<Long, Long>) object).rhs;
  }

  @Override
  @JsonProperty
  public String getName()
  {
    return name;
  }

  @JsonProperty
  public String getFieldName()
  {
    return fieldName;
  }

  @Override
  public List<String> requiredFields()
  {
    return Arrays.asList(Column.TIME_COLUMN_NAME, fieldName);
  }

  @Override
  public byte[] getCacheKey()
  {
    byte[] fieldNameBytes = StringUtils.toUtf8(fieldName);

    return ByteBuffer.allocate(1 + fieldNameBytes.length)
                     .put(AggregatorUtil.LONG_LAST_CACHE_TYPE_ID)
                     .put(fieldNameBytes)
                     .array();
  }

  @Override
  public String getTypeName()
  {
    return "long";
  }

  @Override
  public int getMaxIntermediateSize()
  {
    return Long.BYTES * 2 + NullHandlingHelper.extraAggregatorBytes();
  }

  @Override
  public boolean equals(Object o)
  {
    if (this == o) {
      return true;
    }
    if (o == null || getClass() != o.getClass()) {
      return false;
    }

    LongLastAggregatorFactory that = (LongLastAggregatorFactory) o;

    return name.equals(that.name) && fieldName.equals(that.fieldName);
  }

  @Override
  public int hashCode()
  {
    return Objects.hash(name, fieldName);
  }

  @Override
  public String toString()
  {
    return "LongLastAggregatorFactory{" +
           "name='" + name + '\'' +
           ", fieldName='" + fieldName + '\'' +
           '}';
  }
}<|MERGE_RESOLUTION|>--- conflicted
+++ resolved
@@ -67,13 +67,8 @@
   @Override
   public Aggregator factorize(ColumnSelectorFactory metricFactory)
   {
-<<<<<<< HEAD
     BaseLongColumnValueSelector longColumnSelector = metricFactory.makeColumnValueSelector(fieldName);
     return NullHandlingHelper.getNullableAggregator(new LongLastAggregator(
-        name,
-=======
-    return new LongLastAggregator(
->>>>>>> 22c49b0d
         metricFactory.makeColumnValueSelector(Column.TIME_COLUMN_NAME),
         longColumnSelector
     ), longColumnSelector);
@@ -123,11 +118,7 @@
       public Aggregator factorize(ColumnSelectorFactory metricFactory)
       {
         final BaseObjectColumnValueSelector selector = metricFactory.makeColumnValueSelector(name);
-<<<<<<< HEAD
-        return NullHandlingHelper.getNullableAggregator(new LongLastAggregator(name, null, null)
-=======
-        return new LongLastAggregator(null, null)
->>>>>>> 22c49b0d
+        return NullHandlingHelper.getNullableAggregator(new LongLastAggregator(null, null)
         {
           @Override
           public void aggregate()
