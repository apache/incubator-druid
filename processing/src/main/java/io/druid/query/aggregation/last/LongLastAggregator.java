--- conflicted
+++ resolved
@@ -25,27 +25,13 @@
 
 public class LongLastAggregator implements Aggregator
 {
-<<<<<<< HEAD
-  private final LongColumnSelector valueSelector;
-  private final LongColumnSelector timeSelector;
-=======
   private final BaseLongColumnValueSelector valueSelector;
   private final BaseLongColumnValueSelector timeSelector;
-  private final String name;
->>>>>>> dc7cb117
 
   protected long lastTime;
   protected long lastValue;
 
-<<<<<<< HEAD
-  public LongLastAggregator(LongColumnSelector timeSelector, LongColumnSelector valueSelector)
-=======
-  public LongLastAggregator(
-      String name,
-      BaseLongColumnValueSelector timeSelector,
-      BaseLongColumnValueSelector valueSelector
-  )
->>>>>>> dc7cb117
+  public LongLastAggregator(BaseLongColumnValueSelector timeSelector, BaseLongColumnValueSelector valueSelector)
   {
     this.valueSelector = valueSelector;
     this.timeSelector = timeSelector;
