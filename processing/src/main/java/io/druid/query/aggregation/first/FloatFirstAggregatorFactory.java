--- conflicted
+++ resolved
@@ -78,13 +78,8 @@
   @Override
   public Aggregator factorize(ColumnSelectorFactory metricFactory)
   {
-<<<<<<< HEAD
     ColumnValueSelector columnValueSelector = metricFactory.makeColumnValueSelector(fieldName);
     return NullHandlingHelper.getNullableAggregator(new FloatFirstAggregator(
-        name,
-=======
-    return new FloatFirstAggregator(
->>>>>>> 22c49b0d
         metricFactory.makeColumnValueSelector(Column.TIME_COLUMN_NAME),
         columnValueSelector
     ), columnValueSelector);
@@ -134,11 +129,7 @@
       public Aggregator factorize(ColumnSelectorFactory metricFactory)
       {
         final BaseObjectColumnValueSelector selector = metricFactory.makeColumnValueSelector(name);
-<<<<<<< HEAD
-        return NullHandlingHelper.getNullableAggregator(new FloatFirstAggregator(name, null, null)
-=======
-        return new FloatFirstAggregator(null, null)
->>>>>>> 22c49b0d
+        return NullHandlingHelper.getNullableAggregator(new FloatFirstAggregator(null, null)
         {
           @Override
           public void aggregate()
