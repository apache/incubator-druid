/*
 * Licensed to Metamarkets Group Inc. (Metamarkets) under one
 * or more contributor license agreements. See the NOTICE file
 * distributed with this work for additional information
 * regarding copyright ownership. Metamarkets licenses this file
 * to you under the Apache License, Version 2.0 (the
 * "License"); you may not use this file except in compliance
 * with the License. You may obtain a copy of the License at
 *
 * http://www.apache.org/licenses/LICENSE-2.0
 *
 * Unless required by applicable law or agreed to in writing,
 * software distributed under the License is distributed on an
 * "AS IS" BASIS, WITHOUT WARRANTIES OR CONDITIONS OF ANY
 * KIND, either express or implied. See the License for the
 * specific language governing permissions and limitations
 * under the License.
 */

package io.druid.query.aggregation;

import com.fasterxml.jackson.annotation.JacksonInject;
import com.fasterxml.jackson.annotation.JsonCreator;
import com.fasterxml.jackson.annotation.JsonProperty;
import io.druid.java.util.common.StringUtils;
import io.druid.math.expr.ExprMacroTable;
import io.druid.segment.BaseFloatColumnValueSelector;
import io.druid.segment.ColumnSelectorFactory;

import javax.annotation.Nullable;
import java.nio.ByteBuffer;
import java.util.Collections;
import java.util.List;

/**
 */
public class FloatMaxAggregatorFactory extends SimpleFloatAggregatorFactory
{
  @JsonCreator
  public FloatMaxAggregatorFactory(
      @JsonProperty("name") String name,
      @JsonProperty("fieldName") final String fieldName,
      @JsonProperty("expression") String expression,
      @JacksonInject ExprMacroTable macroTable
  )
  {
    super(macroTable, name, fieldName, expression);
  }

  public FloatMaxAggregatorFactory(String name, String fieldName)
  {
    this(name, fieldName, null, ExprMacroTable.nil());
  }

  @Override
  protected BaseFloatColumnValueSelector selector(ColumnSelectorFactory metricFactory)
  {
<<<<<<< HEAD
    return makeColumnValueSelectorWithFloatDefault(
        metricFactory,
        Float.NEGATIVE_INFINITY
    );
=======
    return new FloatMaxAggregator(getFloatColumnSelector(metricFactory, Float.NEGATIVE_INFINITY));
>>>>>>> b4b1b2a0
  }

  @Override
  protected Aggregator factorize(ColumnSelectorFactory metricFactory, BaseFloatColumnValueSelector selector)
  {
<<<<<<< HEAD
    return new FloatMaxAggregator(selector);
=======
    return new FloatMaxBufferAggregator(getFloatColumnSelector(metricFactory, Float.NEGATIVE_INFINITY));
>>>>>>> b4b1b2a0
  }

  @Override
  protected BufferAggregator factorizeBuffered(ColumnSelectorFactory metricFactory, BaseFloatColumnValueSelector selector)
  {
<<<<<<< HEAD
    return new FloatMaxBufferAggregator(selector);
  }

  @Override
  @Nullable
  public Object combine(@Nullable Object lhs, @Nullable Object rhs)
  {
    if (rhs == null) {
      return lhs;
    }
    if (lhs == null) {
      return rhs;
    }
    return FloatMaxAggregator.combineValues(finalizeComputation(lhs), finalizeComputation(rhs));
=======
    return FloatMaxAggregator.combineValues(lhs, rhs);
>>>>>>> b4b1b2a0
  }

  @Override
  public AggregateCombiner makeAggregateCombiner2()
  {
    return new DoubleMaxAggregateCombiner();
  }

  @Override
  public AggregatorFactory getCombiningFactory()
  {
    return new FloatMaxAggregatorFactory(name, name, null, macroTable);
  }

  @Override
  public List<AggregatorFactory> getRequiredColumns()
  {
    return Collections.singletonList(new FloatMaxAggregatorFactory(fieldName, fieldName, expression, macroTable));
  }

  @Override
  public byte[] getCacheKey()
  {
    byte[] fieldNameBytes = StringUtils.toUtf8WithNullToEmpty(fieldName);
    byte[] expressionBytes = StringUtils.toUtf8WithNullToEmpty(expression);

    return ByteBuffer.allocate(2 + fieldNameBytes.length + expressionBytes.length)
                     .put(AggregatorUtil.FLOAT_MAX_CACHE_TYPE_ID)
                     .put(fieldNameBytes)
                     .put(AggregatorUtil.STRING_SEPARATOR)
                     .put(expressionBytes)
                     .array();
  }

  @Override
  public String toString()
  {
    return "FloatMaxAggregatorFactory{" +
           "fieldName='" + fieldName + '\'' +
           ", expression='" + expression + '\'' +
           ", name='" + name + '\'' +
           '}';
  }
}<|MERGE_RESOLUTION|>--- conflicted
+++ resolved
@@ -55,30 +55,21 @@
   @Override
   protected BaseFloatColumnValueSelector selector(ColumnSelectorFactory metricFactory)
   {
-<<<<<<< HEAD
-    return makeColumnValueSelectorWithFloatDefault(
+    return getFloatColumnSelector(
         metricFactory,
         Float.NEGATIVE_INFINITY
     );
-=======
-    return new FloatMaxAggregator(getFloatColumnSelector(metricFactory, Float.NEGATIVE_INFINITY));
->>>>>>> b4b1b2a0
   }
 
   @Override
   protected Aggregator factorize(ColumnSelectorFactory metricFactory, BaseFloatColumnValueSelector selector)
   {
-<<<<<<< HEAD
     return new FloatMaxAggregator(selector);
-=======
-    return new FloatMaxBufferAggregator(getFloatColumnSelector(metricFactory, Float.NEGATIVE_INFINITY));
->>>>>>> b4b1b2a0
   }
 
   @Override
   protected BufferAggregator factorizeBuffered(ColumnSelectorFactory metricFactory, BaseFloatColumnValueSelector selector)
   {
-<<<<<<< HEAD
     return new FloatMaxBufferAggregator(selector);
   }
 
@@ -92,10 +83,7 @@
     if (lhs == null) {
       return rhs;
     }
-    return FloatMaxAggregator.combineValues(finalizeComputation(lhs), finalizeComputation(rhs));
-=======
     return FloatMaxAggregator.combineValues(lhs, rhs);
->>>>>>> b4b1b2a0
   }
 
   @Override
