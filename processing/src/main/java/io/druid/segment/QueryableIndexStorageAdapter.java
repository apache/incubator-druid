--- conflicted
+++ resolved
@@ -158,17 +158,12 @@
     if (filter == null) {
       offset = new NoFilterOffset(0, index.getNumRows());
     } else {
-<<<<<<< HEAD
       final ColumnSelectorBitmapIndexSelector selector = new ColumnSelectorBitmapIndexSelector(
           index.getBitmapFactoryForDimensions(),
           index
       );
-      final Offset offset = new BitmapOffset(selector.getBitmapFactory(), filter.getBitmapIndex(selector));
-
-      sequence = new CursorSequenceBuilder(index, actualInterval, gran, offset).build();
-=======
-      offset = new ConciseOffset(filter.goConcise(new ColumnSelectorBitmapIndexSelector(index)));
->>>>>>> 4b4f1c7d
+
+      offset = new BitmapOffset(selector.getBitmapFactory(), filter.getBitmapIndex(selector));
     }
 
     return Sequences.filter(
@@ -681,368 +676,8 @@
     @Override
     public void increment()
     {
-<<<<<<< HEAD
-      final Map<String, DictionaryEncodedColumn> dictionaryColumnCache = Maps.newHashMap();
-      final Map<String, GenericColumn> genericColumnCache = Maps.newHashMap();
-      final Map<String, ComplexColumn> complexColumnCache = Maps.newHashMap();
-      final Map<String, Object> objectColumnCache = Maps.newHashMap();
-
-      final GenericColumn timestamps = index.getColumn(Column.TIME_COLUMN_NAME).getGenericColumn();
-
-      return Sequences.withBaggage(
-          Sequences.map(
-              Sequences.simple(gran.iterable(interval.getStartMillis(), interval.getEndMillis())),
-              new Function<Long, Cursor>()
-              {
-                private int currRow = 0;
-
-                @Override
-                public Cursor apply(final Long input)
-                {
-                  final long timeStart = Math.max(interval.getStartMillis(), input);
-                  while (currRow < timestamps.length() && timestamps.getLongSingleValueRow(currRow) < timeStart) {
-                    ++currRow;
-                  }
-
-                  return new Cursor()
-                  {
-                    private final DateTime myBucket = gran.toDateTime(input);
-                    private final long nextBucket = Math.min(gran.next(myBucket.getMillis()), interval.getEndMillis());
-                    private final int initRow = currRow;
-
-                    @Override
-                    public DateTime getTime()
-                    {
-                      return myBucket;
-                    }
-
-                    @Override
-                    public void advance()
-                    {
-                      if (Thread.interrupted()) {
-                        throw new QueryInterruptedException();
-                      }
-                      ++currRow;
-                    }
-
-                    @Override
-                    public void advanceTo(int offset)
-                    {
-                      currRow += offset;
-                    }
-
-                    @Override
-                    public boolean isDone()
-                    {
-                      return currRow >= timestamps.length() || timestamps.getLongSingleValueRow(currRow) >= nextBucket;
-                    }
-
-                    @Override
-                    public void reset()
-                    {
-                      currRow = initRow;
-                    }
-
-                    @Override
-                    public DimensionSelector makeDimensionSelector(String dimension)
-                    {
-                      final String dimensionName = dimension.toLowerCase();
-
-                      DictionaryEncodedColumn cachedColumn = dictionaryColumnCache.get(dimensionName);
-                      final Column columnDesc = index.getColumn(dimensionName);
-
-                      if (cachedColumn == null && columnDesc != null) {
-                        cachedColumn = columnDesc.getDictionaryEncoding();
-                        dictionaryColumnCache.put(dimensionName, cachedColumn);
-                      }
-
-                      final DictionaryEncodedColumn column = cachedColumn;
-
-                      if (column == null) {
-                        return null;
-                      } else if (columnDesc.getCapabilities().hasMultipleValues()) {
-                        return new DimensionSelector()
-                        {
-                          @Override
-                          public IndexedInts getRow()
-                          {
-                            return column.getMultiValueRow(currRow);
-                          }
-
-                          @Override
-                          public int getValueCardinality()
-                          {
-                            return column.getCardinality();
-                          }
-
-                          @Override
-                          public String lookupName(int id)
-                          {
-                            final String retVal = column.lookupName(id);
-                            return retVal == null ? "" : retVal;
-                          }
-
-                          @Override
-                          public int lookupId(String name)
-                          {
-                            return column.lookupId(name);
-                          }
-                        };
-                      } else {
-                        return new DimensionSelector()
-                        {
-                          @Override
-                          public IndexedInts getRow()
-                          {
-                            // using an anonymous class is faster than creating a class that stores a copy of the value
-                            return new IndexedInts()
-                            {
-                              @Override
-                              public int size()
-                              {
-                                return 1;
-                              }
-
-                              @Override
-                              public int get(int index)
-                              {
-                                return column.getSingleValueRow(currRow);
-                              }
-
-                              @Override
-                              public Iterator<Integer> iterator()
-                              {
-                                return Iterators.singletonIterator(column.getSingleValueRow(currRow));
-                              }
-                            };
-                          }
-
-                          @Override
-                          public int getValueCardinality()
-                          {
-                            return column.getCardinality();
-                          }
-
-                          @Override
-                          public String lookupName(int id)
-                          {
-                            return column.lookupName(id);
-                          }
-
-                          @Override
-                          public int lookupId(String name)
-                          {
-                            return column.lookupId(name);
-                          }
-                        };
-                      }
-                    }
-
-                    @Override
-                    public FloatColumnSelector makeFloatColumnSelector(String columnName)
-                    {
-                      final String metricName = columnName.toLowerCase();
-                      GenericColumn cachedMetricVals = genericColumnCache.get(metricName);
-
-                      if (cachedMetricVals == null) {
-                        Column holder = index.getColumn(metricName);
-                        if (holder != null && (holder.getCapabilities().getType() == ValueType.LONG
-                                               || holder.getCapabilities().getType() == ValueType.FLOAT)) {
-                          cachedMetricVals = holder.getGenericColumn();
-                          genericColumnCache.put(metricName, cachedMetricVals);
-                        }
-                      }
-
-                      if (cachedMetricVals == null) {
-                        return new FloatColumnSelector()
-                        {
-                          @Override
-                          public float get()
-                          {
-                            return 0.0f;
-                          }
-                        };
-                      }
-
-                      final GenericColumn metricVals = cachedMetricVals;
-                      return new FloatColumnSelector()
-                      {
-                        @Override
-                        public float get()
-                        {
-                          return metricVals.getFloatSingleValueRow(currRow);
-                        }
-                      };
-                    }
-
-                    @Override
-                    public LongColumnSelector makeLongColumnSelector(String columnName)
-                    {
-                      final String metricName = columnName.toLowerCase();
-                      GenericColumn cachedMetricVals = genericColumnCache.get(metricName);
-
-                      if (cachedMetricVals == null) {
-                        Column holder = index.getColumn(metricName);
-                        if (holder != null && (holder.getCapabilities().getType() == ValueType.LONG
-                                               || holder.getCapabilities().getType() == ValueType.FLOAT)) {
-                          cachedMetricVals = holder.getGenericColumn();
-                          genericColumnCache.put(metricName, cachedMetricVals);
-                        }
-                      }
-
-                      if (cachedMetricVals == null) {
-                        return new LongColumnSelector()
-                        {
-                          @Override
-                          public long get()
-                          {
-                            return 0L;
-                          }
-                        };
-                      }
-
-                      final GenericColumn metricVals = cachedMetricVals;
-                      return new LongColumnSelector()
-                      {
-                        @Override
-                        public long get()
-                        {
-                          return metricVals.getLongSingleValueRow(currRow);
-                        }
-                      };
-                    }
-
-                    @Override
-                    public ObjectColumnSelector makeObjectColumnSelector(String column)
-                    {
-                      final String columnName = column.toLowerCase();
-
-                      Object cachedColumnVals = objectColumnCache.get(columnName);
-
-                      if (cachedColumnVals == null) {
-                        Column holder = index.getColumn(columnName);
-
-                        if (holder != null) {
-                          final ValueType type = holder.getCapabilities().getType();
-
-                          if (holder.getCapabilities().isDictionaryEncoded()) {
-                            cachedColumnVals = holder.getDictionaryEncoding();
-                          } else if (type == ValueType.COMPLEX) {
-                            cachedColumnVals = holder.getComplexColumn();
-                          } else {
-                            cachedColumnVals = holder.getGenericColumn();
-                          }
-                        }
-
-                        if (cachedColumnVals != null) {
-                          objectColumnCache.put(columnName, cachedColumnVals);
-                        }
-                      }
-
-                      if (cachedColumnVals == null) {
-                        return null;
-                      }
-
-                      if (cachedColumnVals instanceof GenericColumn) {
-                        final GenericColumn columnVals = (GenericColumn) cachedColumnVals;
-                        final ValueType type = columnVals.getType();
-
-                        if (columnVals.hasMultipleValues()) {
-                          throw new UnsupportedOperationException(
-                              "makeObjectColumnSelector does not support multivalued GenericColumns"
-                          );
-                        }
-
-                        if (type == ValueType.FLOAT) {
-                          return new ObjectColumnSelector<Float>()
-                          {
-                            @Override
-                            public Class classOfObject()
-                            {
-                              return Float.TYPE;
-                            }
-
-                            @Override
-                            public Float get()
-                            {
-                              return columnVals.getFloatSingleValueRow(currRow);
-                            }
-                          };
-                        }
-                        if (type == ValueType.LONG) {
-                          return new ObjectColumnSelector<Long>()
-                          {
-                            @Override
-                            public Class classOfObject()
-                            {
-                              return Long.TYPE;
-                            }
-
-                            @Override
-                            public Long get()
-                            {
-                              return columnVals.getLongSingleValueRow(currRow);
-                            }
-                          };
-                        }
-                        if (type == ValueType.STRING) {
-                          return new ObjectColumnSelector<String>()
-                          {
-                            @Override
-                            public Class classOfObject()
-                            {
-                              return String.class;
-                            }
-
-                            @Override
-                            public String get()
-                            {
-                              return columnVals.getStringSingleValueRow(currRow);
-                            }
-                          };
-                        }
-                      }
-
-                      if (cachedColumnVals instanceof DictionaryEncodedColumn) {
-                        final DictionaryEncodedColumn columnVals = (DictionaryEncodedColumn) cachedColumnVals;
-                        if (columnVals.hasMultipleValues()) {
-                          return new ObjectColumnSelector<Object>()
-                          {
-                            @Override
-                            public Class classOfObject()
-                            {
-                              return Object.class;
-                            }
-
-                            @Override
-                            public Object get()
-                            {
-                              final IndexedInts multiValueRow = columnVals.getMultiValueRow(currRow);
-                              if (multiValueRow.size() == 0) {
-                                return null;
-                              } else if (multiValueRow.size() == 1) {
-                                return columnVals.lookupName(multiValueRow.get(0));
-                              } else {
-                                final String[] strings = new String[multiValueRow.size()];
-                                for (int i = 0; i < multiValueRow.size(); i++) {
-                                  strings[i] = columnVals.lookupName(multiValueRow.get(i));
-                                }
-                                return strings;
-                              }
-                            }
-                          };
-                        } else {
-                          return new ObjectColumnSelector<String>()
-                          {
-                            @Override
-                            public Class classOfObject()
-                            {
-                              return String.class;
-                            }
-=======
       currentOffset++;
     }
->>>>>>> 4b4f1c7d
 
     @Override
     public boolean withinBounds()
