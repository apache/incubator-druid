--- conflicted
+++ resolved
@@ -22,16 +22,7 @@
 import io.druid.query.monomorphicprocessing.CalledFromHotLoop;
 import io.druid.query.monomorphicprocessing.HotLoopCallee;
 
-<<<<<<< HEAD
-public interface FloatColumnSelector extends ColumnValueSelector, HotLoopCallee
-=======
-/**
- * An object that gets a metric value.  Metric values are always floats and there is an assumption that the
- * FloatColumnSelector has a handle onto some other stateful object (e.g. an Offset) which is changing between calls
- * to get() (though, that doesn't have to be the case if you always want the same value...).
- */
 public interface FloatColumnSelector extends ColumnValueSelector<Float>, HotLoopCallee
->>>>>>> a36adc63
 {
   @CalledFromHotLoop
   @Override
