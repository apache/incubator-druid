/*
 * Licensed to the Apache Software Foundation (ASF) under one
 * or more contributor license agreements.  See the NOTICE file
 * distributed with this work for additional information
 * regarding copyright ownership.  The ASF licenses this file
 * to you under the Apache License, Version 2.0 (the
 * "License"); you may not use this file except in compliance
 * with the License.  You may obtain a copy of the License at
 *
 *   http://www.apache.org/licenses/LICENSE-2.0
 *
 * Unless required by applicable law or agreed to in writing,
 * software distributed under the License is distributed on an
 * "AS IS" BASIS, WITHOUT WARRANTIES OR CONDITIONS OF ANY
 * KIND, either express or implied.  See the License for the
 * specific language governing permissions and limitations
 * under the License.
 */

package io.druid.segment;

import com.fasterxml.jackson.databind.ObjectMapper;
import com.google.common.base.Preconditions;
import com.google.common.collect.ImmutableList;
import com.google.common.collect.Iterables;
import com.google.common.collect.Lists;
import com.google.common.collect.Maps;
import com.google.common.collect.Sets;
import com.google.common.io.Files;
import com.google.common.primitives.Ints;
import com.google.inject.Inject;
import io.druid.common.config.NullHandling;
import io.druid.io.ZeroCopyByteArrayOutputStream;
import io.druid.java.util.common.DateTimes;
import io.druid.java.util.common.IAE;
import io.druid.java.util.common.ISE;
import io.druid.java.util.common.JodaUtils;
import io.druid.java.util.common.guava.Comparators;
import io.druid.java.util.common.io.Closer;
import io.druid.java.util.common.io.smoosh.FileSmoosher;
import io.druid.java.util.common.io.smoosh.SmooshedWriter;
import io.druid.java.util.common.logger.Logger;
import io.druid.query.aggregation.AggregatorFactory;
import io.druid.segment.column.ColumnHolder;
import io.druid.segment.column.ColumnCapabilities;
import io.druid.segment.column.ColumnCapabilitiesImpl;
import io.druid.segment.column.ColumnDescriptor;
import io.druid.segment.column.ValueType;
import io.druid.segment.data.GenericIndexed;
import io.druid.segment.incremental.IncrementalIndex;
import io.druid.segment.incremental.IncrementalIndexAdapter;
import io.druid.segment.loading.MMappedQueryableSegmentizerFactory;
import io.druid.segment.serde.ColumnPartSerde;
import io.druid.segment.serde.ComplexColumnPartSerde;
import io.druid.segment.serde.ComplexMetricSerde;
import io.druid.segment.serde.ComplexMetrics;
import io.druid.segment.serde.DoubleNumericColumnPartSerde;
import io.druid.segment.serde.DoubleNumericColumnPartSerdeV2;
import io.druid.segment.serde.FloatNumericColumnPartSerde;
import io.druid.segment.serde.FloatNumericColumnPartSerdeV2;
import io.druid.segment.serde.LongNumericColumnPartSerde;
import io.druid.segment.serde.LongNumericColumnPartSerdeV2;
import io.druid.segment.writeout.SegmentWriteOutMedium;
import io.druid.segment.writeout.SegmentWriteOutMediumFactory;
import org.apache.commons.io.FileUtils;
import org.joda.time.DateTime;
import org.joda.time.Interval;

import javax.annotation.Nullable;
import java.io.File;
import java.io.FileOutputStream;
import java.io.IOException;
import java.nio.ByteBuffer;
import java.nio.IntBuffer;
import java.util.ArrayList;
import java.util.Arrays;
import java.util.Collections;
import java.util.LinkedHashMap;
import java.util.List;
import java.util.Map;
import java.util.Set;
import java.util.function.Function;
import java.util.stream.Collectors;

public class IndexMergerV9 implements IndexMerger
{
  private static final Logger log = new Logger(IndexMergerV9.class);

  private final ObjectMapper mapper;
  private final IndexIO indexIO;
  private final SegmentWriteOutMediumFactory defaultSegmentWriteOutMediumFactory;

  @Inject
  public IndexMergerV9(ObjectMapper mapper, IndexIO indexIO, SegmentWriteOutMediumFactory defaultSegmentWriteOutMediumFactory)
  {
    this.mapper = Preconditions.checkNotNull(mapper, "null ObjectMapper");
    this.indexIO = Preconditions.checkNotNull(indexIO, "null IndexIO");
    this.defaultSegmentWriteOutMediumFactory =
        Preconditions.checkNotNull(defaultSegmentWriteOutMediumFactory, "null SegmentWriteOutMediumFactory");
  }

  private File makeIndexFiles(
      final List<IndexableAdapter> adapters,
      final AggregatorFactory[] metricAggs,
      final File outDir,
      final ProgressIndicator progress,
      final List<String> mergedDimensions,
      final List<String> mergedMetrics,
      final Function<List<TransformableRowIterator>, TimeAndDimsIterator> rowMergerFn,
      final boolean fillRowNumConversions,
      final IndexSpec indexSpec,
      final @Nullable SegmentWriteOutMediumFactory segmentWriteOutMediumFactory
  ) throws IOException
  {
    progress.start();
    progress.progress();

    List<Metadata> metadataList = Lists.transform(adapters, IndexableAdapter::getMetadata);

<<<<<<< HEAD
    Metadata segmentMetadata;
=======
    final Metadata segmentMetadata;
>>>>>>> 331a0afb
    if (metricAggs != null) {
      AggregatorFactory[] combiningMetricAggs = new AggregatorFactory[metricAggs.length];
      for (int i = 0; i < metricAggs.length; i++) {
        combiningMetricAggs[i] = metricAggs[i].getCombiningFactory();
      }
      segmentMetadata = Metadata.merge(
          metadataList,
          combiningMetricAggs
      );
    } else {
      segmentMetadata = Metadata.merge(
          metadataList,
          null
      );
    }

    Closer closer = Closer.create();
    try {
      final FileSmoosher v9Smoosher = new FileSmoosher(outDir);
      FileUtils.forceMkdir(outDir);

      SegmentWriteOutMediumFactory omf = segmentWriteOutMediumFactory != null ? segmentWriteOutMediumFactory
                                                                              : defaultSegmentWriteOutMediumFactory;
      log.info("Using SegmentWriteOutMediumFactory[%s]", omf.getClass().getSimpleName());
      SegmentWriteOutMedium segmentWriteOutMedium = omf.makeSegmentWriteOutMedium(outDir);
      closer.register(segmentWriteOutMedium);
      long startTime = System.currentTimeMillis();
      Files.asByteSink(new File(outDir, "version.bin")).write(Ints.toByteArray(IndexIO.V9_VERSION));
      log.info("Completed version.bin in %,d millis.", System.currentTimeMillis() - startTime);

      progress.progress();
      startTime = System.currentTimeMillis();
      try (FileOutputStream fos = new FileOutputStream(new File(outDir, "factory.json"))) {
        mapper.writeValue(fos, new MMappedQueryableSegmentizerFactory(indexIO));
      }
      log.info("Completed factory.json in %,d millis", System.currentTimeMillis() - startTime);

      progress.progress();
      final Map<String, ValueType> metricsValueTypes = Maps.newTreeMap(Comparators.<String>naturalNullsFirst());
      final Map<String, String> metricTypeNames = Maps.newTreeMap(Comparators.<String>naturalNullsFirst());
      final List<ColumnCapabilitiesImpl> dimCapabilities = Lists.newArrayListWithCapacity(mergedDimensions.size());
      mergeCapabilities(adapters, mergedDimensions, metricsValueTypes, metricTypeNames, dimCapabilities);

      final Map<String, DimensionHandler> handlers = makeDimensionHandlers(mergedDimensions, dimCapabilities);
      final List<DimensionMergerV9> mergers = new ArrayList<>();
      for (int i = 0; i < mergedDimensions.size(); i++) {
        DimensionHandler handler = handlers.get(mergedDimensions.get(i));
        mergers.add(handler.makeMerger(indexSpec, segmentWriteOutMedium, dimCapabilities.get(i), progress, closer));
      }

      /************* Setup Dim Conversions **************/
      progress.progress();
      startTime = System.currentTimeMillis();
      writeDimValuesAndSetupDimConversion(adapters, progress, mergedDimensions, mergers);
      log.info("Completed dim conversions in %,d millis.", System.currentTimeMillis() - startTime);

      /************* Walk through data sets, merge them, and write merged columns *************/
      progress.progress();
      final TimeAndDimsIterator timeAndDimsIterator = makeMergedTimeAndDimsIterator(
          adapters,
          mergedDimensions,
          mergedMetrics,
          rowMergerFn,
          handlers,
          mergers
      );
      closer.register(timeAndDimsIterator);
      final ColumnSerializer timeWriter = setupTimeWriter(segmentWriteOutMedium, indexSpec);
      final ArrayList<ColumnSerializer> metricWriters =
          setupMetricsWriters(segmentWriteOutMedium, mergedMetrics, metricsValueTypes, metricTypeNames, indexSpec);
      List<IntBuffer> rowNumConversions = mergeIndexesAndWriteColumns(
          adapters,
          progress,
          timeAndDimsIterator,
          timeWriter,
          metricWriters,
          mergers,
          fillRowNumConversions
      );

      /************ Create Inverted Indexes and Finalize Build Columns *************/
      final String section = "build inverted index and columns";
      progress.startSection(section);
      makeTimeColumn(v9Smoosher, progress, timeWriter, indexSpec);
      makeMetricsColumns(
          v9Smoosher,
          progress,
          mergedMetrics,
          metricsValueTypes,
          metricTypeNames,
          metricWriters,
          indexSpec
      );

      for (int i = 0; i < mergedDimensions.size(); i++) {
        DimensionMergerV9 merger = mergers.get(i);
        merger.writeIndexes(rowNumConversions);
        if (merger.canSkip()) {
          continue;
        }
        ColumnDescriptor columnDesc = merger.makeColumnDescriptor();
        makeColumn(v9Smoosher, mergedDimensions.get(i), columnDesc);
      }

      progress.stopSection(section);

      /************* Make index.drd & metadata.drd files **************/
      progress.progress();
      makeIndexBinary(v9Smoosher, adapters, outDir, mergedDimensions, mergedMetrics, progress, indexSpec, mergers);
      makeMetadataBinary(v9Smoosher, progress, segmentMetadata);

      v9Smoosher.close();
      progress.stop();

      return outDir;
    }
    catch (Throwable t) {
      throw closer.rethrow(t);
    }
    finally {
      closer.close();
    }
  }

  private void makeMetadataBinary(
      final FileSmoosher v9Smoosher,
      final ProgressIndicator progress,
      final Metadata segmentMetadata
  ) throws IOException
  {
    if (segmentMetadata != null) {
      progress.startSection("make metadata.drd");
      v9Smoosher.add("metadata.drd", ByteBuffer.wrap(mapper.writeValueAsBytes(segmentMetadata)));
      progress.stopSection("make metadata.drd");
    }
  }

  private void makeIndexBinary(
      final FileSmoosher v9Smoosher,
      final List<IndexableAdapter> adapters,
      final File outDir,
      final List<String> mergedDimensions,
      final List<String> mergedMetrics,
      final ProgressIndicator progress,
      final IndexSpec indexSpec,
      final List<DimensionMergerV9> mergers
  ) throws IOException
  {
    final String section = "make index.drd";
    progress.startSection(section);

    long startTime = System.currentTimeMillis();
    final Set<String> finalDimensions = Sets.newLinkedHashSet();
    final Set<String> finalColumns = Sets.newLinkedHashSet();
    finalColumns.addAll(mergedMetrics);
    for (int i = 0; i < mergedDimensions.size(); ++i) {
      if (mergers.get(i).canSkip()) {
        continue;
      }
      finalColumns.add(mergedDimensions.get(i));
      finalDimensions.add(mergedDimensions.get(i));
    }

    GenericIndexed<String> cols = GenericIndexed.fromIterable(finalColumns, GenericIndexed.STRING_STRATEGY);
    GenericIndexed<String> dims = GenericIndexed.fromIterable(finalDimensions, GenericIndexed.STRING_STRATEGY);

    final String bitmapSerdeFactoryType = mapper.writeValueAsString(indexSpec.getBitmapSerdeFactory());
    final long numBytes = cols.getSerializedSize()
                          + dims.getSerializedSize()
                          + 16
                          + serializerUtils.getSerializedStringByteSize(bitmapSerdeFactoryType);

    final SmooshedWriter writer = v9Smoosher.addWithSmooshedWriter("index.drd", numBytes);
    cols.writeTo(writer, v9Smoosher);
    dims.writeTo(writer, v9Smoosher);

    DateTime minTime = DateTimes.MAX;
    DateTime maxTime = DateTimes.MIN;

    for (IndexableAdapter index : adapters) {
      minTime = JodaUtils.minDateTime(minTime, index.getDataInterval().getStart());
      maxTime = JodaUtils.maxDateTime(maxTime, index.getDataInterval().getEnd());
    }
    final Interval dataInterval = new Interval(minTime, maxTime);

    serializerUtils.writeLong(writer, dataInterval.getStartMillis());
    serializerUtils.writeLong(writer, dataInterval.getEndMillis());

    serializerUtils.writeString(writer, bitmapSerdeFactoryType);
    writer.close();

    IndexIO.checkFileSize(new File(outDir, "index.drd"));
    log.info("Completed index.drd in %,d millis.", System.currentTimeMillis() - startTime);

    progress.stopSection(section);
  }

  private void makeMetricsColumns(
      final FileSmoosher v9Smoosher,
      final ProgressIndicator progress,
      final List<String> mergedMetrics,
      final Map<String, ValueType> metricsValueTypes,
      final Map<String, String> metricTypeNames,
      final List<ColumnSerializer> metWriters,
      final IndexSpec indexSpec
  ) throws IOException
  {
    final String section = "make metric columns";
    progress.startSection(section);
    long startTime = System.currentTimeMillis();

    for (int i = 0; i < mergedMetrics.size(); ++i) {
      String metric = mergedMetrics.get(i);
      long metricStartTime = System.currentTimeMillis();
      ColumnSerializer writer = metWriters.get(i);

      final ColumnDescriptor.Builder builder = ColumnDescriptor.builder();
      ValueType type = metricsValueTypes.get(metric);
      switch (type) {
        case LONG:
          builder.setValueType(ValueType.LONG);
          builder.addSerde(createLongColumnPartSerde(writer, indexSpec));
          break;
        case FLOAT:
          builder.setValueType(ValueType.FLOAT);
          builder.addSerde(createFloatColumnPartSerde(writer, indexSpec));
          break;
        case DOUBLE:
          builder.setValueType(ValueType.DOUBLE);
          builder.addSerde(createDoubleColumnPartSerde(writer, indexSpec));
          break;
        case COMPLEX:
          final String typeName = metricTypeNames.get(metric);
          builder.setValueType(ValueType.COMPLEX);
          builder.addSerde(
              ComplexColumnPartSerde
                  .serializerBuilder()
                  .withTypeName(typeName)
                  .withDelegate(writer)
                  .build()
          );
          break;
        default:
          throw new ISE("Unknown type[%s]", type);
      }
      makeColumn(v9Smoosher, metric, builder.build());
      log.info("Completed metric column[%s] in %,d millis.", metric, System.currentTimeMillis() - metricStartTime);
    }
    log.info("Completed metric columns in %,d millis.", System.currentTimeMillis() - startTime);
    progress.stopSection(section);
  }

  static ColumnPartSerde createLongColumnPartSerde(ColumnSerializer serializer, IndexSpec indexSpec)
  {
    // If using default values for null use LongNumericColumnPartSerde to allow rollback to previous versions.
    if (NullHandling.replaceWithDefault()) {
      return LongNumericColumnPartSerde.serializerBuilder()
                                       .withByteOrder(IndexIO.BYTE_ORDER)
                                       .withDelegate(serializer)
                                       .build();
    } else {
      return LongNumericColumnPartSerdeV2.serializerBuilder()
                                         .withByteOrder(IndexIO.BYTE_ORDER)
                                         .withBitmapSerdeFactory(indexSpec.getBitmapSerdeFactory())
                                         .withDelegate(serializer)
                                         .build();
    }
  }

  static ColumnPartSerde createDoubleColumnPartSerde(ColumnSerializer serializer, IndexSpec indexSpec)
  {
    // If using default values for null use DoubleNumericColumnPartSerde to allow rollback to previous versions.
    if (NullHandling.replaceWithDefault()) {
      return DoubleNumericColumnPartSerde.serializerBuilder()
                                         .withByteOrder(IndexIO.BYTE_ORDER)
                                         .withDelegate(serializer)
                                         .build();
    } else {
      return DoubleNumericColumnPartSerdeV2.serializerBuilder()
                                           .withByteOrder(IndexIO.BYTE_ORDER)
                                           .withBitmapSerdeFactory(indexSpec.getBitmapSerdeFactory())
                                           .withDelegate(serializer)
                                           .build();
    }
  }

  static ColumnPartSerde createFloatColumnPartSerde(ColumnSerializer serializer, IndexSpec indexSpec)
  {
    // If using default values for null use FloatNumericColumnPartSerde to allow rollback to previous versions.
    if (NullHandling.replaceWithDefault()) {
      return FloatNumericColumnPartSerde.serializerBuilder()
                                        .withByteOrder(IndexIO.BYTE_ORDER)
                                        .withDelegate(serializer)
                                        .build();
    } else {
      return FloatNumericColumnPartSerdeV2.serializerBuilder()
                                          .withByteOrder(IndexIO.BYTE_ORDER)
                                          .withBitmapSerdeFactory(indexSpec.getBitmapSerdeFactory())
                                          .withDelegate(serializer)
                                          .build();
    }
  }

  private void makeTimeColumn(
      final FileSmoosher v9Smoosher,
      final ProgressIndicator progress,
      final ColumnSerializer timeWriter,
      final IndexSpec indexSpec
  ) throws IOException
  {
    final String section = "make time column";
    progress.startSection(section);
    long startTime = System.currentTimeMillis();

    final ColumnDescriptor serdeficator = ColumnDescriptor
        .builder()
        .setValueType(ValueType.LONG)
        .addSerde(createLongColumnPartSerde(timeWriter, indexSpec))
        .build();
    makeColumn(v9Smoosher, ColumnHolder.TIME_COLUMN_NAME, serdeficator);
    log.info("Completed time column in %,d millis.", System.currentTimeMillis() - startTime);
    progress.stopSection(section);
  }

  private void makeColumn(
      final FileSmoosher v9Smoosher,
      final String columnName,
      final ColumnDescriptor serdeficator
  ) throws IOException
  {
    ZeroCopyByteArrayOutputStream specBytes = new ZeroCopyByteArrayOutputStream();
    serializerUtils.writeString(specBytes, mapper.writeValueAsString(serdeficator));
    try (SmooshedWriter channel = v9Smoosher.addWithSmooshedWriter(
        columnName,
        specBytes.size() + serdeficator.getSerializedSize()
    )) {
      specBytes.writeTo(channel);
      serdeficator.writeTo(channel, v9Smoosher);
    }
  }

  /**
   * Returns rowNumConversions, if fillRowNumConversions argument is true
   */
  @Nullable
  private List<IntBuffer> mergeIndexesAndWriteColumns(
      final List<IndexableAdapter> adapters,
      final ProgressIndicator progress,
      final TimeAndDimsIterator timeAndDimsIterator,
      final ColumnSerializer timeWriter,
      final ArrayList<ColumnSerializer> metricWriters,
      final List<DimensionMergerV9> mergers,
      final boolean fillRowNumConversions
  ) throws IOException
  {
    final String section = "walk through and merge rows";
    progress.startSection(section);
    long startTime = System.currentTimeMillis();

    List<IntBuffer> rowNumConversions = null;
    int rowCount = 0;
    if (fillRowNumConversions) {
      rowNumConversions = new ArrayList<>(adapters.size());
      for (IndexableAdapter adapter : adapters) {
        int[] arr = new int[adapter.getNumRows()];
        Arrays.fill(arr, INVALID_ROW);
        rowNumConversions.add(IntBuffer.wrap(arr));
      }
    }

    long time = System.currentTimeMillis();
    while (timeAndDimsIterator.moveToNext()) {
      progress.progress();
      TimeAndDimsPointer timeAndDims = timeAndDimsIterator.getPointer();
      timeWriter.serialize(timeAndDims.timestampSelector);

      for (int metricIndex = 0; metricIndex < timeAndDims.getNumMetrics(); metricIndex++) {
        metricWriters.get(metricIndex).serialize(timeAndDims.getMetricSelector(metricIndex));
      }

      for (int dimIndex = 0; dimIndex < timeAndDims.getNumDimensions(); dimIndex++) {
        DimensionMerger merger = mergers.get(dimIndex);
        if (merger.canSkip()) {
          continue;
        }
        merger.processMergedRow(timeAndDims.getDimensionSelector(dimIndex));
      }

      if (timeAndDimsIterator instanceof RowCombiningTimeAndDimsIterator) {
        RowCombiningTimeAndDimsIterator comprisedRows = (RowCombiningTimeAndDimsIterator) timeAndDimsIterator;

        for (int originalIteratorIndex = comprisedRows.nextCurrentlyCombinedOriginalIteratorIndex(0);
             originalIteratorIndex >= 0;
             originalIteratorIndex =
                 comprisedRows.nextCurrentlyCombinedOriginalIteratorIndex(originalIteratorIndex + 1)) {

          IntBuffer conversionBuffer = rowNumConversions.get(originalIteratorIndex);
          int minRowNum = comprisedRows.getMinCurrentlyCombinedRowNumByOriginalIteratorIndex(originalIteratorIndex);
          int maxRowNum = comprisedRows.getMaxCurrentlyCombinedRowNumByOriginalIteratorIndex(originalIteratorIndex);

          for (int rowNum = minRowNum; rowNum <= maxRowNum; rowNum++) {
            while (conversionBuffer.position() < rowNum) {
              conversionBuffer.put(INVALID_ROW);
            }
            conversionBuffer.put(rowCount);
          }

        }

      } else if (timeAndDimsIterator instanceof MergingRowIterator) {
        RowPointer rowPointer = (RowPointer) timeAndDims;
        IntBuffer conversionBuffer = rowNumConversions.get(rowPointer.getIndexNum());
        int rowNum = rowPointer.getRowNum();
        while (conversionBuffer.position() < rowNum) {
          conversionBuffer.put(INVALID_ROW);
        }
        conversionBuffer.put(rowCount);
      } else {
        if (fillRowNumConversions) {
          throw new IllegalStateException(
              "Filling row num conversions is supported only with RowCombining and Merging iterators"
          );
        }
      }

      if ((++rowCount % 500000) == 0) {
        log.info("walked 500,000/%d rows in %,d millis.", rowCount, System.currentTimeMillis() - time);
        time = System.currentTimeMillis();
      }
    }
    if (rowNumConversions != null) {
      for (IntBuffer rowNumConversion : rowNumConversions) {
        rowNumConversion.rewind();
      }
    }
    log.info("completed walk through of %,d rows in %,d millis.", rowCount, System.currentTimeMillis() - startTime);
    progress.stopSection(section);
    return rowNumConversions;
  }

  private ColumnSerializer setupTimeWriter(SegmentWriteOutMedium segmentWriteOutMedium, IndexSpec indexSpec)
      throws IOException
  {
    ColumnSerializer timeWriter = createLongColumnSerializer(
        segmentWriteOutMedium,
        "little_end_time",
        indexSpec
    );
    // we will close this writer after we added all the timestamps
    timeWriter.open();
    return timeWriter;
  }

  private ArrayList<ColumnSerializer> setupMetricsWriters(
      final SegmentWriteOutMedium segmentWriteOutMedium,
      final List<String> mergedMetrics,
      final Map<String, ValueType> metricsValueTypes,
      final Map<String, String> metricTypeNames,
      final IndexSpec indexSpec
  ) throws IOException
  {
    ArrayList<ColumnSerializer> metWriters = Lists.newArrayListWithCapacity(mergedMetrics.size());

    for (String metric : mergedMetrics) {
      ValueType type = metricsValueTypes.get(metric);
      ColumnSerializer writer;
      switch (type) {
        case LONG:
          writer = createLongColumnSerializer(segmentWriteOutMedium, metric, indexSpec);
          break;
        case FLOAT:
          writer = createFloatColumnSerializer(segmentWriteOutMedium, metric, indexSpec);
          break;
        case DOUBLE:
          writer = createDoubleColumnSerializer(segmentWriteOutMedium, metric, indexSpec);
          break;
        case COMPLEX:
          final String typeName = metricTypeNames.get(metric);
          ComplexMetricSerde serde = ComplexMetrics.getSerdeForType(typeName);
          if (serde == null) {
            throw new ISE("Unknown type[%s]", typeName);
          }
          writer = serde.getSerializer(segmentWriteOutMedium, metric);
          break;
        default:
          throw new ISE("Unknown type[%s]", type);
      }
      writer.open();
      // we will close these writers in another method after we added all the metrics
      metWriters.add(writer);
    }
    return metWriters;
  }

  static ColumnSerializer createLongColumnSerializer(
      SegmentWriteOutMedium segmentWriteOutMedium,
      String columnName,
      IndexSpec indexSpec
  )
  {
    // If using default values for null use LongColumnSerializer to allow rollback to previous versions.
    if (NullHandling.replaceWithDefault()) {
      return LongColumnSerializer.create(
          segmentWriteOutMedium,
          columnName,
          indexSpec.getMetricCompression(),
          indexSpec.getLongEncoding()
      );
    } else {
      return LongColumnSerializerV2.create(
          segmentWriteOutMedium,
          columnName,
          indexSpec.getMetricCompression(),
          indexSpec.getLongEncoding(),
          indexSpec.getBitmapSerdeFactory()
      );
    }
  }

  static ColumnSerializer createDoubleColumnSerializer(
      SegmentWriteOutMedium segmentWriteOutMedium,
      String columnName,
      IndexSpec indexSpec
  )
  {
    // If using default values for null use DoubleColumnSerializer to allow rollback to previous versions.
    if (NullHandling.replaceWithDefault()) {
      return DoubleColumnSerializer.create(
          segmentWriteOutMedium,
          columnName,
          indexSpec.getMetricCompression()
      );
    } else {
      return DoubleColumnSerializerV2.create(
          segmentWriteOutMedium,
          columnName,
          indexSpec.getMetricCompression(),
          indexSpec.getBitmapSerdeFactory()
      );
    }
  }

  static ColumnSerializer createFloatColumnSerializer(
      SegmentWriteOutMedium segmentWriteOutMedium,
      String columnName,
      IndexSpec indexSpec
  )
  {
    // If using default values for null use FloatColumnSerializer to allow rollback to previous versions.
    if (NullHandling.replaceWithDefault()) {
      return FloatColumnSerializer.create(
          segmentWriteOutMedium,
          columnName,
          indexSpec.getMetricCompression()
      );
    } else {
      return FloatColumnSerializerV2.create(
          segmentWriteOutMedium,
          columnName,
          indexSpec.getMetricCompression(),
          indexSpec.getBitmapSerdeFactory()
      );
    }
  }

  private void writeDimValuesAndSetupDimConversion(
      final List<IndexableAdapter> indexes,
      final ProgressIndicator progress,
      final List<String> mergedDimensions,
      final List<DimensionMergerV9> mergers
  ) throws IOException
  {
    final String section = "setup dimension conversions";
    progress.startSection(section);

    for (int dimIndex = 0; dimIndex < mergedDimensions.size(); ++dimIndex) {
      mergers.get(dimIndex).writeMergedValueDictionary(indexes);
    }
    progress.stopSection(section);
  }

  private void mergeCapabilities(
      final List<IndexableAdapter> adapters,
      final List<String> mergedDimensions,
      final Map<String, ValueType> metricsValueTypes,
      final Map<String, String> metricTypeNames,
      final List<ColumnCapabilitiesImpl> dimCapabilities
  )
  {
    final Map<String, ColumnCapabilitiesImpl> capabilitiesMap = Maps.newHashMap();
    for (IndexableAdapter adapter : adapters) {
      for (String dimension : adapter.getDimensionNames()) {
        ColumnCapabilities capabilities = adapter.getCapabilities(dimension);
        capabilitiesMap.computeIfAbsent(dimension, d -> new ColumnCapabilitiesImpl()).merge(capabilities);
      }
      for (String metric : adapter.getMetricNames()) {
        ColumnCapabilities capabilities = adapter.getCapabilities(metric);
        capabilitiesMap.computeIfAbsent(metric, m -> new ColumnCapabilitiesImpl()).merge(capabilities);
        metricsValueTypes.put(metric, capabilities.getType());
        metricTypeNames.put(metric, adapter.getMetricType(metric));
      }
    }
    for (String dim : mergedDimensions) {
      dimCapabilities.add(capabilitiesMap.get(dim));
    }
  }

  @Override
  public File persist(
      final IncrementalIndex index,
      File outDir,
      IndexSpec indexSpec,
      @Nullable SegmentWriteOutMediumFactory segmentWriteOutMediumFactory
  ) throws IOException
  {
    return persist(index, index.getInterval(), outDir, indexSpec, segmentWriteOutMediumFactory);
  }

  @Override
  public File persist(
      final IncrementalIndex index,
      final Interval dataInterval,
      File outDir,
      IndexSpec indexSpec,
      @Nullable SegmentWriteOutMediumFactory segmentWriteOutMediumFactory
  ) throws IOException
  {
    return persist(index, dataInterval, outDir, indexSpec, new BaseProgressIndicator(), segmentWriteOutMediumFactory);
  }

  @Override
  public File persist(
      final IncrementalIndex index,
      final Interval dataInterval,
      File outDir,
      IndexSpec indexSpec,
      ProgressIndicator progress,
      @Nullable SegmentWriteOutMediumFactory segmentWriteOutMediumFactory
  ) throws IOException
  {
    if (index.isEmpty()) {
      throw new IAE("Trying to persist an empty index!");
    }

    final DateTime firstTimestamp = index.getMinTime();
    final DateTime lastTimestamp = index.getMaxTime();
    if (!(dataInterval.contains(firstTimestamp) && dataInterval.contains(lastTimestamp))) {
      throw new IAE(
          "interval[%s] does not encapsulate the full range of timestamps[%s, %s]",
          dataInterval,
          firstTimestamp,
          lastTimestamp
      );
    }

    FileUtils.forceMkdir(outDir);

    log.info("Starting persist for interval[%s], rows[%,d]", dataInterval, index.size());
    return merge(
        Collections.singletonList(
            new IncrementalIndexAdapter(
                dataInterval,
                index,
                indexSpec.getBitmapSerdeFactory().getBitmapFactory()
            )
        ),
        // if index is not rolled up, then it should be not rollup here
        // if index is rolled up, then it is no need to rollup again.
        //                     In this case, true/false won't cause reOrdering in merge stage
        //                     while merging a single iterable
        false,
        index.getMetricAggs(),
        outDir,
        indexSpec,
        progress,
        segmentWriteOutMediumFactory
    );
  }

  @Override
  public File mergeQueryableIndex(
      List<QueryableIndex> indexes,
      boolean rollup,
      final AggregatorFactory[] metricAggs,
      File outDir,
      IndexSpec indexSpec,
      @Nullable SegmentWriteOutMediumFactory segmentWriteOutMediumFactory
  ) throws IOException
  {
    return mergeQueryableIndex(
        indexes,
        rollup,
        metricAggs,
        outDir,
        indexSpec,
        new BaseProgressIndicator(),
        segmentWriteOutMediumFactory
    );
  }

  @Override
  public File mergeQueryableIndex(
      List<QueryableIndex> indexes,
      boolean rollup,
      final AggregatorFactory[] metricAggs,
      File outDir,
      IndexSpec indexSpec,
      ProgressIndicator progress,
      @Nullable SegmentWriteOutMediumFactory segmentWriteOutMediumFactory
  ) throws IOException
  {
    return merge(
        IndexMerger.toIndexableAdapters(indexes),
        rollup,
        metricAggs,
        outDir,
        indexSpec,
        progress,
        segmentWriteOutMediumFactory
    );
  }

  @Override
  public File merge(
      List<IndexableAdapter> indexes,
      boolean rollup,
      final AggregatorFactory[] metricAggs,
      File outDir,
      IndexSpec indexSpec
  ) throws IOException
  {
    return merge(indexes, rollup, metricAggs, outDir, indexSpec, new BaseProgressIndicator(), null);
  }

  private File merge(
      List<IndexableAdapter> indexes,
      final boolean rollup,
      final AggregatorFactory[] metricAggs,
      File outDir,
      IndexSpec indexSpec,
      ProgressIndicator progress,
      @Nullable SegmentWriteOutMediumFactory segmentWriteOutMediumFactory
  ) throws IOException
  {
    FileUtils.deleteDirectory(outDir);
    FileUtils.forceMkdir(outDir);

    final List<String> mergedDimensions = IndexMerger.getMergedDimensions(indexes);

    final List<String> mergedMetrics = IndexMerger.mergeIndexed(
        indexes.stream().map(IndexableAdapter::getMetricNames).collect(Collectors.toList())
    );

    final AggregatorFactory[] sortedMetricAggs = new AggregatorFactory[mergedMetrics.size()];
    for (AggregatorFactory metricAgg : metricAggs) {
      int metricIndex = mergedMetrics.indexOf(metricAgg.getName());
      /*
        If metricIndex is negative, one of the metricAggs was not present in the union of metrics from the indices
        we are merging
       */
      if (metricIndex > -1) {
        sortedMetricAggs[metricIndex] = metricAgg;
      }
    }

    /*
      If there is nothing at sortedMetricAggs[i], then we did not have a metricAgg whose name matched the name
      of the ith element of mergedMetrics. I.e. There was a metric in the indices to merge that we did not ask for.
     */
    for (int i = 0; i < sortedMetricAggs.length; i++) {
      if (sortedMetricAggs[i] == null) {
        throw new IAE("Indices to merge contained metric[%s], but requested metrics did not", mergedMetrics.get(i));
      }
    }

    for (int i = 0; i < mergedMetrics.size(); i++) {
      if (!sortedMetricAggs[i].getName().equals(mergedMetrics.get(i))) {
        throw new IAE(
            "Metric mismatch, index[%d] [%s] != [%s]",
            i,
            sortedMetricAggs[i].getName(),
            mergedMetrics.get(i)
        );
      }
    }

    Function<List<TransformableRowIterator>, TimeAndDimsIterator> rowMergerFn;
    if (rollup) {
      rowMergerFn = rowIterators -> new RowCombiningTimeAndDimsIterator(rowIterators, sortedMetricAggs, mergedMetrics);
    } else {
      rowMergerFn = MergingRowIterator::new;
    }

    return makeIndexFiles(
        indexes,
        sortedMetricAggs,
        outDir,
        progress,
        mergedDimensions,
        mergedMetrics,
        rowMergerFn,
        true,
        indexSpec,
        segmentWriteOutMediumFactory
    );
  }

  @Override
  public File convert(final File inDir, final File outDir, final IndexSpec indexSpec) throws IOException
  {
    return convert(inDir, outDir, indexSpec, new BaseProgressIndicator(), defaultSegmentWriteOutMediumFactory);
  }

  @Override
  public File convert(
      final File inDir,
      final File outDir,
      final IndexSpec indexSpec,
      final ProgressIndicator progress,
      final @Nullable SegmentWriteOutMediumFactory segmentWriteOutMediumFactory
  ) throws IOException
  {
    try (QueryableIndex index = indexIO.loadIndex(inDir)) {
      final IndexableAdapter adapter = new QueryableIndexIndexableAdapter(index);
      return makeIndexFiles(
          ImmutableList.of(adapter),
          null,
          outDir,
          progress,
          Lists.newArrayList(adapter.getDimensionNames()),
          Lists.newArrayList(adapter.getMetricNames()),
          Iterables::getOnlyElement,
          false,
          indexSpec,
          segmentWriteOutMediumFactory
      );
    }
  }

  @Override
  public File append(
      List<IndexableAdapter> indexes,
      AggregatorFactory[] aggregators,
      File outDir,
      IndexSpec indexSpec,
      @Nullable SegmentWriteOutMediumFactory segmentWriteOutMediumFactory
  ) throws IOException
  {
    FileUtils.deleteDirectory(outDir);
    FileUtils.forceMkdir(outDir);

    final List<String> mergedDimensions = IndexMerger.getMergedDimensions(indexes);

    final List<String> mergedMetrics = IndexMerger.mergeIndexed(
        indexes.stream().map(IndexableAdapter::getMetricNames).collect(Collectors.toList())
    );

    return makeIndexFiles(
        indexes,
        aggregators,
        outDir,
        new BaseProgressIndicator(),
        mergedDimensions,
        mergedMetrics,
        MergingRowIterator::new,
        true,
        indexSpec,
        segmentWriteOutMediumFactory
    );
  }

  private Map<String, DimensionHandler> makeDimensionHandlers(
      final List<String> mergedDimensions,
      final List<ColumnCapabilitiesImpl> dimCapabilities
  )
  {
    Map<String, DimensionHandler> handlers = new LinkedHashMap<>();
    for (int i = 0; i < mergedDimensions.size(); i++) {
      ColumnCapabilities capabilities = dimCapabilities.get(i);
      String dimName = mergedDimensions.get(i);
      DimensionHandler handler = DimensionHandlerUtils.getHandlerFromCapabilities(dimName, capabilities, null);
      handlers.put(dimName, handler);
    }
    return handlers;
  }

  private TimeAndDimsIterator makeMergedTimeAndDimsIterator(
      final List<IndexableAdapter> indexes,
      final List<String> mergedDimensions,
      final List<String> mergedMetrics,
      final Function<List<TransformableRowIterator>, TimeAndDimsIterator> rowMergerFn,
      final Map<String, DimensionHandler> handlers,
      final List<DimensionMergerV9> mergers
  )
  {
    List<TransformableRowIterator> perIndexRowIterators = Lists.newArrayListWithCapacity(indexes.size());
    for (int i = 0; i < indexes.size(); ++i) {
      final IndexableAdapter adapter = indexes.get(i);
      TransformableRowIterator target = adapter.getRows();
      if (!mergedDimensions.equals(adapter.getDimensionNames()) || !mergedMetrics.equals(adapter.getMetricNames())) {
        target = makeRowIteratorWithReorderedColumns(
            mergedDimensions,
            mergedMetrics,
            handlers,
            adapter,
            target
        );
      }
      perIndexRowIterators.add(IndexMerger.toMergedIndexRowIterator(target, i, mergers));
    }
    return rowMergerFn.apply(perIndexRowIterators);
  }

  private TransformableRowIterator makeRowIteratorWithReorderedColumns(
      List<String> reorderedDimensions,
      List<String> reorderedMetrics,
      Map<String, DimensionHandler> originalHandlers,
      IndexableAdapter originalAdapter,
      TransformableRowIterator originalIterator
  )
  {
    RowPointer reorderedRowPointer = reorderRowPointerColumns(
        reorderedDimensions,
        reorderedMetrics,
        originalHandlers,
        originalAdapter,
        originalIterator.getPointer()
    );
    TimeAndDimsPointer reorderedMarkedRowPointer = reorderRowPointerColumns(
        reorderedDimensions,
        reorderedMetrics,
        originalHandlers,
        originalAdapter,
        originalIterator.getMarkedPointer()
    );
    return new ForwardingRowIterator(originalIterator)
    {
      @Override
      public RowPointer getPointer()
      {
        return reorderedRowPointer;
      }

      @Override
      public TimeAndDimsPointer getMarkedPointer()
      {
        return reorderedMarkedRowPointer;
      }
    };
  }

  private static <T extends TimeAndDimsPointer> T reorderRowPointerColumns(
      List<String> reorderedDimensions,
      List<String> reorderedMetrics,
      Map<String, DimensionHandler> originalHandlers,
      IndexableAdapter originalAdapter,
      T originalRowPointer
  )
  {
    ColumnValueSelector[] reorderedDimensionSelectors = reorderedDimensions
        .stream()
        .map(dimName -> {
          int dimIndex = originalAdapter.getDimensionNames().indexOf(dimName);
          if (dimIndex >= 0) {
            return originalRowPointer.getDimensionSelector(dimIndex);
          } else {
            return NilColumnValueSelector.instance();
          }
        })
        .toArray(ColumnValueSelector[]::new);
    List<DimensionHandler> reorderedHandlers =
        reorderedDimensions.stream().map(originalHandlers::get).collect(Collectors.toList());
    ColumnValueSelector[] reorderedMetricSelectors = reorderedMetrics
        .stream()
        .map(metricName -> {
          int metricIndex = originalAdapter.getMetricNames().indexOf(metricName);
          if (metricIndex >= 0) {
            return originalRowPointer.getMetricSelector(metricIndex);
          } else {
            return NilColumnValueSelector.instance();
          }
        })
        .toArray(ColumnValueSelector[]::new);
    if (originalRowPointer instanceof RowPointer) {
      //noinspection unchecked
      return (T) new RowPointer(
          originalRowPointer.timestampSelector,
          reorderedDimensionSelectors,
          reorderedHandlers,
          reorderedMetricSelectors,
          reorderedMetrics,
          ((RowPointer) originalRowPointer).rowNumPointer
      );
    } else {
      //noinspection unchecked
      return (T) new TimeAndDimsPointer(
          originalRowPointer.timestampSelector,
          reorderedDimensionSelectors,
          reorderedHandlers,
          reorderedMetricSelectors,
          reorderedMetrics
      );
    }
  }
}<|MERGE_RESOLUTION|>--- conflicted
+++ resolved
@@ -41,10 +41,10 @@
 import io.druid.java.util.common.io.smoosh.SmooshedWriter;
 import io.druid.java.util.common.logger.Logger;
 import io.druid.query.aggregation.AggregatorFactory;
-import io.druid.segment.column.ColumnHolder;
 import io.druid.segment.column.ColumnCapabilities;
 import io.druid.segment.column.ColumnCapabilitiesImpl;
 import io.druid.segment.column.ColumnDescriptor;
+import io.druid.segment.column.ColumnHolder;
 import io.druid.segment.column.ValueType;
 import io.druid.segment.data.GenericIndexed;
 import io.druid.segment.incremental.IncrementalIndex;
@@ -101,7 +101,7 @@
 
   private File makeIndexFiles(
       final List<IndexableAdapter> adapters,
-      final AggregatorFactory[] metricAggs,
+      final @Nullable AggregatorFactory[] metricAggs,
       final File outDir,
       final ProgressIndicator progress,
       final List<String> mergedDimensions,
@@ -117,11 +117,7 @@
 
     List<Metadata> metadataList = Lists.transform(adapters, IndexableAdapter::getMetadata);
 
-<<<<<<< HEAD
-    Metadata segmentMetadata;
-=======
     final Metadata segmentMetadata;
->>>>>>> 331a0afb
     if (metricAggs != null) {
       AggregatorFactory[] combiningMetricAggs = new AggregatorFactory[metricAggs.length];
       for (int i = 0; i < metricAggs.length; i++) {
