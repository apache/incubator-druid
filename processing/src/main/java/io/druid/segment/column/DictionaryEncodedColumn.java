/*
 * Licensed to Metamarkets Group Inc. (Metamarkets) under one
 * or more contributor license agreements. See the NOTICE file
 * distributed with this work for additional information
 * regarding copyright ownership. Metamarkets licenses this file
 * to you under the Apache License, Version 2.0 (the
 * "License"); you may not use this file except in compliance
 * with the License. You may obtain a copy of the License at
 *
 * http://www.apache.org/licenses/LICENSE-2.0
 *
 * Unless required by applicable law or agreed to in writing,
 * software distributed under the License is distributed on an
 * "AS IS" BASIS, WITHOUT WARRANTIES OR CONDITIONS OF ANY
 * KIND, either express or implied. See the License for the
 * specific language governing permissions and limitations
 * under the License.
 */

package io.druid.segment.column;

import io.druid.query.extraction.ExtractionFn;
import io.druid.segment.ColumnValueSelector;
import io.druid.segment.DimensionSelector;
import io.druid.segment.data.IndexedInts;
import io.druid.segment.data.ReadableOffset;

import javax.annotation.Nullable;
<<<<<<< HEAD
import java.io.Closeable;
=======
>>>>>>> 5da0241a

/**
 */
public interface DictionaryEncodedColumn<ActualType extends Comparable> extends BaseColumn
{
<<<<<<< HEAD
  public int length();
  public boolean hasMultipleValues();
  public int getSingleValueRow(int rowNum);
  public IndexedInts getMultiValueRow(int rowNum);

  @Nullable
  public ActualType lookupName(int id);
  public int lookupId(ActualType name);
  public int getCardinality();
=======
  int length();
  boolean hasMultipleValues();
  int getSingleValueRow(int rowNum);
  IndexedInts getMultiValueRow(int rowNum);
  ActualType lookupName(int id);
  int lookupId(ActualType name);
  int getCardinality();
>>>>>>> 5da0241a

  DimensionSelector makeDimensionSelector(ReadableOffset offset, @Nullable ExtractionFn extractionFn);

  @Override
  default ColumnValueSelector makeColumnValueSelector(ReadableOffset offset)
  {
    return makeDimensionSelector(offset, null);
  }
}<|MERGE_RESOLUTION|>--- conflicted
+++ resolved
@@ -26,34 +26,24 @@
 import io.druid.segment.data.ReadableOffset;
 
 import javax.annotation.Nullable;
-<<<<<<< HEAD
-import java.io.Closeable;
-=======
->>>>>>> 5da0241a
 
 /**
  */
 public interface DictionaryEncodedColumn<ActualType extends Comparable> extends BaseColumn
 {
-<<<<<<< HEAD
-  public int length();
-  public boolean hasMultipleValues();
-  public int getSingleValueRow(int rowNum);
-  public IndexedInts getMultiValueRow(int rowNum);
+  int length();
 
+  boolean hasMultipleValues();
+
+  int getSingleValueRow(int rowNum);
+
+  IndexedInts getMultiValueRow(int rowNum);
   @Nullable
-  public ActualType lookupName(int id);
-  public int lookupId(ActualType name);
-  public int getCardinality();
-=======
-  int length();
-  boolean hasMultipleValues();
-  int getSingleValueRow(int rowNum);
-  IndexedInts getMultiValueRow(int rowNum);
   ActualType lookupName(int id);
+
   int lookupId(ActualType name);
+
   int getCardinality();
->>>>>>> 5da0241a
 
   DimensionSelector makeDimensionSelector(ReadableOffset offset, @Nullable ExtractionFn extractionFn);
 
