/*
 * Licensed to Metamarkets Group Inc. (Metamarkets) under one
 * or more contributor license agreements. See the NOTICE file
 * distributed with this work for additional information
 * regarding copyright ownership. Metamarkets licenses this file
 * to you under the Apache License, Version 2.0 (the
 * "License"); you may not use this file except in compliance
 * with the License. You may obtain a copy of the License at
 *
 * http://www.apache.org/licenses/LICENSE-2.0
 *
 * Unless required by applicable law or agreed to in writing,
 * software distributed under the License is distributed on an
 * "AS IS" BASIS, WITHOUT WARRANTIES OR CONDITIONS OF ANY
 * KIND, either express or implied. See the License for the
 * specific language governing permissions and limitations
 * under the License.
 */

package io.druid.segment.column;

import com.google.common.base.Predicate;
import com.google.common.base.Predicates;
import io.druid.java.util.common.guava.CloseQuietly;
import io.druid.query.extraction.ExtractionFn;
import io.druid.query.filter.ValueMatcher;
import io.druid.query.monomorphicprocessing.RuntimeShapeInspector;
import io.druid.segment.DimensionSelectorUtils;
import io.druid.segment.IdLookup;
import io.druid.segment.data.CachingIndexed;
import io.druid.segment.data.IndexedInts;
import io.druid.segment.data.IndexedMultivalue;
import io.druid.segment.data.ReadableOffset;
import io.druid.segment.data.SingleIndexedInt;
import io.druid.segment.filter.BooleanValueMatcher;
import io.druid.segment.historical.HistoricalDimensionSelector;
import io.druid.segment.historical.SingleValueHistoricalDimensionSelector;

import javax.annotation.Nullable;
import java.io.IOException;
import java.util.BitSet;

/**
<<<<<<< HEAD
 */
public class SimpleDictionaryEncodedColumn
    implements DictionaryEncodedColumn<String>
=======
*/
public class SimpleDictionaryEncodedColumn implements DictionaryEncodedColumn<String>
>>>>>>> 5da0241a
{
  private final IndexedInts column;
  private final IndexedMultivalue<IndexedInts> multiValueColumn;
  private final CachingIndexed<String> cachedLookups;

  public SimpleDictionaryEncodedColumn(
      IndexedInts singleValueColumn,
      IndexedMultivalue<IndexedInts> multiValueColumn,
      CachingIndexed<String> cachedLookups
  )
  {
    this.column = singleValueColumn;
    this.multiValueColumn = multiValueColumn;
    this.cachedLookups = cachedLookups;
  }

  @Override
  public int length()
  {
    return hasMultipleValues() ? multiValueColumn.size() : column.size();
  }

  @Override
  public boolean hasMultipleValues()
  {
    return column == null;
  }

  @Override
  public int getSingleValueRow(int rowNum)
  {
    return column.get(rowNum);
  }

  @Override
  public IndexedInts getMultiValueRow(int rowNum)
  {
    return multiValueColumn.get(rowNum);
  }

  @Override
  @Nullable
  public String lookupName(int id)
  {
    return cachedLookups.get(id);
  }

  @Override
  public int lookupId(String name)
  {
    return cachedLookups.indexOf(name);
  }

  @Override
  public int getCardinality()
  {
    return cachedLookups.size();
  }

  @Override
  public HistoricalDimensionSelector makeDimensionSelector(
      final ReadableOffset offset,
      @Nullable final ExtractionFn extractionFn
  )
  {
    abstract class QueryableDimensionSelector implements HistoricalDimensionSelector, IdLookup
    {
      @Override
      public int getValueCardinality()
      {
        return getCardinality();
      }

      @Override
      public String lookupName(int id)
      {
        final String value = SimpleDictionaryEncodedColumn.this.lookupName(id);
        return extractionFn == null ?
               value :
               extractionFn.apply(value);
      }

      @Override
      public boolean nameLookupPossibleInAdvance()
      {
        return true;
      }

      @Nullable
      @Override
      public IdLookup idLookup()
      {
        return extractionFn == null ? this : null;
      }

      @Override
      public int lookupId(String name)
      {
        if (extractionFn != null) {
          throw new UnsupportedOperationException("cannot perform lookup when applying an extraction function");
        }
        return SimpleDictionaryEncodedColumn.this.lookupId(name);
      }
    }

    if (hasMultipleValues()) {
      class MultiValueDimensionSelector extends QueryableDimensionSelector
      {
        @Override
        public IndexedInts getRow()
        {
          return multiValueColumn.get(offset.getOffset());
        }

        @Override
        public IndexedInts getRow(int offset)
        {
          return multiValueColumn.get(offset);
        }

        @Override
        public ValueMatcher makeValueMatcher(String value)
        {
          return DimensionSelectorUtils.makeValueMatcherGeneric(this, value);
        }

        @Override
        public ValueMatcher makeValueMatcher(Predicate<String> predicate)
        {
          return DimensionSelectorUtils.makeValueMatcherGeneric(this, predicate);
        }

        @Nullable
        @Override
        public Object getObject()
        {
          return defaultGetObject();
        }

        @Override
        public Class classOfObject()
        {
          return Object.class;
        }

        @Override
        public void inspectRuntimeShape(RuntimeShapeInspector inspector)
        {
          inspector.visit("multiValueColumn", multiValueColumn);
          inspector.visit("offset", offset);
          inspector.visit("extractionFn", extractionFn);
        }
      }
      return new MultiValueDimensionSelector();
    } else {
      class SingleValueQueryableDimensionSelector extends QueryableDimensionSelector
          implements SingleValueHistoricalDimensionSelector
      {
        @Override
        public IndexedInts getRow()
        {
          return new SingleIndexedInt(getRowValue());
        }

        @Override
        public int getRowValue()
        {
          return column.get(offset.getOffset());
        }

        @Override
        public IndexedInts getRow(int offset)
        {
          return new SingleIndexedInt(getRowValue(offset));
        }

        @Override
        public int getRowValue(int offset)
        {
          return column.get(offset);
        }

        @Override
        public ValueMatcher makeValueMatcher(final String value)
        {
          if (extractionFn == null) {
            final int valueId = lookupId(value);
            if (valueId >= 0) {
              return new ValueMatcher()
              {
                @Override
                public boolean matches()
                {
                  return getRowValue() == valueId;
                }

                @Override
                public void inspectRuntimeShape(RuntimeShapeInspector inspector)
                {
                  inspector.visit("column", SimpleDictionaryEncodedColumn.this);
                }
              };
            } else {
              return BooleanValueMatcher.of(false);
            }
          } else {
            // Employ precomputed BitSet optimization
            return makeValueMatcher(Predicates.equalTo(value));
          }
        }

        @Override
        public ValueMatcher makeValueMatcher(final Predicate<String> predicate)
        {
          final BitSet predicateMatchingValueIds = DimensionSelectorUtils.makePredicateMatchingSet(
              this,
              predicate
          );
          return new ValueMatcher()
          {
            @Override
            public boolean matches()
            {
              return predicateMatchingValueIds.get(getRowValue());
            }

            @Override
            public void inspectRuntimeShape(RuntimeShapeInspector inspector)
            {
              inspector.visit("column", SimpleDictionaryEncodedColumn.this);
            }
          };
        }

        @Override
        public Object getObject()
        {
          return lookupName(getRowValue());
        }

        @Override
        public Class classOfObject()
        {
          return String.class;
        }

        @Override
        public void inspectRuntimeShape(RuntimeShapeInspector inspector)
        {
          inspector.visit("column", column);
          inspector.visit("offset", offset);
          inspector.visit("extractionFn", extractionFn);
        }
      }
      return new SingleValueQueryableDimensionSelector();
    }
  }

  @Override
  public void close() throws IOException
  {
    CloseQuietly.close(cachedLookups);

    if (column != null) {
      column.close();
    }
    if (multiValueColumn != null) {
      multiValueColumn.close();
    }
  }
}<|MERGE_RESOLUTION|>--- conflicted
+++ resolved
@@ -41,14 +41,8 @@
 import java.util.BitSet;
 
 /**
-<<<<<<< HEAD
  */
-public class SimpleDictionaryEncodedColumn
-    implements DictionaryEncodedColumn<String>
-=======
-*/
 public class SimpleDictionaryEncodedColumn implements DictionaryEncodedColumn<String>
->>>>>>> 5da0241a
 {
   private final IndexedInts column;
   private final IndexedMultivalue<IndexedInts> multiValueColumn;
@@ -179,6 +173,13 @@
         public ValueMatcher makeValueMatcher(Predicate<String> predicate)
         {
           return DimensionSelectorUtils.makeValueMatcherGeneric(this, predicate);
+        }
+
+        @Override
+        public boolean isNull()
+        {
+          IndexedInts row = getRow();
+          return row == null || row.size() == 0;
         }
 
         @Nullable
@@ -284,6 +285,12 @@
         }
 
         @Override
+        public boolean isNull()
+        {
+          return getObject() == null;
+        }
+
+        @Override
         public Object getObject()
         {
           return lookupName(getRowValue());
