--- conflicted
+++ resolved
@@ -40,11 +40,6 @@
 
   DictionaryEncodedColumn getDictionaryEncoding();
 
-<<<<<<< HEAD
-  RunLengthColumn getRunLengthColumn();
-
-=======
->>>>>>> 22c49b0d
   GenericColumn getGenericColumn();
 
   ComplexColumn getComplexColumn();
