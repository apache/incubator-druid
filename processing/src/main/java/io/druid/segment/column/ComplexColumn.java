/*
 * Licensed to the Apache Software Foundation (ASF) under one
 * or more contributor license agreements.  See the NOTICE file
 * distributed with this work for additional information
 * regarding copyright ownership.  The ASF licenses this file
 * to you under the Apache License, Version 2.0 (the
 * "License"); you may not use this file except in compliance
 * with the License.  You may obtain a copy of the License at
 *
 *   http://www.apache.org/licenses/LICENSE-2.0
 *
 * Unless required by applicable law or agreed to in writing,
 * software distributed under the License is distributed on an
 * "AS IS" BASIS, WITHOUT WARRANTIES OR CONDITIONS OF ANY
 * KIND, either express or implied.  See the License for the
 * specific language governing permissions and limitations
 * under the License.
 */

package io.druid.segment.column;

import io.druid.query.monomorphicprocessing.RuntimeShapeInspector;
import io.druid.segment.ColumnValueSelector;
import io.druid.segment.ObjectColumnSelector;
import io.druid.segment.data.GenericIndexed;
import io.druid.segment.data.ReadableOffset;

import javax.annotation.Nullable;

/**
*/
public class ComplexColumn implements BaseColumn
{
<<<<<<< HEAD
  private final GenericIndexed<?> index;
  private final String typeName;
=======
  Class<?> getClazz();
  String getTypeName();
  Object getRowValue(int rowNum);
  int getLength();
>>>>>>> c48aa74a

  public ComplexColumn(String typeName, GenericIndexed<?> index)
  {
    this.index = index;
    this.typeName = typeName;
  }

  public Class<?> getClazz()
  {
    return index.getClazz();
  }

  public String getTypeName()
  {
    return typeName;
  }

  @Nullable
  public Object getRowValue(int rowNum)
  {
    return index.get(rowNum);
  }

  @Override
  public ColumnValueSelector<?> makeColumnValueSelector(ReadableOffset offset)
  {
    return new ObjectColumnSelector()
    {
      @Nullable
      @Override
      public Object getObject()
      {
        return getRowValue(offset.getOffset());
      }

      @Override
      public Class classOfObject()
      {
        return getClazz();
      }

      @Override
      public void inspectRuntimeShape(RuntimeShapeInspector inspector)
      {
        inspector.visit("column", ComplexColumn.this);
      }
    };
  }

  @Override
  public void close()
  {
    // nothing to close
  }
}<|MERGE_RESOLUTION|>--- conflicted
+++ resolved
@@ -31,15 +31,8 @@
 */
 public class ComplexColumn implements BaseColumn
 {
-<<<<<<< HEAD
   private final GenericIndexed<?> index;
   private final String typeName;
-=======
-  Class<?> getClazz();
-  String getTypeName();
-  Object getRowValue(int rowNum);
-  int getLength();
->>>>>>> c48aa74a
 
   public ComplexColumn(String typeName, GenericIndexed<?> index)
   {
@@ -61,6 +54,10 @@
   public Object getRowValue(int rowNum)
   {
     return index.get(rowNum);
+  }
+
+  public int getLength() {
+    return index.size();
   }
 
   @Override
