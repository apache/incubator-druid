/*
 * Licensed to Metamarkets Group Inc. (Metamarkets) under one
 * or more contributor license agreements. See the NOTICE file
 * distributed with this work for additional information
 * regarding copyright ownership. Metamarkets licenses this file
 * to you under the Apache License, Version 2.0 (the
 * "License"); you may not use this file except in compliance
 * with the License. You may obtain a copy of the License at
 *
 * http://www.apache.org/licenses/LICENSE-2.0
 *
 * Unless required by applicable law or agreed to in writing,
 * software distributed under the License is distributed on an
 * "AS IS" BASIS, WITHOUT WARRANTIES OR CONDITIONS OF ANY
 * KIND, either express or implied. See the License for the
 * specific language governing permissions and limitations
 * under the License.
 */

package io.druid.segment.column;

import io.druid.query.monomorphicprocessing.CalledFromHotLoop;
import io.druid.query.monomorphicprocessing.HotLoopCallee;

/**
 */
public interface GenericColumn extends BaseColumn, HotLoopCallee
{
<<<<<<< HEAD
  public int length();
  public ValueType getType();
=======
  int length();
  ValueType getType();
  boolean hasMultipleValues();
>>>>>>> 675c6c00

  @CalledFromHotLoop
  String getStringSingleValueRow(int rowNum);

  @CalledFromHotLoop
  float getFloatSingleValueRow(int rowNum);

  @CalledFromHotLoop
  long getLongSingleValueRow(int rowNum);

  @CalledFromHotLoop
  double getDoubleSingleValueRow(int rowNum);

  @Override
  void close();
}<|MERGE_RESOLUTION|>--- conflicted
+++ resolved
@@ -26,14 +26,8 @@
  */
 public interface GenericColumn extends BaseColumn, HotLoopCallee
 {
-<<<<<<< HEAD
-  public int length();
-  public ValueType getType();
-=======
   int length();
   ValueType getType();
-  boolean hasMultipleValues();
->>>>>>> 675c6c00
 
   @CalledFromHotLoop
   String getStringSingleValueRow(int rowNum);
