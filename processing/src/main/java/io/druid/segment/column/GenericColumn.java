/*
 * Licensed to Metamarkets Group Inc. (Metamarkets) under one
 * or more contributor license agreements. See the NOTICE file
 * distributed with this work for additional information
 * regarding copyright ownership. Metamarkets licenses this file
 * to you under the Apache License, Version 2.0 (the
 * "License"); you may not use this file except in compliance
 * with the License. You may obtain a copy of the License at
 *
 * http://www.apache.org/licenses/LICENSE-2.0
 *
 * Unless required by applicable law or agreed to in writing,
 * software distributed under the License is distributed on an
 * "AS IS" BASIS, WITHOUT WARRANTIES OR CONDITIONS OF ANY
 * KIND, either express or implied. See the License for the
 * specific language governing permissions and limitations
 * under the License.
 */

package io.druid.segment.column;

import io.druid.query.monomorphicprocessing.CalledFromHotLoop;
import io.druid.query.monomorphicprocessing.HotLoopCallee;

/**
 */
public interface GenericColumn extends BaseColumn, HotLoopCallee
{
  int length();

  @CalledFromHotLoop
  long getLongSingleValueRow(int rowNum);

<<<<<<< HEAD
=======
  @CalledFromHotLoop
  double getDoubleSingleValueRow(int rowNum);

  @CalledFromHotLoop
  boolean isNull(int rowNum);

>>>>>>> 219e77ae
  @Override
  void close();
}<|MERGE_RESOLUTION|>--- conflicted
+++ resolved
@@ -31,15 +31,9 @@
   @CalledFromHotLoop
   long getLongSingleValueRow(int rowNum);
 
-<<<<<<< HEAD
-=======
-  @CalledFromHotLoop
-  double getDoubleSingleValueRow(int rowNum);
-
   @CalledFromHotLoop
   boolean isNull(int rowNum);
 
->>>>>>> 219e77ae
   @Override
   void close();
 }