--- conflicted
+++ resolved
@@ -58,8 +58,7 @@
   @Override
   public ColumnValueSelector makeColumnValueSelector(ReadableOffset offset)
   {
-    return column.makeColumnValueSelector(offset, IndexIO.LEGACY_FACTORY.getBitmapFactory()
-                                                                        .makeEmptyImmutableBitmap());
+    return column.makeColumnValueSelector(offset, IndexIO.LEGACY_FACTORY.getBitmapFactory().makeEmptyImmutableBitmap());
   }
 
   @Override
@@ -69,21 +68,12 @@
   }
 
   @Override
-<<<<<<< HEAD
-=======
-  public double getDoubleSingleValueRow(int rowNum)
-  {
-    return (double) column.get(rowNum);
-  }
-
-  @Override
   public boolean isNull(int rowNum)
   {
     return false;
   }
 
   @Override
->>>>>>> 219e77ae
   public void close()
   {
     column.close();
