/*
 * Licensed to Metamarkets Group Inc. (Metamarkets) under one
 * or more contributor license agreements. See the NOTICE file
 * distributed with this work for additional information
 * regarding copyright ownership. Metamarkets licenses this file
 * to you under the Apache License, Version 2.0 (the
 * "License"); you may not use this file except in compliance
 * with the License. You may obtain a copy of the License at
 *
 * http://www.apache.org/licenses/LICENSE-2.0
 *
 * Unless required by applicable law or agreed to in writing,
 * software distributed under the License is distributed on an
 * "AS IS" BASIS, WITHOUT WARRANTIES OR CONDITIONS OF ANY
 * KIND, either express or implied. See the License for the
 * specific language governing permissions and limitations
 * under the License.
 */

package io.druid.segment;

import io.druid.collections.bitmap.BitmapFactory;
import io.druid.collections.bitmap.MutableBitmap;
import io.druid.query.dimension.DimensionSpec;
import io.druid.query.monomorphicprocessing.RuntimeShapeInspector;
import io.druid.segment.data.Indexed;
import io.druid.segment.incremental.IncrementalIndex;
import io.druid.segment.incremental.TimeAndDimsHolder;

import javax.annotation.Nullable;
import java.util.List;

public class FloatDimensionIndexer implements DimensionIndexer<Float, Float, Float>
{

  @Override
  public Float processRowValsToUnsortedEncodedKeyComponent(Object dimValues)
  {
    if (dimValues instanceof List) {
      throw new UnsupportedOperationException("Numeric columns do not support multivalue rows.");
    }

    return DimensionHandlerUtils.convertObjectToFloat(dimValues);
  }

  @Override
  public Float getUnsortedEncodedValueFromSorted(Float sortedIntermediateValue)
  {
    return sortedIntermediateValue;
  }

  @Override
  public Indexed<Float> getSortedIndexedValues()
  {
    throw new UnsupportedOperationException("Numeric columns do not support value dictionaries.");
  }

  @Override
  public Float getMinValue()
  {
    return Float.NEGATIVE_INFINITY;
  }

  @Override
  public Float getMaxValue()
  {
    return Float.POSITIVE_INFINITY;
  }

  @Override
  public int getCardinality()
  {
    return DimensionSelector.CARDINALITY_UNKNOWN;
  }

  @Override
  public DimensionSelector makeDimensionSelector(
      DimensionSpec spec,
      TimeAndDimsHolder currEntry,
      IncrementalIndex.DimensionDesc desc
  )
  {
    return new FloatWrappingDimensionSelector(makeColumnValueSelector(currEntry, desc), spec.getExtractionFn());
  }

  @Override
<<<<<<< HEAD
  public LongColumnSelector makeLongColumnSelector(
      final TimeAndDimsHolder currEntry,
      final IncrementalIndex.DimensionDesc desc
  )
  {
    final int dimIndex = desc.getIndex();
    class IndexerLongColumnSelector implements LongColumnSelector
    {
      @Override
      public long getLong()
      {
        final Object[] dims = currEntry.get().getDims();

        if (dimIndex >= dims.length) {
          return 0L;
        }

        float floatVal = (Float) dims[dimIndex];
        return (long) floatVal;
      }

      @Override
      public void inspectRuntimeShape(RuntimeShapeInspector inspector)
      {
        // nothing to inspect
      }
    }

    return new IndexerLongColumnSelector();
  }

  @Override
  public FloatColumnSelector makeFloatColumnSelector(
      final TimeAndDimsHolder currEntry,
      final IncrementalIndex.DimensionDesc desc
=======
  public ColumnValueSelector<?> makeColumnValueSelector(
      TimeAndDimsHolder currEntry,
      IncrementalIndex.DimensionDesc desc
>>>>>>> dc7cb117
  )
  {
    final int dimIndex = desc.getIndex();
    class IndexerFloatColumnSelector implements FloatColumnSelector
    {
      @Override
      public float getFloat()
      {
        final Object[] dims = currEntry.get().getDims();

        if (dimIndex >= dims.length) {
          return 0.0f;
        }

        return (Float) dims[dimIndex];
      }

      @SuppressWarnings("deprecation")
      @Nullable
      @Override
      public Float getObject()
      {
        final Object[] dims = currEntry.get().getDims();

        if (dimIndex >= dims.length) {
          return null;
        }

        return (Float) dims[dimIndex];
      }

      @Override
      public void inspectRuntimeShape(RuntimeShapeInspector inspector)
      {
        // nothing to inspect
      }
    }

    return new IndexerFloatColumnSelector();
  }

  @Override
  public int compareUnsortedEncodedKeyComponents(@Nullable Float lhs, @Nullable Float rhs)
  {
    return DimensionHandlerUtils.nullToZero(lhs).compareTo(DimensionHandlerUtils.nullToZero(rhs));
  }

  @Override
  public boolean checkUnsortedEncodedKeyComponentsEqual(@Nullable Float lhs, @Nullable Float rhs)
  {
    return DimensionHandlerUtils.nullToZero(lhs).equals(DimensionHandlerUtils.nullToZero(rhs));
  }

  @Override
  public int getUnsortedEncodedKeyComponentHashCode(@Nullable Float key)
  {
    return DimensionHandlerUtils.nullToZero(key).hashCode();
  }

  @Override
  public Object convertUnsortedEncodedKeyComponentToActualArrayOrList(Float key, boolean asList)
  {
    return key;
  }

  @Override
  public Float convertUnsortedEncodedKeyComponentToSortedEncodedKeyComponent(Float key)
  {
    return key;
  }

  @Override
  public void fillBitmapsFromUnsortedEncodedKeyComponent(
      Float key, int rowNum, MutableBitmap[] bitmapIndexes, BitmapFactory factory
  )
  {
    throw new UnsupportedOperationException("Numeric columns do not support bitmaps.");
  }
}<|MERGE_RESOLUTION|>--- conflicted
+++ resolved
@@ -84,47 +84,9 @@
   }
 
   @Override
-<<<<<<< HEAD
-  public LongColumnSelector makeLongColumnSelector(
-      final TimeAndDimsHolder currEntry,
-      final IncrementalIndex.DimensionDesc desc
-  )
-  {
-    final int dimIndex = desc.getIndex();
-    class IndexerLongColumnSelector implements LongColumnSelector
-    {
-      @Override
-      public long getLong()
-      {
-        final Object[] dims = currEntry.get().getDims();
-
-        if (dimIndex >= dims.length) {
-          return 0L;
-        }
-
-        float floatVal = (Float) dims[dimIndex];
-        return (long) floatVal;
-      }
-
-      @Override
-      public void inspectRuntimeShape(RuntimeShapeInspector inspector)
-      {
-        // nothing to inspect
-      }
-    }
-
-    return new IndexerLongColumnSelector();
-  }
-
-  @Override
-  public FloatColumnSelector makeFloatColumnSelector(
-      final TimeAndDimsHolder currEntry,
-      final IncrementalIndex.DimensionDesc desc
-=======
   public ColumnValueSelector<?> makeColumnValueSelector(
       TimeAndDimsHolder currEntry,
       IncrementalIndex.DimensionDesc desc
->>>>>>> dc7cb117
   )
   {
     final int dimIndex = desc.getIndex();
