/*
 * Licensed to Metamarkets Group Inc. (Metamarkets) under one
 * or more contributor license agreements. See the NOTICE file
 * distributed with this work for additional information
 * regarding copyright ownership. Metamarkets licenses this file
 * to you under the Apache License, Version 2.0 (the
 * "License"); you may not use this file except in compliance
 * with the License. You may obtain a copy of the License at
 *
 * http://www.apache.org/licenses/LICENSE-2.0
 *
 * Unless required by applicable law or agreed to in writing,
 * software distributed under the License is distributed on an
 * "AS IS" BASIS, WITHOUT WARRANTIES OR CONDITIONS OF ANY
 * KIND, either express or implied. See the License for the
 * specific language governing permissions and limitations
 * under the License.
 */

package io.druid.segment.serde;

import com.fasterxml.jackson.annotation.JsonCreator;
import com.fasterxml.jackson.annotation.JsonProperty;
import com.google.common.base.Preconditions;
import com.google.common.primitives.Ints;
import io.druid.collections.bitmap.ImmutableBitmap;
import io.druid.collections.spatial.ImmutableRTree;
import io.druid.io.Channels;
import io.druid.java.util.common.IAE;
import io.druid.java.util.common.io.smoosh.FileSmoosher;
import io.druid.java.util.common.io.smoosh.SmooshedFileMapper;
import io.druid.segment.CompressedVSizeIndexedSupplier;
import io.druid.segment.CompressedVSizeIndexedV3Supplier;
import io.druid.segment.column.ColumnBuilder;
import io.druid.segment.column.ColumnConfig;
import io.druid.segment.column.ValueType;
import io.druid.segment.data.BitmapSerde;
import io.druid.segment.data.BitmapSerdeFactory;
import io.druid.segment.data.ByteBufferSerializer;
import io.druid.segment.data.ByteBufferWriter;
import io.druid.segment.data.CompressedVSizeIntsIndexedSupplier;
import io.druid.segment.data.GenericIndexed;
import io.druid.segment.data.GenericIndexedWriter;
import io.druid.segment.data.ImmutableRTreeObjectStrategy;
import io.druid.segment.data.IndexedInts;
import io.druid.segment.data.IndexedIntsWriter;
import io.druid.segment.data.IndexedMultivalue;
import io.druid.segment.data.VSizeIndexed;
import io.druid.segment.data.VSizeIndexedInts;
import io.druid.segment.data.WritableSupplier;

import javax.annotation.Nullable;
import javax.validation.constraints.NotNull;
import java.io.IOException;
import java.nio.ByteBuffer;
import java.nio.ByteOrder;
import java.nio.channels.WritableByteChannel;


public class DictionaryEncodedColumnPartSerde implements ColumnPartSerde
{
  private static final int NO_FLAGS = 0;

  enum Feature
  {
    MULTI_VALUE,
    MULTI_VALUE_V3;

    public boolean isSet(int flags)
    {
      return (getMask() & flags) != 0;
    }

    public int getMask()
    {
      return (1 << ordinal());
    }
  }

  enum VERSION
  {
    UNCOMPRESSED_SINGLE_VALUE,  // 0x0
    UNCOMPRESSED_MULTI_VALUE,   // 0x1
    COMPRESSED;                 // 0x2


    public static VERSION fromByte(byte b)
    {
      final VERSION[] values = VERSION.values();
      Preconditions.checkArgument(b < values.length, "Unsupported dictionary column version[%s]", b);
      return values[b];
    }

    public byte asByte()
    {
      return (byte) this.ordinal();
    }
  }

  @JsonCreator
  public static DictionaryEncodedColumnPartSerde createDeserializer(
      @Nullable @JsonProperty("bitmapSerdeFactory") BitmapSerdeFactory bitmapSerdeFactory,
      @NotNull @JsonProperty("byteOrder") ByteOrder byteOrder
  )
  {
    return new DictionaryEncodedColumnPartSerde(
        byteOrder,
        bitmapSerdeFactory != null ? bitmapSerdeFactory : new BitmapSerde.LegacyBitmapSerdeFactory(),
        null
    );
  }

  private final ByteOrder byteOrder;
  private final BitmapSerdeFactory bitmapSerdeFactory;
  private final Serializer serializer;

  private DictionaryEncodedColumnPartSerde(
      ByteOrder byteOrder,
      BitmapSerdeFactory bitmapSerdeFactory,
      Serializer serializer
  )
  {
    this.byteOrder = byteOrder;
    this.bitmapSerdeFactory = bitmapSerdeFactory;
    this.serializer = serializer;
  }

  @JsonProperty
  public BitmapSerdeFactory getBitmapSerdeFactory()
  {
    return bitmapSerdeFactory;
  }

  @JsonProperty
  public ByteOrder getByteOrder()
  {
    return byteOrder;
  }

  public static SerializerBuilder serializerBuilder()
  {
    return new SerializerBuilder();
  }

  public static class SerializerBuilder
  {
    private VERSION version = null;
    private int flags = NO_FLAGS;
    private GenericIndexedWriter<String> dictionaryWriter = null;
    private IndexedIntsWriter valueWriter = null;
    private BitmapSerdeFactory bitmapSerdeFactory = null;
    private GenericIndexedWriter<ImmutableBitmap> bitmapIndexWriter = null;
    private ByteBufferWriter<ImmutableRTree> spatialIndexWriter = null;
    private ByteOrder byteOrder = null;

    public SerializerBuilder withDictionary(GenericIndexedWriter<String> dictionaryWriter)
    {
      this.dictionaryWriter = dictionaryWriter;
      return this;
    }

    public SerializerBuilder withBitmapSerdeFactory(BitmapSerdeFactory bitmapSerdeFactory)
    {
      this.bitmapSerdeFactory = bitmapSerdeFactory;
      return this;
    }

    public SerializerBuilder withBitmapIndex(GenericIndexedWriter<ImmutableBitmap> bitmapIndexWriter)
    {
      this.bitmapIndexWriter = bitmapIndexWriter;
      return this;
    }

    public SerializerBuilder withSpatialIndex(ByteBufferWriter<ImmutableRTree> spatialIndexWriter)
    {
      this.spatialIndexWriter = spatialIndexWriter;
      return this;
    }

    public SerializerBuilder withByteOrder(ByteOrder byteOrder)
    {
      this.byteOrder = byteOrder;
      return this;
    }

    public SerializerBuilder withValue(IndexedIntsWriter valueWriter, boolean hasMultiValue, boolean compressed)
    {
      this.valueWriter = valueWriter;
      if (hasMultiValue) {
        if (compressed) {
          this.version = VERSION.COMPRESSED;
          this.flags |= Feature.MULTI_VALUE_V3.getMask();
        } else {
          this.version = VERSION.UNCOMPRESSED_MULTI_VALUE;
          this.flags |= Feature.MULTI_VALUE.getMask();
        }
      } else {
        if (compressed) {
          this.version = VERSION.COMPRESSED;
        } else {
          this.version = VERSION.UNCOMPRESSED_SINGLE_VALUE;
        }
      }
      return this;
    }

    public DictionaryEncodedColumnPartSerde build()
    {
      return new DictionaryEncodedColumnPartSerde(
          byteOrder,
          bitmapSerdeFactory,
          new Serializer()
          {
            @Override
            public long getSerializedSize() throws IOException
            {
              long size = 1 + // version
                          (version.compareTo(VERSION.COMPRESSED) >= 0
                           ? Ints.BYTES
                           : 0); // flag if version >= compressed
              if (dictionaryWriter != null) {
                size += dictionaryWriter.getSerializedSize();
              }
              if (valueWriter != null) {
                size += valueWriter.getSerializedSize();
              }
              if (bitmapIndexWriter != null) {
                size += bitmapIndexWriter.getSerializedSize();
              }
              if (spatialIndexWriter != null) {
                size += spatialIndexWriter.getSerializedSize();
              }
              return size;
            }

            @Override
            public void writeTo(WritableByteChannel channel, FileSmoosher smoosher) throws IOException
            {
              Channels.writeFully(channel, ByteBuffer.wrap(new byte[]{version.asByte()}));
              if (version.compareTo(VERSION.COMPRESSED) >= 0) {
                channel.write(ByteBuffer.wrap(Ints.toByteArray(flags)));
              }
              if (dictionaryWriter != null) {
                dictionaryWriter.writeTo(channel, smoosher);
              }
              if (valueWriter != null) {
                valueWriter.writeTo(channel, smoosher);
              }
              if (bitmapIndexWriter != null) {
                bitmapIndexWriter.writeTo(channel, smoosher);
              }
              if (spatialIndexWriter != null) {
<<<<<<< HEAD
                spatialIndexWriter.writeTo(channel, smoosher);
=======
                spatialIndexWriter.writeToChannel(channel);
>>>>>>> e115da39
              }
            }
          }
      );
    }
  }

  @Override
  public Serializer getSerializer()
  {
    return serializer;
  }

  @Override
  public Deserializer getDeserializer()
  {
    return new Deserializer()
    {
      @Override
      public void read(ByteBuffer buffer, ColumnBuilder builder, ColumnConfig columnConfig)
      {
        final VERSION rVersion = VERSION.fromByte(buffer.get());
        final int rFlags;

        if (rVersion.compareTo(VERSION.COMPRESSED) >= 0) {
          rFlags = buffer.getInt();
        } else {
          rFlags = rVersion.equals(VERSION.UNCOMPRESSED_MULTI_VALUE)
                   ? Feature.MULTI_VALUE.getMask()
                   : NO_FLAGS;
        }

        final boolean hasMultipleValues = Feature.MULTI_VALUE.isSet(rFlags) || Feature.MULTI_VALUE_V3.isSet(rFlags);

        final GenericIndexed<String> rDictionary = GenericIndexed.read(
            buffer,
            GenericIndexed.STRING_STRATEGY,
            builder.getFileMapper()
        );
        builder.setType(ValueType.STRING);

        final WritableSupplier<IndexedInts> rSingleValuedColumn;
        final WritableSupplier<IndexedMultivalue<IndexedInts>> rMultiValuedColumn;

        if (hasMultipleValues) {
          rMultiValuedColumn = readMultiValuedColumn(rVersion, buffer, rFlags, builder.getFileMapper());
          rSingleValuedColumn = null;
        } else {
          rSingleValuedColumn = readSingleValuedColumn(rVersion, buffer, builder.getFileMapper());
          rMultiValuedColumn = null;
        }

        DictionaryEncodedColumnSupplier dictionaryEncodedColumnSupplier = new DictionaryEncodedColumnSupplier(
            rDictionary,
            rSingleValuedColumn,
            rMultiValuedColumn,
            columnConfig.columnCacheSizeBytes()
        );
        builder.setHasMultipleValues(hasMultipleValues).setDictionaryEncodedColumn(dictionaryEncodedColumnSupplier);

        GenericIndexed<ImmutableBitmap> rBitmaps = GenericIndexed.read(
            buffer, bitmapSerdeFactory.getObjectStrategy(), builder.getFileMapper()
        );
        builder.setBitmapIndex(
            new BitmapIndexColumnPartSupplier(
                bitmapSerdeFactory.getBitmapFactory(),
                rBitmaps,
                rDictionary
            )
        );

        ImmutableRTree rSpatialIndex = null;
        if (buffer.hasRemaining()) {
          rSpatialIndex = ByteBufferSerializer.read(
              buffer, new ImmutableRTreeObjectStrategy(bitmapSerdeFactory.getBitmapFactory())
          );
          builder.setSpatialIndex(new SpatialIndexColumnPartSupplier(rSpatialIndex));
        }
      }


      private WritableSupplier<IndexedInts> readSingleValuedColumn(
          VERSION version,
          ByteBuffer buffer,
          SmooshedFileMapper fileMapper
      )
      {
        switch (version) {
          case UNCOMPRESSED_SINGLE_VALUE:
            return VSizeIndexedInts.readFromByteBuffer(buffer);
          case COMPRESSED:
            return CompressedVSizeIntsIndexedSupplier.fromByteBuffer(buffer, byteOrder);
          default:
            throw new IAE("Unsupported single-value version[%s]", version);
        }
      }

      private WritableSupplier<IndexedMultivalue<IndexedInts>> readMultiValuedColumn(
          VERSION version, ByteBuffer buffer, int flags, SmooshedFileMapper fileMapper
      )
      {
        switch (version) {
          case UNCOMPRESSED_MULTI_VALUE: {
            return VSizeIndexed.readFromByteBuffer(buffer);
          }
          case COMPRESSED: {
            if (Feature.MULTI_VALUE.isSet(flags)) {
              return CompressedVSizeIndexedSupplier.fromByteBuffer(buffer, byteOrder, fileMapper);
            } else if (Feature.MULTI_VALUE_V3.isSet(flags)) {
              return CompressedVSizeIndexedV3Supplier.fromByteBuffer(buffer, byteOrder, fileMapper);
            } else {
              throw new IAE("Unrecognized multi-value flag[%d]", flags);
            }
          }
          default:
            throw new IAE("Unsupported multi-value version[%s]", version);
        }
      }
    };
  }
}<|MERGE_RESOLUTION|>--- conflicted
+++ resolved
@@ -250,11 +250,7 @@
                 bitmapIndexWriter.writeTo(channel, smoosher);
               }
               if (spatialIndexWriter != null) {
-<<<<<<< HEAD
                 spatialIndexWriter.writeTo(channel, smoosher);
-=======
-                spatialIndexWriter.writeToChannel(channel);
->>>>>>> e115da39
               }
             }
           }
@@ -303,7 +299,7 @@
           rMultiValuedColumn = readMultiValuedColumn(rVersion, buffer, rFlags, builder.getFileMapper());
           rSingleValuedColumn = null;
         } else {
-          rSingleValuedColumn = readSingleValuedColumn(rVersion, buffer, builder.getFileMapper());
+          rSingleValuedColumn = readSingleValuedColumn(rVersion, buffer);
           rMultiValuedColumn = null;
         }
 
@@ -329,18 +325,15 @@
         ImmutableRTree rSpatialIndex = null;
         if (buffer.hasRemaining()) {
           rSpatialIndex = ByteBufferSerializer.read(
-              buffer, new ImmutableRTreeObjectStrategy(bitmapSerdeFactory.getBitmapFactory())
+              buffer,
+              new ImmutableRTreeObjectStrategy(bitmapSerdeFactory.getBitmapFactory())
           );
           builder.setSpatialIndex(new SpatialIndexColumnPartSupplier(rSpatialIndex));
         }
       }
 
 
-      private WritableSupplier<IndexedInts> readSingleValuedColumn(
-          VERSION version,
-          ByteBuffer buffer,
-          SmooshedFileMapper fileMapper
-      )
+      private WritableSupplier<IndexedInts> readSingleValuedColumn(VERSION version, ByteBuffer buffer)
       {
         switch (version) {
           case UNCOMPRESSED_SINGLE_VALUE:
