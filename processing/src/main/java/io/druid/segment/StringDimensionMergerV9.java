/*
 * Licensed to Metamarkets Group Inc. (Metamarkets) under one
 * or more contributor license agreements. See the NOTICE file
 * distributed with this work for additional information
 * regarding copyright ownership. Metamarkets licenses this file
 * to you under the Apache License, Version 2.0 (the
 * "License"); you may not use this file except in compliance
 * with the License. You may obtain a copy of the License at
 *
 * http://www.apache.org/licenses/LICENSE-2.0
 *
 * Unless required by applicable law or agreed to in writing,
 * software distributed under the License is distributed on an
 * "AS IS" BASIS, WITHOUT WARRANTIES OR CONDITIONS OF ANY
 * KIND, either express or implied. See the License for the
 * specific language governing permissions and limitations
 * under the License.
 */

package io.druid.segment;

import com.google.common.base.Splitter;
import com.google.common.base.Strings;
import com.google.common.collect.Lists;
import io.druid.collections.bitmap.BitmapFactory;
import io.druid.collections.bitmap.ImmutableBitmap;
import io.druid.collections.bitmap.MutableBitmap;
import io.druid.collections.spatial.ImmutableRTree;
import io.druid.collections.spatial.RTree;
import io.druid.collections.spatial.split.LinearGutmanSplitStrategy;
import io.druid.java.util.common.ISE;
import io.druid.java.util.common.StringUtils;
import io.druid.java.util.common.logger.Logger;
import io.druid.segment.writeout.SegmentWriteOutMedium;
import io.druid.segment.column.ColumnCapabilities;
import io.druid.segment.column.ColumnDescriptor;
import io.druid.segment.column.ValueType;
import io.druid.segment.data.ArrayIndexed;
import io.druid.segment.data.BitmapSerdeFactory;
import io.druid.segment.data.BitmapValues;
import io.druid.segment.data.ByteBufferWriter;
import io.druid.segment.data.CompressedVSizeIndexedV3Writer;
import io.druid.segment.data.CompressedVSizeIntsIndexedWriter;
import io.druid.segment.data.CompressionStrategy;
import io.druid.segment.data.GenericIndexed;
import io.druid.segment.data.GenericIndexedWriter;
<<<<<<< HEAD
=======
import io.druid.segment.data.IOPeon;
import io.druid.segment.data.ImmutableRTreeObjectStrategy;
>>>>>>> e115da39
import io.druid.segment.data.Indexed;
import io.druid.segment.data.IndexedIntsWriter;
import io.druid.segment.data.VSizeIndexedIntsWriter;
import io.druid.segment.data.VSizeIndexedWriter;
import io.druid.segment.serde.DictionaryEncodedColumnPartSerde;
import it.unimi.dsi.fastutil.ints.IntIterable;
import it.unimi.dsi.fastutil.ints.IntIterator;

import javax.annotation.Nonnull;
import java.io.IOException;
import java.nio.IntBuffer;
import java.util.ArrayList;
import java.util.List;

public class StringDimensionMergerV9 implements DimensionMergerV9<int[]>
{
  private static final Logger log = new Logger(StringDimensionMergerV9.class);

  private static final Indexed<String> EMPTY_STR_DIM_VAL = new ArrayIndexed<>(new String[]{""}, String.class);
  private static final int[] EMPTY_STR_DIM_ARRAY = new int[]{0};
  private static final Splitter SPLITTER = Splitter.on(",");

  private IndexedIntsWriter encodedValueWriter;

  private String dimensionName;
  private GenericIndexedWriter<String> dictionaryWriter;
  private String firstDictionaryValue;
  private int dictionarySize;
  private GenericIndexedWriter<ImmutableBitmap> bitmapWriter;
  private ByteBufferWriter<ImmutableRTree> spatialWriter;
  private ArrayList<IntBuffer> dimConversions;
  private int cardinality = 0;
  private boolean convertMissingValues = false;
  private boolean hasNull = false;
  private MutableBitmap nullRowsBitmap;
  private final SegmentWriteOutMedium segmentWriteOutMedium;
  private int rowCount = 0;
  private ColumnCapabilities capabilities;
  private List<IndexableAdapter> adapters;
  private ProgressIndicator progress;
  private final IndexSpec indexSpec;
  private IndexMerger.DictionaryMergeIterator dictionaryMergeIterator;

  public StringDimensionMergerV9(
      String dimensionName,
      IndexSpec indexSpec,
      SegmentWriteOutMedium segmentWriteOutMedium,
      ColumnCapabilities capabilities,
      ProgressIndicator progress
  )
  {
    this.dimensionName = dimensionName;
    this.indexSpec = indexSpec;
    this.capabilities = capabilities;
    this.segmentWriteOutMedium = segmentWriteOutMedium;
    this.progress = progress;
    nullRowsBitmap = indexSpec.getBitmapSerdeFactory().getBitmapFactory().makeEmptyMutableBitmap();
  }

  @Override
  public void writeMergedValueMetadata(List<IndexableAdapter> adapters) throws IOException
  {
    boolean dimHasValues = false;
    boolean dimAbsentFromSomeIndex = false;

    long dimStartTime = System.currentTimeMillis();

    this.adapters = adapters;

    dimConversions = Lists.newArrayListWithCapacity(adapters.size());
    for (int i = 0; i < adapters.size(); ++i) {
      dimConversions.add(null);
    }

    int numMergeIndex = 0;
    Indexed<String> dimValueLookup = null;
    Indexed<String>[] dimValueLookups = new Indexed[adapters.size() + 1];
    for (int i = 0; i < adapters.size(); i++) {
      Indexed<String> dimValues = (Indexed) adapters.get(i).getDimValueLookup(dimensionName);
      if (!isNullColumn(dimValues)) {
        dimHasValues = true;
        hasNull |= dimValues.indexOf(null) >= 0;
        dimValueLookups[i] = dimValueLookup = dimValues;
        numMergeIndex++;
      } else {
        dimAbsentFromSomeIndex = true;
      }
    }

    convertMissingValues = dimHasValues && dimAbsentFromSomeIndex;

    /*
     * Ensure the empty str is always in the dictionary if the dimension was missing from one index but
     * has non-null values in another index.
     * This is done so that MMappedIndexRowIterable can convert null columns to empty strings
     * later on, to allow rows from indexes without a particular dimension to merge correctly with
     * rows from indexes with null/empty str values for that dimension.
     */
    if (convertMissingValues && !hasNull) {
      hasNull = true;
      dimValueLookups[adapters.size()] = dimValueLookup = EMPTY_STR_DIM_VAL;
      numMergeIndex++;
    }

    String dictFilename = StringUtils.format("%s.dim_values", dimensionName);
    dictionaryWriter = new GenericIndexedWriter<>(segmentWriteOutMedium, dictFilename, GenericIndexed.STRING_STRATEGY);
    firstDictionaryValue = null;
    dictionarySize = 0;
    dictionaryWriter.open();

    cardinality = 0;
    if (numMergeIndex > 1) {
      dictionaryMergeIterator = new IndexMerger.DictionaryMergeIterator(dimValueLookups, true);
      writeDictionary(() -> dictionaryMergeIterator);
      for (int i = 0; i < adapters.size(); i++) {
        if (dimValueLookups[i] != null && dictionaryMergeIterator.needConversion(i)) {
          dimConversions.set(i, dictionaryMergeIterator.conversions[i]);
        }
      }
      cardinality = dictionaryMergeIterator.counter;
    } else if (numMergeIndex == 1) {
      writeDictionary(dimValueLookup);
      cardinality = dimValueLookup.size();
    }

    log.info(
        "Completed dim[%s] conversions with cardinality[%,d] in %,d millis.",
        dimensionName,
        cardinality,
        System.currentTimeMillis() - dimStartTime
    );

    setupEncodedValueWriter();
  }

  private void writeDictionary(Iterable<String> dictionaryValues) throws IOException
  {
    for (String value : dictionaryValues) {
      dictionaryWriter.write(value);
      value = Strings.emptyToNull(value);
      if (dictionarySize == 0) {
        firstDictionaryValue = value;
      }
      dictionarySize++;
    }
  }

  protected void setupEncodedValueWriter() throws IOException
  {
    final CompressionStrategy compressionStrategy = indexSpec.getDimensionCompression();

    String filenameBase = StringUtils.format("%s.forward_dim", dimensionName);
    if (capabilities.hasMultipleValues()) {
      if (compressionStrategy != CompressionStrategy.UNCOMPRESSED) {
        encodedValueWriter = CompressedVSizeIndexedV3Writer.create(
            segmentWriteOutMedium,
            filenameBase,
            cardinality,
            compressionStrategy
        );
      } else {
        encodedValueWriter = new VSizeIndexedWriter(segmentWriteOutMedium, cardinality);
      }
    } else {
      if (compressionStrategy != CompressionStrategy.UNCOMPRESSED) {
        encodedValueWriter = CompressedVSizeIntsIndexedWriter.create(
            segmentWriteOutMedium,
            filenameBase,
            cardinality,
            compressionStrategy
        );
      } else {
        encodedValueWriter = new VSizeIndexedIntsWriter(segmentWriteOutMedium, cardinality);
      }
    }
    encodedValueWriter.open();
  }


  @Override
  public int[] convertSegmentRowValuesToMergedRowValues(int[] segmentRow, int segmentIndexNumber)
  {
    int[] dimVals = segmentRow;
    // For strings, convert missing values to null/empty if conversion flag is set
    // But if bitmap/dictionary is not used, always convert missing to 0
    if (dimVals == null) {
      return convertMissingValues ? EMPTY_STR_DIM_ARRAY : null;
    }

    int[] newDimVals = new int[dimVals.length];
    IntBuffer converter = dimConversions.get(segmentIndexNumber);

    for (int i = 0; i < dimVals.length; i++) {
      if (converter != null) {
        newDimVals[i] = converter.get(dimVals[i]);
      } else {
        newDimVals[i] = dimVals[i];
      }
    }

    return newDimVals;
  }

  @Override
  public void processMergedRow(int[] rowValues) throws IOException
  {
    int[] vals = rowValues;
    if (vals == null || vals.length == 0) {
      nullRowsBitmap.add(rowCount);
    } else if (hasNull && vals.length == 1 && (vals[0]) == 0) {
      // Dictionary encoded, so it's safe to cast dim value to integer
      // If this dimension has the null/empty str in its dictionary, a row with a single-valued dimension
      // that matches the null/empty str's dictionary ID should also be added to nullRowBitmap.
      nullRowsBitmap.add(rowCount);
    }
    processMergedRowHelper(vals);
    rowCount++;
  }

  protected void processMergedRowHelper(int[] vals) throws IOException
  {
    encodedValueWriter.add(vals);
  }

  @Override
  public void writeIndexes(List<IntBuffer> segmentRowNumConversions) throws IOException
  {
    long dimStartTime = System.currentTimeMillis();
    final BitmapSerdeFactory bitmapSerdeFactory = indexSpec.getBitmapSerdeFactory();

    String bmpFilename = StringUtils.format("%s.inverted", dimensionName);
<<<<<<< HEAD
    bitmapWriter = new GenericIndexedWriter<>(
        segmentWriteOutMedium,
        bmpFilename,
        indexSpec.getBitmapSerdeFactory().getObjectStrategy()
    );
=======
    bitmapWriter = new GenericIndexedWriter<>(ioPeon, bmpFilename, bitmapSerdeFactory.getObjectStrategy());
>>>>>>> e115da39
    bitmapWriter.open();
    bitmapWriter.setObjectsNotSorted();

    BitmapFactory bitmapFactory = bitmapSerdeFactory.getBitmapFactory();

    RTree tree = null;
    boolean hasSpatial = capabilities.hasSpatialIndexes();
    if (hasSpatial) {
      spatialWriter = new ByteBufferWriter<>(
          segmentWriteOutMedium,
          new IndexedRTree.ImmutableRTreeObjectStrategy(bitmapFactory)
      );
      spatialWriter.open();
      tree = new RTree(2, new LinearGutmanSplitStrategy(0, 50, bitmapFactory), bitmapFactory);
    }

<<<<<<< HEAD
    IndexSeeker[] dictIdSeeker = toIndexSeekers(adapters, dimConversions, dimensionName);

    //Iterate all dim values's dictionary id in ascending order which in line with dim values's compare result.
    for (int dictId = 0; dictId < dictionarySize; dictId++) {
      progress.progress();
      mergeBitmaps(
          segmentRowNumConversions,
          bitmapFactory,
          tree,
          hasSpatial,
          dictIdSeeker,
          dictId
      );
    }
=======
    final MappedByteBuffer dimValsMapped = Files.map(dimValueFile);
    try (
        Closeable toCloseEncodedValueWriter = encodedValueWriter;
        Closeable toCloseBitmapWriter = bitmapWriter;
        // We need to free the ByteBuffers allocated by the dictionary merge iterator here,
        // these buffers are used by dictIdSeeker in mergeBitmaps() below. The iterator is created and only used
        // in writeMergedValueMetadata(), but the buffers are still used until after mergeBitmaps().
        Closeable toCloseDictionaryMergeIterator = dictionaryMergeIterator;
        Closeable dimValsMappedUnmapper = () -> ByteBufferUtils.unmap(dimValsMapped)
    ) {
      Indexed<String> dimVals = GenericIndexed.read(dimValsMapped, GenericIndexed.STRING_STRATEGY);
      BitmapFactory bmpFactory = bitmapSerdeFactory.getBitmapFactory();

      RTree tree = null;
      boolean hasSpatial = capabilities.hasSpatialIndexes();
      if (hasSpatial) {
        spatialWriter = new ByteBufferWriter<>(
            ioPeon,
            StringUtils.format("%s.spatial", dimensionName),
            new ImmutableRTreeObjectStrategy(bmpFactory)
        );
        spatialWriter.open();
        tree = new RTree(2, new LinearGutmanSplitStrategy(0, 50, bmpFactory), bmpFactory);
      }
>>>>>>> e115da39

    if (hasSpatial) {
      spatialWriter.write(ImmutableRTree.newImmutableFromMutable(tree));
    }

    log.info(
        "Completed dim[%s] inverted with cardinality[%,d] in %,d millis.",
        dimensionName,
        dictionarySize,
        System.currentTimeMillis() - dimStartTime
    );

    if (dictionaryMergeIterator != null) {
      dictionaryMergeIterator.close();
    }
  }

  void mergeBitmaps(
      List<IntBuffer> segmentRowNumConversions,
      BitmapFactory bmpFactory,
      RTree tree,
      boolean hasSpatial,
      IndexSeeker[] dictIdSeeker,
      int dictId
  ) throws IOException
  {
    List<ConvertingBitmapValues> convertedInvertedIndexesToMerge = Lists.newArrayListWithCapacity(adapters.size());
    for (int j = 0; j < adapters.size(); ++j) {
      int seekedDictId = dictIdSeeker[j].seek(dictId);
      if (seekedDictId != IndexSeeker.NOT_EXIST) {
        convertedInvertedIndexesToMerge.add(
            new ConvertingBitmapValues(
                adapters.get(j).getBitmapValues(dimensionName, seekedDictId),
                segmentRowNumConversions.get(j)
            )
        );
      }
    }

    MutableBitmap mergedIndexes = bmpFactory.makeEmptyMutableBitmap();
    List<IntIterator> convertedInvertedIndexesIterators = new ArrayList<>(convertedInvertedIndexesToMerge.size());
    for (ConvertingBitmapValues convertedInvertedIndexes : convertedInvertedIndexesToMerge) {
      convertedInvertedIndexesIterators.add(convertedInvertedIndexes.iterator());
    }

    // Merge ascending index iterators into a single one, remove duplicates, and add to the mergedIndexes bitmap.
    // Merge is needed, because some compacting MutableBitmap implementations are very inefficient when bits are
    // added not in the ascending order.
    int prevRow = IndexMerger.INVALID_ROW;
    for (IntIterator mergeIt = IntIteratorUtils.mergeAscending(convertedInvertedIndexesIterators);
         mergeIt.hasNext(); ) {
      int row = mergeIt.nextInt();
      if (row != prevRow && row != IndexMerger.INVALID_ROW) {
        mergedIndexes.add(row);
      }
      prevRow = row;
    }

    if (dictId == 0 && firstDictionaryValue == null) {
      mergedIndexes.or(nullRowsBitmap);
    }

    bitmapWriter.write(bmpFactory.makeImmutableBitmap(mergedIndexes));

    if (hasSpatial) {
      String dimVal = dictionaryWriter.get(dictId);
      if (dimVal != null) {
        List<String> stringCoords = Lists.newArrayList(SPLITTER.split(dimVal));
        float[] coords = new float[stringCoords.size()];
        for (int j = 0; j < coords.length; j++) {
          coords[j] = Float.valueOf(stringCoords.get(j));
        }
        tree.insert(coords, mergedIndexes);
      }
    }
  }

  @Override
  public boolean canSkip()
  {
    return cardinality == 0;
  }

  @Override
  public ColumnDescriptor makeColumnDescriptor()
  {
    // Now write everything
    boolean hasMultiValue = capabilities.hasMultipleValues();
    final CompressionStrategy compressionStrategy = indexSpec.getDimensionCompression();
    final BitmapSerdeFactory bitmapSerdeFactory = indexSpec.getBitmapSerdeFactory();

    final ColumnDescriptor.Builder builder = ColumnDescriptor.builder();
    builder.setValueType(ValueType.STRING);
    builder.setHasMultipleValues(hasMultiValue);
    final DictionaryEncodedColumnPartSerde.SerializerBuilder partBuilder = DictionaryEncodedColumnPartSerde
        .serializerBuilder()
        .withDictionary(dictionaryWriter)
        .withValue(
            encodedValueWriter,
            hasMultiValue,
            compressionStrategy != CompressionStrategy.UNCOMPRESSED
        )
        .withBitmapSerdeFactory(bitmapSerdeFactory)
        .withBitmapIndex(bitmapWriter)
        .withSpatialIndex(spatialWriter)
        .withByteOrder(IndexIO.BYTE_ORDER);
    final ColumnDescriptor serdeficator = builder
        .addSerde(partBuilder.build())
        .build();

    //log.info("Completed dimension column[%s] in %,d millis.", dimensionName, System.currentTimeMillis() - dimStartTime);

    return serdeficator;
  }

  protected interface IndexSeeker
  {
    int NOT_EXIST = -1;
    int NOT_INIT = -1;

    int seek(int dictId);
  }

  protected static class IndexSeekerWithoutConversion implements IndexSeeker
  {
    private final int limit;

    public IndexSeekerWithoutConversion(int limit)
    {
      this.limit = limit;
    }

    @Override
    public int seek(int dictId)
    {
      return dictId < limit ? dictId : NOT_EXIST;
    }
  }

  /**
   * Get old dictId from new dictId, and only support access in order
   */
  protected static class IndexSeekerWithConversion implements IndexSeeker
  {
    private final IntBuffer dimConversions;
    private int currIndex;
    private int currVal;
    private int lastVal;

    IndexSeekerWithConversion(IntBuffer dimConversions)
    {
      this.dimConversions = dimConversions;
      this.currIndex = 0;
      this.currVal = NOT_INIT;
      this.lastVal = NOT_INIT;
    }

    @Override
    public int seek(int dictId)
    {
      if (dimConversions == null) {
        return NOT_EXIST;
      }
      if (lastVal != NOT_INIT) {
        if (dictId <= lastVal) {
          throw new ISE(
              "Value dictId[%d] is less than the last value dictId[%d] I have, cannot be.",
              dictId, lastVal
          );
        }
        return NOT_EXIST;
      }
      if (currVal == NOT_INIT) {
        currVal = dimConversions.get();
      }
      if (currVal == dictId) {
        int ret = currIndex;
        ++currIndex;
        if (dimConversions.hasRemaining()) {
          currVal = dimConversions.get();
        } else {
          lastVal = dictId;
        }
        return ret;
      } else if (currVal < dictId) {
        throw new ISE(
            "Skipped currValue dictId[%d], currIndex[%d]; incoming value dictId[%d]",
            currVal, currIndex, dictId
        );
      } else {
        return NOT_EXIST;
      }
    }
  }

  public static class ConvertingBitmapValues implements IntIterable
  {
    private final BitmapValues baseValues;
    private final IntBuffer conversionBuffer;

    ConvertingBitmapValues(BitmapValues baseValues, IntBuffer conversionBuffer)
    {
      this.baseValues = baseValues;
      this.conversionBuffer = conversionBuffer;
    }

    @Nonnull
    @Override
    public IntIterator iterator()
    {
      final IntIterator baseIterator = baseValues.iterator();
      return new IntIterator()
      {
        @Override
        public boolean hasNext()
        {
          return baseIterator.hasNext();
        }

        @Override
        public int nextInt()
        {
          return conversionBuffer.get(baseIterator.nextInt());
        }

        @Override
        public int skip(int n)
        {
          return IntIteratorUtils.skip(baseIterator, n);
        }
      };
    }
  }

  protected IndexSeeker[] toIndexSeekers(
      List<IndexableAdapter> adapters,
      ArrayList<IntBuffer> dimConversions,
      String dimension
  )
  {
    IndexSeeker[] seekers = new IndexSeeker[adapters.size()];
    for (int i = 0; i < adapters.size(); i++) {
      IntBuffer dimConversion = dimConversions.get(i);
      if (dimConversion != null) {
        seekers[i] = new IndexSeekerWithConversion((IntBuffer) dimConversion.asReadOnlyBuffer().rewind());
      } else {
        Indexed<String> dimValueLookup = (Indexed) adapters.get(i).getDimValueLookup(dimension);
        seekers[i] = new IndexSeekerWithoutConversion(dimValueLookup == null ? 0 : dimValueLookup.size());
      }
    }
    return seekers;
  }

  protected boolean isNullColumn(Iterable<String> dimValues)
  {
    if (dimValues == null) {
      return true;
    }
    for (String val : dimValues) {
      if (val != null) {
        return false;
      }
    }
    return true;
  }
}<|MERGE_RESOLUTION|>--- conflicted
+++ resolved
@@ -31,7 +31,6 @@
 import io.druid.java.util.common.ISE;
 import io.druid.java.util.common.StringUtils;
 import io.druid.java.util.common.logger.Logger;
-import io.druid.segment.writeout.SegmentWriteOutMedium;
 import io.druid.segment.column.ColumnCapabilities;
 import io.druid.segment.column.ColumnDescriptor;
 import io.druid.segment.column.ValueType;
@@ -44,16 +43,13 @@
 import io.druid.segment.data.CompressionStrategy;
 import io.druid.segment.data.GenericIndexed;
 import io.druid.segment.data.GenericIndexedWriter;
-<<<<<<< HEAD
-=======
-import io.druid.segment.data.IOPeon;
 import io.druid.segment.data.ImmutableRTreeObjectStrategy;
->>>>>>> e115da39
 import io.druid.segment.data.Indexed;
 import io.druid.segment.data.IndexedIntsWriter;
 import io.druid.segment.data.VSizeIndexedIntsWriter;
 import io.druid.segment.data.VSizeIndexedWriter;
 import io.druid.segment.serde.DictionaryEncodedColumnPartSerde;
+import io.druid.segment.writeout.SegmentWriteOutMedium;
 import it.unimi.dsi.fastutil.ints.IntIterable;
 import it.unimi.dsi.fastutil.ints.IntIterator;
 
@@ -280,15 +276,11 @@
     final BitmapSerdeFactory bitmapSerdeFactory = indexSpec.getBitmapSerdeFactory();
 
     String bmpFilename = StringUtils.format("%s.inverted", dimensionName);
-<<<<<<< HEAD
     bitmapWriter = new GenericIndexedWriter<>(
         segmentWriteOutMedium,
         bmpFilename,
         indexSpec.getBitmapSerdeFactory().getObjectStrategy()
     );
-=======
-    bitmapWriter = new GenericIndexedWriter<>(ioPeon, bmpFilename, bitmapSerdeFactory.getObjectStrategy());
->>>>>>> e115da39
     bitmapWriter.open();
     bitmapWriter.setObjectsNotSorted();
 
@@ -299,13 +291,12 @@
     if (hasSpatial) {
       spatialWriter = new ByteBufferWriter<>(
           segmentWriteOutMedium,
-          new IndexedRTree.ImmutableRTreeObjectStrategy(bitmapFactory)
+          new ImmutableRTreeObjectStrategy(bitmapFactory)
       );
       spatialWriter.open();
       tree = new RTree(2, new LinearGutmanSplitStrategy(0, 50, bitmapFactory), bitmapFactory);
     }
 
-<<<<<<< HEAD
     IndexSeeker[] dictIdSeeker = toIndexSeekers(adapters, dimConversions, dimensionName);
 
     //Iterate all dim values's dictionary id in ascending order which in line with dim values's compare result.
@@ -320,32 +311,6 @@
           dictId
       );
     }
-=======
-    final MappedByteBuffer dimValsMapped = Files.map(dimValueFile);
-    try (
-        Closeable toCloseEncodedValueWriter = encodedValueWriter;
-        Closeable toCloseBitmapWriter = bitmapWriter;
-        // We need to free the ByteBuffers allocated by the dictionary merge iterator here,
-        // these buffers are used by dictIdSeeker in mergeBitmaps() below. The iterator is created and only used
-        // in writeMergedValueMetadata(), but the buffers are still used until after mergeBitmaps().
-        Closeable toCloseDictionaryMergeIterator = dictionaryMergeIterator;
-        Closeable dimValsMappedUnmapper = () -> ByteBufferUtils.unmap(dimValsMapped)
-    ) {
-      Indexed<String> dimVals = GenericIndexed.read(dimValsMapped, GenericIndexed.STRING_STRATEGY);
-      BitmapFactory bmpFactory = bitmapSerdeFactory.getBitmapFactory();
-
-      RTree tree = null;
-      boolean hasSpatial = capabilities.hasSpatialIndexes();
-      if (hasSpatial) {
-        spatialWriter = new ByteBufferWriter<>(
-            ioPeon,
-            StringUtils.format("%s.spatial", dimensionName),
-            new ImmutableRTreeObjectStrategy(bmpFactory)
-        );
-        spatialWriter.open();
-        tree = new RTree(2, new LinearGutmanSplitStrategy(0, 50, bmpFactory), bmpFactory);
-      }
->>>>>>> e115da39
 
     if (hasSpatial) {
       spatialWriter.write(ImmutableRTree.newImmutableFromMutable(tree));
