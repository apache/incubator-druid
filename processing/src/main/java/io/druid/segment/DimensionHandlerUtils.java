/*
 * Licensed to Metamarkets Group Inc. (Metamarkets) under one
 * or more contributor license agreements. See the NOTICE file
 * distributed with this work for additional information
 * regarding copyright ownership. Metamarkets licenses this file
 * to you under the Apache License, Version 2.0 (the
 * "License"); you may not use this file except in compliance
 * with the License. You may obtain a copy of the License at
 *
 * http://www.apache.org/licenses/LICENSE-2.0
 *
 * Unless required by applicable law or agreed to in writing,
 * software distributed under the License is distributed on an
 * "AS IS" BASIS, WITHOUT WARRANTIES OR CONDITIONS OF ANY
 * KIND, either express or implied. See the License for the
 * specific language governing permissions and limitations
 * under the License.
 */

package io.druid.segment;

import com.google.common.collect.ImmutableList;
import com.google.common.primitives.Doubles;
import com.google.common.primitives.Floats;
import io.druid.common.guava.GuavaUtils;
import io.druid.data.input.impl.DimensionSchema.MultiValueHandling;
import io.druid.java.util.common.IAE;
import io.druid.java.util.common.parsers.ParseException;
import io.druid.query.ColumnSelectorPlus;
import io.druid.query.dimension.ColumnSelectorStrategy;
import io.druid.query.dimension.ColumnSelectorStrategyFactory;
import io.druid.query.dimension.DimensionSpec;
import io.druid.segment.column.ColumnCapabilities;
import io.druid.segment.column.ColumnCapabilitiesImpl;
import io.druid.segment.column.ValueType;

import javax.annotation.Nullable;
import java.math.BigDecimal;
import java.util.ArrayList;
import java.util.List;

public final class DimensionHandlerUtils
{

  // use these values to ensure that convertObjectToLong(), convertObjectToDouble() and convertObjectToFloat()
  // return the same boxed object when returning a constant zero.
  public static final Double ZERO_DOUBLE = 0.0d;
  public static final Float ZERO_FLOAT = 0.0f;
  public static final Long ZERO_LONG = 0L;

  private DimensionHandlerUtils() {}

  public final static ColumnCapabilities DEFAULT_STRING_CAPABILITIES =
      new ColumnCapabilitiesImpl().setType(ValueType.STRING)
                                  .setDictionaryEncoded(true)
                                  .setHasBitmapIndexes(true);

  public static DimensionHandler getHandlerFromCapabilities(
      String dimensionName,
      ColumnCapabilities capabilities,
      MultiValueHandling multiValueHandling
  )
  {
    if (capabilities == null) {
      return new StringDimensionHandler(dimensionName, multiValueHandling);
    }

    multiValueHandling = multiValueHandling == null ? MultiValueHandling.ofDefault() : multiValueHandling;

    if (capabilities.getType() == ValueType.STRING) {
      if (!capabilities.isDictionaryEncoded() || !capabilities.hasBitmapIndexes()) {
        throw new IAE("String column must have dictionary encoding and bitmap index.");
      }
      return new StringDimensionHandler(dimensionName, multiValueHandling);
    }

    if (capabilities.getType() == ValueType.LONG) {
      return new LongDimensionHandler(dimensionName);
    }

    if (capabilities.getType() == ValueType.FLOAT) {
      return new FloatDimensionHandler(dimensionName);
    }

    if (capabilities.getType() == ValueType.DOUBLE) {
      return new DoubleDimensionHandler(dimensionName);
    }

    // Return a StringDimensionHandler by default (null columns will be treated as String typed)
    return new StringDimensionHandler(dimensionName, multiValueHandling);
  }

  public static List<ValueType> getValueTypesFromDimensionSpecs(List<DimensionSpec> dimSpecs)
  {
    List<ValueType> types = new ArrayList<>(dimSpecs.size());
    for (DimensionSpec dimSpec : dimSpecs) {
      types.add(dimSpec.getOutputType());
    }
    return types;
  }

  /**
   * Convenience function equivalent to calling
   * {@link #createColumnSelectorPluses(ColumnSelectorStrategyFactory, List, ColumnSelectorFactory)} with a singleton
   * list of dimensionSpecs and then retrieving the only element in the returned array.
   *
   * @param <ColumnSelectorStrategyClass> The strategy type created by the provided strategy factory.
   * @param strategyFactory               A factory provided by query engines that generates type-handling strategies
   * @param dimensionSpec                 column to generate a ColumnSelectorPlus object for
   * @param cursor                        Used to create value selectors for columns.
   *
   * @return A ColumnSelectorPlus object
   */
  public static <ColumnSelectorStrategyClass extends ColumnSelectorStrategy> ColumnSelectorPlus<ColumnSelectorStrategyClass> createColumnSelectorPlus(
      ColumnSelectorStrategyFactory<ColumnSelectorStrategyClass> strategyFactory,
      DimensionSpec dimensionSpec,
      ColumnSelectorFactory cursor
  )
  {
    return createColumnSelectorPluses(strategyFactory, ImmutableList.of(dimensionSpec), cursor)[0];
  }

  /**
   * Creates an array of ColumnSelectorPlus objects, selectors that handle type-specific operations within
   * query processing engines, using a strategy factory provided by the query engine. One ColumnSelectorPlus
   * will be created for each column specified in dimensionSpecs.
   * <p>
   * The ColumnSelectorPlus provides access to a type strategy (e.g., how to group on a float column)
   * and a value selector for a single column.
   * <p>
   * A caller should define a strategy factory that provides an interface for type-specific operations
   * in a query engine. See GroupByStrategyFactory for a reference.
   *
   * @param <ColumnSelectorStrategyClass> The strategy type created by the provided strategy factory.
   * @param strategyFactory               A factory provided by query engines that generates type-handling strategies
   * @param dimensionSpecs                The set of columns to generate ColumnSelectorPlus objects for
   * @param columnSelectorFactory         Used to create value selectors for columns.
   *
   * @return An array of ColumnSelectorPlus objects, in the order of the columns specified in dimensionSpecs
   */
  public static <ColumnSelectorStrategyClass extends ColumnSelectorStrategy>
  //CHECKSTYLE.OFF: Indentation
  ColumnSelectorPlus<ColumnSelectorStrategyClass>[] createColumnSelectorPluses(
      //CHECKSTYLE.ON: Indentation
      ColumnSelectorStrategyFactory<ColumnSelectorStrategyClass> strategyFactory,
      List<DimensionSpec> dimensionSpecs,
      ColumnSelectorFactory columnSelectorFactory
  )
  {
    int dimCount = dimensionSpecs.size();
    ColumnSelectorPlus<ColumnSelectorStrategyClass>[] dims = new ColumnSelectorPlus[dimCount];
    for (int i = 0; i < dimCount; i++) {
      final DimensionSpec dimSpec = dimensionSpecs.get(i);
      final String dimName = dimSpec.getDimension();
      final ColumnValueSelector selector = getColumnValueSelectorFromDimensionSpec(
          dimSpec,
          columnSelectorFactory
      );
      ColumnSelectorStrategyClass strategy = makeStrategy(
          strategyFactory,
          dimSpec,
          columnSelectorFactory.getColumnCapabilities(dimSpec.getDimension()),
          selector
      );
      final ColumnSelectorPlus<ColumnSelectorStrategyClass> selectorPlus = new ColumnSelectorPlus<>(
          dimName,
          dimSpec.getOutputName(),
          strategy,
          selector
      );
      dims[i] = selectorPlus;
    }
    return dims;
  }

  public static ColumnValueSelector getColumnValueSelectorFromDimensionSpec(
      DimensionSpec dimSpec,
      ColumnSelectorFactory columnSelectorFactory
  )
  {
    String dimName = dimSpec.getDimension();
    ColumnCapabilities capabilities = columnSelectorFactory.getColumnCapabilities(dimName);
    capabilities = getEffectiveCapabilities(dimSpec, capabilities);
    switch (capabilities.getType()) {
      case STRING:
        return columnSelectorFactory.makeDimensionSelector(dimSpec);
      case LONG:
      case FLOAT:
      case DOUBLE:
        return columnSelectorFactory.makeColumnValueSelector(dimSpec.getDimension());
      default:
        return null;
    }
  }

  // When determining the capabilites of a column during query processing, this function
  // adjusts the capabilities for columns that cannot be handled as-is to manageable defaults
  // (e.g., treating missing columns as empty String columns)
  private static ColumnCapabilities getEffectiveCapabilities(
      DimensionSpec dimSpec,
      ColumnCapabilities capabilities
  )
  {
    if (capabilities == null) {
      capabilities = DEFAULT_STRING_CAPABILITIES;
    }

    // Complex dimension type is not supported
    if (capabilities.getType() == ValueType.COMPLEX) {
      capabilities = DEFAULT_STRING_CAPABILITIES;
    }

    // Currently, all extractionFns output Strings, so the column will return String values via a
    // DimensionSelector if an extractionFn is present.
    if (dimSpec.getExtractionFn() != null) {
      capabilities = DEFAULT_STRING_CAPABILITIES;
    }

    // DimensionSpec's decorate only operates on DimensionSelectors, so if a spec mustDecorate(),
    // we need to wrap selectors on numeric columns with a string casting DimensionSelector.
    if (ValueType.isNumeric(capabilities.getType())) {
      if (dimSpec.mustDecorate()) {
        capabilities = DEFAULT_STRING_CAPABILITIES;
      }
    }

    return capabilities;
  }

  private static <ColumnSelectorStrategyClass extends ColumnSelectorStrategy> ColumnSelectorStrategyClass makeStrategy(
      ColumnSelectorStrategyFactory<ColumnSelectorStrategyClass> strategyFactory,
      DimensionSpec dimSpec,
      ColumnCapabilities capabilities,
      ColumnValueSelector selector
  )
  {
    capabilities = getEffectiveCapabilities(dimSpec, capabilities);
    return strategyFactory.makeColumnSelectorStrategy(capabilities, selector);
  }

  @Nullable
<<<<<<< HEAD
  public static String convertObjectToString(@Nullable Object valObj)
  {
    if (valObj == null) {
      return null;
    }
    return valObj.toString();
  }

  @Nullable
=======
>>>>>>> 5da0241a
  public static Long convertObjectToLong(@Nullable Object valObj)
  {
    if (valObj == null) {
      return null;
    }

    if (valObj instanceof Long) {
      return (Long) valObj;
    } else if (valObj instanceof Number) {
      return ((Number) valObj).longValue();
    } else if (valObj instanceof String) {
      return DimensionHandlerUtils.getExactLongFromDecimalString((String) valObj);
    } else {
      throw new ParseException("Unknown type[%s]", valObj.getClass());
    }
  }

  @Nullable
  public static Float convertObjectToFloat(@Nullable Object valObj)
  {
    if (valObj == null) {
      return null;
    }

    if (valObj instanceof Float) {
      return (Float) valObj;
    } else if (valObj instanceof Number) {
      return ((Number) valObj).floatValue();
    } else if (valObj instanceof String) {
      return Floats.tryParse((String) valObj);
    } else {
      throw new ParseException("Unknown type[%s]", valObj.getClass());
    }
  }

  @Nullable
  public static Double convertObjectToDouble(@Nullable Object valObj)
  {
    if (valObj == null) {
      return null;
    }

    if (valObj instanceof Double) {
      return (Double) valObj;
    } else if (valObj instanceof Number) {
      return ((Number) valObj).doubleValue();
    } else if (valObj instanceof String) {
<<<<<<< HEAD
      Double doubleVal = Doubles.tryParse((String) valObj);
      return NullHandlingHelper.nullToDefault(doubleVal);
=======
      return Doubles.tryParse((String) valObj);
>>>>>>> 5da0241a
    } else {
      throw new ParseException("Unknown type[%s]", valObj.getClass());
    }
  }

  /**
   * Convert a string representing a decimal value to a long.
   * <p>
   * If the decimal value is not an exact integral value (e.g. 42.0), or if the decimal value
   * is too large to be contained within a long, this function returns null.
   *
   * @param decimalStr string representing a decimal value
   *
   * @return long equivalent of decimalStr, returns null for non-integral decimals and integral decimal values outside
   * of the values representable by longs
   */
  @Nullable
  public static Long getExactLongFromDecimalString(String decimalStr)
  {
    final Long val = GuavaUtils.tryParseLong(decimalStr);
    if (val != null) {
      return val;
    }

    BigDecimal convertedBD;
    try {
      convertedBD = new BigDecimal(decimalStr);
    }
    catch (NumberFormatException nfe) {
      return null;
    }

    try {
      return convertedBD.longValueExact();
    }
    catch (ArithmeticException ae) {
      // indicates there was a non-integral part, or the BigDecimal was too big for a long
      return null;
    }
  }

  public static Double nullToZero(@Nullable Double number)
  {
    return number == null ? NullHandlingHelper.ZERO_DOUBLE : number;
  }

  public static Long nullToZero(@Nullable Long number)
  {
    return number == null ? NullHandlingHelper.ZERO_LONG : number;
  }

  public static Float nullToZero(@Nullable Float number)
  {
    return number == null ? NullHandlingHelper.ZERO_FLOAT : number;
  }
}<|MERGE_RESOLUTION|>--- conflicted
+++ resolved
@@ -239,7 +239,6 @@
   }
 
   @Nullable
-<<<<<<< HEAD
   public static String convertObjectToString(@Nullable Object valObj)
   {
     if (valObj == null) {
@@ -249,8 +248,6 @@
   }
 
   @Nullable
-=======
->>>>>>> 5da0241a
   public static Long convertObjectToLong(@Nullable Object valObj)
   {
     if (valObj == null) {
@@ -298,12 +295,8 @@
     } else if (valObj instanceof Number) {
       return ((Number) valObj).doubleValue();
     } else if (valObj instanceof String) {
-<<<<<<< HEAD
       Double doubleVal = Doubles.tryParse((String) valObj);
       return NullHandlingHelper.nullToDefault(doubleVal);
-=======
-      return Doubles.tryParse((String) valObj);
->>>>>>> 5da0241a
     } else {
       throw new ParseException("Unknown type[%s]", valObj.getClass());
     }
@@ -345,17 +338,17 @@
     }
   }
 
-  public static Double nullToZero(@Nullable Double number)
+  public static Number nullToZeroDouble(@Nullable Number number)
   {
     return number == null ? NullHandlingHelper.ZERO_DOUBLE : number;
   }
 
-  public static Long nullToZero(@Nullable Long number)
+  public static Number nullToZeroLong(@Nullable Number number)
   {
     return number == null ? NullHandlingHelper.ZERO_LONG : number;
   }
 
-  public static Float nullToZero(@Nullable Float number)
+  public static Number nullToZeroFloat(@Nullable Number number)
   {
     return number == null ? NullHandlingHelper.ZERO_FLOAT : number;
   }
