/*
 * Licensed to Metamarkets Group Inc. (Metamarkets) under one
 * or more contributor license agreements. See the NOTICE file
 * distributed with this work for additional information
 * regarding copyright ownership. Metamarkets licenses this file
 * to you under the Apache License, Version 2.0 (the
 * "License"); you may not use this file except in compliance
 * with the License. You may obtain a copy of the License at
 *
 * http://www.apache.org/licenses/LICENSE-2.0
 *
 * Unless required by applicable law or agreed to in writing,
 * software distributed under the License is distributed on an
 * "AS IS" BASIS, WITHOUT WARRANTIES OR CONDITIONS OF ANY
 * KIND, either express or implied. See the License for the
 * specific language governing permissions and limitations
 * under the License.
 */

package io.druid.segment.data;

import io.druid.collections.bitmap.ImmutableBitmap;
import io.druid.query.monomorphicprocessing.RuntimeShapeInspector;
import io.druid.segment.ColumnValueSelector;
import io.druid.segment.LongColumnSelector;
import io.druid.segment.historical.HistoricalColumnSelector;

import java.io.Closeable;

/**
 * Get a long at an index (array or list lookup abstraction without boxing).
 */
public interface IndexedLongs extends Closeable
{
  int size();
  long get(int index);
  void fill(int index, long[] toFill);

  @Override
  void close();

<<<<<<< HEAD
  default LongColumnSelector makeLongColumnSelector(ReadableOffset offset, ImmutableBitmap nullValueBitmap)
=======
  default ColumnValueSelector<Long> makeColumnValueSelector(ReadableOffset offset)
>>>>>>> 5da0241a
  {
    class HistoricalLongColumnSelector implements LongColumnSelector, HistoricalColumnSelector<Long>
    {
      @Override
      public long getLong()
      {
        return IndexedLongs.this.get(offset.getOffset());
      }

      @Override
      public double getDouble(int offset)
      {
        return IndexedLongs.this.get(offset);
      }

      @Override
      public boolean isNull()
      {
        return nullValueBitmap.get(offset.getOffset());
      }

      @Override
      public void inspectRuntimeShape(RuntimeShapeInspector inspector)
      {
        inspector.visit("indexed", IndexedLongs.this);
        inspector.visit("offset", offset);
      }
    }
    return new HistoricalLongColumnSelector();
  }
<<<<<<< HEAD

  default FloatColumnSelector makeFloatColumnSelector(ReadableOffset offset, ImmutableBitmap nullValueBitmap)
  {
    class HistoricalFloatColumnSelector implements FloatColumnSelector, HistoricalColumnSelector<Float>
    {
      @Override
      public float getFloat()
      {
        return (float) IndexedLongs.this.get(offset.getOffset());
      }

      @Override
      public boolean isNull()
      {
        return nullValueBitmap.get(offset.getOffset());
      }

      @Override
      public double getDouble(int offset)
      {
        return IndexedLongs.this.get(offset);
      }

      @Override
      public void inspectRuntimeShape(RuntimeShapeInspector inspector)
      {
        inspector.visit("indexed", IndexedLongs.this);
        inspector.visit("offset", offset);
      }
    }
    return new HistoricalFloatColumnSelector();
  }

  default DoubleColumnSelector makeDoubleColumnSelector(ReadableOffset offset, ImmutableBitmap nullValueBitmap)
  {
    class HistoricalDoubleColumnSelector implements DoubleColumnSelector, HistoricalColumnSelector<Double>
    {
      @Override
      public double getDouble()
      {
        return (double) IndexedLongs.this.get(offset.getOffset());
      }

      @Override
      public double getDouble(int offset)
      {
        return IndexedLongs.this.get(offset);
      }

      @Override
      public boolean isNull()
      {
        return nullValueBitmap.get(offset.getOffset());
      }

      @Override
      public void inspectRuntimeShape(RuntimeShapeInspector inspector)
      {
        inspector.visit("indexed", IndexedLongs.this);
        inspector.visit("offset", offset);
      }
    }
    return new HistoricalDoubleColumnSelector();
  }
=======
>>>>>>> 5da0241a
}<|MERGE_RESOLUTION|>--- conflicted
+++ resolved
@@ -33,17 +33,15 @@
 public interface IndexedLongs extends Closeable
 {
   int size();
+
   long get(int index);
+
   void fill(int index, long[] toFill);
 
   @Override
   void close();
 
-<<<<<<< HEAD
-  default LongColumnSelector makeLongColumnSelector(ReadableOffset offset, ImmutableBitmap nullValueBitmap)
-=======
-  default ColumnValueSelector<Long> makeColumnValueSelector(ReadableOffset offset)
->>>>>>> 5da0241a
+  default ColumnValueSelector<Long> makeColumnValueSelector(ReadableOffset offset, ImmutableBitmap nullValueBitmap)
   {
     class HistoricalLongColumnSelector implements LongColumnSelector, HistoricalColumnSelector<Long>
     {
@@ -74,71 +72,4 @@
     }
     return new HistoricalLongColumnSelector();
   }
-<<<<<<< HEAD
-
-  default FloatColumnSelector makeFloatColumnSelector(ReadableOffset offset, ImmutableBitmap nullValueBitmap)
-  {
-    class HistoricalFloatColumnSelector implements FloatColumnSelector, HistoricalColumnSelector<Float>
-    {
-      @Override
-      public float getFloat()
-      {
-        return (float) IndexedLongs.this.get(offset.getOffset());
-      }
-
-      @Override
-      public boolean isNull()
-      {
-        return nullValueBitmap.get(offset.getOffset());
-      }
-
-      @Override
-      public double getDouble(int offset)
-      {
-        return IndexedLongs.this.get(offset);
-      }
-
-      @Override
-      public void inspectRuntimeShape(RuntimeShapeInspector inspector)
-      {
-        inspector.visit("indexed", IndexedLongs.this);
-        inspector.visit("offset", offset);
-      }
-    }
-    return new HistoricalFloatColumnSelector();
-  }
-
-  default DoubleColumnSelector makeDoubleColumnSelector(ReadableOffset offset, ImmutableBitmap nullValueBitmap)
-  {
-    class HistoricalDoubleColumnSelector implements DoubleColumnSelector, HistoricalColumnSelector<Double>
-    {
-      @Override
-      public double getDouble()
-      {
-        return (double) IndexedLongs.this.get(offset.getOffset());
-      }
-
-      @Override
-      public double getDouble(int offset)
-      {
-        return IndexedLongs.this.get(offset);
-      }
-
-      @Override
-      public boolean isNull()
-      {
-        return nullValueBitmap.get(offset.getOffset());
-      }
-
-      @Override
-      public void inspectRuntimeShape(RuntimeShapeInspector inspector)
-      {
-        inspector.visit("indexed", IndexedLongs.this);
-        inspector.visit("offset", offset);
-      }
-    }
-    return new HistoricalDoubleColumnSelector();
-  }
-=======
->>>>>>> 5da0241a
 }