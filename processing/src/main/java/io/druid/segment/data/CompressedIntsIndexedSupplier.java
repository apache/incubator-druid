/*
 * Licensed to Metamarkets Group Inc. (Metamarkets) under one
 * or more contributor license agreements. See the NOTICE file
 * distributed with this work for additional information
 * regarding copyright ownership. Metamarkets licenses this file
 * to you under the Apache License, Version 2.0 (the
 * "License"); you may not use this file except in compliance
 * with the License. You may obtain a copy of the License at
 *
 * http://www.apache.org/licenses/LICENSE-2.0
 *
 * Unless required by applicable law or agreed to in writing,
 * software distributed under the License is distributed on an
 * "AS IS" BASIS, WITHOUT WARRANTIES OR CONDITIONS OF ANY
 * KIND, either express or implied. See the License for the
 * specific language governing permissions and limitations
 * under the License.
 */

package io.druid.segment.data;

import com.google.common.annotations.VisibleForTesting;
import com.google.common.base.Preconditions;
import com.google.common.io.Closeables;
import com.google.common.primitives.Ints;
import io.druid.collections.ResourceHolder;
import io.druid.java.util.common.IAE;
import io.druid.java.util.common.guava.CloseQuietly;
import io.druid.java.util.common.io.Closer;
import io.druid.java.util.common.io.smoosh.FileSmoosher;
import io.druid.query.monomorphicprocessing.RuntimeShapeInspector;
import io.druid.segment.CompressedPools;
import io.druid.segment.serde.MetaSerdeHelper;
import it.unimi.dsi.fastutil.ints.IntArrayList;

import java.io.IOException;
import java.nio.ByteBuffer;
import java.nio.ByteOrder;
import java.nio.IntBuffer;
import java.nio.channels.WritableByteChannel;
import java.util.Iterator;

public class CompressedIntsIndexedSupplier implements WritableSupplier<IndexedInts>
{
  public static final byte VERSION = 0x2;
  public static final int MAX_INTS_IN_BUFFER = CompressedPools.BUFFER_SIZE / Ints.BYTES;

  private static MetaSerdeHelper<CompressedIntsIndexedSupplier> metaSerdeHelper = MetaSerdeHelper
      .firstWriteByte((CompressedIntsIndexedSupplier x) -> VERSION)
      .writeInt(x -> x.totalSize)
      .writeInt(x -> x.sizePer)
      .writeByte(x -> x.compression.getId());

  private final int totalSize;
  private final int sizePer;
  private final GenericIndexed<ResourceHolder<ByteBuffer>> baseIntBuffers;
  private final CompressionStrategy compression;

  CompressedIntsIndexedSupplier(
      int totalSize,
      int sizePer,
      GenericIndexed<ResourceHolder<ByteBuffer>> baseIntBuffers,
      CompressionStrategy compression
  )
  {
    this.totalSize = totalSize;
    this.sizePer = sizePer;
    this.baseIntBuffers = baseIntBuffers;
    this.compression = compression;
  }

  @Override
  public IndexedInts get()
  {
    final int div = Integer.numberOfTrailingZeros(sizePer);
    final int rem = sizePer - 1;
    final boolean powerOf2 = sizePer == (1 << div);
    if (powerOf2) {
      return new CompressedIndexedInts()
      {
        @Override
        public int get(int index)
        {
          // optimize division and remainder for powers of 2
          final int bufferNum = index >> div;

          if (bufferNum != currIndex) {
            loadBuffer(bufferNum);
          }

          final int bufferIndex = index & rem;
          return buffer.get(buffer.position() + bufferIndex);
        }
      };
    } else {
      return new CompressedIndexedInts();
    }
  }

  @Override
  public long getSerializedSize() throws IOException
  {
    return metaSerdeHelper.size(this) + baseIntBuffers.getSerializedSize();
  }

  @Override
  public void writeTo(WritableByteChannel channel, FileSmoosher smoosher) throws IOException
  {
    metaSerdeHelper.writeTo(channel, this);
    baseIntBuffers.writeTo(channel, smoosher);
  }

<<<<<<< HEAD
  @VisibleForTesting
  GenericIndexed<?> getBaseIntBuffers()
=======
  /**
   * For testing.  Do not use unless you like things breaking
   */
  GenericIndexed<ResourceHolder<IntBuffer>> getBaseIntBuffers()
>>>>>>> e115da39
  {
    return baseIntBuffers;
  }

  public static CompressedIntsIndexedSupplier fromByteBuffer(ByteBuffer buffer, ByteOrder order)
  {
    byte versionFromBuffer = buffer.get();

    if (versionFromBuffer == VERSION) {
      final int totalSize = buffer.getInt();
      final int sizePer = buffer.getInt();
      final CompressionStrategy compression = CompressionStrategy.forId(buffer.get());
      return new CompressedIntsIndexedSupplier(
          totalSize,
          sizePer,
          GenericIndexed.read(buffer, new DecompressingByteBufferObjectStrategy(order, compression)),
          compression
      );
    }

    throw new IAE("Unknown version[%s]", versionFromBuffer);
  }

<<<<<<< HEAD
  @VisibleForTesting
  static CompressedIntsIndexedSupplier fromIntBuffer(
      final IntBuffer buffer,
      final int chunkFactor,
      final ByteOrder byteOrder,
      final CompressionStrategy compression,
      final Closer closer
=======
  public static CompressedIntsIndexedSupplier fromIntBuffer(
      final IntBuffer buffer, final int chunkFactor, final ByteOrder byteOrder, CompressedObjectStrategy.CompressionStrategy compression
>>>>>>> e115da39
  )
  {
    Preconditions.checkArgument(
        chunkFactor <= MAX_INTS_IN_BUFFER, "Chunks must be <= 64k bytes. chunkFactor was[%s]", chunkFactor
    );

    return new CompressedIntsIndexedSupplier(
        buffer.remaining(),
        chunkFactor,
        GenericIndexed.ofCompressedByteBuffers(
            new Iterable<ByteBuffer>()
            {
              @Override
              public Iterator<ByteBuffer> iterator()
              {
                return new Iterator<ByteBuffer>()
                {
                  final IntBuffer myBuffer = buffer.asReadOnlyBuffer();
                  final ByteBuffer retVal = compression
                      .getCompressor()
                      .allocateInBuffer(chunkFactor * Ints.BYTES, closer)
                      .order(byteOrder);
                  final IntBuffer retValAsIntBuffer = retVal.asIntBuffer();

                  @Override
                  public boolean hasNext()
                  {
                    return myBuffer.hasRemaining();
                  }

                  @Override
                  public ByteBuffer next()
                  {
                    int initialLimit = myBuffer.limit();
                    if (chunkFactor < myBuffer.remaining()) {
                      myBuffer.limit(myBuffer.position() + chunkFactor);
                    }
                    retValAsIntBuffer.clear();
                    retValAsIntBuffer.put(myBuffer);
                    myBuffer.limit(initialLimit);
                    retVal.clear().limit(retValAsIntBuffer.position() * Ints.BYTES);
                    return retVal;
                  }

                  @Override
                  public void remove()
                  {
                    throw new UnsupportedOperationException();
                  }
                };
              }
            },
            compression,
            chunkFactor * Ints.BYTES,
            byteOrder,
            closer
        ),
        compression
    );
  }

  @VisibleForTesting
  public static CompressedIntsIndexedSupplier fromList(
      final IntArrayList list,
      final int chunkFactor,
      final ByteOrder byteOrder,
      final CompressionStrategy compression,
      final Closer closer
  )
  {
    Preconditions.checkArgument(
        chunkFactor <= MAX_INTS_IN_BUFFER, "Chunks must be <= 64k bytes. chunkFactor was[%s]", chunkFactor
    );

    return new CompressedIntsIndexedSupplier(
        list.size(),
        chunkFactor,
        GenericIndexed.ofCompressedByteBuffers(
            new Iterable<ByteBuffer>()
            {
              @Override
              public Iterator<ByteBuffer> iterator()
              {
                return new Iterator<ByteBuffer>()
                {
                  private final ByteBuffer retVal = compression
                      .getCompressor()
                      .allocateInBuffer(chunkFactor * Ints.BYTES, closer)
                      .order(byteOrder);
                  int position = 0;

                  @Override
                  public boolean hasNext()
                  {
                    return position < list.size();
                  }

                  @Override
                  public ByteBuffer next()
                  {
                    int blockSize = Math.min(list.size() - position, chunkFactor);
                    retVal.clear();
                    for (int limit = position + blockSize; position < limit; position++) {
                      retVal.putInt(list.getInt(position));
                    }
                    retVal.flip();
                    return retVal;
                  }

                  @Override
                  public void remove()
                  {
                    throw new UnsupportedOperationException();
                  }
                };
              }
            },
            compression,
            chunkFactor * Ints.BYTES,
            byteOrder,
            closer
        ),
        compression
    );
  }

  private class CompressedIndexedInts implements IndexedInts
  {
    final Indexed<ResourceHolder<ByteBuffer>> singleThreadedIntBuffers = baseIntBuffers.singleThreaded();

    int currIndex = -1;
    ResourceHolder<ByteBuffer> holder;
    IntBuffer buffer;

    @Override
    public int size()
    {
      return totalSize;
    }

    @Override
    public int get(int index)
    {
      final int bufferNum = index / sizePer;
      final int bufferIndex = index % sizePer;

      if (bufferNum != currIndex) {
        loadBuffer(bufferNum);
      }

      return buffer.get(buffer.position() + bufferIndex);
    }

    protected void loadBuffer(int bufferNum)
    {
      CloseQuietly.close(holder);
      holder = singleThreadedIntBuffers.get(bufferNum);
      buffer = holder.get().asIntBuffer();
      currIndex = bufferNum;
    }

    @Override
    public String toString()
    {
      return "CompressedIntsIndexedSupplier_Anonymous{" +
             "currIndex=" + currIndex +
             ", sizePer=" + sizePer +
             ", numChunks=" + singleThreadedIntBuffers.size() +
             ", totalSize=" + totalSize +
             '}';
    }

    @Override
    public void close() throws IOException
    {
      Closeables.close(holder, false);
    }

    @Override
    public void inspectRuntimeShape(RuntimeShapeInspector inspector)
    {
      // ideally should inspect buffer, but at the moment of inspectRuntimeShape() call buffer is likely to be null,
      // because loadBuffer() is not yet called, although during the processing it is not null, hence "visiting" null is
      // not representative.
      inspector.visit("singleThreadedIntBuffers", singleThreadedIntBuffers);
    }
  }
}<|MERGE_RESOLUTION|>--- conflicted
+++ resolved
@@ -56,7 +56,7 @@
   private final GenericIndexed<ResourceHolder<ByteBuffer>> baseIntBuffers;
   private final CompressionStrategy compression;
 
-  CompressedIntsIndexedSupplier(
+  private CompressedIntsIndexedSupplier(
       int totalSize,
       int sizePer,
       GenericIndexed<ResourceHolder<ByteBuffer>> baseIntBuffers,
@@ -110,15 +110,8 @@
     baseIntBuffers.writeTo(channel, smoosher);
   }
 
-<<<<<<< HEAD
   @VisibleForTesting
   GenericIndexed<?> getBaseIntBuffers()
-=======
-  /**
-   * For testing.  Do not use unless you like things breaking
-   */
-  GenericIndexed<ResourceHolder<IntBuffer>> getBaseIntBuffers()
->>>>>>> e115da39
   {
     return baseIntBuffers;
   }
@@ -142,7 +135,6 @@
     throw new IAE("Unknown version[%s]", versionFromBuffer);
   }
 
-<<<<<<< HEAD
   @VisibleForTesting
   static CompressedIntsIndexedSupplier fromIntBuffer(
       final IntBuffer buffer,
@@ -150,10 +142,6 @@
       final ByteOrder byteOrder,
       final CompressionStrategy compression,
       final Closer closer
-=======
-  public static CompressedIntsIndexedSupplier fromIntBuffer(
-      final IntBuffer buffer, final int chunkFactor, final ByteOrder byteOrder, CompressedObjectStrategy.CompressionStrategy compression
->>>>>>> e115da39
   )
   {
     Preconditions.checkArgument(
