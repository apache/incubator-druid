--- conflicted
+++ resolved
@@ -29,14 +29,8 @@
 
 public interface IndexedDoubles extends Closeable
 {
-<<<<<<< HEAD
-  public int size();
-  public double get(int index);
-=======
   int size();
   double get(int index);
-  void fill(int index, double[] toFill);
->>>>>>> 675c6c00
 
   @Override
   void close();
