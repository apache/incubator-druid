--- conflicted
+++ resolved
@@ -30,34 +30,14 @@
   public static final byte LZF_VERSION = 0x1;
   public static final byte VERSION = 0x2;
 
-<<<<<<< HEAD
-  private final int totalSize;
-  private final Supplier<IndexedDoubles> supplier;
-
-  public CompressedDoublesIndexedSupplier(int totalSize, Supplier<IndexedDoubles> supplier)
-  {
-    this.totalSize = totalSize;
-    this.supplier = supplier;
-  }
-
-  @Override
-  public IndexedDoubles get()
-  {
-    return supplier.get();
-  }
-
-  public static CompressedDoublesIndexedSupplier fromByteBuffer(ByteBuffer buffer, ByteOrder order)
-=======
   private CompressedDoublesIndexedSupplier()
   {
   }
 
   public static Supplier<IndexedDoubles> fromByteBuffer(
       ByteBuffer buffer,
-      ByteOrder order,
-      SmooshedFileMapper mapper
+      ByteOrder order
   )
->>>>>>> e115da39
   {
     byte versionFromBuffer = buffer.get();
 
@@ -76,22 +56,7 @@
           order,
           compression
       );
-<<<<<<< HEAD
-      return new CompressedDoublesIndexedSupplier(
-          totalSize,
-          supplier
-      );
-=======
->>>>>>> e115da39
     }
     throw new IAE("Unknown version[%s]", versionFromBuffer);
   }
-
-<<<<<<< HEAD
-  public int size()
-  {
-    return totalSize;
-  }
-=======
->>>>>>> e115da39
 }