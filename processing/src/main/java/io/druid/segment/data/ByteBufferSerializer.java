--- conflicted
+++ resolved
@@ -19,18 +19,11 @@
 
 package io.druid.segment.data;
 
-<<<<<<< HEAD
-import com.google.common.primitives.Ints;
-import io.druid.io.Channels;
-
-import java.io.IOException;
-=======
->>>>>>> e115da39
 import java.nio.ByteBuffer;
 
 /**
  */
-public class ByteBufferSerializer<T>
+public class ByteBufferSerializer
 {
   public static <T> T read(ByteBuffer buffer, ObjectStrategy<T> strategy)
   {
@@ -41,16 +34,4 @@
 
     return strategy.fromByteBuffer(bufferToUse, size);
   }
-
-<<<<<<< HEAD
-  public static <T> long writeToChannel(T obj, ObjectStrategy<T> strategy, WritableByteChannel channel)
-      throws IOException
-  {
-    byte[] toWrite = strategy.toBytes(obj);
-    Channels.writeFully(channel, ByteBuffer.wrap(Ints.toByteArray(toWrite.length)));
-    Channels.writeFully(channel, ByteBuffer.wrap(toWrite));
-    return Ints.BYTES + (long) toWrite.length;
-  }
-=======
->>>>>>> e115da39
 }