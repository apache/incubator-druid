--- conflicted
+++ resolved
@@ -19,11 +19,11 @@
 
 package io.druid.segment;
 
-import io.druid.segment.writeout.SegmentWriteOutMedium;
 import io.druid.segment.column.Column;
 import io.druid.segment.column.ColumnCapabilities;
 import io.druid.segment.column.GenericColumn;
 import io.druid.segment.data.Indexed;
+import io.druid.segment.writeout.SegmentWriteOutMedium;
 
 import java.io.Closeable;
 import java.io.IOException;
@@ -60,13 +60,7 @@
     return new DoubleDimensionMergerV9(
         dimensionName,
         indexSpec,
-<<<<<<< HEAD
-        segmentWriteOutMedium,
-        capabilities,
-        progress
-=======
-        ioPeon
->>>>>>> e115da39
+        segmentWriteOutMedium
     );
   }
 
