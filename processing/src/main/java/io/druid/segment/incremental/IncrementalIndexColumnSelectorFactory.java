--- conflicted
+++ resolved
@@ -101,101 +101,10 @@
   }
 
   @Override
-<<<<<<< HEAD
-  public FloatColumnSelector makeFloatColumnSelector(String columnName)
-  {
-    if (virtualColumns.exists(columnName)) {
-      return virtualColumns.makeFloatColumnSelector(columnName, this);
-    }
-
-    final Integer dimIndex = index.getDimensionIndex(columnName);
-    if (dimIndex != null) {
-      final IncrementalIndex.DimensionDesc dimensionDesc = index.getDimension(columnName);
-      final DimensionIndexer indexer = dimensionDesc.getIndexer();
-      return indexer.makeFloatColumnSelector(timeAndDimsHolder, dimensionDesc);
-    }
-
-    final Integer metricIndexInt = index.getMetricIndex(columnName);
-    if (metricIndexInt == null) {
-      return ZeroFloatColumnSelector.instance();
-    }
-
-    final int metricIndex = metricIndexInt;
-    return new FloatColumnSelector()
-    {
-      @Override
-      public float getFloat()
-      {
-        return index.getMetricFloatValue(timeAndDimsHolder.getValue(), metricIndex);
-      }
-
-      @Override
-      public boolean isNull()
-      {
-        return index.isNull(timeAndDimsHolder.getValue(), metricIndex);
-      }
-
-      @Override
-      public void inspectRuntimeShape(RuntimeShapeInspector inspector)
-      {
-        inspector.visit("index", index);
-      }
-    };
-  }
-
-  @Override
-  public DoubleColumnSelector makeDoubleColumnSelector(String columnName)
-  {
-    if (virtualColumns.exists(columnName)) {
-      return virtualColumns.makeDoubleColumnSelector(columnName, this);
-    }
-
-    final Integer dimIndex = index.getDimensionIndex(columnName);
-    if (dimIndex != null) {
-      final IncrementalIndex.DimensionDesc dimensionDesc = index.getDimension(columnName);
-      final DimensionIndexer indexer = dimensionDesc.getIndexer();
-      return indexer.makeDoubleColumnSelector(timeAndDimsHolder, dimensionDesc);
-    }
-
-    final Integer metricIndexInt = index.getMetricIndex(columnName);
-    if (metricIndexInt == null) {
-      return ZeroDoubleColumnSelector.instance();
-    }
-
-    final int metricIndex = metricIndexInt;
-    return new DoubleColumnSelector()
-    {
-      @Override
-      public double getDouble()
-      {
-        return index.getMetricDoubleValue(timeAndDimsHolder.getValue(), metricIndex);
-      }
-
-      @Override
-      public void inspectRuntimeShape(RuntimeShapeInspector inspector)
-      {
-        inspector.visit("index", index);
-      }
-
-      @Override
-      public boolean isNull()
-      {
-        return index.isNull(timeAndDimsHolder.getValue(), metricIndex);
-      }
-    };
-  }
-
-  @Override
-  public LongColumnSelector makeLongColumnSelector(String columnName)
-  {
-    if (virtualColumns.exists(columnName)) {
-      return virtualColumns.makeLongColumnSelector(columnName, this);
-=======
   public ColumnValueSelector<?> makeColumnValueSelector(String columnName)
   {
     if (virtualColumns.exists(columnName)) {
       return virtualColumns.makeColumnValueSelector(columnName, this);
->>>>>>> 5da0241a
     }
 
     if (columnName.equals(Column.TIME_COLUMN_NAME)) {
@@ -226,64 +135,7 @@
     if (dimIndex != null) {
       final IncrementalIndex.DimensionDesc dimensionDesc = index.getDimension(columnName);
       final DimensionIndexer indexer = dimensionDesc.getIndexer();
-<<<<<<< HEAD
-      return indexer.makeLongColumnSelector(timeAndDimsHolder, dimensionDesc);
-    }
-
-    final Integer metricIndexInt = index.getMetricIndex(columnName);
-    if (metricIndexInt == null) {
-      return ZeroLongColumnSelector.instance();
-    }
-
-    final int metricIndex = metricIndexInt;
-
-    return new LongColumnSelector()
-    {
-      @Override
-      public long getLong()
-      {
-        return index.getMetricLongValue(timeAndDimsHolder.getValue(), metricIndex);
-      }
-
-      @Override
-      public boolean isNull()
-      {
-        return index.isNull(timeAndDimsHolder.getValue(), metricIndex);
-      }
-
-      @Override
-      public void inspectRuntimeShape(RuntimeShapeInspector inspector)
-      {
-        inspector.visit("index", index);
-      }
-    };
-  }
-
-  @Override
-  public ObjectColumnSelector makeObjectColumnSelector(String column)
-  {
-    if (virtualColumns.exists(column)) {
-      return virtualColumns.makeObjectColumnSelector(column, this);
-    }
-
-    if (column.equals(Column.TIME_COLUMN_NAME)) {
-      return new ObjectColumnSelector<Long>()
-      {
-        @Override
-        public Class<Long> classOfObject()
-        {
-          return Long.class;
-        }
-
-        @Override
-        public Long getObject()
-        {
-          return timeAndDimsHolder.getKey().getTimestamp();
-        }
-      };
-=======
       return indexer.makeColumnValueSelector(timeAndDimsHolder, dimensionDesc);
->>>>>>> 5da0241a
     }
 
     return index.makeMetricColumnValueSelector(columnName, timeAndDimsHolder);
