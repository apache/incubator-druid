--- conflicted
+++ resolved
@@ -30,8 +30,8 @@
 import io.druid.common.guava.SettableSupplier;
 import io.druid.common.utils.JodaUtils;
 import io.druid.data.input.InputRow;
+import io.druid.java.util.common.Pair;
 import io.druid.java.util.common.granularity.Granularity;
-import io.druid.java.util.common.Pair;
 import io.druid.java.util.common.guava.Sequence;
 import io.druid.java.util.common.guava.Sequences;
 import io.druid.query.aggregation.Aggregator;
@@ -302,13 +302,8 @@
     return adapter.makeCursors(
         filter,
         new Interval(JodaUtils.MIN_INSTANT, JodaUtils.MAX_INSTANT),
-<<<<<<< HEAD
-        VirtualColumns.EMPTY,
+        VIRTUAL_COLUMNS,
         Granularity.ALL,
-=======
-        VIRTUAL_COLUMNS,
-        QueryGranularities.ALL,
->>>>>>> 58b704c3
         false
     );
   }
