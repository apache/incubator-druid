/*
 * Licensed to Metamarkets Group Inc. (Metamarkets) under one
 * or more contributor license agreements. See the NOTICE file
 * distributed with this work for additional information
 * regarding copyright ownership. Metamarkets licenses this file
 * to you under the Apache License, Version 2.0 (the
 * "License"); you may not use this file except in compliance
 * with the License. You may obtain a copy of the License at
 *
 * http://www.apache.org/licenses/LICENSE-2.0
 *
 * Unless required by applicable law or agreed to in writing,
 * software distributed under the License is distributed on an
 * "AS IS" BASIS, WITHOUT WARRANTIES OR CONDITIONS OF ANY
 * KIND, either express or implied. See the License for the
 * specific language governing permissions and limitations
 * under the License.
 */

package io.druid.query.aggregation;

import com.google.common.base.Predicate;
import com.google.common.collect.Lists;
import io.druid.js.JavaScriptConfig;
import io.druid.query.dimension.DimensionSpec;
import io.druid.query.extraction.ExtractionFn;
import io.druid.query.extraction.JavaScriptExtractionFn;
import io.druid.query.filter.AndDimFilter;
import io.druid.query.filter.BoundDimFilter;
import io.druid.query.filter.DimFilter;
import io.druid.query.filter.InDimFilter;
import io.druid.query.filter.JavaScriptDimFilter;
import io.druid.query.filter.NotDimFilter;
import io.druid.query.filter.OrDimFilter;
import io.druid.query.filter.RegexDimFilter;
import io.druid.query.filter.SearchQueryDimFilter;
import io.druid.query.filter.SelectorDimFilter;
import io.druid.query.filter.ValueMatcher;
import io.druid.query.monomorphicprocessing.RuntimeShapeInspector;
import io.druid.query.ordering.StringComparators;
import io.druid.query.search.ContainsSearchQuerySpec;
import io.druid.segment.ColumnSelectorFactory;
import io.druid.segment.ColumnValueSelector;
import io.druid.segment.DimensionSelector;
import io.druid.segment.DimensionSelectorUtils;
import io.druid.segment.IdLookup;
<<<<<<< HEAD
import io.druid.segment.LongColumnSelector;
import io.druid.segment.NullHandlingHelper;
import io.druid.segment.ObjectColumnSelector;
=======
>>>>>>> 5da0241a
import io.druid.segment.column.ColumnCapabilities;
import io.druid.segment.column.ColumnCapabilitiesImpl;
import io.druid.segment.column.ValueType;
import io.druid.segment.data.ArrayBasedIndexedInts;
import io.druid.segment.data.IndexedInts;
import org.junit.Assert;
import org.junit.Test;

import javax.annotation.Nullable;
import java.util.Arrays;

public class FilteredAggregatorTest
{
  private void aggregate(TestFloatColumnSelector selector, FilteredAggregator agg)
  {
    agg.aggregate();
    selector.increment();
  }

  @Test
  public void testAggregate()
  {
    final float[] values = {0.15f, 0.27f};
    final TestFloatColumnSelector selector = new TestFloatColumnSelector(values);

    FilteredAggregatorFactory factory = new FilteredAggregatorFactory(
        new DoubleSumAggregatorFactory("billy", "value"),
        new SelectorDimFilter("dim", "a", null)
    );

    FilteredAggregator agg = (FilteredAggregator) factory.factorize(makeColumnSelector(selector));

    double expectedFirst = new Float(values[0]).doubleValue();
    double expectedSecond = new Float(values[1]).doubleValue() + expectedFirst;
    double expectedThird = expectedSecond;

    assertValues(agg, selector, expectedFirst, expectedSecond, expectedThird);
  }

  private ColumnSelectorFactory makeColumnSelector(final TestFloatColumnSelector selector)
  {

    return new ColumnSelectorFactory()
    {
      @Override
      public DimensionSelector makeDimensionSelector(DimensionSpec dimensionSpec)
      {
        final String dimensionName = dimensionSpec.getDimension();
        final ExtractionFn extractionFn = dimensionSpec.getExtractionFn();

        if (dimensionName.equals("dim")) {
          return dimensionSpec.decorate(
              new DimensionSelector()
              {
                @Override
                public IndexedInts getRow()
                {
                  if (selector.getIndex() % 3 == 2) {
                    return ArrayBasedIndexedInts.of(new int[]{1});
                  } else {
                    return ArrayBasedIndexedInts.of(new int[]{0});
                  }
                }

                @Override
                public ValueMatcher makeValueMatcher(String value)
                {
                  return DimensionSelectorUtils.makeValueMatcherGeneric(this, value);
                }

                @Override
                public ValueMatcher makeValueMatcher(Predicate<String> predicate)
                {
                  return DimensionSelectorUtils.makeValueMatcherGeneric(this, predicate);
                }

                @Override
                public int getValueCardinality()
                {
                  return 2;
                }

                @Override
                public String lookupName(int id)
                {
                  switch (id) {
                    case 0:
                      return "a";
                    case 1:
                      return "b";
                    default:
                      throw new IllegalArgumentException();
                  }
                }

                @Override
                public boolean nameLookupPossibleInAdvance()
                {
                  return true;
                }

                @Nullable
                @Override
                public IdLookup idLookup()
                {
                  return new IdLookup()
                  {
                    @Override
                    public int lookupId(String name)
                    {
                      switch (name) {
                        case "a":
                          return 0;
                        case "b":
                          return 1;
                        default:
                          throw new IllegalArgumentException();
                      }
                    }
                  };
                }

                @Nullable
                @Override
                public Object getObject()
                {
                  return defaultGetObject();
                }

                @Override
                public Class classOfObject()
                {
                  return Object.class;
                }

                @Override
                public void inspectRuntimeShape(RuntimeShapeInspector inspector)
                {
                  // Don't care about runtime shape in tests
                }
              }
          );
        } else {
          throw new UnsupportedOperationException();
        }
      }

      @Override
      public ColumnValueSelector<?> makeColumnValueSelector(String columnName)
      {
        if (columnName.equals("value")) {
          return selector;
        } else {
          throw new UnsupportedOperationException();
        }
      }

      @Override
<<<<<<< HEAD
      public DoubleColumnSelector makeDoubleColumnSelector(String columnName)
      {
        if (columnName.equals("value")) {
          return new DoubleColumnSelector()
          {
            @Override
            public double getDouble()
            {
              return ((ColumnValueSelector) selector).getDouble();
            }

            @Override
            public boolean isNull()
            {
              return selector.isNull();
            }

            @Override
            public void inspectRuntimeShape(RuntimeShapeInspector inspector)
            {

            }
          };
        } else {
          throw new UnsupportedOperationException();
        }
      }

      @Override
      public ObjectColumnSelector makeObjectColumnSelector(String columnName)
      {
        throw new UnsupportedOperationException();
      }

      @Override
=======
>>>>>>> 5da0241a
      public ColumnCapabilities getColumnCapabilities(String columnName)
      {
        ColumnCapabilitiesImpl caps;
        if (columnName.equals("value")) {
          caps = new ColumnCapabilitiesImpl();
          caps.setType(ValueType.FLOAT);
          caps.setDictionaryEncoded(false);
          caps.setHasBitmapIndexes(false);
        } else {
          caps = new ColumnCapabilitiesImpl();
          caps.setType(ValueType.STRING);
          caps.setDictionaryEncoded(true);
          caps.setHasBitmapIndexes(true);
        }
        return caps;
      }
    };
  }

  private void assertValues(FilteredAggregator agg, TestFloatColumnSelector selector, double... expectedVals)
  {
    Assert.assertEquals(NullHandlingHelper.useDefaultValuesForNull() ? 0.0d : null, agg.get());
    Assert.assertEquals(NullHandlingHelper.useDefaultValuesForNull() ? 0.0d : null, agg.get());
    Assert.assertEquals(NullHandlingHelper.useDefaultValuesForNull() ? 0.0d : null, agg.get());
    for (double expectedVal : expectedVals) {
      aggregate(selector, agg);
      Assert.assertEquals(expectedVal, agg.get());
      Assert.assertEquals(expectedVal, agg.get());
      Assert.assertEquals(expectedVal, agg.get());
    }
  }

  @Test
  public void testAggregateWithNotFilter()
  {
    final float[] values = {0.15f, 0.27f};
    final TestFloatColumnSelector selector = new TestFloatColumnSelector(values);

    FilteredAggregatorFactory factory = new FilteredAggregatorFactory(
        new DoubleSumAggregatorFactory("billy", "value"),
        new NotDimFilter(new SelectorDimFilter("dim", "b", null))
    );

    validateFilteredAggs(factory, values, selector);
  }

  @Test
  public void testAggregateWithOrFilter()
  {
    final float[] values = {0.15f, 0.27f, 0.14f};
    final TestFloatColumnSelector selector = new TestFloatColumnSelector(values);

    FilteredAggregatorFactory factory = new FilteredAggregatorFactory(
        new DoubleSumAggregatorFactory("billy", "value"),
        new OrDimFilter(Lists.<DimFilter>newArrayList(new SelectorDimFilter("dim", "a", null), new SelectorDimFilter("dim", "b", null)))
    );

    FilteredAggregator agg = (FilteredAggregator) factory.factorize(
        makeColumnSelector(selector)
    );

    double expectedFirst = new Float(values[0]).doubleValue();
    double expectedSecond = new Float(values[1]).doubleValue() + expectedFirst;
    double expectedThird = expectedSecond + new Float(values[2]).doubleValue();
    assertValues(agg, selector, expectedFirst, expectedSecond, expectedThird);
  }

  @Test
  public void testAggregateWithAndFilter()
  {
    final float[] values = {0.15f, 0.27f};
    final TestFloatColumnSelector selector = new TestFloatColumnSelector(values);

    FilteredAggregatorFactory factory = new FilteredAggregatorFactory(
        new DoubleSumAggregatorFactory("billy", "value"),
        new AndDimFilter(Lists.<DimFilter>newArrayList(new NotDimFilter(new SelectorDimFilter("dim", "b", null)), new SelectorDimFilter("dim", "a", null))));

    validateFilteredAggs(factory, values, selector);
  }

  @Test
  public void testAggregateWithPredicateFilters()
  {
    final float[] values = {0.15f, 0.27f};
    TestFloatColumnSelector selector;
    FilteredAggregatorFactory factory;

    factory = new FilteredAggregatorFactory(
        new DoubleSumAggregatorFactory("billy", "value"),
        new BoundDimFilter("dim", "a", "a", false, false, true, null, StringComparators.ALPHANUMERIC)
    );
    selector = new TestFloatColumnSelector(values);
    validateFilteredAggs(factory, values, selector);

    factory = new FilteredAggregatorFactory(
        new DoubleSumAggregatorFactory("billy", "value"),
        new RegexDimFilter("dim", "a", null)
    );
    selector = new TestFloatColumnSelector(values);
    validateFilteredAggs(factory, values, selector);

    factory = new FilteredAggregatorFactory(
        new DoubleSumAggregatorFactory("billy", "value"),
        new SearchQueryDimFilter("dim", new ContainsSearchQuerySpec("a", true), null)
    );
    selector = new TestFloatColumnSelector(values);
    validateFilteredAggs(factory, values, selector);

    String jsFn = "function(x) { return(x === 'a') }";
    factory = new FilteredAggregatorFactory(
        new DoubleSumAggregatorFactory("billy", "value"),
        new JavaScriptDimFilter("dim", jsFn, null, JavaScriptConfig.getEnabledInstance())
    );
    selector = new TestFloatColumnSelector(values);
    validateFilteredAggs(factory, values, selector);
  }

  @Test
  public void testAggregateWithExtractionFns()
  {
    final float[] values = {0.15f, 0.27f};
    TestFloatColumnSelector selector;
    FilteredAggregatorFactory factory;

    String extractionJsFn = "function(str) { return str + 'AARDVARK'; }";
    ExtractionFn extractionFn = new JavaScriptExtractionFn(extractionJsFn, false, JavaScriptConfig.getEnabledInstance());

    factory = new FilteredAggregatorFactory(
        new DoubleSumAggregatorFactory("billy", "value"),
        new SelectorDimFilter("dim", "aAARDVARK", extractionFn)
    );
    selector = new TestFloatColumnSelector(values);
    validateFilteredAggs(factory, values, selector);

    factory = new FilteredAggregatorFactory(
        new DoubleSumAggregatorFactory("billy", "value"),
        new InDimFilter("dim", Arrays.asList("NOT-aAARDVARK", "FOOBAR", "aAARDVARK"), extractionFn)
    );
    selector = new TestFloatColumnSelector(values);
    validateFilteredAggs(factory, values, selector);

    factory = new FilteredAggregatorFactory(
        new DoubleSumAggregatorFactory("billy", "value"),
        new BoundDimFilter("dim", "aAARDVARK", "aAARDVARK", false, false, true, extractionFn,
                           StringComparators.ALPHANUMERIC
        )
    );
    selector = new TestFloatColumnSelector(values);
    validateFilteredAggs(factory, values, selector);

    factory = new FilteredAggregatorFactory(
        new DoubleSumAggregatorFactory("billy", "value"),
        new RegexDimFilter("dim", "aAARDVARK", extractionFn)
    );
    selector = new TestFloatColumnSelector(values);
    validateFilteredAggs(factory, values, selector);

    factory = new FilteredAggregatorFactory(
        new DoubleSumAggregatorFactory("billy", "value"),
        new SearchQueryDimFilter("dim", new ContainsSearchQuerySpec("aAARDVARK", true), extractionFn)
    );
    selector = new TestFloatColumnSelector(values);
    validateFilteredAggs(factory, values, selector);

    String jsFn = "function(x) { return(x === 'aAARDVARK') }";
    factory = new FilteredAggregatorFactory(
        new DoubleSumAggregatorFactory("billy", "value"),
        new JavaScriptDimFilter("dim", jsFn, extractionFn, JavaScriptConfig.getEnabledInstance())
    );
    selector = new TestFloatColumnSelector(values);
    validateFilteredAggs(factory, values, selector);
  }

  private void validateFilteredAggs(
      FilteredAggregatorFactory factory,
      float[] values,
      TestFloatColumnSelector selector
  )
  {
    FilteredAggregator agg = (FilteredAggregator) factory.factorize(
        makeColumnSelector(selector)
    );

    double expectedFirst = new Float(values[0]).doubleValue();
    double expectedSecond = new Float(values[1]).doubleValue() + expectedFirst;
    double expectedThird = expectedSecond;

    assertValues(agg, selector, expectedFirst, expectedSecond, expectedThird);
  }
}<|MERGE_RESOLUTION|>--- conflicted
+++ resolved
@@ -44,12 +44,7 @@
 import io.druid.segment.DimensionSelector;
 import io.druid.segment.DimensionSelectorUtils;
 import io.druid.segment.IdLookup;
-<<<<<<< HEAD
-import io.druid.segment.LongColumnSelector;
 import io.druid.segment.NullHandlingHelper;
-import io.druid.segment.ObjectColumnSelector;
-=======
->>>>>>> 5da0241a
 import io.druid.segment.column.ColumnCapabilities;
 import io.druid.segment.column.ColumnCapabilitiesImpl;
 import io.druid.segment.column.ValueType;
@@ -208,44 +203,6 @@
       }
 
       @Override
-<<<<<<< HEAD
-      public DoubleColumnSelector makeDoubleColumnSelector(String columnName)
-      {
-        if (columnName.equals("value")) {
-          return new DoubleColumnSelector()
-          {
-            @Override
-            public double getDouble()
-            {
-              return ((ColumnValueSelector) selector).getDouble();
-            }
-
-            @Override
-            public boolean isNull()
-            {
-              return selector.isNull();
-            }
-
-            @Override
-            public void inspectRuntimeShape(RuntimeShapeInspector inspector)
-            {
-
-            }
-          };
-        } else {
-          throw new UnsupportedOperationException();
-        }
-      }
-
-      @Override
-      public ObjectColumnSelector makeObjectColumnSelector(String columnName)
-      {
-        throw new UnsupportedOperationException();
-      }
-
-      @Override
-=======
->>>>>>> 5da0241a
       public ColumnCapabilities getColumnCapabilities(String columnName)
       {
         ColumnCapabilitiesImpl caps;
