/*
 * Licensed to Metamarkets Group Inc. (Metamarkets) under one
 * or more contributor license agreements. See the NOTICE file
 * distributed with this work for additional information
 * regarding copyright ownership. Metamarkets licenses this file
 * to you under the Apache License, Version 2.0 (the
 * "License"); you may not use this file except in compliance
 * with the License. You may obtain a copy of the License at
 *
 * http://www.apache.org/licenses/LICENSE-2.0
 *
 * Unless required by applicable law or agreed to in writing,
 * software distributed under the License is distributed on an
 * "AS IS" BASIS, WITHOUT WARRANTIES OR CONDITIONS OF ANY
 * KIND, either express or implied. See the License for the
 * specific language governing permissions and limitations
 * under the License.
 */

package io.druid.query.extraction;

import com.fasterxml.jackson.databind.InjectableValues;
import com.fasterxml.jackson.databind.ObjectMapper;
import com.google.common.collect.Iterators;
import com.google.common.collect.Lists;
import io.druid.jackson.DefaultObjectMapper;
import io.druid.java.util.common.DateTimes;
import io.druid.js.JavaScriptConfig;
import org.junit.Assert;
import org.junit.Rule;
import org.junit.Test;
import org.junit.rules.ExpectedException;

import java.util.Iterator;

public class JavaScriptExtractionFnTest
{
  @Rule
  public ExpectedException expectedException = ExpectedException.none();

  private static final String[] testStrings = {
      "Quito",
      "Calgary",
      "Tokyo",
      "Stockholm",
      "Vancouver",
      "Pretoria",
      "Wellington",
      "Ontario"
  };

  @Test
  public void testJavascriptSubstring()
  {
    String function = "function(str) { return str.substring(0,3); }";
    ExtractionFn extractionFn = new JavaScriptExtractionFn(function, false, JavaScriptConfig.getEnabledInstance());

    for (String str : testStrings) {
      String res = extractionFn.apply(str);
      Assert.assertEquals(str.substring(0, 3), res);
    }
  }

  @Test
  public void testJavascriptNotAllowed()
  {
    String function = "function(str) { return str.substring(0,3); }";
    ExtractionFn extractionFn = new JavaScriptExtractionFn(function, false, new JavaScriptConfig(false));

    expectedException.expect(IllegalStateException.class);
    expectedException.expectMessage("JavaScript is disabled");
    extractionFn.apply("hey");
    Assert.assertTrue(false);
  }

  @Test
  public void testTimeExample() throws Exception
  {
    String utcHour = "function(t) {\nreturn 'Second ' + Math.floor((t % 60000) / 1000);\n}";
<<<<<<< HEAD
    final long millis = DateTimes.of("2015-01-02T13:00:59.999Z").getMillis();
    Assert.assertEquals("Second 59" , new JavaScriptExtractionFn(utcHour, false, JavaScriptConfig.getEnabledInstance()).apply(millis));
=======
    final long millis = new DateTime("2015-01-02T13:00:59.999Z").getMillis();
    Assert.assertEquals("Second 59", new JavaScriptExtractionFn(utcHour, false, JavaScriptConfig.getEnabledInstance()).apply(millis));
>>>>>>> aa7e4ae5
  }

  @Test
  public void testLongs() throws Exception
  {
    String typeOf = "function(x) {\nreturn typeof x\n}";
    Assert.assertEquals("number", new JavaScriptExtractionFn(typeOf, false, JavaScriptConfig.getEnabledInstance()).apply(1234L));
  }

  @Test
  public void testFloats() throws Exception
  {
    String typeOf = "function(x) {\nreturn typeof x\n}";
    Assert.assertEquals("number", new JavaScriptExtractionFn(typeOf, false, JavaScriptConfig.getEnabledInstance()).apply(1234.0));
  }

  @Test
  public void testCastingAndNull()
  {
    String function = "function(x) {\n  x = Number(x);\n  if (isNaN(x)) return null;\n  return Math.floor(x / 5) * 5;\n}";
    ExtractionFn extractionFn = new JavaScriptExtractionFn(function, false, JavaScriptConfig.getEnabledInstance());

    Iterator<String> it = Iterators.forArray("0", "5", "5", "10", null);

    for (String str : Lists.newArrayList("1", "5", "6", "10", "CA")) {
      String res = extractionFn.apply(str);
      String expected = it.next();
      Assert.assertEquals(expected, res);
    }
  }

  @Test
  public void testJavascriptRegex()
  {
    String function = "function(str) { return str.replace(/[aeiou]/g, ''); }";
    ExtractionFn extractionFn = new JavaScriptExtractionFn(function, false, JavaScriptConfig.getEnabledInstance());

    Iterator it = Iterators.forArray("Qt", "Clgry", "Tky", "Stckhlm", "Vncvr", "Prtr", "Wllngtn", "Ontr");
    for (String str : testStrings) {
      String res = extractionFn.apply(str);
      Assert.assertEquals(it.next(), res);
    }
  }

  @Test
  public void testJavascriptIsNull()
  {
    String function = "function(x) { if (x == null) { return 'yes'; } else { return 'no' } }";
    ExtractionFn extractionFn = new JavaScriptExtractionFn(function, false, JavaScriptConfig.getEnabledInstance());

    Assert.assertEquals("yes", extractionFn.apply((String) null));
    Assert.assertEquals("yes", extractionFn.apply((Object) null));
    Assert.assertEquals("yes", extractionFn.apply(""));
    Assert.assertEquals("no", extractionFn.apply("abc"));
    Assert.assertEquals("no", extractionFn.apply(new Object()));
    Assert.assertEquals("no", extractionFn.apply(1));
  }

  @Test
  public void testJavaScriptPorterStemmer()
  {
    // JavaScript porter stemmer adapted from
    // https://github.com/kristopolous/Porter-Stemmer/blob/e990a8d456510571d1ef9ef923d2a30a94679e13/PorterStemmer1980.js
    String function = "function(w) {"
                      + "var step2list = {\n"
                      + "      \"ational\" : \"ate\",\n"
                      + "      \"tional\" : \"tion\",\n"
                      + "      \"enci\" : \"ence\",\n"
                      + "      \"anci\" : \"ance\",\n"
                      + "      \"izer\" : \"ize\",\n"
                      + "      \"bli\" : \"ble\",\n"
                      + "      \"alli\" : \"al\",\n"
                      + "      \"entli\" : \"ent\",\n"
                      + "      \"eli\" : \"e\",\n"
                      + "      \"ousli\" : \"ous\",\n"
                      + "      \"ization\" : \"ize\",\n"
                      + "      \"ation\" : \"ate\",\n"
                      + "      \"ator\" : \"ate\",\n"
                      + "      \"alism\" : \"al\",\n"
                      + "      \"iveness\" : \"ive\",\n"
                      + "      \"fulness\" : \"ful\",\n"
                      + "      \"ousness\" : \"ous\",\n"
                      + "      \"aliti\" : \"al\",\n"
                      + "      \"iviti\" : \"ive\",\n"
                      + "      \"biliti\" : \"ble\",\n"
                      + "      \"logi\" : \"log\"\n"
                      + "    },\n"
                      + "\n"
                      + "    step3list = {\n"
                      + "      \"icate\" : \"ic\",\n"
                      + "      \"ative\" : \"\",\n"
                      + "      \"alize\" : \"al\",\n"
                      + "      \"iciti\" : \"ic\",\n"
                      + "      \"ical\" : \"ic\",\n"
                      + "      \"ful\" : \"\",\n"
                      + "      \"ness\" : \"\"\n"
                      + "    },\n"
                      + "\n"
                      + "    c = \"[^aeiou]\",          // consonant\n"
                      + "    v = \"[aeiouy]\",          // vowel\n"
                      + "    C = c + \"[^aeiouy]*\",    // consonant sequence\n"
                      + "    V = v + \"[aeiou]*\",      // vowel sequence\n"
                      + "\n"
                      + "    mgr0 = \"^(\" + C + \")?\" + V + C,               // [C]VC... is m>0\n"
                      + "    meq1 = \"^(\" + C + \")?\" + V + C + \"(\" + V + \")?$\",  // [C]VC[V] is m=1\n"
                      + "    mgr1 = \"^(\" + C + \")?\" + V + C + V + C,       // [C]VCVC... is m>1\n"
                      + "    s_v = \"^(\" + C + \")?\" + v;     "
                      + ""
                      + "var\n"
                      + "      stem,\n"
                      + "      suffix,\n"
                      + "      firstch,\n"
                      + "      re,\n"
                      + "      re2,\n"
                      + "      re3,\n"
                      + "      re4,\n"
                      + "      debugFunction,\n"
                      + "      origword = w;\n"
                      + "\n"
                      + "\n"
                      + "    if (w.length < 3) { return w; }\n"
                      + "\n"
                      + "    firstch = w.substr(0,1);\n"
                      + "    if (firstch == \"y\") {\n"
                      + "      w = firstch.toUpperCase() + w.substr(1);\n"
                      + "    }\n"
                      + "\n"
                      + "    // Step 1a\n"
                      + "    re = /^(.+?)(ss|i)es$/;\n"
                      + "    re2 = /^(.+?)([^s])s$/;\n"
                      + "\n"
                      + "    if (re.test(w)) { \n"
                      + "      w = w.replace(re,\"$1$2\"); \n"
                      + "\n"
                      + "    } else if (re2.test(w)) {\n"
                      + "      w = w.replace(re2,\"$1$2\"); \n"
                      + "    }\n"
                      + "\n"
                      + "    // Step 1b\n"
                      + "    re = /^(.+?)eed$/;\n"
                      + "    re2 = /^(.+?)(ed|ing)$/;\n"
                      + "    if (re.test(w)) {\n"
                      + "      var fp = re.exec(w);\n"
                      + "      re = new RegExp(mgr0);\n"
                      + "      if (re.test(fp[1])) {\n"
                      + "        re = /.$/;\n"
                      + "        w = w.replace(re,\"\");\n"
                      + "      }\n"
                      + "    } else if (re2.test(w)) {\n"
                      + "      var fp = re2.exec(w);\n"
                      + "      stem = fp[1];\n"
                      + "      re2 = new RegExp(s_v);\n"
                      + "      if (re2.test(stem)) {\n"
                      + "        w = stem;\n"
                      + "\n"
                      + "        re2 = /(at|bl|iz)$/;\n"
                      + "        re3 = new RegExp(\"([^aeiouylsz])\\\\1$\");\n"
                      + "        re4 = new RegExp(\"^\" + C + v + \"[^aeiouwxy]$\");\n"
                      + "\n"
                      + "        if (re2.test(w)) { \n"
                      + "          w = w + \"e\"; \n"
                      + "\n"
                      + "        } else if (re3.test(w)) { \n"
                      + "          re = /.$/; \n"
                      + "          w = w.replace(re,\"\"); \n"
                      + "\n"
                      + "        } else if (re4.test(w)) { \n"
                      + "          w = w + \"e\"; \n"
                      + "        }\n"
                      + "      }\n"
                      + "    }\n"
                      + "\n"
                      + "    // Step 1c\n"
                      + "    re = new RegExp(\"^(.*\" + v + \".*)y$\");\n"
                      + "    if (re.test(w)) {\n"
                      + "      var fp = re.exec(w);\n"
                      + "      stem = fp[1];\n"
                      + "      w = stem + \"i\";\n"
                      + "    }\n"
                      + "\n"
                      + "    // Step 2\n"
                      + "    re = /^(.+?)(ational|tional|enci|anci|izer|bli|alli|entli|eli|ousli|ization|ation|ator|alism|iveness|fulness|ousness|aliti|iviti|biliti|logi)$/;\n"
                      + "    if (re.test(w)) {\n"
                      + "      var fp = re.exec(w);\n"
                      + "      stem = fp[1];\n"
                      + "      suffix = fp[2];\n"
                      + "      re = new RegExp(mgr0);\n"
                      + "      if (re.test(stem)) {\n"
                      + "        w = stem + step2list[suffix];\n"
                      + "      }\n"
                      + "    }\n"
                      + "\n"
                      + "    // Step 3\n"
                      + "    re = /^(.+?)(icate|ative|alize|iciti|ical|ful|ness)$/;\n"
                      + "    if (re.test(w)) {\n"
                      + "      var fp = re.exec(w);\n"
                      + "      stem = fp[1];\n"
                      + "      suffix = fp[2];\n"
                      + "      re = new RegExp(mgr0);\n"
                      + "      if (re.test(stem)) {\n"
                      + "        w = stem + step3list[suffix];\n"
                      + "      }\n"
                      + "    }\n"
                      + "\n"
                      + "    // Step 4\n"
                      + "    re = /^(.+?)(al|ance|ence|er|ic|able|ible|ant|ement|ment|ent|ou|ism|ate|iti|ous|ive|ize)$/;\n"
                      + "    re2 = /^(.+?)(s|t)(ion)$/;\n"
                      + "    if (re.test(w)) {\n"
                      + "      var fp = re.exec(w);\n"
                      + "      stem = fp[1];\n"
                      + "      re = new RegExp(mgr1);\n"
                      + "      if (re.test(stem)) {\n"
                      + "        w = stem;\n"
                      + "      }\n"
                      + "    } else if (re2.test(w)) {\n"
                      + "      var fp = re2.exec(w);\n"
                      + "      stem = fp[1] + fp[2];\n"
                      + "      re2 = new RegExp(mgr1);\n"
                      + "      if (re2.test(stem)) {\n"
                      + "        w = stem;\n"
                      + "      }\n"
                      + "    }\n"
                      + "\n"
                      + "    // Step 5\n"
                      + "    re = /^(.+?)e$/;\n"
                      + "    if (re.test(w)) {\n"
                      + "      var fp = re.exec(w);\n"
                      + "      stem = fp[1];\n"
                      + "      re = new RegExp(mgr1);\n"
                      + "      re2 = new RegExp(meq1);\n"
                      + "      re3 = new RegExp(\"^\" + C + v + \"[^aeiouwxy]$\");\n"
                      + "      if (re.test(stem) || (re2.test(stem) && !(re3.test(stem)))) {\n"
                      + "        w = stem;\n"
                      + "      }\n"
                      + "    }\n"
                      + "\n"
                      + "    re = /ll$/;\n"
                      + "    re2 = new RegExp(mgr1);\n"
                      + "    if (re.test(w) && re2.test(w)) {\n"
                      + "      re = /.$/;\n"
                      + "      w = w.replace(re,\"\");\n"
                      + "    }\n"
                      + "\n"
                      + "    // and turn initial Y back to y\n"
                      + "    if (firstch == \"y\") {\n"
                      + "      w = firstch.toLowerCase() + w.substr(1);\n"
                      + "    }\n"
                      + "\n"
                      + "\n"
                      + "    return w;"
                      + ""
                      + "}";

    ExtractionFn extractionFn = new JavaScriptExtractionFn(function, false, JavaScriptConfig.getEnabledInstance());

    Iterator<String> inputs = Iterators.forArray("introducing", "exploratory", "analytics", "on", "large", "datasets");
    Iterator<String> it = Iterators.forArray("introduc", "exploratori", "analyt", "on", "larg", "dataset");

    while (inputs.hasNext()) {
      String res = extractionFn.apply(inputs.next());
      Assert.assertEquals(it.next(), res);
    }
  }

  @Test
  public void testSerde() throws Exception
  {
    final ObjectMapper objectMapper = new DefaultObjectMapper();
    objectMapper.setInjectableValues(
        new InjectableValues.Std().addValue(
            JavaScriptConfig.class,
            JavaScriptConfig.getEnabledInstance()
        )
    );

    final String json = "{ \"type\" : \"javascript\", \"function\" : \"function(str) { return str.substring(0,3); }\" }";
    JavaScriptExtractionFn extractionFn = (JavaScriptExtractionFn) objectMapper.readValue(json, ExtractionFn.class);

    Assert.assertEquals("function(str) { return str.substring(0,3); }", extractionFn.getFunction());

    // round trip
    Assert.assertEquals(
        extractionFn,
        objectMapper.readValue(
            objectMapper.writeValueAsBytes(extractionFn),
            ExtractionFn.class
        )
    );
  }

  @Test
  public void testInjective()
  {
    Assert.assertEquals(ExtractionFn.ExtractionType.MANY_TO_ONE, new JavaScriptExtractionFn("function(str) { return str; }", false, JavaScriptConfig.getEnabledInstance()).getExtractionType());
    Assert.assertEquals(ExtractionFn.ExtractionType.ONE_TO_ONE, new JavaScriptExtractionFn("function(str) { return str; }", true, JavaScriptConfig.getEnabledInstance()).getExtractionType());
  }
}<|MERGE_RESOLUTION|>--- conflicted
+++ resolved
@@ -77,13 +77,8 @@
   public void testTimeExample() throws Exception
   {
     String utcHour = "function(t) {\nreturn 'Second ' + Math.floor((t % 60000) / 1000);\n}";
-<<<<<<< HEAD
     final long millis = DateTimes.of("2015-01-02T13:00:59.999Z").getMillis();
-    Assert.assertEquals("Second 59" , new JavaScriptExtractionFn(utcHour, false, JavaScriptConfig.getEnabledInstance()).apply(millis));
-=======
-    final long millis = new DateTime("2015-01-02T13:00:59.999Z").getMillis();
     Assert.assertEquals("Second 59", new JavaScriptExtractionFn(utcHour, false, JavaScriptConfig.getEnabledInstance()).apply(millis));
->>>>>>> aa7e4ae5
   }
 
   @Test
