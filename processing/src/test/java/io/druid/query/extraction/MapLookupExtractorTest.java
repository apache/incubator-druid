--- conflicted
+++ resolved
@@ -58,34 +58,6 @@
   }
 
   @Test
-<<<<<<< HEAD
-  public void testInjectiveUnApply()
-  {
-    MapLookupExtractor injectiveFn = new MapLookupExtractor(
-        ImmutableMap.of("foo", "bar", "null", "", "", "empty_string"), true
-    );
-
-    Assert.assertEquals(Arrays.asList("foo"), injectiveFn.unapply("bar"));
-    if (NullHandling.replaceWithDefault()) {
-      Assert.assertEquals(
-          "Null value should be equal to empty string",
-          Sets.newHashSet("null"),
-          Sets.newHashSet(injectiveFn.unapply((String) null))
-      );
-    } else {
-      Assert.assertEquals(
-          "Null value should be equal to empty string",
-          Collections.emptySet(),
-          Sets.newHashSet(injectiveFn.unapply((String) null))
-      );
-    }
-    Assert.assertEquals(Sets.newHashSet(""), Sets.newHashSet(injectiveFn.unapply("empty_string")));
-    Assert.assertEquals("not existing value returns empty list", Collections.EMPTY_LIST, injectiveFn.unapply("not There"));
-  }
-
-  @Test
-=======
->>>>>>> e8caf021
   public void testGetMap()
   {
     Assert.assertEquals(lookupMap, fn.getMap());
