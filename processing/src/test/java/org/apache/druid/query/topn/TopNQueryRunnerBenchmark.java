--- conflicted
+++ resolved
@@ -57,21 +57,11 @@
   private static final String MARKET_DIMENSION = "market";
   private static final SegmentId SEGMENT_ID = SegmentId.dummy("testSegment");
 
-<<<<<<< HEAD
-  private static final HashMap<String, Object> CONTEXT = new HashMap<String, Object>();
-
   private static final TopNQuery QUERY = new TopNQueryBuilder()
       .dataSource(QueryRunnerTestHelper.DATA_SOURCE)
       .granularity(QueryRunnerTestHelper.ALL_GRAN)
       .dimension(MARKET_DIMENSION)
       .metric(QueryRunnerTestHelper.INDEX_METRIC)
-=======
-  private static final TopNQuery query = new TopNQueryBuilder()
-      .dataSource(QueryRunnerTestHelper.dataSource)
-      .granularity(QueryRunnerTestHelper.allGran)
-      .dimension(marketDimension)
-      .metric(QueryRunnerTestHelper.indexMetric)
->>>>>>> 5dd0d8e8
       .threshold(4)
       .intervals(QueryRunnerTestHelper.FULL_ON_INTERVAL_SPEC)
       .aggregators(
@@ -140,11 +130,7 @@
   @Test
   public void testmMapped()
   {
-<<<<<<< HEAD
-    TEST_CASE_MAP.get(TestCases.mMappedTestIndex).run(QueryPlus.wrap(QUERY), CONTEXT);
-=======
-    testCaseMap.get(TestCases.mMappedTestIndex).run(QueryPlus.wrap(query));
->>>>>>> 5dd0d8e8
+    TEST_CASE_MAP.get(TestCases.mMappedTestIndex).run(QueryPlus.wrap(QUERY));
   }
 
   @Ignore
@@ -152,11 +138,7 @@
   @Test
   public void testrtIndex()
   {
-<<<<<<< HEAD
-    TEST_CASE_MAP.get(TestCases.rtIndex).run(QueryPlus.wrap(QUERY), CONTEXT);
-=======
-    testCaseMap.get(TestCases.rtIndex).run(QueryPlus.wrap(query));
->>>>>>> 5dd0d8e8
+    TEST_CASE_MAP.get(TestCases.rtIndex).run(QueryPlus.wrap(QUERY));
   }
 
   @Ignore
@@ -164,11 +146,7 @@
   @Test
   public void testMerged()
   {
-<<<<<<< HEAD
-    TEST_CASE_MAP.get(TestCases.mergedRealtimeIndex).run(QueryPlus.wrap(QUERY), CONTEXT);
-=======
-    testCaseMap.get(TestCases.mergedRealtimeIndex).run(QueryPlus.wrap(query));
->>>>>>> 5dd0d8e8
+    TEST_CASE_MAP.get(TestCases.mergedRealtimeIndex).run(QueryPlus.wrap(QUERY));
   }
 
   @Ignore
@@ -176,10 +154,6 @@
   @Test
   public void testOffHeap()
   {
-<<<<<<< HEAD
-    TEST_CASE_MAP.get(TestCases.rtIndexOffheap).run(QueryPlus.wrap(QUERY), CONTEXT);
-=======
-    testCaseMap.get(TestCases.rtIndexOffheap).run(QueryPlus.wrap(query));
->>>>>>> 5dd0d8e8
+    TEST_CASE_MAP.get(TestCases.rtIndexOffheap).run(QueryPlus.wrap(QUERY));
   }
 }