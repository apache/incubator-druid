--- conflicted
+++ resolved
@@ -66,7 +66,6 @@
 import org.joda.time.DateTime;
 import org.joda.time.Interval;
 
-import javax.annotation.Nullable;
 import java.util.ArrayList;
 import java.util.Arrays;
 import java.util.Collection;
@@ -392,15 +391,7 @@
   )
   {
     return new FinalizeResultsQueryRunner<T>(
-<<<<<<< HEAD
-        new BySegmentQueryRunner<T>(
-            segmentId,
-            adapter.getDataInterval().getStart(),
-            factory.createRunner(adapter)
-        ),
-=======
         new BySegmentQueryRunner<>(segmentId, adapter.getDataInterval().getStart(), factory.createRunner(adapter)),
->>>>>>> 84ac18dc
         (QueryToolChest<T, Query<T>>) factory.getToolchest()
     )
     {
