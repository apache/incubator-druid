--- conflicted
+++ resolved
@@ -72,18 +72,19 @@
   }
 
   @Test
-<<<<<<< HEAD
   public void testEqualsContractForExtractionFnDruidPredicateFactory()
   {
     EqualsVerifier.forClass(LikeDimFilter.LikeMatcher.PatternDruidPredicateFactory.class)
                   .usingGetClass()
-=======
+                  .verify();
+  }
+
+  @Test
   public void test_LikeMatcher_equals()
   {
     EqualsVerifier.forClass(LikeDimFilter.LikeMatcher.class)
                   .usingGetClass()
                   .withNonnullFields("suffixMatch", "prefix", "pattern")
->>>>>>> 6f25a84d
                   .verify();
   }
 }