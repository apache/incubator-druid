/*
 * Licensed to the Apache Software Foundation (ASF) under one
 * or more contributor license agreements.  See the NOTICE file
 * distributed with this work for additional information
 * regarding copyright ownership.  The ASF licenses this file
 * to you under the Apache License, Version 2.0 (the
 * "License"); you may not use this file except in compliance
 * with the License.  You may obtain a copy of the License at
 *
 *   http://www.apache.org/licenses/LICENSE-2.0
 *
 * Unless required by applicable law or agreed to in writing,
 * software distributed under the License is distributed on an
 * "AS IS" BASIS, WITHOUT WARRANTIES OR CONDITIONS OF ANY
 * KIND, either express or implied.  See the License for the
 * specific language governing permissions and limitations
 * under the License.
 */

package org.apache.druid.query.search;

import com.google.common.base.Suppliers;
import com.google.common.collect.ImmutableMap;
import org.apache.druid.common.config.NullHandling;
import org.apache.druid.data.input.MapBasedInputRow;
import org.apache.druid.java.util.common.DateTimes;
import org.apache.druid.java.util.common.Intervals;
import org.apache.druid.java.util.common.guava.Sequence;
import org.apache.druid.java.util.common.guava.Sequences;
import org.apache.druid.java.util.common.logger.Logger;
import org.apache.druid.js.JavaScriptConfig;
import org.apache.druid.query.Druids;
import org.apache.druid.query.Query;
import org.apache.druid.query.QueryPlus;
import org.apache.druid.query.QueryRunner;
import org.apache.druid.query.QueryRunnerFactory;
import org.apache.druid.query.QueryRunnerTestHelper;
import org.apache.druid.query.Result;
import org.apache.druid.query.aggregation.Aggregator;
import org.apache.druid.query.dimension.DefaultDimensionSpec;
import org.apache.druid.query.dimension.ExtractionDimensionSpec;
import org.apache.druid.query.extraction.ExtractionFn;
import org.apache.druid.query.extraction.JavaScriptExtractionFn;
import org.apache.druid.query.extraction.MapLookupExtractor;
import org.apache.druid.query.extraction.TimeFormatExtractionFn;
import org.apache.druid.query.filter.AndDimFilter;
import org.apache.druid.query.filter.DimFilter;
import org.apache.druid.query.filter.ExtractionDimFilter;
import org.apache.druid.query.filter.OrDimFilter;
import org.apache.druid.query.filter.SelectorDimFilter;
import org.apache.druid.query.lookup.LookupExtractionFn;
import org.apache.druid.query.ordering.StringComparators;
import org.apache.druid.query.spec.MultipleIntervalSegmentSpec;
import org.apache.druid.segment.QueryableIndexSegment;
import org.apache.druid.segment.TestHelper;
import org.apache.druid.segment.TestIndex;
import org.apache.druid.segment.column.ColumnHolder;
import org.apache.druid.segment.column.ValueType;
import org.apache.druid.segment.incremental.IncrementalIndex;
import org.apache.druid.segment.incremental.IncrementalIndexSchema;
import org.junit.Assert;
import org.junit.Test;
import org.junit.runner.RunWith;
import org.junit.runners.Parameterized;

import java.util.ArrayList;
import java.util.Arrays;
import java.util.Collections;
import java.util.List;
import java.util.Map;

/**
 */
@RunWith(Parameterized.class)
public class SearchQueryRunnerTest
{
  private static final Logger LOG = new Logger(SearchQueryRunnerTest.class);
  private static final SearchQueryConfig config = new SearchQueryConfig();
  private static final SearchQueryQueryToolChest toolChest = new SearchQueryQueryToolChest(
      config,
      QueryRunnerTestHelper.NoopIntervalChunkingQueryRunnerDecorator()
  );
  private static final SearchStrategySelector selector = new SearchStrategySelector(Suppliers.ofInstance(config));

  @Parameterized.Parameters(name = "{0}")
  public static Iterable<Object[]> constructorFeeder()
  {
    return QueryRunnerTestHelper.transformToConstructionFeeder(
        QueryRunnerTestHelper.makeQueryRunners(
            new SearchQueryRunnerFactory(
                selector,
                toolChest,
                QueryRunnerTestHelper.NOOP_QUERYWATCHER
            )
        )
    );
  }

  private final QueryRunner runner;
  private final QueryRunner decoratedRunner;

  public SearchQueryRunnerTest(
      QueryRunner runner
  )
  {
    this.runner = runner;
    this.decoratedRunner = toolChest.postMergeQueryDecoration(
        toolChest.mergeResults(toolChest.preMergeQueryDecoration(runner)));
  }

  @Test
  public void testSearchHitSerDe() throws Exception
  {
    for (SearchHit hit : Arrays.asList(new SearchHit("dim1", "val1"), new SearchHit("dim2", "val2", 3))) {
      SearchHit read = TestHelper.makeJsonMapper().readValue(
          TestHelper.makeJsonMapper().writeValueAsString(hit),
          SearchHit.class
      );
      Assert.assertEquals(hit, read);
      if (hit.getCount() == null) {
        Assert.assertNull(read.getCount());
      } else {
        Assert.assertEquals(hit.getCount(), read.getCount());
      }
    }
  }

  @Test
  public void testSearch()
  {
    SearchQuery searchQuery = Druids.newSearchQueryBuilder()
                                    .dataSource(QueryRunnerTestHelper.dataSource)
                                    .granularity(QueryRunnerTestHelper.allGran)
                                    .intervals(QueryRunnerTestHelper.fullOnInterval)
                                    .query("a")
                                    .build();

    List<SearchHit> expectedHits = new ArrayList<>();
    expectedHits.add(new SearchHit(QueryRunnerTestHelper.qualityDimension, "automotive", 93));
    expectedHits.add(new SearchHit(QueryRunnerTestHelper.qualityDimension, "mezzanine", 279));
    expectedHits.add(new SearchHit(QueryRunnerTestHelper.qualityDimension, "travel", 93));
    expectedHits.add(new SearchHit(QueryRunnerTestHelper.qualityDimension, "health", 93));
    expectedHits.add(new SearchHit(QueryRunnerTestHelper.qualityDimension, "entertainment", 93));
    expectedHits.add(new SearchHit(QueryRunnerTestHelper.marketDimension, "total_market", 186));
    expectedHits.add(new SearchHit(QueryRunnerTestHelper.placementishDimension, "a", 93));
    expectedHits.add(new SearchHit(QueryRunnerTestHelper.partialNullDimension, "value", 186));

    checkSearchQuery(searchQuery, expectedHits);
  }

  @Test
  public void testSearchWithCardinality()
  {
    final SearchQuery searchQuery = Druids.newSearchQueryBuilder()
                                          .dataSource(QueryRunnerTestHelper.dataSource)
                                          .granularity(QueryRunnerTestHelper.allGran)
                                          .intervals(QueryRunnerTestHelper.fullOnInterval)
                                          .query("a")
                                          .build();

    // double the value
    QueryRunner mergedRunner = toolChest.mergeResults(
        new QueryRunner<Result<SearchResultValue>>()
        {
          @Override
          public Sequence<Result<SearchResultValue>> run(
              QueryPlus<Result<SearchResultValue>> queryPlus, Map<String, Object> responseContext
          )
          {
            final QueryPlus<Result<SearchResultValue>> queryPlus1 = queryPlus.withQuerySegmentSpec(
                new MultipleIntervalSegmentSpec(Collections.singletonList(Intervals.of("2011-01-12/2011-02-28")))
            );
            final QueryPlus<Result<SearchResultValue>> queryPlus2 = queryPlus.withQuerySegmentSpec(
                new MultipleIntervalSegmentSpec(Collections.singletonList(Intervals.of("2011-03-01/2011-04-15")))
            );
            return Sequences.concat(runner.run(queryPlus1, responseContext), runner.run(queryPlus2, responseContext));
          }
        }
    );

    List<SearchHit> expectedHits = new ArrayList<>();
    expectedHits.add(new SearchHit(QueryRunnerTestHelper.qualityDimension, "automotive", 91));
    expectedHits.add(new SearchHit(QueryRunnerTestHelper.qualityDimension, "mezzanine", 273));
    expectedHits.add(new SearchHit(QueryRunnerTestHelper.qualityDimension, "travel", 91));
    expectedHits.add(new SearchHit(QueryRunnerTestHelper.qualityDimension, "health", 91));
    expectedHits.add(new SearchHit(QueryRunnerTestHelper.qualityDimension, "entertainment", 91));
    expectedHits.add(new SearchHit(QueryRunnerTestHelper.marketDimension, "total_market", 182));
    expectedHits.add(new SearchHit(QueryRunnerTestHelper.placementishDimension, "a", 91));
    expectedHits.add(new SearchHit(QueryRunnerTestHelper.partialNullDimension, "value", 182));

    checkSearchQuery(searchQuery, mergedRunner, expectedHits);
  }

  @Test
  public void testSearchSameValueInMultiDims()
  {
    SearchQuery searchQuery = Druids.newSearchQueryBuilder()
                                    .dataSource(QueryRunnerTestHelper.dataSource)
                                    .granularity(QueryRunnerTestHelper.allGran)
                                    .intervals(QueryRunnerTestHelper.fullOnInterval)
                                    .dimensions(
                                        Arrays.asList(
                                            QueryRunnerTestHelper.placementDimension,
                                            QueryRunnerTestHelper.placementishDimension
                                        )
                                    )
                                    .query("e")
                                    .build();

    List<SearchHit> expectedHits = new ArrayList<>();
    expectedHits.add(new SearchHit(QueryRunnerTestHelper.placementDimension, "preferred", 1209));
    expectedHits.add(new SearchHit(QueryRunnerTestHelper.placementishDimension, "e", 93));
    expectedHits.add(new SearchHit(QueryRunnerTestHelper.placementishDimension, "preferred", 1209));

    checkSearchQuery(searchQuery, expectedHits);
  }

  @Test
  public void testSearchSameValueInMultiDims2()
  {
    SearchQuery searchQuery = Druids.newSearchQueryBuilder()
                                    .dataSource(QueryRunnerTestHelper.dataSource)
                                    .granularity(QueryRunnerTestHelper.allGran)
                                    .intervals(QueryRunnerTestHelper.fullOnInterval)
                                    .dimensions(
                                        Arrays.asList(
                                            QueryRunnerTestHelper.placementDimension,
                                            QueryRunnerTestHelper.placementishDimension
                                        )
                                    )
                                    .sortSpec(new SearchSortSpec(StringComparators.STRLEN))
                                    .query("e")
                                    .build();

    List<SearchHit> expectedHits = new ArrayList<>();
    expectedHits.add(new SearchHit(QueryRunnerTestHelper.placementishDimension, "e", 93));
    expectedHits.add(new SearchHit(QueryRunnerTestHelper.placementDimension, "preferred", 1209));
    expectedHits.add(new SearchHit(QueryRunnerTestHelper.placementishDimension, "preferred", 1209));

    checkSearchQuery(searchQuery, expectedHits);
  }

  @Test
  public void testFragmentSearch()
  {
    SearchQuery searchQuery = Druids.newSearchQueryBuilder()
                                    .dataSource(QueryRunnerTestHelper.dataSource)
                                    .granularity(QueryRunnerTestHelper.allGran)
                                    .intervals(QueryRunnerTestHelper.fullOnInterval)
                                    .query(new FragmentSearchQuerySpec(Arrays.asList("auto", "ve")))
                                    .build();

    List<SearchHit> expectedHits = new ArrayList<>();
    expectedHits.add(new SearchHit(QueryRunnerTestHelper.qualityDimension, "automotive", 93));

    checkSearchQuery(searchQuery, expectedHits);
  }

  @Test
  public void testSearchWithDimensionQuality()
  {
    List<SearchHit> expectedHits = new ArrayList<>();
    expectedHits.add(new SearchHit(QueryRunnerTestHelper.qualityDimension, "automotive", 93));
    expectedHits.add(new SearchHit(QueryRunnerTestHelper.qualityDimension, "mezzanine", 279));
    expectedHits.add(new SearchHit(QueryRunnerTestHelper.qualityDimension, "travel", 93));
    expectedHits.add(new SearchHit(QueryRunnerTestHelper.qualityDimension, "health", 93));
    expectedHits.add(new SearchHit(QueryRunnerTestHelper.qualityDimension, "entertainment", 93));

    checkSearchQuery(
        Druids.newSearchQueryBuilder()
              .dataSource(QueryRunnerTestHelper.dataSource)
              .granularity(QueryRunnerTestHelper.allGran)
              .dimensions("quality")
              .intervals(QueryRunnerTestHelper.fullOnInterval)
              .query("a")
              .build(),
        expectedHits
    );
  }

  @Test
  public void testSearchWithDimensionProvider()
  {
    List<SearchHit> expectedHits = new ArrayList<>();
    expectedHits.add(new SearchHit(QueryRunnerTestHelper.marketDimension, "total_market", 186));

    checkSearchQuery(
        Druids.newSearchQueryBuilder()
              .dataSource(QueryRunnerTestHelper.dataSource)
              .granularity(QueryRunnerTestHelper.allGran)
              .dimensions("market")
              .intervals(QueryRunnerTestHelper.fullOnInterval)
              .query("a")
              .build(),
        expectedHits
    );
  }

  @Test
  public void testSearchWithDimensionsQualityAndProvider()
  {
    List<SearchHit> expectedHits = new ArrayList<>();
    expectedHits.add(new SearchHit(QueryRunnerTestHelper.qualityDimension, "automotive", 93));
    expectedHits.add(new SearchHit(QueryRunnerTestHelper.qualityDimension, "mezzanine", 279));
    expectedHits.add(new SearchHit(QueryRunnerTestHelper.qualityDimension, "travel", 93));
    expectedHits.add(new SearchHit(QueryRunnerTestHelper.qualityDimension, "health", 93));
    expectedHits.add(new SearchHit(QueryRunnerTestHelper.qualityDimension, "entertainment", 93));
    expectedHits.add(new SearchHit(QueryRunnerTestHelper.marketDimension, "total_market", 186));

    checkSearchQuery(
        Druids.newSearchQueryBuilder()
              .dataSource(QueryRunnerTestHelper.dataSource)
              .granularity(QueryRunnerTestHelper.allGran)
              .dimensions(
                  Arrays.asList(
                      QueryRunnerTestHelper.qualityDimension,
                      QueryRunnerTestHelper.marketDimension
                  )
              )
              .intervals(QueryRunnerTestHelper.fullOnInterval)
              .query("a")
              .build(),
        expectedHits
    );
  }

  @Test
  public void testSearchWithDimensionsPlacementAndProvider()
  {
    List<SearchHit> expectedHits = new ArrayList<>();
    expectedHits.add(new SearchHit(QueryRunnerTestHelper.marketDimension, "total_market", 186));

    checkSearchQuery(
        Druids.newSearchQueryBuilder()
              .dataSource(QueryRunnerTestHelper.dataSource)
              .granularity(QueryRunnerTestHelper.allGran)
              .dimensions(
                  Arrays.asList(
                      QueryRunnerTestHelper.placementishDimension,
                      QueryRunnerTestHelper.marketDimension
                  )
              )
              .intervals(QueryRunnerTestHelper.fullOnInterval)
              .query("mark")
              .build(),
        expectedHits
    );
  }


  @Test
  public void testSearchWithExtractionFilter1()
  {
    final String automotiveSnowman = "automotive☃";
    List<SearchHit> expectedHits = new ArrayList<>();
    expectedHits.add(new SearchHit(QueryRunnerTestHelper.qualityDimension, automotiveSnowman, 93));

    final LookupExtractionFn lookupExtractionFn = new LookupExtractionFn(
        new MapLookupExtractor(ImmutableMap.of("automotive", automotiveSnowman), false),
        true,
        null,
        true,
        true
    );

    SearchQuery query = Druids.newSearchQueryBuilder()
                              .dataSource(QueryRunnerTestHelper.dataSource)
                              .granularity(QueryRunnerTestHelper.allGran)
                              .filters(
                                  new ExtractionDimFilter(
                                      QueryRunnerTestHelper.qualityDimension,
                                      automotiveSnowman,
                                      lookupExtractionFn,
                                      null
                                  )
                              )
                              .intervals(QueryRunnerTestHelper.fullOnInterval)
                              .dimensions(
                                  new ExtractionDimensionSpec(
                                      QueryRunnerTestHelper.qualityDimension,
                                      null,
                                      lookupExtractionFn
                                  )
                              )
                              .query("☃")
                              .build();

    checkSearchQuery(query, expectedHits);
  }

  @Test
  public void testSearchWithSingleFilter1()
  {
    List<SearchHit> expectedHits = new ArrayList<>();
    expectedHits.add(new SearchHit(QueryRunnerTestHelper.qualityDimension, "mezzanine", 93));

    checkSearchQuery(
        Druids.newSearchQueryBuilder()
              .dataSource(QueryRunnerTestHelper.dataSource)
              .granularity(QueryRunnerTestHelper.allGran)
              .filters(
                  new AndDimFilter(
                      Arrays.asList(
                          new SelectorDimFilter(QueryRunnerTestHelper.marketDimension, "total_market", null),
                          new SelectorDimFilter(QueryRunnerTestHelper.qualityDimension, "mezzanine", null)
                      )))
              .intervals(QueryRunnerTestHelper.fullOnInterval)
              .dimensions(QueryRunnerTestHelper.qualityDimension)
              .query("a")
              .build(),
        expectedHits
    );
  }

  @Test
  public void testSearchWithSingleFilter2()
  {
    List<SearchHit> expectedHits = new ArrayList<>();
    expectedHits.add(new SearchHit(QueryRunnerTestHelper.marketDimension, "total_market", 186));

    checkSearchQuery(
        Druids.newSearchQueryBuilder()
              .dataSource(QueryRunnerTestHelper.dataSource)
              .granularity(QueryRunnerTestHelper.allGran)
              .filters(QueryRunnerTestHelper.marketDimension, "total_market")
              .intervals(QueryRunnerTestHelper.fullOnInterval)
              .dimensions(QueryRunnerTestHelper.marketDimension)
              .query("a")
              .build(),
        expectedHits
    );
  }

  @Test
  public void testSearchMultiAndFilter()
  {
    List<SearchHit> expectedHits = new ArrayList<>();
    expectedHits.add(new SearchHit(QueryRunnerTestHelper.qualityDimension, "automotive", 93));

    DimFilter filter = new AndDimFilter(
        new SelectorDimFilter(QueryRunnerTestHelper.marketDimension, "spot", null),
        new SelectorDimFilter(QueryRunnerTestHelper.qualityDimension, "automotive", null)
    );

    checkSearchQuery(
        Druids.newSearchQueryBuilder()
              .dataSource(QueryRunnerTestHelper.dataSource)
              .granularity(QueryRunnerTestHelper.allGran)
              .filters(filter)
              .dimensions(QueryRunnerTestHelper.qualityDimension)
              .intervals(QueryRunnerTestHelper.fullOnInterval)
              .query("a")
              .build(),
        expectedHits
    );
  }

  @Test
  public void testSearchWithMultiOrFilter()
  {
    List<SearchHit> expectedHits = new ArrayList<>();
    expectedHits.add(new SearchHit(QueryRunnerTestHelper.qualityDimension, "automotive", 93));

    DimFilter filter = new OrDimFilter(
        new SelectorDimFilter(QueryRunnerTestHelper.qualityDimension, "total_market", null),
        new SelectorDimFilter(QueryRunnerTestHelper.qualityDimension, "automotive", null)
    );

    checkSearchQuery(
        Druids.newSearchQueryBuilder()
              .dataSource(QueryRunnerTestHelper.dataSource)
              .granularity(QueryRunnerTestHelper.allGran)
              .dimensions(QueryRunnerTestHelper.qualityDimension)
              .filters(filter)
              .intervals(QueryRunnerTestHelper.fullOnInterval)
              .query("a")
              .build(),
        expectedHits
    );
  }

  @Test
  public void testSearchWithEmptyResults()
  {
    List<SearchHit> expectedHits = new ArrayList<>();

    checkSearchQuery(
        Druids.newSearchQueryBuilder()
              .dataSource(QueryRunnerTestHelper.dataSource)
              .granularity(QueryRunnerTestHelper.allGran)
              .intervals(QueryRunnerTestHelper.fullOnInterval)
              .query("abcd123")
              .build(),
        expectedHits
    );
  }

  @Test
  public void testSearchWithFilterEmptyResults()
  {
    List<SearchHit> expectedHits = new ArrayList<>();

    DimFilter filter = new AndDimFilter(
        new SelectorDimFilter(QueryRunnerTestHelper.marketDimension, "total_market", null),
        new SelectorDimFilter(QueryRunnerTestHelper.qualityDimension, "automotive", null)
    );

    checkSearchQuery(
        Druids.newSearchQueryBuilder()
              .dataSource(QueryRunnerTestHelper.dataSource)
              .granularity(QueryRunnerTestHelper.allGran)
              .filters(filter)
              .intervals(QueryRunnerTestHelper.fullOnInterval)
              .query("a")
              .build(),
        expectedHits
    );
  }


  @Test
  public void testSearchNonExistingDimension()
  {
    List<SearchHit> expectedHits = new ArrayList<>();

    checkSearchQuery(
        Druids.newSearchQueryBuilder()
              .dataSource(QueryRunnerTestHelper.dataSource)
              .granularity(QueryRunnerTestHelper.allGran)
              .intervals(QueryRunnerTestHelper.fullOnInterval)
              .dimensions("does_not_exist")
              .query("a")
              .build(),
        expectedHits
    );
  }

  @Test
  public void testSearchAll()
  {
    List<SearchHit> expectedHits = new ArrayList<>();
    expectedHits.add(new SearchHit(QueryRunnerTestHelper.marketDimension, "spot", 837));
    expectedHits.add(new SearchHit(QueryRunnerTestHelper.marketDimension, "total_market", 186));
    expectedHits.add(new SearchHit(QueryRunnerTestHelper.marketDimension, "upfront", 186));

    checkSearchQuery(
        Druids.newSearchQueryBuilder()
              .dataSource(QueryRunnerTestHelper.dataSource)
              .granularity(QueryRunnerTestHelper.allGran)
              .intervals(QueryRunnerTestHelper.fullOnInterval)
              .dimensions(QueryRunnerTestHelper.marketDimension)
              .query("")
              .build(),
        expectedHits
    );
    checkSearchQuery(
        Druids.newSearchQueryBuilder()
              .dataSource(QueryRunnerTestHelper.dataSource)
              .granularity(QueryRunnerTestHelper.allGran)
              .intervals(QueryRunnerTestHelper.fullOnInterval)
              .dimensions(QueryRunnerTestHelper.marketDimension)
              .build(),
        expectedHits
    );
  }

  @Test
  public void testSearchWithNumericSort()
  {
    SearchQuery searchQuery = Druids.newSearchQueryBuilder()
                                    .dataSource(QueryRunnerTestHelper.dataSource)
                                    .granularity(QueryRunnerTestHelper.allGran)
                                    .intervals(QueryRunnerTestHelper.fullOnInterval)
                                    .query("a")
                                    .sortSpec(new SearchSortSpec(StringComparators.NUMERIC))
                                    .build();

    List<SearchHit> expectedHits = new ArrayList<>();
    expectedHits.add(new SearchHit(QueryRunnerTestHelper.placementishDimension, "a", 93));
    expectedHits.add(new SearchHit(QueryRunnerTestHelper.qualityDimension, "automotive", 93));
    expectedHits.add(new SearchHit(QueryRunnerTestHelper.qualityDimension, "entertainment", 93));
    expectedHits.add(new SearchHit(QueryRunnerTestHelper.qualityDimension, "health", 93));
    expectedHits.add(new SearchHit(QueryRunnerTestHelper.qualityDimension, "mezzanine", 279));
    expectedHits.add(new SearchHit(QueryRunnerTestHelper.marketDimension, "total_market", 186));
    expectedHits.add(new SearchHit(QueryRunnerTestHelper.qualityDimension, "travel", 93));
    expectedHits.add(new SearchHit(QueryRunnerTestHelper.partialNullDimension, "value", 186));

    checkSearchQuery(searchQuery, expectedHits);
  }

  @Test
  public void testSearchOnTime()
  {
    SearchQuery searchQuery = Druids.newSearchQueryBuilder()
                                    .dataSource(QueryRunnerTestHelper.dataSource)
                                    .granularity(QueryRunnerTestHelper.allGran)
                                    .intervals(QueryRunnerTestHelper.fullOnInterval)
                                    .query("Friday")
                                    .dimensions(new ExtractionDimensionSpec(
                                        ColumnHolder.TIME_COLUMN_NAME,
                                        "__time2",
                                        new TimeFormatExtractionFn(
                                            "EEEE",
                                            null,
                                            null,
                                            null,
                                            false
                                        )
                                    ))
                                    .build();

    List<SearchHit> expectedHits = new ArrayList<>();
    expectedHits.add(new SearchHit("__time2", "Friday", 169));

    checkSearchQuery(searchQuery, expectedHits);
  }

  @Test
  public void testSearchOnLongColumn()
  {
    SearchQuery searchQuery = Druids.newSearchQueryBuilder()
                                    .dimensions(
                                        new DefaultDimensionSpec(
                                            ColumnHolder.TIME_COLUMN_NAME, ColumnHolder.TIME_COLUMN_NAME,
                                            ValueType.LONG
                                        )
                                    )
                                    .dataSource(QueryRunnerTestHelper.dataSource)
                                    .granularity(QueryRunnerTestHelper.allGran)
                                    .intervals(QueryRunnerTestHelper.fullOnInterval)
                                    .query("1297123200000")
                                    .build();

<<<<<<< HEAD
    List<SearchHit> expectedHits = Lists.newLinkedList();
    expectedHits.add(new SearchHit(ColumnHolder.TIME_COLUMN_NAME, "1297123200000", 13));
=======
    List<SearchHit> expectedHits = new ArrayList<>();
    expectedHits.add(new SearchHit(Column.TIME_COLUMN_NAME, "1297123200000", 13));
>>>>>>> 87ccee05
    checkSearchQuery(searchQuery, expectedHits);
  }

  @Test
  public void testSearchOnLongColumnWithExFn()
  {
    String jsFn = "function(str) { return 'super-' + str; }";
    ExtractionFn jsExtractionFn = new JavaScriptExtractionFn(jsFn, false, JavaScriptConfig.getEnabledInstance());

    SearchQuery searchQuery = Druids.newSearchQueryBuilder()
                                    .dimensions(
                                        new ExtractionDimensionSpec(
                                            ColumnHolder.TIME_COLUMN_NAME, ColumnHolder.TIME_COLUMN_NAME,
                                            jsExtractionFn
                                        )
                                    )
                                    .dataSource(QueryRunnerTestHelper.dataSource)
                                    .granularity(QueryRunnerTestHelper.allGran)
                                    .intervals(QueryRunnerTestHelper.fullOnInterval)
                                    .query("1297123200000")
                                    .build();

<<<<<<< HEAD
    List<SearchHit> expectedHits = Lists.newLinkedList();
    expectedHits.add(new SearchHit(ColumnHolder.TIME_COLUMN_NAME, "super-1297123200000", 13));
=======
    List<SearchHit> expectedHits = new ArrayList<>();
    expectedHits.add(new SearchHit(Column.TIME_COLUMN_NAME, "super-1297123200000", 13));
>>>>>>> 87ccee05
    checkSearchQuery(searchQuery, expectedHits);
  }

  @Test
  public void testSearchOnFloatColumn()
  {
    SearchQuery searchQuery = Druids.newSearchQueryBuilder()
                                    .dimensions(
                                        new DefaultDimensionSpec(
                                            QueryRunnerTestHelper.indexMetric, QueryRunnerTestHelper.indexMetric,
                                            ValueType.DOUBLE
                                        )
                                    )
                                    .dataSource(QueryRunnerTestHelper.dataSource)
                                    .granularity(QueryRunnerTestHelper.allGran)
                                    .intervals(QueryRunnerTestHelper.fullOnInterval)
                                    .query("100.7")
                                    .build();

    List<SearchHit> expectedHits = new ArrayList<>();
    expectedHits.add(new SearchHit(QueryRunnerTestHelper.indexMetric, "100.706057", 1));
    expectedHits.add(new SearchHit(QueryRunnerTestHelper.indexMetric, "100.775597", 1));
    checkSearchQuery(searchQuery, expectedHits);
  }

  @Test
  public void testSearchOnFloatColumnWithExFn()
  {
    String jsFn = "function(str) { return 'super-' + str; }";
    ExtractionFn jsExtractionFn = new JavaScriptExtractionFn(jsFn, false, JavaScriptConfig.getEnabledInstance());

    SearchQuery searchQuery = Druids.newSearchQueryBuilder()
                                    .dimensions(
                                        new ExtractionDimensionSpec(
                                            QueryRunnerTestHelper.indexMetric, QueryRunnerTestHelper.indexMetric,
                                            jsExtractionFn
                                        )
                                    )
                                    .dataSource(QueryRunnerTestHelper.dataSource)
                                    .granularity(QueryRunnerTestHelper.allGran)
                                    .intervals(QueryRunnerTestHelper.fullOnInterval)
                                    .query("100.7")
                                    .build();

    List<SearchHit> expectedHits = new ArrayList<>();
    expectedHits.add(new SearchHit(QueryRunnerTestHelper.indexMetric, "super-100.706057", 1));
    expectedHits.add(new SearchHit(QueryRunnerTestHelper.indexMetric, "super-100.775597", 1));
    checkSearchQuery(searchQuery, expectedHits);
  }

  @Test
  public void testSearchWithNullValueInDimension() throws Exception
  {
    IncrementalIndex<Aggregator> index = new IncrementalIndex.Builder()
        .setIndexSchema(
            new IncrementalIndexSchema.Builder()
                .withMinTimestamp(DateTimes.of("2011-01-12T00:00:00.000Z").getMillis())
                .build()
        )
        .setMaxRowCount(10)
        .buildOnheap();

    index.add(
        new MapBasedInputRow(
            1481871600000L,
            Arrays.asList("name", "host"),
            ImmutableMap.of("name", "name1", "host", "host")
        )
    );
    index.add(
        new MapBasedInputRow(
            1481871670000L,
            Arrays.asList("name", "table"),
            ImmutableMap.of("name", "name2", "table", "table")
        )
    );

    SearchQuery searchQuery = Druids.newSearchQueryBuilder()
                                    .dimensions(
                                        new DefaultDimensionSpec("table", "table")
                                    )
                                    .dataSource(QueryRunnerTestHelper.dataSource)
                                    .granularity(QueryRunnerTestHelper.allGran)
                                    .intervals(QueryRunnerTestHelper.fullOnInterval)
                                    // simulate when cardinality is big enough to fallback to cursorOnly strategy
                                    .context(ImmutableMap.of("searchStrategy", "cursorOnly"))
                                    .build();

    QueryRunnerFactory factory = new SearchQueryRunnerFactory(
        selector,
        toolChest,
        QueryRunnerTestHelper.NOOP_QUERYWATCHER
    );
    QueryRunner runner = factory.createRunner(new QueryableIndexSegment("asdf", TestIndex.persistRealtimeAndLoadMMapped(index)));
    List<SearchHit> expectedHits = new ArrayList<>();
    expectedHits.add(new SearchHit("table", "table", 1));
    expectedHits.add(new SearchHit("table", NullHandling.defaultStringValue(), 1));
    checkSearchQuery(searchQuery, runner, expectedHits);
  }

  @Test
  public void testSearchWithNotExistedDimension()
  {
    SearchQuery searchQuery = Druids.newSearchQueryBuilder()
                                    .dimensions(
                                        new DefaultDimensionSpec("asdf", "asdf")
                                    )
                                    .dataSource(QueryRunnerTestHelper.dataSource)
                                    .granularity(QueryRunnerTestHelper.allGran)
                                    .intervals(QueryRunnerTestHelper.fullOnInterval)
                                    .build();

    List<SearchHit> noHit = new ArrayList<>();
    checkSearchQuery(searchQuery, noHit);
  }

  private void checkSearchQuery(Query searchQuery, List<SearchHit> expectedResults)
  {
    checkSearchQuery(searchQuery, runner, expectedResults);
    checkSearchQuery(searchQuery, decoratedRunner, expectedResults);
  }

  private void checkSearchQuery(Query searchQuery, QueryRunner runner, List<SearchHit> expectedResults)
  {
    Iterable<Result<SearchResultValue>> results = runner.run(QueryPlus.wrap(searchQuery), ImmutableMap.of()).toList();
    List<SearchHit> copy = new ArrayList<>(expectedResults);
    for (Result<SearchResultValue> result : results) {
      Assert.assertEquals(DateTimes.of("2011-01-12T00:00:00.000Z"), result.getTimestamp());
      Assert.assertTrue(result.getValue() instanceof Iterable);

      Iterable<SearchHit> resultValues = result.getValue();
      for (SearchHit resultValue : resultValues) {
        int index = copy.indexOf(resultValue);
        if (index < 0) {
          fail(
              expectedResults, results,
              "No result found containing " + resultValue.getDimension() + " and " + resultValue.getValue()
          );
        }
        SearchHit expected = copy.remove(index);
        if (!resultValue.toString().equals(expected.toString())) {
          fail(
              expectedResults, results,
              "Invalid count for " + resultValue + ".. which was expected to be " + expected.getCount()
          );
        }
      }
    }
    if (!copy.isEmpty()) {
      fail(expectedResults, results, "Some expected results are not shown: " + copy);
    }
  }

  private void fail(
      List<SearchHit> expectedResults,
      Iterable<Result<SearchResultValue>> results, String errorMsg
  )
  {
    LOG.info("Expected..");
    for (SearchHit expected : expectedResults) {
      LOG.info(expected.toString());
    }
    LOG.info("Result..");
    for (Result<SearchResultValue> r : results) {
      for (SearchHit v : r.getValue()) {
        LOG.info(v.toString());
      }
    }
    Assert.fail(errorMsg);
  }
}<|MERGE_RESOLUTION|>--- conflicted
+++ resolved
@@ -631,13 +631,8 @@
                                     .query("1297123200000")
                                     .build();
 
-<<<<<<< HEAD
-    List<SearchHit> expectedHits = Lists.newLinkedList();
+    List<SearchHit> expectedHits = new ArrayList<>();
     expectedHits.add(new SearchHit(ColumnHolder.TIME_COLUMN_NAME, "1297123200000", 13));
-=======
-    List<SearchHit> expectedHits = new ArrayList<>();
-    expectedHits.add(new SearchHit(Column.TIME_COLUMN_NAME, "1297123200000", 13));
->>>>>>> 87ccee05
     checkSearchQuery(searchQuery, expectedHits);
   }
 
@@ -660,13 +655,8 @@
                                     .query("1297123200000")
                                     .build();
 
-<<<<<<< HEAD
-    List<SearchHit> expectedHits = Lists.newLinkedList();
+    List<SearchHit> expectedHits = new ArrayList<>();
     expectedHits.add(new SearchHit(ColumnHolder.TIME_COLUMN_NAME, "super-1297123200000", 13));
-=======
-    List<SearchHit> expectedHits = new ArrayList<>();
-    expectedHits.add(new SearchHit(Column.TIME_COLUMN_NAME, "super-1297123200000", 13));
->>>>>>> 87ccee05
     checkSearchQuery(searchQuery, expectedHits);
   }
 
