--- conflicted
+++ resolved
@@ -28,20 +28,14 @@
 import org.apache.druid.query.aggregation.Aggregator;
 import org.apache.druid.query.aggregation.AggregatorFactory;
 import org.apache.druid.query.aggregation.BufferAggregator;
-<<<<<<< HEAD
-=======
 import org.apache.druid.query.aggregation.CountAdjustmentHolder;
->>>>>>> 0a4c0ebf
 import org.apache.druid.query.aggregation.JavaScriptAggregatorFactory;
 import org.apache.druid.query.aggregation.LongMaxAggregator;
 import org.apache.druid.query.aggregation.LongMaxAggregatorFactory;
 import org.apache.druid.query.aggregation.LongMinAggregatorFactory;
 import org.apache.druid.query.aggregation.LongSumAggregatorFactory;
 import org.apache.druid.query.aggregation.MaxIntermediateSizeAdjustStrategy;
-<<<<<<< HEAD
-=======
 import org.apache.druid.query.aggregation.MetricAdjustmentHolder;
->>>>>>> 0a4c0ebf
 import org.apache.druid.query.expression.TestExprMacroTable;
 import org.apache.druid.segment.ColumnSelectorFactory;
 import org.apache.druid.segment.column.ColumnBuilder;
@@ -62,10 +56,7 @@
 import java.util.Arrays;
 import java.util.Collections;
 import java.util.Comparator;
-<<<<<<< HEAD
-=======
 import java.util.HashMap;
->>>>>>> 0a4c0ebf
 import java.util.List;
 import java.util.Random;
 import java.util.concurrent.CountDownLatch;
@@ -76,20 +67,10 @@
 {
   private static final int MAX_ROWS = 100000;
   private static final int MAX_BYTES = 100_000_000;
-<<<<<<< HEAD
-
-=======
->>>>>>> 0a4c0ebf
   private MaxIntermediateSizeAdjustStrategy customAggStrategy = null;
   private Aggregator customAgg = null;
   private AggregatorFactory customMetric = null;
 
-<<<<<<< HEAD
-  public void initCustomAggAdjustStrategy(boolean isSyncAggAdjust)
-  {
-    customAggStrategy = new MaxIntermediateSizeAdjustStrategy()
-    {
-=======
   public void initCustomAggAdjustStrategy()
   {
     customAggStrategy = new MaxIntermediateSizeAdjustStrategy()
@@ -100,16 +81,10 @@
         return 0;
       }
 
->>>>>>> 0a4c0ebf
       final int[] rollupNums = {2, 20, 40, 400};
       final int[] appendBytesWithNum = {1000, 1000, 1000, 1000};
 
       @Override
-<<<<<<< HEAD
-      public boolean isSyncAjust()
-      {
-        return isSyncAggAdjust;
-=======
       public AdjustmentType getAdjustmentType()
       {
         return AdjustmentType.MAX;
@@ -119,7 +94,6 @@
       public String getAdjustmentMetricType()
       {
         return "custom";
->>>>>>> 0a4c0ebf
       }
 
       @Override
@@ -139,15 +113,12 @@
       {
         return 100;
       }
-<<<<<<< HEAD
-=======
 
       @Override
       public Object getInputVal()
       {
         return 1;
       }
->>>>>>> 0a4c0ebf
     };
 
     customAgg = new Aggregator()
@@ -160,23 +131,6 @@
         occupy.incrementAndGet();
       }
 
-<<<<<<< HEAD
-      @Override
-      public int getCardinalRows()
-      {
-        if (!isSyncAggAdjust) {
-          try {
-            Thread.sleep(1);
-          }
-          catch (InterruptedException e) {
-            e.printStackTrace();
-          }
-        }
-        return (int) get();
-      }
-
-=======
->>>>>>> 0a4c0ebf
       @Nullable
       @Override
       public Object get()
@@ -215,25 +169,19 @@
       @Override
       public MaxIntermediateSizeAdjustStrategy getMaxIntermediateSizeAdjustStrategy(boolean adjustBytesInMemoryFlag)
       {
-<<<<<<< HEAD
-=======
         if (adjustBytesInMemoryFlag == false) {
           return null;
         }
->>>>>>> 0a4c0ebf
         return customAggStrategy;
       }
 
       @Override
-<<<<<<< HEAD
-=======
       public String getComplexTypeName()
       {
         return "custom";
       }
 
       @Override
->>>>>>> 0a4c0ebf
       public BufferAggregator factorizeBuffered(ColumnSelectorFactory metricFactory)
       {
         return null;
@@ -302,15 +250,6 @@
       }
 
       @Override
-<<<<<<< HEAD
-      public String getComplexTypeName()
-      {
-        return "custom";
-      }
-
-      @Override
-=======
->>>>>>> 0a4c0ebf
       public int getMaxIntermediateSize()
       {
         return 4;
@@ -366,15 +305,9 @@
   }
 
   @Test
-<<<<<<< HEAD
-  public void testCustomAggAsyncAdjustStrategy() throws IndexSizeExceededException, InterruptedException
-  {
-    initCustomAggAdjustStrategy(false);
-=======
   public void testCustomAggSyncAdjustStrategy() throws IndexSizeExceededException, InterruptedException
   {
     initCustomAggAdjustStrategy();
->>>>>>> 0a4c0ebf
     final AggregatorFactory[] metrics = {new LongSumAggregatorFactory("sum1", "sum1"),
         new LongMinAggregatorFactory("min1", "min1"), customMetric};
     final OnheapIncrementalIndex index = new IncrementalIndex.Builder()
@@ -396,11 +329,16 @@
       ));
     }
     final long notAdjustBytes = addResult1.getBytesInMemory();
-<<<<<<< HEAD
-    index.stopAdjust();
     index.close();
 
-    initCustomAggAdjustStrategy(false);
+    initCustomAggAdjustStrategy();
+    HashMap<String, MetricAdjustmentHolder> metricTypeAndHolderMap = new HashMap<>();
+    MetricAdjustmentHolder metricAdjustmentHolder = metricTypeAndHolderMap.computeIfAbsent(
+        "custom", k -> new MetricAdjustmentHolder(customAggStrategy)
+    );
+    metricAdjustmentHolder.selectStrategyByType(customAggStrategy);
+    CountAdjustmentHolder adjustmentHolder = new CountAdjustmentHolder(metricTypeAndHolderMap);
+
     final OnheapIncrementalIndex indexAdjust = new IncrementalIndex.Builder()
         .setIndexSchema(
             new IncrementalIndexSchema.Builder()
@@ -410,111 +348,7 @@
         )
         .setMaxRowCount(MAX_ROWS)
         .setMaxBytesInMemory(MAX_BYTES)
-        .setAdjustmentBytesInMemoryFlag(true)
-        .setAdjustmentBytesInMemoryMaxRollupRows(1000)
-        .setadjustmentBytesInMemoryMaxTimeMs(1000)
-        .buildOnheap();
-    Thread.sleep(indexAdjust.getAdjustBytesInMemoryPeriod());
-
-    final int addThreadCount = 2;
-    Thread[] addThreads = new Thread[addThreadCount];
-    final CountDownLatch downLatch = new CountDownLatch(addThreadCount);
-    for (int t = 0; t < addThreadCount; ++t) {
-      addThreads[t] = new Thread(() -> {
-        try {
-          for (int i = 0; i < MAX_ROWS / addThreadCount; i++) {
-            indexAdjust.add(new MapBasedInputRow(
-                0,
-                Collections.singletonList("billy"),
-                ImmutableMap.of("billy", 1, "sum1", i, "min1", i, "custom", 1)
-            ));
-
-          }
-          downLatch.countDown();
-        }
-        catch (Exception e) {
-          throw new RuntimeException(e);
-        }
-      });
-      addThreads[t].start();
-    }
-    downLatch.await();
-    Thread.sleep(indexAdjust.getAdjustBytesInMemoryPeriod());
-    indexAdjust.add(new MapBasedInputRow(
-        0,
-        Collections.singletonList("billy"),
-        ImmutableMap.of("billy", 1, "sum1", 1, "min1", 1, "custom", 1)
-    ));
-
-    final long adjustBytes = indexAdjust.getBytesInMemory().get();
-    final long actualAppendBytes = adjustBytes - notAdjustBytes;
-    final int[] appendBytess = customAggStrategy.appendBytesOnRollupNum();
-
-    indexAdjust.stopAdjust();
-    indexAdjust.close();
-    Assert.assertEquals(Arrays.stream(appendBytess).sum() + customAggStrategy.initAppendBytes(), actualAppendBytes);
-    Assert.assertEquals(true, indexAdjust.rowNeedAsyncAdjustAggIndex.length == 1 && indexAdjust.rowNeedAsyncAdjustAggIndex[0] == 2);
-  }
-
-  @Test
-  public void testCustomAggSyncAdjustStrategy() throws IndexSizeExceededException, InterruptedException
-  {
-    initCustomAggAdjustStrategy(true);
-    final AggregatorFactory[] metrics = {new LongSumAggregatorFactory("sum1", "sum1"),
-        new LongMinAggregatorFactory("min1", "min1"), customMetric};
-    final OnheapIncrementalIndex index = new IncrementalIndex.Builder()
-        .setIndexSchema(
-            new IncrementalIndexSchema.Builder()
-                .withQueryGranularity(Granularities.MINUTE)
-                .withMetrics(metrics)
-                .build()
-        )
-        .setMaxRowCount(MAX_ROWS)
-        .setMaxBytesInMemory(MAX_BYTES)
-        .setAdjustmentBytesInMemoryFlag(false)
-        .setAdjustmentBytesInMemoryMaxRollupRows(1000)
-        .setadjustmentBytesInMemoryMaxTimeMs(1000)
-        .buildOnheap();
-    IncrementalIndexAddResult addResult1 = null;
-    for (int i = 0; i < MAX_ROWS; i++) {
-      addResult1 = index.add(new MapBasedInputRow(
-          0,
-          Collections.singletonList("billy"),
-          ImmutableMap.of("billy", 1, "sum1", i, "min1", i, "custom", 1)
-      ));
-    }
-    final long notAdjustBytes = addResult1.getBytesInMemory();
-    index.stopAdjust();
-
-    initCustomAggAdjustStrategy(true);
-=======
-    index.close();
-
-    initCustomAggAdjustStrategy();
-    HashMap<String, MetricAdjustmentHolder> metricTypeAndHolderMap = new HashMap<>();
-    MetricAdjustmentHolder metricAdjustmentHolder = metricTypeAndHolderMap.computeIfAbsent(
-        "custom", k -> new MetricAdjustmentHolder(customAggStrategy)
-    );
-    metricAdjustmentHolder.selectStrategyByType(customAggStrategy);
-    CountAdjustmentHolder adjustmentHolder = new CountAdjustmentHolder(metricTypeAndHolderMap);
-
->>>>>>> 0a4c0ebf
-    final OnheapIncrementalIndex indexAdjust = new IncrementalIndex.Builder()
-        .setIndexSchema(
-            new IncrementalIndexSchema.Builder()
-                .withQueryGranularity(Granularities.MINUTE)
-                .withMetrics(metrics)
-                .build()
-        )
-        .setMaxRowCount(MAX_ROWS)
-        .setMaxBytesInMemory(MAX_BYTES)
-<<<<<<< HEAD
-        .setAdjustmentBytesInMemoryFlag(true)
-        .setAdjustmentBytesInMemoryMaxRollupRows(1000)
-        .setadjustmentBytesInMemoryMaxTimeMs(1000)
-=======
         .setAdjustmentHolder(adjustmentHolder)
->>>>>>> 0a4c0ebf
         .buildOnheap();
 
     final int addThreadCount = 2;
@@ -545,19 +379,11 @@
         ImmutableMap.of("billy", 1, "sum1", 1, "min1", 1, "custom", 1)
     ));
     final long adjustBytes = addResult.getBytesInMemory();
-<<<<<<< HEAD
-    indexAdjust.stopAdjust();
-=======
->>>>>>> 0a4c0ebf
     indexAdjust.close();
 
     final long actualAppendBytes = adjustBytes - notAdjustBytes;
     final int[] appendBytess = customAggStrategy.appendBytesOnRollupNum();
     Assert.assertEquals(Arrays.stream(appendBytess).sum() + customAggStrategy.initAppendBytes(), actualAppendBytes);
-<<<<<<< HEAD
-    Assert.assertEquals(true, indexAdjust.rowNeedSyncAdjustAggIndex.length == 1 && indexAdjust.rowNeedSyncAdjustAggIndex[0] == 2);
-=======
->>>>>>> 0a4c0ebf
   }
 
   @Test
