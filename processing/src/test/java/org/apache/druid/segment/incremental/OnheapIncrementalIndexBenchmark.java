/*
 * Licensed to the Apache Software Foundation (ASF) under one
 * or more contributor license agreements.  See the NOTICE file
 * distributed with this work for additional information
 * regarding copyright ownership.  The ASF licenses this file
 * to you under the Apache License, Version 2.0 (the
 * "License"); you may not use this file except in compliance
 * with the License.  You may obtain a copy of the License at
 *
 *   http://www.apache.org/licenses/LICENSE-2.0
 *
 * Unless required by applicable law or agreed to in writing,
 * software distributed under the License is distributed on an
 * "AS IS" BASIS, WITHOUT WARRANTIES OR CONDITIONS OF ANY
 * KIND, either express or implied.  See the License for the
 * specific language governing permissions and limitations
 * under the License.
 */

package org.apache.druid.segment.incremental;

import com.carrotsearch.junitbenchmarks.AbstractBenchmark;
import com.carrotsearch.junitbenchmarks.BenchmarkOptions;
import com.carrotsearch.junitbenchmarks.Clock;
import com.google.common.base.Supplier;
import com.google.common.collect.ImmutableList;
import com.google.common.collect.ImmutableMap;
import com.google.common.util.concurrent.Futures;
import com.google.common.util.concurrent.ListenableFuture;
import com.google.common.util.concurrent.ListeningExecutorService;
import com.google.common.util.concurrent.MoreExecutors;
import com.google.common.util.concurrent.ThreadFactoryBuilder;
import org.apache.druid.data.input.InputRow;
import org.apache.druid.data.input.MapBasedInputRow;
import org.apache.druid.java.util.common.Intervals;
import org.apache.druid.java.util.common.StringUtils;
import org.apache.druid.java.util.common.granularity.Granularities;
import org.apache.druid.java.util.common.granularity.Granularity;
import org.apache.druid.query.Druids;
import org.apache.druid.query.FinalizeResultsQueryRunner;
import org.apache.druid.query.QueryPlus;
import org.apache.druid.query.QueryRunner;
import org.apache.druid.query.QueryRunnerFactory;
import org.apache.druid.query.QueryRunnerTestHelper;
import org.apache.druid.query.Result;
import org.apache.druid.query.aggregation.Aggregator;
import org.apache.druid.query.aggregation.AggregatorFactory;
import org.apache.druid.query.aggregation.CountAdjustmentHolder;
import org.apache.druid.query.aggregation.CountAggregatorFactory;
import org.apache.druid.query.aggregation.DoubleSumAggregatorFactory;
import org.apache.druid.query.aggregation.LongSumAggregatorFactory;
import org.apache.druid.query.timeseries.TimeseriesQuery;
import org.apache.druid.query.timeseries.TimeseriesQueryEngine;
import org.apache.druid.query.timeseries.TimeseriesQueryQueryToolChest;
import org.apache.druid.query.timeseries.TimeseriesQueryRunnerFactory;
import org.apache.druid.query.timeseries.TimeseriesResultValue;
import org.apache.druid.segment.IncrementalIndexSegment;
import org.apache.druid.segment.Segment;
import org.joda.time.Interval;
import org.junit.Assert;
import org.junit.Ignore;
import org.junit.Test;
import org.junit.runner.RunWith;
import org.junit.runners.Parameterized;

import javax.annotation.Nullable;

import java.lang.reflect.InvocationTargetException;
import java.util.ArrayList;
import java.util.Collection;
import java.util.List;
import java.util.concurrent.ConcurrentHashMap;
import java.util.concurrent.ExecutionException;
import java.util.concurrent.Executors;
import java.util.concurrent.atomic.AtomicBoolean;
import java.util.concurrent.atomic.AtomicInteger;
import java.util.concurrent.atomic.AtomicLong;

/**
 * Extending AbstractBenchmark means only runs if explicitly called
 */
@RunWith(Parameterized.class)
public class OnheapIncrementalIndexBenchmark extends AbstractBenchmark
{
  private static AggregatorFactory[] factories;
  static final int DIMENSION_COUNT = 5;

  static {

    final ArrayList<AggregatorFactory> ingestAggregatorFactories = new ArrayList<>(DIMENSION_COUNT + 1);
    ingestAggregatorFactories.add(new CountAggregatorFactory("rows"));
    for (int i = 0; i < DIMENSION_COUNT; ++i) {
      ingestAggregatorFactories.add(
          new LongSumAggregatorFactory(
              StringUtils.format("sumResult%s", i),
              StringUtils.format("Dim_%s", i)
          )
      );
      ingestAggregatorFactories.add(
          new DoubleSumAggregatorFactory(
              StringUtils.format("doubleSumResult%s", i),
              StringUtils.format("Dim_%s", i)
          )
      );
    }
    factories = ingestAggregatorFactories.toArray(new AggregatorFactory[0]);
  }

  private static final class MapIncrementalIndex extends OnheapIncrementalIndex
  {
    private final AtomicInteger indexIncrement = new AtomicInteger(0);
    ConcurrentHashMap<Integer, Aggregator[]> indexedMap = new ConcurrentHashMap<Integer, Aggregator[]>();

    public MapIncrementalIndex(
        IncrementalIndexSchema incrementalIndexSchema,
        boolean deserializeComplexMetrics,
        boolean concurrentEventAdd,
        boolean sortFacts,
        int maxRowCount,
        long maxBytesInMemory,
<<<<<<< HEAD
        boolean adjustmentBytesInMemoryFlag,
        int adjustmentBytesInMemoryMaxRollupRows,
        int adjustmentBytesInMemoryMaxTimeMs
=======
        CountAdjustmentHolder adjustmentHolder
>>>>>>> 0a4c0ebf
    )
    {
      super(
          incrementalIndexSchema,
          deserializeComplexMetrics,
          concurrentEventAdd,
          sortFacts,
          maxRowCount,
          maxBytesInMemory,
<<<<<<< HEAD
          adjustmentBytesInMemoryFlag,
          adjustmentBytesInMemoryMaxRollupRows,
          adjustmentBytesInMemoryMaxTimeMs
=======
          adjustmentHolder
>>>>>>> 0a4c0ebf
      );
    }

    public MapIncrementalIndex(
        long minTimestamp,
        Granularity gran,
        AggregatorFactory[] metrics,
        int maxRowCount,
        long maxBytesInMemory,
<<<<<<< HEAD
        boolean adjustmentBytesInMemoryFlag,
        int adjustmentBytesInMemoryMaxRollupRows,
        int adjustmentBytesInMemoryMaxTimeMs
=======
        CountAdjustmentHolder adjustmentHolder
>>>>>>> 0a4c0ebf
    )
    {
      super(
          new IncrementalIndexSchema.Builder()
              .withMinTimestamp(minTimestamp)
              .withQueryGranularity(gran)
              .withMetrics(metrics)
              .build(),
          true,
          false,
          true,
          maxRowCount,
          maxBytesInMemory,
<<<<<<< HEAD
          adjustmentBytesInMemoryFlag,
          adjustmentBytesInMemoryMaxRollupRows,
          adjustmentBytesInMemoryMaxTimeMs
=======
          adjustmentHolder
>>>>>>> 0a4c0ebf
      );
    }

    @Override
    protected Aggregator[] concurrentGet(int offset)
    {
      // All get operations should be fine
      return indexedMap.get(offset);
    }

    @Override
    protected void concurrentSet(int offset, Aggregator[] value, @Nullable Aggregator adjustmentAggregator)
    {
      indexedMap.put(offset, value);
    }

    @Override
    protected AddToFactsResult addToFacts(
        InputRow row,
        IncrementalIndexRow key,
        ThreadLocal<InputRow> rowContainer,
        Supplier<InputRow> rowSupplier,
        boolean skipMaxRowsInMemoryCheck // ignore for benchmark
    ) throws IndexSizeExceededException
    {

      final Integer priorIdex = getFacts().getPriorIndex(key);

      Aggregator[] aggs;
      final AggregatorFactory[] metrics = getMetrics();
      final AtomicInteger numEntries = getNumEntries();
      final AtomicLong sizeInBytes = getBytesInMemory();
      if (null != priorIdex) {
        aggs = indexedMap.get(priorIdex);
      } else {
        aggs = new Aggregator[metrics.length];

        for (int i = 0; i < metrics.length; i++) {
          final AggregatorFactory agg = metrics[i];
          aggs[i] = agg.factorize(
              makeColumnSelectorFactory(agg, rowSupplier, getDeserializeComplexMetrics())
          );
        }
        Integer rowIndex;

        do {
          rowIndex = indexIncrement.incrementAndGet();
        } while (null != indexedMap.putIfAbsent(rowIndex, aggs));


        // Last ditch sanity checks
        if ((numEntries.get() >= maxRowCount || sizeInBytes.get() >= maxBytesInMemory)
            && getFacts().getPriorIndex(key) == IncrementalIndexRow.EMPTY_ROW_INDEX) {
          throw new IndexSizeExceededException("Maximum number of rows or max bytes reached");
        }
        final int prev = getFacts().putIfAbsent(key, rowIndex);
        if (IncrementalIndexRow.EMPTY_ROW_INDEX == prev) {
          numEntries.incrementAndGet();
          sizeInBytes.incrementAndGet();
        } else {
          // We lost a race
          aggs = indexedMap.get(prev);
          // Free up the misfire
          indexedMap.remove(rowIndex);
          // This is expected to occur ~80% of the time in the worst scenarios
        }
      }

      rowContainer.set(row);

      for (Aggregator agg : aggs) {
        synchronized (agg) {
          agg.aggregate();
        }
      }

      rowContainer.set(null);

      return new AddToFactsResult(numEntries.get(), sizeInBytes.get(), new ArrayList<>());
    }

    @Override
    public int getLastRowIndex()
    {
      return indexIncrement.get() - 1;
    }
  }

  @Parameterized.Parameters
  public static Collection<Object[]> getParameters()
  {
    return ImmutableList.of(
        new Object[]{OnheapIncrementalIndex.class},
        new Object[]{MapIncrementalIndex.class}
    );
  }

  private final Class<? extends OnheapIncrementalIndex> incrementalIndex;

  public OnheapIncrementalIndexBenchmark(Class<? extends OnheapIncrementalIndex> incrementalIndex)
  {
    this.incrementalIndex = incrementalIndex;
  }


  private static MapBasedInputRow getLongRow(long timestamp, int rowID, int dimensionCount)
  {
    List<String> dimensionList = new ArrayList<String>(dimensionCount);
    ImmutableMap.Builder<String, Object> builder = ImmutableMap.builder();
    for (int i = 0; i < dimensionCount; i++) {
      String dimName = StringUtils.format("Dim_%d", i);
      dimensionList.add(dimName);
      builder.put(dimName, new Integer(rowID).longValue());
    }
    return new MapBasedInputRow(timestamp, dimensionList, builder.build());
  }

  @Ignore
  @Test
  @BenchmarkOptions(callgc = true, clock = Clock.REAL_TIME, warmupRounds = 10, benchmarkRounds = 20)
  public void testConcurrentAddRead()
      throws InterruptedException, ExecutionException, NoSuchMethodException, IllegalAccessException,
             InvocationTargetException, InstantiationException
  {

    final int taskCount = 30;
    final int concurrentThreads = 3;
    final int elementsPerThread = 1 << 15;

    final IncrementalIndex incrementalIndex = this.incrementalIndex.getConstructor(
        IncrementalIndexSchema.class,
        boolean.class,
        boolean.class,
        boolean.class,
        boolean.class,
        int.class
    ).newInstance(
        new IncrementalIndexSchema.Builder().withMetrics(factories).build(),
        true,
        true,
        false,
        true,
        elementsPerThread * taskCount
    );
    final ArrayList<AggregatorFactory> queryAggregatorFactories = new ArrayList<>(DIMENSION_COUNT + 1);
    queryAggregatorFactories.add(new CountAggregatorFactory("rows"));
    for (int i = 0; i < DIMENSION_COUNT; ++i) {
      queryAggregatorFactories.add(
          new LongSumAggregatorFactory(
              StringUtils.format("sumResult%s", i),
              StringUtils.format("sumResult%s", i)
          )
      );
      queryAggregatorFactories.add(
          new DoubleSumAggregatorFactory(
              StringUtils.format("doubleSumResult%s", i),
              StringUtils.format("doubleSumResult%s", i)
          )
      );
    }

    final ListeningExecutorService indexExecutor = MoreExecutors.listeningDecorator(
        Executors.newFixedThreadPool(
            concurrentThreads,
            new ThreadFactoryBuilder()
                .setDaemon(false)
                .setNameFormat("index-executor-%d")
                .setPriority(Thread.MIN_PRIORITY)
                .build()
        )
    );
    final ListeningExecutorService queryExecutor = MoreExecutors.listeningDecorator(
        Executors.newFixedThreadPool(
            concurrentThreads,
            new ThreadFactoryBuilder()
                .setDaemon(false)
                .setNameFormat("query-executor-%d")
                .build()
        )
    );
    final long timestamp = System.currentTimeMillis();
    final Interval queryInterval = Intervals.of("1900-01-01T00:00:00Z/2900-01-01T00:00:00Z");
    final List<ListenableFuture<?>> indexFutures = new ArrayList<>();
    final List<ListenableFuture<?>> queryFutures = new ArrayList<>();
    final Segment incrementalIndexSegment = new IncrementalIndexSegment(incrementalIndex, null);
    final QueryRunnerFactory factory = new TimeseriesQueryRunnerFactory(
        new TimeseriesQueryQueryToolChest(),
        new TimeseriesQueryEngine(),
        QueryRunnerTestHelper.NOOP_QUERYWATCHER
    );
    final AtomicInteger currentlyRunning = new AtomicInteger(0);
    final AtomicBoolean concurrentlyRan = new AtomicBoolean(false);
    final AtomicBoolean someoneRan = new AtomicBoolean(false);
    for (int j = 0; j < taskCount; j++) {
      indexFutures.add(
          indexExecutor.submit(
              new Runnable()
              {
                @Override
                public void run()
                {
                  currentlyRunning.incrementAndGet();
                  try {
                    for (int i = 0; i < elementsPerThread; i++) {
                      incrementalIndex.add(getLongRow(timestamp + i, 1, DIMENSION_COUNT));
                    }
                  }
                  catch (IndexSizeExceededException e) {
                    throw new RuntimeException(e);
                  }
                  currentlyRunning.decrementAndGet();
                  someoneRan.set(true);
                }
              }
          )
      );

      queryFutures.add(
          queryExecutor.submit(
              new Runnable()
              {
                @Override
                public void run()
                {
                  QueryRunner<Result<TimeseriesResultValue>> runner = new FinalizeResultsQueryRunner<Result<TimeseriesResultValue>>(
                      factory.createRunner(incrementalIndexSegment),
                      factory.getToolchest()
                  );
                  TimeseriesQuery query = Druids.newTimeseriesQueryBuilder()
                                                .dataSource("xxx")
                                                .granularity(Granularities.ALL)
                                                .intervals(ImmutableList.of(queryInterval))
                                                .aggregators(queryAggregatorFactories)
                                                .build();
                  List<Result<TimeseriesResultValue>> results = runner.run(QueryPlus.wrap(query)).toList();
                  for (Result<TimeseriesResultValue> result : results) {
                    if (someoneRan.get()) {
                      Assert.assertTrue(result.getValue().getDoubleMetric("doubleSumResult0") > 0);
                    }
                  }
                  if (currentlyRunning.get() > 0) {
                    concurrentlyRan.set(true);
                  }
                }
              }
          )
      );

    }
    List<ListenableFuture<?>> allFutures = new ArrayList<>(queryFutures.size() + indexFutures.size());
    allFutures.addAll(queryFutures);
    allFutures.addAll(indexFutures);
    Futures.allAsList(allFutures).get();
    //Assert.assertTrue("Did not hit concurrency, please try again", concurrentlyRan.get());
    queryExecutor.shutdown();
    indexExecutor.shutdown();
    QueryRunner<Result<TimeseriesResultValue>> runner = new FinalizeResultsQueryRunner<Result<TimeseriesResultValue>>(
        factory.createRunner(incrementalIndexSegment),
        factory.getToolchest()
    );
    TimeseriesQuery query = Druids.newTimeseriesQueryBuilder()
                                  .dataSource("xxx")
                                  .granularity(Granularities.ALL)
                                  .intervals(ImmutableList.of(queryInterval))
                                  .aggregators(queryAggregatorFactories)
                                  .build();
    List<Result<TimeseriesResultValue>> results = runner.run(QueryPlus.wrap(query)).toList();
    final int expectedVal = elementsPerThread * taskCount;
    for (Result<TimeseriesResultValue> result : results) {
      Assert.assertEquals(elementsPerThread, result.getValue().getLongMetric("rows").intValue());
      for (int i = 0; i < DIMENSION_COUNT; ++i) {
        Assert.assertEquals(
            StringUtils.format("Failed long sum on dimension %d", i),
            expectedVal,
            result.getValue().getLongMetric(StringUtils.format("sumResult%s", i)).intValue()
        );
        Assert.assertEquals(
            StringUtils.format("Failed double sum on dimension %d", i),
            expectedVal,
            result.getValue().getDoubleMetric(StringUtils.format("doubleSumResult%s", i)).intValue()
        );
      }
    }
  }
}<|MERGE_RESOLUTION|>--- conflicted
+++ resolved
@@ -118,13 +118,7 @@
         boolean sortFacts,
         int maxRowCount,
         long maxBytesInMemory,
-<<<<<<< HEAD
-        boolean adjustmentBytesInMemoryFlag,
-        int adjustmentBytesInMemoryMaxRollupRows,
-        int adjustmentBytesInMemoryMaxTimeMs
-=======
         CountAdjustmentHolder adjustmentHolder
->>>>>>> 0a4c0ebf
     )
     {
       super(
@@ -134,13 +128,7 @@
           sortFacts,
           maxRowCount,
           maxBytesInMemory,
-<<<<<<< HEAD
-          adjustmentBytesInMemoryFlag,
-          adjustmentBytesInMemoryMaxRollupRows,
-          adjustmentBytesInMemoryMaxTimeMs
-=======
           adjustmentHolder
->>>>>>> 0a4c0ebf
       );
     }
 
@@ -150,13 +138,7 @@
         AggregatorFactory[] metrics,
         int maxRowCount,
         long maxBytesInMemory,
-<<<<<<< HEAD
-        boolean adjustmentBytesInMemoryFlag,
-        int adjustmentBytesInMemoryMaxRollupRows,
-        int adjustmentBytesInMemoryMaxTimeMs
-=======
         CountAdjustmentHolder adjustmentHolder
->>>>>>> 0a4c0ebf
     )
     {
       super(
@@ -170,13 +152,7 @@
           true,
           maxRowCount,
           maxBytesInMemory,
-<<<<<<< HEAD
-          adjustmentBytesInMemoryFlag,
-          adjustmentBytesInMemoryMaxRollupRows,
-          adjustmentBytesInMemoryMaxTimeMs
-=======
           adjustmentHolder
->>>>>>> 0a4c0ebf
       );
     }
 
