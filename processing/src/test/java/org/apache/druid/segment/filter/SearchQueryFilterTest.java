/*
 * Licensed to the Apache Software Foundation (ASF) under one
 * or more contributor license agreements.  See the NOTICE file
 * distributed with this work for additional information
 * regarding copyright ownership.  The ASF licenses this file
 * to you under the Apache License, Version 2.0 (the
 * "License"); you may not use this file except in compliance
 * with the License.  You may obtain a copy of the License at
 *
 *   http://www.apache.org/licenses/LICENSE-2.0
 *
 * Unless required by applicable law or agreed to in writing,
 * software distributed under the License is distributed on an
 * "AS IS" BASIS, WITHOUT WARRANTIES OR CONDITIONS OF ANY
 * KIND, either express or implied.  See the License for the
 * specific language governing permissions and limitations
 * under the License.
 */

package org.apache.druid.segment.filter;

import com.google.common.base.Function;
import com.google.common.collect.ImmutableList;
<<<<<<< HEAD
=======
import com.google.common.collect.ImmutableMap;
>>>>>>> 6f25a84d
import nl.jqno.equalsverifier.EqualsVerifier;
import org.apache.druid.common.config.NullHandling;
import org.apache.druid.java.util.common.IAE;
import org.apache.druid.java.util.common.Pair;
import org.apache.druid.js.JavaScriptConfig;
import org.apache.druid.query.extraction.ExtractionFn;
import org.apache.druid.query.extraction.JavaScriptExtractionFn;
import org.apache.druid.query.filter.Filter;
import org.apache.druid.query.filter.SearchQueryDimFilter;
import org.apache.druid.query.search.ContainsSearchQuerySpec;
import org.apache.druid.query.search.SearchQuerySpec;
import org.apache.druid.segment.IndexBuilder;
import org.apache.druid.segment.StorageAdapter;
import org.junit.AfterClass;
import org.junit.Assert;
import org.junit.Rule;
import org.junit.Test;
import org.junit.rules.ExpectedException;
import org.junit.runner.RunWith;
import org.junit.runners.Parameterized;

import java.io.Closeable;

@RunWith(Parameterized.class)
public class SearchQueryFilterTest extends BaseFilterTest
{
  public SearchQueryFilterTest(
      String testName,
      IndexBuilder indexBuilder,
      Function<IndexBuilder, Pair<StorageAdapter, Closeable>> finisher,
      boolean cnf,
      boolean optimize
  )
  {
    super(testName, DEFAULT_ROWS, indexBuilder, finisher, cnf, optimize);
  }

  @Rule
  public ExpectedException expectedException = ExpectedException.none();

  @AfterClass
  public static void tearDown() throws Exception
  {
    BaseFilterTest.tearDown(SearchQueryFilterTest.class.getName());
  }

  private SearchQuerySpec specForValue(String value)
  {
    return new ContainsSearchQuerySpec(value, true);
  }
  
  @Test
  public void testSingleValueStringColumnWithoutNulls()
  {
    assertFilterMatches(new SearchQueryDimFilter("dim0", specForValue(""), null), ImmutableList.of("0", "1", "2", "3", "4", "5"));
    assertFilterMatches(new SearchQueryDimFilter("dim0", specForValue("0"), null), ImmutableList.of("0"));
    assertFilterMatches(new SearchQueryDimFilter("dim0", specForValue("5"), null), ImmutableList.of("5"));
  }

  @Test
  public void testSingleValueStringColumnWithNulls()
  {
    if (NullHandling.replaceWithDefault()) {
      // SearchQueryFilter always returns false for null row values.
      assertFilterMatches(
          new SearchQueryDimFilter("dim1", specForValue(""), null),
          ImmutableList.of("1", "2", "3", "4", "5")
      );
    } else {
      assertFilterMatches(
          new SearchQueryDimFilter("dim1", specForValue(""), null),
          ImmutableList.of("0", "1", "2", "3", "4", "5")
      );
    }
    assertFilterMatches(new SearchQueryDimFilter("dim1", specForValue("10"), null), ImmutableList.of("1"));
    assertFilterMatches(new SearchQueryDimFilter("dim1", specForValue("2"), null), ImmutableList.of("2"));
    assertFilterMatches(new SearchQueryDimFilter("dim1", specForValue("1"), null), ImmutableList.of("1", "3"));
    assertFilterMatches(new SearchQueryDimFilter("dim1", specForValue("def"), null), ImmutableList.of("4"));
    assertFilterMatches(new SearchQueryDimFilter("dim1", specForValue("abc"), null), ImmutableList.of("5"));
    assertFilterMatches(new SearchQueryDimFilter("dim1", specForValue("ab"), null), ImmutableList.of("4", "5"));
  }

  @Test
  public void testMultiValueStringColumn()
  {
    if (NullHandling.replaceWithDefault()) {
      assertFilterMatches(new SearchQueryDimFilter("dim2", specForValue(""), null), ImmutableList.of("0", "3", "4"));
    } else {
      assertFilterMatches(
          new SearchQueryDimFilter("dim2", specForValue(""), null),
          ImmutableList.of("0", "2", "3", "4")
      );
    }
    assertFilterMatches(new SearchQueryDimFilter("dim2", specForValue("a"), null), ImmutableList.of("0", "3"));
    assertFilterMatches(new SearchQueryDimFilter("dim2", specForValue("b"), null), ImmutableList.of("0"));
    assertFilterMatches(new SearchQueryDimFilter("dim2", specForValue("c"), null), ImmutableList.of("4"));
    assertFilterMatches(new SearchQueryDimFilter("dim2", specForValue("d"), null), ImmutableList.of());
  }

  @Test
  public void testMissingColumnSpecifiedInDimensionList()
  {
    assertFilterMatches(new SearchQueryDimFilter("dim3", specForValue(""), null), ImmutableList.of());
    assertFilterMatches(new SearchQueryDimFilter("dim3", specForValue("a"), null), ImmutableList.of());
    assertFilterMatches(new SearchQueryDimFilter("dim3", specForValue("b"), null), ImmutableList.of());
    assertFilterMatches(new SearchQueryDimFilter("dim3", specForValue("c"), null), ImmutableList.of());
  }


  @Test
  public void testMissingColumnNotSpecifiedInDimensionList()
  {
    assertFilterMatches(new SearchQueryDimFilter("dim4", specForValue(""), null), ImmutableList.of());
    assertFilterMatches(new SearchQueryDimFilter("dim4", specForValue("a"), null), ImmutableList.of());
    assertFilterMatches(new SearchQueryDimFilter("dim4", specForValue("b"), null), ImmutableList.of());
    assertFilterMatches(new SearchQueryDimFilter("dim4", specForValue("c"), null), ImmutableList.of());
  }


  @Test
  public void testSearchQueryWithExtractionFn()
  {
    String nullJsFn = "function(str) { if (str === null) { return 'NOT_NULL_ANYMORE'; } else { return str;} }";
    ExtractionFn changeNullFn = new JavaScriptExtractionFn(nullJsFn, false, JavaScriptConfig.getEnabledInstance());

    if (NullHandling.replaceWithDefault()) {
      assertFilterMatches(
          new SearchQueryDimFilter("dim1", specForValue("ANYMORE"), changeNullFn),
          ImmutableList.of("0")
      );
      assertFilterMatches(
          new SearchQueryDimFilter("dim2", specForValue("ANYMORE"), changeNullFn),
          ImmutableList.of("1", "2", "5")
      );

    } else {
      assertFilterMatches(
          new SearchQueryDimFilter("dim1", specForValue("ANYMORE"), changeNullFn),
          ImmutableList.of()
      );
      assertFilterMatches(
          new SearchQueryDimFilter("dim2", specForValue("ANYMORE"), changeNullFn),
          ImmutableList.of("1", "5")
      );
    }

    assertFilterMatches(
        new SearchQueryDimFilter("dim1", specForValue("ab"), changeNullFn),
        ImmutableList.of("4", "5")
    );
    assertFilterMatches(new SearchQueryDimFilter("dim1", specForValue("ab"), changeNullFn), ImmutableList.of("4", "5"));

    assertFilterMatches(new SearchQueryDimFilter("dim2", specForValue("a"), changeNullFn), ImmutableList.of("0", "3"));

    assertFilterMatches(new SearchQueryDimFilter("dim3", specForValue("ANYMORE"), changeNullFn), ImmutableList.of("0", "1", "2", "3", "4", "5"));
    assertFilterMatches(new SearchQueryDimFilter("dim3", specForValue("a"), changeNullFn), ImmutableList.of());

    assertFilterMatches(new SearchQueryDimFilter("dim4", specForValue("ANYMORE"), changeNullFn), ImmutableList.of("0", "1", "2", "3", "4", "5"));
    assertFilterMatches(new SearchQueryDimFilter("dim4", specForValue("a"), changeNullFn), ImmutableList.of());
  }

  @Test
<<<<<<< HEAD
  public void testEqualsContract()
  {
    EqualsVerifier.forClass(SearchQueryFilter.class).usingGetClass().verify();
  }

  @Test
  public void testEqualsContractForSearchQueryDruidPredicateFactory()
  {
    EqualsVerifier.forClass(SearchQueryFilter.SearchQueryDruidPredicateFactory.class)
                  .usingGetClass()
=======
  public void testRequiredColumnRewrite()
  {
    Filter filter = new SearchQueryDimFilter("dim0", specForValue("a"), null).toFilter();
    Filter filter2 = new SearchQueryDimFilter("dim1", specForValue("a"), null).toFilter();

    Assert.assertTrue(filter.supportsRequiredColumnRewrite());
    Assert.assertTrue(filter2.supportsRequiredColumnRewrite());

    Filter rewrittenFilter = filter.rewriteRequiredColumns(ImmutableMap.of("dim0", "dim1"));
    Assert.assertEquals(filter2, rewrittenFilter);

    expectedException.expect(IAE.class);
    expectedException.expectMessage("Received a non-applicable rewrite: {invalidName=dim1}, filter's dimension: dim0");
    filter.rewriteRequiredColumns(ImmutableMap.of("invalidName", "dim1"));
  }

  @Test
  public void test_equals()
  {
    EqualsVerifier.forClass(SearchQueryFilter.class)
                  .usingGetClass()
                  .withNonnullFields("dimension", "query")
                  .withIgnoredFields("predicateFactory")
>>>>>>> 6f25a84d
                  .verify();
  }
}<|MERGE_RESOLUTION|>--- conflicted
+++ resolved
@@ -21,10 +21,7 @@
 
 import com.google.common.base.Function;
 import com.google.common.collect.ImmutableList;
-<<<<<<< HEAD
-=======
 import com.google.common.collect.ImmutableMap;
->>>>>>> 6f25a84d
 import nl.jqno.equalsverifier.EqualsVerifier;
 import org.apache.druid.common.config.NullHandling;
 import org.apache.druid.java.util.common.IAE;
@@ -187,7 +184,6 @@
   }
 
   @Test
-<<<<<<< HEAD
   public void testEqualsContract()
   {
     EqualsVerifier.forClass(SearchQueryFilter.class).usingGetClass().verify();
@@ -198,7 +194,10 @@
   {
     EqualsVerifier.forClass(SearchQueryFilter.SearchQueryDruidPredicateFactory.class)
                   .usingGetClass()
-=======
+                  .verify();
+  }
+
+  @Test
   public void testRequiredColumnRewrite()
   {
     Filter filter = new SearchQueryDimFilter("dim0", specForValue("a"), null).toFilter();
@@ -214,15 +213,4 @@
     expectedException.expectMessage("Received a non-applicable rewrite: {invalidName=dim1}, filter's dimension: dim0");
     filter.rewriteRequiredColumns(ImmutableMap.of("invalidName", "dim1"));
   }
-
-  @Test
-  public void test_equals()
-  {
-    EqualsVerifier.forClass(SearchQueryFilter.class)
-                  .usingGetClass()
-                  .withNonnullFields("dimension", "query")
-                  .withIgnoredFields("predicateFactory")
->>>>>>> 6f25a84d
-                  .verify();
-  }
 }