--- conflicted
+++ resolved
@@ -230,14 +230,14 @@
   }
 
   @Test
-<<<<<<< HEAD
   public void testEqualsContract()
   {
     EqualsVerifier.forClass(JavaScriptFilter.class)
                   .usingGetClass()
                   .verify();
   }
-=======
+
+  @Test
   public void testRequiredColumnRewrite()
   {
     Filter filter = newJavaScriptDimFilter("dim3", jsValueFilter("a"), null).toFilter();
@@ -248,7 +248,6 @@
     filter.rewriteRequiredColumns(ImmutableMap.of("invalidName", "dim1"));
   }
 
->>>>>>> 6f25a84d
   private JavaScriptDimFilter newJavaScriptDimFilter(
       final String dimension,
       final String function,
