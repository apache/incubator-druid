<?xml version="1.0" encoding="UTF-8"?>
<!--
  ~ Licensed to the Apache Software Foundation (ASF) under one
  ~ or more contributor license agreements.  See the NOTICE file
  ~ distributed with this work for additional information
  ~ regarding copyright ownership.  The ASF licenses this file
  ~ to you under the Apache License, Version 2.0 (the
  ~ "License"); you may not use this file except in compliance
  ~ with the License.  You may obtain a copy of the License at
  ~
  ~   http://www.apache.org/licenses/LICENSE-2.0
  ~
  ~ Unless required by applicable law or agreed to in writing,
  ~ software distributed under the License is distributed on an
  ~ "AS IS" BASIS, WITHOUT WARRANTIES OR CONDITIONS OF ANY
  ~ KIND, either express or implied.  See the License for the
  ~ specific language governing permissions and limitations
  ~ under the License.
  -->

<project xmlns="http://maven.apache.org/POM/4.0.0" xmlns:xsi="http://www.w3.org/2001/XMLSchema-instance" xsi:schemaLocation="http://maven.apache.org/POM/4.0.0 http://maven.apache.org/maven-v4_0_0.xsd">
    <modelVersion>4.0.0</modelVersion>

    <artifactId>druid-processing</artifactId>
    <name>druid-processing</name>
    <description>A module that is everything required to understands Druid Segments</description>

    <parent>
        <groupId>org.apache.druid</groupId>
        <artifactId>druid</artifactId>
        <version>0.17.0-incubating-SNAPSHOT</version>
    </parent>

    <dependencies>
        <dependency>
            <groupId>org.apache.druid</groupId>
            <artifactId>druid-core</artifactId>
            <version>${project.parent.version}</version>
        </dependency>
        <dependency>
            <groupId>org.apache.druid</groupId>
            <artifactId>druid-hll</artifactId>
            <version>${project.parent.version}</version>
        </dependency>
        <dependency>
            <groupId>org.apache.druid</groupId>
            <artifactId>extendedset</artifactId>
            <version>${project.parent.version}</version>
        </dependency>
        <dependency>
            <groupId>com.fasterxml.jackson.core</groupId>
            <artifactId>jackson-annotations</artifactId>
        </dependency>
        <dependency>
            <groupId>com.fasterxml.jackson.core</groupId>
            <artifactId>jackson-core</artifactId>
        </dependency>
        <dependency>
            <groupId>com.fasterxml.jackson.core</groupId>
            <artifactId>jackson-databind</artifactId>
        </dependency>
        <dependency>
            <groupId>com.fasterxml.jackson.datatype</groupId>
            <artifactId>jackson-datatype-guava</artifactId>
        </dependency>
        <dependency>
            <groupId>com.fasterxml.jackson.datatype</groupId>
            <artifactId>jackson-datatype-joda</artifactId>
        </dependency>
        <dependency>
            <groupId>com.fasterxml.jackson.dataformat</groupId>
            <artifactId>jackson-dataformat-smile</artifactId>
        </dependency>
        <dependency>
            <groupId>org.roaringbitmap</groupId>
            <artifactId>RoaringBitmap</artifactId>
        </dependency>
        <dependency>
            <groupId>it.unimi.dsi</groupId>
            <artifactId>fastutil</artifactId>
        </dependency>
        <dependency>
            <groupId>com.ning</groupId>
            <artifactId>compress-lzf</artifactId>
        </dependency>
        <dependency>
            <groupId>org.skife.config</groupId>
            <artifactId>config-magic</artifactId>
        </dependency>
        <dependency>
            <groupId>commons-io</groupId>
            <artifactId>commons-io</artifactId>
        </dependency>
        <dependency>
            <groupId>commons-net</groupId>
            <artifactId>commons-net</artifactId>
        </dependency>
        <dependency>
            <groupId>com.google.errorprone</groupId>
            <artifactId>error_prone_annotations</artifactId>
        </dependency>
        <dependency>
            <groupId>com.ibm.icu</groupId>
            <artifactId>icu4j</artifactId>
        </dependency>
        <dependency>
            <groupId>org.mozilla</groupId>
            <artifactId>rhino</artifactId>
        </dependency>
        <dependency>
            <groupId>org.lz4</groupId>
            <artifactId>lz4-java</artifactId>
        </dependency>
        <dependency>
            <groupId>commons-lang</groupId>
            <artifactId>commons-lang</artifactId>
        </dependency>
        <dependency>
            <groupId>org.ow2.asm</groupId>
            <artifactId>asm</artifactId>
        </dependency>
        <dependency>
            <groupId>org.ow2.asm</groupId>
            <artifactId>asm-commons</artifactId>
        </dependency>
        <dependency>
            <groupId>org.checkerframework</groupId>
            <artifactId>checker-qual</artifactId>
            <version>${checkerframework.version}</version>
        </dependency>
        <dependency>
            <groupId>org.apache.maven</groupId>
            <artifactId>maven-artifact</artifactId>
        </dependency>
        <dependency>
<<<<<<< HEAD
            <groupId>org.apache.kylin</groupId>
            <artifactId>kylin-core-dictionary</artifactId>
        </dependency>

=======
            <groupId>com.google.code.findbugs</groupId>
            <artifactId>jsr305</artifactId>
        </dependency>
        <dependency>
            <groupId>joda-time</groupId>
            <artifactId>joda-time</artifactId>
        </dependency>
        <dependency>
            <groupId>com.google.inject</groupId>
            <artifactId>guice</artifactId>
        </dependency>
        <dependency>
            <groupId>javax.inject</groupId>
            <artifactId>javax.inject</artifactId>
        </dependency>
        <dependency>
            <groupId>com.google.guava</groupId>
            <artifactId>guava</artifactId>
        </dependency>
        <dependency>
            <groupId>javax.validation</groupId>
            <artifactId>validation-api</artifactId>
        </dependency>
>>>>>>> f9b94a5d

        <!-- Tests -->
        <dependency>
            <groupId>org.apache.druid</groupId>
            <artifactId>druid-core</artifactId>
            <version>${project.parent.version}</version>
            <type>test-jar</type>
            <scope>test</scope>
        </dependency>
        <dependency>
            <groupId>junit</groupId>
            <artifactId>junit</artifactId>
            <scope>test</scope>
        </dependency>
        <dependency>
            <groupId>com.carrotsearch</groupId>
            <artifactId>junit-benchmarks</artifactId>
            <scope>test</scope>
        </dependency>
        <dependency>
            <groupId>org.easymock</groupId>
            <artifactId>easymock</artifactId>
            <scope>test</scope>
        </dependency>
        <dependency>
            <groupId>com.google.caliper</groupId>
            <artifactId>caliper</artifactId>
            <scope>test</scope>
        </dependency>
        <dependency>
            <groupId>pl.pragmatists</groupId>
            <artifactId>JUnitParams</artifactId>
            <scope>test</scope>
        </dependency>
        <dependency>
            <groupId>com.h2database</groupId>
            <artifactId>h2</artifactId>
            <version>1.4.182</version>
            <scope>test</scope>
        </dependency>
        <dependency>
            <groupId>com.google.guava</groupId>
            <artifactId>guava-testlib</artifactId>
            <scope>test</scope>
        </dependency>
        <dependency>
            <groupId>org.hamcrest</groupId>
            <artifactId>hamcrest-core</artifactId>
            <scope>test</scope>
        </dependency>
    </dependencies>

    <build>
        <plugins>
            <plugin>
                <groupId>org.apache.maven.plugins</groupId>
                <artifactId>maven-compiler-plugin</artifactId>
                <configuration>
                    <annotationProcessorPaths>
                        <path>
                            <groupId>org.apache.druid</groupId>
                            <artifactId>druid-core</artifactId>
                            <version>${project.parent.version}</version>
                        </path>
                    </annotationProcessorPaths>
                    <annotationProcessors>
                        <annotationProcessor>org.apache.druid.annotations.SubclassesMustBePublicAnnotationProcessor</annotationProcessor>
                    </annotationProcessors>
                </configuration>
            </plugin>
            <plugin>
                <groupId>org.apache.maven.plugins</groupId>
                <artifactId>maven-jar-plugin</artifactId>
                <executions>
                    <execution>
                        <goals>
                            <goal>test-jar</goal>
                        </goals>
                    </execution>
                </executions>
            </plugin>
            <plugin>
                <groupId>org.apache.maven.plugins</groupId>
                <artifactId>maven-surefire-plugin</artifactId>
                <configuration>
                    <!-- locale settings must be set on the command line before startup -->
                    <!-- set default options -->
                    <argLine>
                        @{jacocoArgLine}
                        -Xmx512m
                        -XX:MaxDirectMemorySize=2500m
                        -Duser.language=en
                        -Duser.GroupByQueryRunnerTest.javacountry=US
                        -Dfile.encoding=UTF-8
                        -Duser.timezone=UTC
                        -Djava.util.logging.manager=org.apache.logging.log4j.jul.LogManager
                        <!--@TODO After fixing https://github.com/apache/incubator-druid/issues/4964 remove this parameter-->
                        -Ddruid.indexing.doubleStorage=double
                    </argLine>
                    <!-- our tests are very verbose, let's keep the volume down -->
                    <redirectTestOutputToFile>true</redirectTestOutputToFile>
                    <excludedGroups>org.apache.druid.collections.test.annotation.Benchmark</excludedGroups>
                </configuration>
            </plugin>
        </plugins>
    </build>

    <profiles>
        <profile>
            <id>benchmark</id>
            <build>
                <plugins>
                    <plugin>
                        <artifactId>maven-surefire-plugin</artifactId>
                        <configuration>
                            <argLine>-server -Xms3G -Xmx3G -Djub.consumers=CONSOLE,H2 -Djub.db.file=benchmarks/benchmarks</argLine>
                            <groups>org.apache.druid.collections.test.annotation.Benchmark</groups>
                            <excludedGroups>org.apache.druid.collections.test.annotation.Dummy</excludedGroups>
                        </configuration>
                    </plugin>
                </plugins>
            </build>
        </profile>
    </profiles>

</project><|MERGE_RESOLUTION|>--- conflicted
+++ resolved
@@ -133,36 +133,33 @@
             <artifactId>maven-artifact</artifactId>
         </dependency>
         <dependency>
-<<<<<<< HEAD
+            <groupId>com.google.code.findbugs</groupId>
+            <artifactId>jsr305</artifactId>
+        </dependency>
+        <dependency>
+            <groupId>joda-time</groupId>
+            <artifactId>joda-time</artifactId>
+        </dependency>
+        <dependency>
+            <groupId>com.google.inject</groupId>
+            <artifactId>guice</artifactId>
+        </dependency>
+        <dependency>
+            <groupId>javax.inject</groupId>
+            <artifactId>javax.inject</artifactId>
+        </dependency>
+        <dependency>
+            <groupId>com.google.guava</groupId>
+            <artifactId>guava</artifactId>
+        </dependency>
+        <dependency>
+            <groupId>javax.validation</groupId>
+            <artifactId>validation-api</artifactId>
+        </dependency>
+        <dependency>
             <groupId>org.apache.kylin</groupId>
             <artifactId>kylin-core-dictionary</artifactId>
         </dependency>
-
-=======
-            <groupId>com.google.code.findbugs</groupId>
-            <artifactId>jsr305</artifactId>
-        </dependency>
-        <dependency>
-            <groupId>joda-time</groupId>
-            <artifactId>joda-time</artifactId>
-        </dependency>
-        <dependency>
-            <groupId>com.google.inject</groupId>
-            <artifactId>guice</artifactId>
-        </dependency>
-        <dependency>
-            <groupId>javax.inject</groupId>
-            <artifactId>javax.inject</artifactId>
-        </dependency>
-        <dependency>
-            <groupId>com.google.guava</groupId>
-            <artifactId>guava</artifactId>
-        </dependency>
-        <dependency>
-            <groupId>javax.validation</groupId>
-            <artifactId>validation-api</artifactId>
-        </dependency>
->>>>>>> f9b94a5d
 
         <!-- Tests -->
         <dependency>
