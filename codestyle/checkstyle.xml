<?xml version="1.0" ?>

<!--
  ~ Licensed to the Apache Software Foundation (ASF) under one
  ~ or more contributor license agreements.  See the NOTICE file
  ~ distributed with this work for additional information
  ~ regarding copyright ownership.  The ASF licenses this file
  ~ to you under the Apache License, Version 2.0 (the
  ~ "License"); you may not use this file except in compliance
  ~ with the License.  You may obtain a copy of the License at
  ~
  ~   http://www.apache.org/licenses/LICENSE-2.0
  ~
  ~ Unless required by applicable law or agreed to in writing,
  ~ software distributed under the License is distributed on an
  ~ "AS IS" BASIS, WITHOUT WARRANTIES OR CONDITIONS OF ANY
  ~ KIND, either express or implied.  See the License for the
  ~ specific language governing permissions and limitations
  ~ under the License.
  -->

<!DOCTYPE module PUBLIC
    "-//Puppy Crawl//DTD Check Configuration 1.2//EN"
    "http://www.puppycrawl.com/dtds/configuration_1_2.dtd">

<module name="Checker">
  <module name="Header">
    <property name="headerFile" value="${checkstyle.header.file}"/>
    <property name="fileExtensions" value="java"/>
  </module>

  <module name="SuppressionCommentFilter">
    <property name="offCommentFormat" value="CHECKSTYLE.OFF\: ([\w\|]+)"/>
    <property name="onCommentFormat" value="CHECKSTYLE.ON\: ([\w\|]+)"/>
    <property name="checkFormat" value="$1"/>
  </module>

  <module name="NewlineAtEndOfFile"/>
  <module name="FileTabCharacter"/>

  <module name="TreeWalker">
    <module name="FileContentsHolder"/>

    <module name="RedundantModifier">
      <property name="tokens" value="INTERFACE_DEF,ENUM_DEF,METHOD_DEF"/>
    </module>

    <!-- See http://checkstyle.sourceforge.net/checks.html for examples -->

    <!--<module name="LineLength">-->
      <!--<property name="max" value="120"/>-->
    <!--</module>-->
    <module name="AvoidStarImport"/>
    <module name="AvoidStaticImport"/>
    <module name="RedundantImport"/>
    <module name="UnusedImports" />
    <module name="NeedBraces"/>
    <module name="LeftCurly">
      <property name="option" value="nl"/>
      <property name="tokens" value="INTERFACE_DEF,CLASS_DEF,ANNOTATION_DEF,ENUM_DEF,CTOR_DEF,METHOD_DEF"/>
    </module>
    <module name="LeftCurly">
      <property name="option" value="eol"/>
      <property name="tokens" value="LITERAL_WHILE,LITERAL_TRY,LITERAL_CATCH,LITERAL_FINALLY,LITERAL_SYNCHRONIZED,LITERAL_SWITCH,LITERAL_DO,LITERAL_IF,LITERAL_ELSE,LITERAL_FOR,STATIC_INIT,LAMBDA,ENUM_CONSTANT_DEF"/>
    </module>
    <module name="RightCurly">
      <property name="option" value="same"/>
      <property name="tokens" value="LITERAL_IF,LITERAL_ELSE,LITERAL_DO"/>
    </module>
    <module name="RightCurly">
      <property name="option" value="alone"/>
      <property name="tokens" value="LITERAL_TRY,LITERAL_CATCH,LITERAL_FINALLY,CLASS_DEF,METHOD_DEF,CTOR_DEF,LITERAL_FOR,LITERAL_WHILE,STATIC_INIT,INSTANCE_INIT"/>
    </module>

    <module name="WhitespaceAfter"/>
    <module name="WhitespaceAround">
      <property name="allowEmptyConstructors" value="true"/>
      <property name="allowEmptyMethods" value="true"/>
      <property name="allowEmptyLambdas" value="true"/>
      <property name="allowEmptyTypes" value="true"/>
      <property name="ignoreEnhancedForColon" value="false"/>
    </module>
    <module name="ParenPad"/>
    <module name="SingleSpaceSeparator"/>
    <module name="NoWhitespaceBefore">
      <property name="tokens" value="COMMA,SEMI,POST_INC,POST_DEC,ELLIPSIS,METHOD_REF"/>
    </module>
    <module name="NoWhitespaceBefore">
      <property name="tokens" value="DOT"/>
      <property name="allowLineBreaks" value="true"/>
    </module>
    <module name="NoWhitespaceAfter"/>
    <module name="NoWhitespaceAfter">
      <property name="tokens" value="DOT"/>
      <property name="allowLineBreaks" value="false"/>
    </module>
    <module name="GenericWhitespace"/>

    <module name="Indentation">
      <property name="basicOffset" value="2"/>
      <property name="caseIndent" value="2"/>
    </module>

    <module name="MethodParamPad">
      <property name="allowLineBreaks" value="true"/>
    </module>
    <module name="OneStatementPerLine"/>
    <module name="EmptyStatement"/>

    <module name="ModifierOrder" />

    <module name="Regexp">
      <property name="format" value="com\.google\.common\.io\.Closer"/>
      <property name="illegalPattern" value="true"/>
      <property name="message" value="Use org.apache.druid.java.util.common.io.Closer instead of Guava's Closer"/>
    </module>
    <module name="Regexp">
      <property name="format" value="^// {2}"/>
      <property name="illegalPattern" value="true"/>
      <property name="message" value="Don't commit IntelliJ-style commented code lines"/>
    </module>
    <module name="Regexp">
      <property name="format" value="/\*[^\*].*?\n(\s*\*.*?\n)*\s+\*/[\s\n]*(transient|volatile|strictfp|synchronized|native|abstract|class|interface|enum|static|private|public|protected|default|void|byte|char|short|int|float|long|double|[A-Z])"/>
      <property name="illegalPattern" value="true"/>
      <property name="message" value="Comments to classes and methods must be Javadoc comments"/>
    </module>
    <module name="Regexp">
      <property name="format" value="natural\(\)[\s\n]*\.[\s\n]*nullsFirst\(\)"/>
      <property name="illegalPattern" value="true"/>
      <property name="message" value="Use Comparators.naturalNullsFirst() instead of Ordering.natural().nullsFirst()"/>
    </module>
    <module name="Regexp">
      <property name="format" value="Enums\.getIfPresent\("/>
      <property name="illegalPattern" value="true"/>
      <property name="message" value="Use GuavaUtils.getEnumIfPresent() instead of Enums.getIfPresent()"/>
    </module>
    <module name="Regexp">
      <property name="format" value="(Byte|Character|Short|Integer|Long|Float|Double)\.TYPE"/>
      <property name="illegalPattern" value="true"/>
      <property name="message" value="Use primitive.class instead. But check twice that you don't actually need BoxedPrimitive.class instead of BoxedPrimitive.TYPE"/>
    </module>
    <module name="Regexp">
      <property name="format" value="Float\.MAX_VALUE"/>
      <property name="illegalPattern" value="true"/>
      <property name="message" value="Use Float.POSITIVE_INFINITY"/>
    </module>
    <module name="Regexp">
      <property name="format" value="Float\.MIN_VALUE"/>
      <property name="illegalPattern" value="true"/>
      <property name="message" value="Use Float.NEGATIVE_INFINITY"/>
    </module>
    <module name="Regexp">
      <property name="format" value="Double\.MAX_VALUE"/>
      <property name="illegalPattern" value="true"/>
      <property name="message" value="Use Double.POSITIVE_INFINITY"/>
    </module>
    <module name="Regexp">
      <property name="format" value="Double\.MIN_VALUE"/>
      <property name="illegalPattern" value="true"/>
      <property name="message" value="Use Double.NEGATIVE_INFINITY"/>
    </module>
    <module name="Regexp">
      <property name="format" value="com\.metamx\.common\.logger"/>
      <property name="illegalPattern" value="true"/>
      <property name="message" value="Use org.apache.druid.java.util.common.logger.Logger instead"/>
    </module>

    <module name="Regexp">
      <!-- Couldn't check this in forbidden-apis, because javac replaces compile-time constants without refs. -->
      <property name="format" value="(Shorts|Chars|Ints|Longs|Floats|Doubles)\.BYTES"/>
      <property name="illegalPattern" value="true"/>
      <property name="message" value="Use java.lang.Primitive.BYTES instead."/>
    </module>
    <!-- This regex should be replaced with an IntelliJ inspection when teamcity.jetbrains.com updates to at least IntelliJ 2018.1 (currently it uses 2017.2) -->
    <module name="Regexp">
      <property name="format" value='[a-z][a-zA-Z0-9_]*\.equals\((\"|[A-Z_]+\))'/>
      <property name="illegalPattern" value="true"/>
      <property name="message" value='Use "string".equals(javaVar) and STRING_CONSTANT.equals(javaVar) instead of javaVar.equals("string") and javaVar.equals(STRING_CONSTANT)'/>
    </module>

    <module name="Regexp">
      <property name="format" value="toArray\([\s\n]*new [a-zA-Z0-9_]+\[[^0]"/>
      <property name="illegalPattern" value="true"/>
      <property name="message" value='Use toArray(new Object[0]) instead'/>
    </module>
    <module name="Regexp">
      <property name="format" value="Strings.emptyToNull"/>
      <property name="illegalPattern" value="true"/>
      <property name="message" value="Use org.apache.druid.common.config.NullHandling.emptyToNullIfNeeded instead"/>
    </module>
    <module name="Regexp">
      <property name="format" value="Strings.nullToEmpty"/>
      <property name="illegalPattern" value="true"/>
      <property name="message" value="Use org.apache.druid.common.config.NullHandling.nullToEmptyIfNeeded instead"/>
    </module>

    <module name="PackageName">
      <property name="format" value="^org.apache.druid.*$"/>
    </module>
    <module name="PackageDeclaration"/>

    <module name="Regexp">
<<<<<<< HEAD
      <property
          name="format"
          value='(?&lt;!ImmutableMap.of|Types.mapOf|orderedMap|makeSelectResults|makeListOfPairs)\(\s*\n +([^,\n\(\{"&lt;/]+|[^,\n\(\{" /]+&gt; [a-zA-Z0-9_]+)\, ++[^,\n/]+'
      />
      <property name="illegalPattern" value="true"/>
      <property name="message" value="Please read codestyle/parameters_and_arguments.txt"/>
=======
      <property name="format" value="instanceof\s+(ObjectColumnSelector|LongColumnSelector|FloatColumnSelector|DoubleColumnSelector)"/>
      <property name="illegalPattern" value="true"/>
      <property name="message" value="ObjectColumnSelector, LongColumnSelector, FloatColumnSelector
      and DoubleColumnSelector must not be used in an instanceof statement, see Javadoc of those interfaces."/>
>>>>>>> 789c9a1d
    </module>
  </module>
</module><|MERGE_RESOLUTION|>--- conflicted
+++ resolved
@@ -200,19 +200,19 @@
     <module name="PackageDeclaration"/>
 
     <module name="Regexp">
-<<<<<<< HEAD
+      <property name="format" value="instanceof\s+(ObjectColumnSelector|LongColumnSelector|FloatColumnSelector|DoubleColumnSelector)"/>
+      <property name="illegalPattern" value="true"/>
+      <property name="message" value="ObjectColumnSelector, LongColumnSelector, FloatColumnSelector
+      and DoubleColumnSelector must not be used in an instanceof statement, see Javadoc of those interfaces."/>
+    </module>
+
+    <module name="Regexp">
       <property
           name="format"
           value='(?&lt;!ImmutableMap.of|Types.mapOf|orderedMap|makeSelectResults|makeListOfPairs)\(\s*\n +([^,\n\(\{"&lt;/]+|[^,\n\(\{" /]+&gt; [a-zA-Z0-9_]+)\, ++[^,\n/]+'
       />
       <property name="illegalPattern" value="true"/>
       <property name="message" value="Please read codestyle/parameters_and_arguments.txt"/>
-=======
-      <property name="format" value="instanceof\s+(ObjectColumnSelector|LongColumnSelector|FloatColumnSelector|DoubleColumnSelector)"/>
-      <property name="illegalPattern" value="true"/>
-      <property name="message" value="ObjectColumnSelector, LongColumnSelector, FloatColumnSelector
-      and DoubleColumnSelector must not be used in an instanceof statement, see Javadoc of those interfaces."/>
->>>>>>> 789c9a1d
     </module>
   </module>
 </module>