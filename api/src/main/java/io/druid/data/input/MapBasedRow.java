/*
 * Licensed to Metamarkets Group Inc. (Metamarkets) under one
 * or more contributor license agreements. See the NOTICE file
 * distributed with this work for additional information
 * regarding copyright ownership. Metamarkets licenses this file
 * to you under the Apache License, Version 2.0 (the
 * "License"); you may not use this file except in compliance
 * with the License. You may obtain a copy of the License at
 *
 * http://www.apache.org/licenses/LICENSE-2.0
 *
 * Unless required by applicable law or agreed to in writing,
 * software distributed under the License is distributed on an
 * "AS IS" BASIS, WITHOUT WARRANTIES OR CONDITIONS OF ANY
 * KIND, either express or implied. See the License for the
 * specific language governing permissions and limitations
 * under the License.
 */

package io.druid.data.input;

import com.fasterxml.jackson.annotation.JsonCreator;
import com.fasterxml.jackson.annotation.JsonProperty;
import com.google.common.collect.Lists;
<<<<<<< HEAD
import io.druid.java.util.common.logger.Logger;
=======
>>>>>>> 38b03f56
import io.druid.java.util.common.parsers.ParseException;
import org.joda.time.DateTime;

import java.util.Collections;
import java.util.List;
import java.util.Map;
import java.util.regex.Pattern;

/**
 */
public class MapBasedRow implements Row
{
<<<<<<< HEAD
  private static final Logger log = new Logger(MapBasedRow.class);
=======
  private static final Function<Object, String> TO_STRING_INCLUDING_NULL = String::valueOf;
>>>>>>> 38b03f56

  private final DateTime timestamp;
  private final Map<String, Object> event;

  private static final Pattern LONG_PAT = Pattern.compile("[-|+]?\\d+");

  @JsonCreator
  public MapBasedRow(
      @JsonProperty("timestamp") DateTime timestamp,
      @JsonProperty("event") Map<String, Object> event
  )
  {
    this.timestamp = timestamp;
    this.event = event;
  }

  public MapBasedRow(
      long timestamp,
      Map<String, Object> event
  )
  {
    this(new DateTime(timestamp), event);
  }

  @Override
  public long getTimestampFromEpoch()
  {
    return timestamp.getMillis();
  }

  @Override
  @JsonProperty
  public DateTime getTimestamp()
  {
    return timestamp;
  }

  @JsonProperty
  public Map<String, Object> getEvent()
  {
    return event;
  }

  @Override
  public List<String> getDimension(String dimension)
  {
    final Object dimValue = event.get(dimension);

    if (dimValue == null) {
      return Collections.emptyList();
    } else if (dimValue instanceof List) {
      // guava's toString function fails on null objects, so please do not use it
      return Lists.transform((List) dimValue, String::valueOf);
    } else {
      return Collections.singletonList(String.valueOf(dimValue));
    }
  }

  @Override
  public Object getRaw(String dimension)
  {
    return event.get(dimension);
  }

  @Override
  public float getFloatMetric(String metric)
  {
    Object metricValue = event.get(metric);

    if (metricValue == null) {
      return 0.0f;
    }

    if (metricValue instanceof Number) {
      return ((Number) metricValue).floatValue();
    } else if (metricValue instanceof String) {
      try {
        return Float.valueOf(((String) metricValue).replace(",", ""));
      }
      catch (Exception e) {
        throw new ParseException(e, "Unable to parse metrics[%s], value[%s]", metric, metricValue);
      }
    } else {
      throw new ParseException("Unknown type[%s]", metricValue.getClass());
    }
  }

  @Override
  public long getLongMetric(String metric)
  {
    Object metricValue = event.get(metric);

    if (metricValue == null) {
      return 0L;
    }

    if (metricValue instanceof Number) {
      return ((Number) metricValue).longValue();
    } else if (metricValue instanceof String) {
      try {
        String s = ((String) metricValue).replace(",", "");
        return LONG_PAT.matcher(s).matches() ? Long.valueOf(s) : Double.valueOf(s).longValue();
      }
      catch (Exception e) {
        throw new ParseException(e, "Unable to parse metrics[%s], value[%s]", metric, metricValue);
      }
    } else {
      throw new ParseException("Unknown type[%s]", metricValue.getClass());
    }
  }

  @Override
  public double getDoubleMetric(String metric)
  {
    Object metricValue = event.get(metric);

    if (metricValue == null) {
      return 0.0d;
    }

    if (metricValue instanceof Number) {
      return ((Number) metricValue).doubleValue();
    } else if (metricValue instanceof String) {
      try {
        return Double.valueOf(((String) metricValue).replace(",", ""));
      }
      catch (Exception e) {
        throw new ParseException(e, "Unable to parse metrics[%s], value[%s]", metric, metricValue);
      }
    } else {
      throw new ParseException("Unknown type[%s]", metricValue.getClass());
    }
  }

  @Override
  public String toString()
  {
    return "MapBasedRow{" +
           "timestamp=" + timestamp +
           ", event=" + event +
           '}';
  }

  @Override
  public boolean equals(Object o)
  {
    if (this == o) {
      return true;
    }
    if (o == null || getClass() != o.getClass()) {
      return false;
    }

    MapBasedRow that = (MapBasedRow) o;

    if (!event.equals(that.event)) {
      return false;
    }
    if (!timestamp.equals(that.timestamp)) {
      return false;
    }

    return true;
  }

  @Override
  public int hashCode()
  {
    int result = timestamp.hashCode();
    result = 31 * result + event.hashCode();
    return result;
  }

  @Override
  public int compareTo(Row o)
  {
    return timestamp.compareTo(o.getTimestamp());
  }
}<|MERGE_RESOLUTION|>--- conflicted
+++ resolved
@@ -22,10 +22,6 @@
 import com.fasterxml.jackson.annotation.JsonCreator;
 import com.fasterxml.jackson.annotation.JsonProperty;
 import com.google.common.collect.Lists;
-<<<<<<< HEAD
-import io.druid.java.util.common.logger.Logger;
-=======
->>>>>>> 38b03f56
 import io.druid.java.util.common.parsers.ParseException;
 import org.joda.time.DateTime;
 
@@ -38,16 +34,10 @@
  */
 public class MapBasedRow implements Row
 {
-<<<<<<< HEAD
-  private static final Logger log = new Logger(MapBasedRow.class);
-=======
-  private static final Function<Object, String> TO_STRING_INCLUDING_NULL = String::valueOf;
->>>>>>> 38b03f56
+  private static final Pattern LONG_PAT = Pattern.compile("[-|+]?\\d+");
 
   private final DateTime timestamp;
   private final Map<String, Object> event;
-
-  private static final Pattern LONG_PAT = Pattern.compile("[-|+]?\\d+");
 
   @JsonCreator
   public MapBasedRow(
