/*
 * Licensed to Metamarkets Group Inc. (Metamarkets) under one
 * or more contributor license agreements. See the NOTICE file
 * distributed with this work for additional information
 * regarding copyright ownership. Metamarkets licenses this file
 * to you under the Apache License, Version 2.0 (the
 * "License"); you may not use this file except in compliance
 * with the License. You may obtain a copy of the License at
 *
 * http://www.apache.org/licenses/LICENSE-2.0
 *
 * Unless required by applicable law or agreed to in writing,
 * software distributed under the License is distributed on an
 * "AS IS" BASIS, WITHOUT WARRANTIES OR CONDITIONS OF ANY
 * KIND, either express or implied. See the License for the
 * specific language governing permissions and limitations
 * under the License.
 */

package io.druid.data.input;

import com.fasterxml.jackson.annotation.JsonSubTypes;
import com.fasterxml.jackson.annotation.JsonTypeInfo;
import io.druid.guice.annotations.PublicApi;
import org.joda.time.DateTime;

import java.util.List;

/**
 * A Row of data.  This can be used for both input and output into various parts of the system.  It assumes
 * that the user already knows the schema of the row and can query for the parts that they care about.
 */
@PublicApi
@JsonTypeInfo(use = JsonTypeInfo.Id.NAME, property = "version", defaultImpl = MapBasedRow.class)
@JsonSubTypes(value = {
    @JsonSubTypes.Type(name = "v1", value = MapBasedRow.class)
})
public interface Row extends Comparable<Row>
{
  /**
   * Returns the timestamp from the epoch in milliseconds.  If the event happened _right now_, this would return the
   * same thing as System.currentTimeMillis();
   *
   * @return the timestamp from the epoch in milliseconds.
   */
  long getTimestampFromEpoch();

  /**
   * Returns the timestamp from the epoch as an org.joda.time.DateTime.  If the event happened _right now_, this would return the
   * same thing as new DateTime();
   *
   * @return the timestamp from the epoch as an org.joda.time.DateTime object.
   */
  DateTime getTimestamp();

  /**
   * Returns the list of dimension values for the given column name.
   * <p/>
   *
   * @param dimension the column name of the dimension requested
   *
   * @return the list of values for the provided column name
   */
  List<String> getDimension(String dimension);

  /**
   * Returns the raw dimension value for the given column name. This is different from {@link #getDimension} which
   * all values to strings before returning them.
   *
   * @param dimension the column name of the dimension requested
   *
   * @return the value of the provided column name
   */
  Object getRaw(String dimension);

  /**
<<<<<<< HEAD
   * Returns the metric column value for the given column name. This method is different from {@link #getRaw} in two
   * aspects:
   *  1. If the column is absent in the row, numeric zero is returned, rather than null.
   *  2. If the column has string value, an attempt is made to parse this value as a number.
   */
  Number getMetric(String metric);
=======
   * Returns the float value of the given metric column.
   * <p/>
   *
   * @param metric the column name of the metric requested
   *
   * @return the float value for the provided column name.
   */
  float getFloatMetric(String metric);

  /**
   * Returns the long value of the given metric column.
   * <p/>
   *
   * @param metric the column name of the metric requested
   *
   * @return the long value for the provided column name.
   */
  long getLongMetric(String metric);

  /**
   * Returns the double value of the given metric column.
   * <p/>
   *
   * @param metric the column name of the metric requested
   *
   * @return the double value for the provided column name.
   */
  double getDoubleMetric(String metric);
>>>>>>> 675c6c00
}<|MERGE_RESOLUTION|>--- conflicted
+++ resolved
@@ -74,41 +74,10 @@
   Object getRaw(String dimension);
 
   /**
-<<<<<<< HEAD
    * Returns the metric column value for the given column name. This method is different from {@link #getRaw} in two
    * aspects:
    *  1. If the column is absent in the row, numeric zero is returned, rather than null.
    *  2. If the column has string value, an attempt is made to parse this value as a number.
    */
   Number getMetric(String metric);
-=======
-   * Returns the float value of the given metric column.
-   * <p/>
-   *
-   * @param metric the column name of the metric requested
-   *
-   * @return the float value for the provided column name.
-   */
-  float getFloatMetric(String metric);
-
-  /**
-   * Returns the long value of the given metric column.
-   * <p/>
-   *
-   * @param metric the column name of the metric requested
-   *
-   * @return the long value for the provided column name.
-   */
-  long getLongMetric(String metric);
-
-  /**
-   * Returns the double value of the given metric column.
-   * <p/>
-   *
-   * @param metric the column name of the metric requested
-   *
-   * @return the double value for the provided column name.
-   */
-  double getDoubleMetric(String metric);
->>>>>>> 675c6c00
 }