/*
 * Licensed to Metamarkets Group Inc. (Metamarkets) under one
 * or more contributor license agreements. See the NOTICE file
 * distributed with this work for additional information
 * regarding copyright ownership. Metamarkets licenses this file
 * to you under the Apache License, Version 2.0 (the
 * "License"); you may not use this file except in compliance
 * with the License. You may obtain a copy of the License at
 *
 * http://www.apache.org/licenses/LICENSE-2.0
 *
 * Unless required by applicable law or agreed to in writing,
 * software distributed under the License is distributed on an
 * "AS IS" BASIS, WITHOUT WARRANTIES OR CONDITIONS OF ANY
 * KIND, either express or implied. See the License for the
 * specific language governing permissions and limitations
 * under the License.
 */

package io.druid.data.input.impl;

import com.fasterxml.jackson.databind.ObjectMapper;
import com.google.common.collect.ImmutableList;
import io.druid.TestObjectMapper;
import org.junit.Assert;
import org.junit.Test;

import java.io.IOException;
import java.util.Arrays;
import java.util.HashMap;

<<<<<<< HEAD
public class JSONParseSpecTest {
=======
public class JSONParseSpecTest
{
>>>>>>> 3d6f409f
  private final ObjectMapper jsonMapper = new TestObjectMapper();

  @Test
  public void testSerde() throws IOException
  {
    HashMap<String, Boolean> feature = new HashMap<String, Boolean>();
    feature.put("ALLOW_UNQUOTED_CONTROL_CHARS", true);
    JSONParseSpec spec = new JSONParseSpec(
        new TimestampSpec("timestamp", "iso", null),
        new DimensionsSpec(DimensionsSpec.getDefaultSchemas(ImmutableList.of("bar", "foo")), null, null),
        null,
        feature
    );

    final JSONParseSpec serde = jsonMapper.readValue(
        jsonMapper.writeValueAsString(spec),
        JSONParseSpec.class
    );
    Assert.assertEquals("timestamp", serde.getTimestampSpec().getTimestampColumn());
    Assert.assertEquals("iso", serde.getTimestampSpec().getTimestampFormat());

    Assert.assertEquals(Arrays.asList("bar", "foo"), serde.getDimensionsSpec().getDimensionNames());
    Assert.assertEquals(feature, serde.getFeatureSpec());
  }
}<|MERGE_RESOLUTION|>--- conflicted
+++ resolved
@@ -29,12 +29,8 @@
 import java.util.Arrays;
 import java.util.HashMap;
 
-<<<<<<< HEAD
-public class JSONParseSpecTest {
-=======
 public class JSONParseSpecTest
 {
->>>>>>> 3d6f409f
   private final ObjectMapper jsonMapper = new TestObjectMapper();
 
   @Test
