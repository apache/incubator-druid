--- conflicted
+++ resolved
@@ -40,9 +40,7 @@
 
   public BloomFilterSerializersModule()
   {
-    registerSubtypes(
-        new NamedType(BloomDimFilter.class, BLOOM_FILTER_TYPE_NAME)
-    );
+    registerSubtypes(new NamedType(BloomDimFilter.class, BLOOM_FILTER_TYPE_NAME));
     addSerializer(BloomKFilter.class, new BloomKFilterSerializer());
     addDeserializer(BloomKFilter.class, new BloomKFilterDeserializer());
     addDeserializer(BloomKFilterHolder.class, new BloomKFilterHolderDeserializer());
@@ -50,7 +48,6 @@
 
   private static class BloomKFilterSerializer extends StdSerializer<BloomKFilter>
   {
-
     BloomKFilterSerializer()
     {
       super(BloomKFilter.class);
@@ -66,23 +63,14 @@
 
   private static class BloomKFilterDeserializer extends StdDeserializer<BloomKFilter>
   {
-
     BloomKFilterDeserializer()
     {
       super(BloomKFilter.class);
     }
 
     @Override
-<<<<<<< HEAD
     public BloomKFilter deserialize(JsonParser jsonParser, DeserializationContext deserializationContext)
         throws IOException
-    {
-      byte[] bytes = jsonParser.getBinaryValue();
-      return BloomKFilter.deserialize(new ByteArrayInputStream(bytes));
-=======
-    public BloomKFilter deserialize(
-        JsonParser jsonParser, DeserializationContext deserializationContext
-    ) throws IOException
     {
       return bloomKFilterFromBytes(jsonParser.getBinaryValue());
     }
@@ -93,13 +81,11 @@
     BloomKFilterHolderDeserializer()
     {
       super(BloomKFilterHolder.class);
->>>>>>> e83cc229
     }
 
     @Override
-    public BloomKFilterHolder deserialize(
-        JsonParser jsonParser, DeserializationContext deserializationContext
-    ) throws IOException
+    public BloomKFilterHolder deserialize(JsonParser jsonParser, DeserializationContext deserializationContext)
+        throws IOException
     {
       return BloomKFilterHolder.fromBytes(jsonParser.getBinaryValue());
     }
