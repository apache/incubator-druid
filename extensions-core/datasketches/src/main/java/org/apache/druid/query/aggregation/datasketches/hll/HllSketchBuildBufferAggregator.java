--- conflicted
+++ resolved
@@ -19,23 +19,12 @@
 
 package org.apache.druid.query.aggregation.datasketches.hll;
 
-<<<<<<< HEAD
-import it.unimi.dsi.fastutil.ints.Int2ObjectMap;
-import it.unimi.dsi.fastutil.ints.Int2ObjectOpenHashMap;
-import org.apache.datasketches.hll.HllSketch;
-=======
->>>>>>> f2b54de2
 import org.apache.datasketches.hll.TgtHllType;
 import org.apache.druid.query.aggregation.BufferAggregator;
 import org.apache.druid.query.monomorphicprocessing.RuntimeShapeInspector;
 import org.apache.druid.segment.ColumnValueSelector;
 
 import java.nio.ByteBuffer;
-<<<<<<< HEAD
-import java.nio.ByteOrder;
-import java.util.IdentityHashMap;
-=======
->>>>>>> f2b54de2
 
 /**
  * This aggregator builds sketches from raw data.
@@ -44,21 +33,7 @@
 public class HllSketchBuildBufferAggregator implements BufferAggregator
 {
   private final ColumnValueSelector<Object> selector;
-<<<<<<< HEAD
-  private final int lgK;
-  private final int size;
-  private final IdentityHashMap<ByteBuffer, WritableMemory> memCache = new IdentityHashMap<>();
-  private final IdentityHashMap<ByteBuffer, Int2ObjectMap<HllSketch>> sketchCache = new IdentityHashMap<>();
-
-  /**
-   * Used by {@link #init(ByteBuffer, int)}. We initialize by copying a prebuilt empty HllSketch image.
-   * {@link HllSketchMergeBufferAggregator} does something similar, but different enough that we don't share code. The
-   * "build" flavor uses {@link HllSketch} objects and the "merge" flavor uses {@link Union} objects.
-   */
-  private final byte[] emptySketch;
-=======
   private final HllSketchBuildBufferAggregatorHelper helper;
->>>>>>> f2b54de2
 
   public HllSketchBuildBufferAggregator(
       final ColumnValueSelector<Object> selector,
@@ -68,16 +43,7 @@
   )
   {
     this.selector = selector;
-<<<<<<< HEAD
-    this.lgK = lgK;
-    this.size = size;
-    this.emptySketch = new byte[size];
-
-    //noinspection ResultOfObjectAllocationIgnored (HllSketch writes to "emptySketch" as a side effect of construction)
-    new HllSketch(lgK, tgtHllType, WritableMemory.wrap(emptySketch));
-=======
     this.helper = new HllSketchBuildBufferAggregatorHelper(lgK, tgtHllType, size);
->>>>>>> f2b54de2
   }
 
   @Override
@@ -94,46 +60,19 @@
       return;
     }
 
-<<<<<<< HEAD
-    final HllSketch sketch = sketchCache.get(buf).get(position);
-    HllSketchBuildAggregator.updateSketch(sketch, value);
-=======
     HllSketchBuildAggregator.updateSketch(helper.getSketchAtPosition(buf, position), value);
->>>>>>> f2b54de2
   }
 
   @Override
   public Object get(final ByteBuffer buf, final int position)
   {
-<<<<<<< HEAD
-    return sketchCache.get(buf).get(position).copy();
-=======
     return helper.get(buf, position);
->>>>>>> f2b54de2
   }
 
   @Override
   public void close()
   {
     helper.clear();
-  }
-
-<<<<<<< HEAD
-  private WritableMemory getMemory(final ByteBuffer buf)
-  {
-    return memCache.computeIfAbsent(buf, b -> WritableMemory.wrap(b, ByteOrder.LITTLE_ENDIAN));
-=======
-  @Override
-  public float getFloat(final ByteBuffer buf, final int position)
-  {
-    throw new UnsupportedOperationException("Not implemented");
-  }
-
-  @Override
-  public long getLong(final ByteBuffer buf, final int position)
-  {
-    throw new UnsupportedOperationException("Not implemented");
->>>>>>> f2b54de2
   }
 
   /**
@@ -143,23 +82,7 @@
   @Override
   public void relocate(final int oldPosition, final int newPosition, final ByteBuffer oldBuf, final ByteBuffer newBuf)
   {
-<<<<<<< HEAD
-    HllSketch sketch = sketchCache.get(oldBuf).get(oldPosition);
-    final WritableMemory oldMem = getMemory(oldBuf).writableRegion(oldPosition, size);
-    if (sketch.isSameResource(oldMem)) { // sketch has not moved
-      final WritableMemory newMem = getMemory(newBuf).writableRegion(newPosition, size);
-      sketch = HllSketch.writableWrap(newMem);
-    }
-    putSketchIntoCache(newBuf, newPosition, sketch);
-  }
-
-  private void putSketchIntoCache(final ByteBuffer buf, final int position, final HllSketch sketch)
-  {
-    final Int2ObjectMap<HllSketch> map = sketchCache.computeIfAbsent(buf, b -> new Int2ObjectOpenHashMap<>());
-    map.put(position, sketch);
-=======
     helper.relocate(oldPosition, newPosition, oldBuf, newBuf);
->>>>>>> f2b54de2
   }
 
   @Override
