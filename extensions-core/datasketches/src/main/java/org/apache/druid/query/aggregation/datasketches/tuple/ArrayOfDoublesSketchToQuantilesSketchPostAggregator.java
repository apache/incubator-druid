--- conflicted
+++ resolved
@@ -82,15 +82,6 @@
     return qs;
   }
 
-<<<<<<< HEAD
-  /**
-   * actual type is {@link DoublesSketch}
-   */
-  @Override
-  public ValueType getType()
-  {
-    return ValueType.COMPLEX;
-=======
   @Override
   public byte[] getCacheKey()
   {
@@ -99,7 +90,15 @@
         .appendInt(column)
         .appendInt(k)
         .build();
->>>>>>> 6cca7242
+  }
+
+  /**
+   * actual type is {@link DoublesSketch}
+   */
+  @Override
+  public ValueType getType()
+  {
+    return ValueType.COMPLEX;
   }
 
   @JsonProperty
