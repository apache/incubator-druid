--- conflicted
+++ resolved
@@ -19,7 +19,12 @@
 
 package org.apache.druid.query.aggregation.datasketches.tuple;
 
-<<<<<<< HEAD
+import com.fasterxml.jackson.core.JsonProcessingException;
+import com.google.common.collect.ImmutableMap;
+import nl.jqno.equalsverifier.EqualsVerifier;
+import org.apache.datasketches.tuple.ArrayOfDoublesUpdatableSketch;
+import org.apache.datasketches.tuple.ArrayOfDoublesUpdatableSketchBuilder;
+import org.apache.druid.jackson.DefaultObjectMapper;
 import org.apache.druid.java.util.common.granularity.Granularities;
 import org.apache.druid.query.Druids;
 import org.apache.druid.query.aggregation.CountAggregatorFactory;
@@ -29,17 +34,7 @@
 import org.apache.druid.query.timeseries.TimeseriesQueryQueryToolChest;
 import org.apache.druid.segment.column.RowSignature;
 import org.apache.druid.segment.column.ValueType;
-=======
-import com.fasterxml.jackson.core.JsonProcessingException;
-import com.google.common.collect.ImmutableMap;
-import nl.jqno.equalsverifier.EqualsVerifier;
-import org.apache.datasketches.tuple.ArrayOfDoublesUpdatableSketch;
-import org.apache.datasketches.tuple.ArrayOfDoublesUpdatableSketchBuilder;
-import org.apache.druid.jackson.DefaultObjectMapper;
-import org.apache.druid.query.aggregation.PostAggregator;
-import org.apache.druid.query.aggregation.post.ConstantPostAggregator;
 import org.easymock.EasyMock;
->>>>>>> 6cca7242
 import org.junit.Assert;
 import org.junit.Test;
 
@@ -113,7 +108,15 @@
   }
 
   @Test
-<<<<<<< HEAD
+  public void testEqualsAndHashCode()
+  {
+    EqualsVerifier.forClass(ArrayOfDoublesSketchToNumEntriesPostAggregator.class)
+                  .withNonnullFields("name", "field")
+                  .withIgnoredFields("dependentFields")
+                  .usingGetClass()
+                  .verify();
+  }
+  @Test
   public void testResultArraySignature()
   {
     final TimeseriesQuery query =
@@ -140,14 +143,5 @@
                     .build(),
         new TimeseriesQueryQueryToolChest().resultArraySignature(query)
     );
-=======
-  public void testEqualsAndHashCode()
-  {
-    EqualsVerifier.forClass(ArrayOfDoublesSketchToNumEntriesPostAggregator.class)
-                  .withNonnullFields("name", "field")
-                  .withIgnoredFields("dependentFields")
-                  .usingGetClass()
-                  .verify();
->>>>>>> 6cca7242
   }
 }