/*
 * Licensed to Metamarkets Group Inc. (Metamarkets) under one
 * or more contributor license agreements. See the NOTICE file
 * distributed with this work for additional information
 * regarding copyright ownership. Metamarkets licenses this file
 * to you under the Apache License, Version 2.0 (the
 * "License"); you may not use this file except in compliance
 * with the License. You may obtain a copy of the License at
 *
 * http://www.apache.org/licenses/LICENSE-2.0
 *
 * Unless required by applicable law or agreed to in writing,
 * software distributed under the License is distributed on an
 * "AS IS" BASIS, WITHOUT WARRANTIES OR CONDITIONS OF ANY
 * KIND, either express or implied. See the License for the
 * specific language governing permissions and limitations
 * under the License.
 */

package io.druid.query.aggregation.datasketches.quantiles;

import com.fasterxml.jackson.databind.ObjectMapper;
import com.google.common.collect.Lists;
import io.druid.data.input.Row;
import io.druid.initialization.DruidModule;
import io.druid.jackson.DefaultObjectMapper;
import io.druid.java.util.common.granularity.Granularities;
import io.druid.java.util.common.guava.Sequence;
import io.druid.query.aggregation.AggregationTestHelper;
import io.druid.query.aggregation.AggregatorFactory;
import io.druid.query.groupby.GroupByQueryConfig;
import io.druid.query.groupby.GroupByQueryRunnerTest;
import org.junit.Assert;
import org.junit.Rule;
import org.junit.Test;
import org.junit.rules.TemporaryFolder;
import org.junit.runner.RunWith;
import org.junit.runners.Parameterized;

import java.io.File;
import java.util.Collection;
import java.util.List;

@RunWith(Parameterized.class)
public class DoublesSketchAggregatorTest
{

  private final AggregationTestHelper helper;
  private final AggregationTestHelper timeSeriesHelper;

  @Rule
  public final TemporaryFolder tempFolder = new TemporaryFolder();

  public DoublesSketchAggregatorTest(final GroupByQueryConfig config)
  {
    DruidModule module = new DoublesSketchModule();
    module.configure(null);
    helper = AggregationTestHelper.createGroupByQueryAggregationTestHelper(
        module.getJacksonModules(), config, tempFolder);
    timeSeriesHelper = AggregationTestHelper.createTimeseriesQueryAggregationTestHelper(
        module.getJacksonModules(),
        tempFolder
    );
  }

  @Parameterized.Parameters(name = "{0}")
  public static Collection<?> constructorFeeder()
  {
    final List<Object[]> constructors = Lists.newArrayList();
    for (GroupByQueryConfig config : GroupByQueryRunnerTest.testConfigs()) {
      constructors.add(new Object[]{config});
    }
    return constructors;
  }

  // this is to test Json properties and equals
  @Test
  public void serializeDeserializeFactoryWithFieldName() throws Exception
  {
    ObjectMapper objectMapper = new DefaultObjectMapper();
    new DoublesSketchModule().getJacksonModules().forEach(objectMapper::registerModule);
    DoublesSketchAggregatorFactory factory = new DoublesSketchAggregatorFactory("name", "filedName", 128);

    AggregatorFactory other = objectMapper.readValue(
        objectMapper.writeValueAsString(factory),
        AggregatorFactory.class
    );

    Assert.assertEquals(factory, other);
  }

  // this is to test Json properties and equals for the combining factory
  @Test
  public void serializeDeserializeCombiningFactoryWithFieldName() throws Exception
  {
    ObjectMapper objectMapper = new DefaultObjectMapper();
    new DoublesSketchModule().getJacksonModules().forEach(objectMapper::registerModule);
    DoublesSketchAggregatorFactory factory = new DoublesSketchMergeAggregatorFactory("name", 128);

    AggregatorFactory other = objectMapper.readValue(
        objectMapper.writeValueAsString(factory),
        AggregatorFactory.class
    );

    Assert.assertEquals(factory, other);
  }

  @Test
  public void ingestingSketches() throws Exception
  {
    Sequence<Row> seq = helper.createIndexAndRunQueryOnSegment(
        new File(this.getClass().getClassLoader().getResource("quantiles/doubles_sketch_data.tsv").getFile()),
        String.join(
            "\n",
            "{",
            "  \"type\": \"string\",",
            "  \"parseSpec\": {",
            "    \"format\": \"tsv\",",
            "    \"timestampSpec\": {\"column\": \"timestamp\", \"format\": \"yyyyMMddHH\"},",
            "    \"dimensionsSpec\": {",
            "      \"dimensions\": [\"product\"],",
            "      \"dimensionExclusions\": [],",
            "      \"spatialDimensions\": []",
            "    },",
            "    \"columns\": [\"timestamp\", \"product\", \"sketch\"]",
            "  }",
            "}"
        ),
        String.join(
            "\n",
            "[",
            "  {\"type\": \"quantilesDoublesSketch\", \"name\": \"sketch\", \"fieldName\": \"sketch\", \"k\": 128},",
            "  {\"type\": \"quantilesDoublesSketch\", \"name\": \"non_existent_sketch\", \"fieldName\": \"non_existent_sketch\", \"k\": 128}",
            "]"
        ),
        0, // minTimestamp
        Granularities.NONE,
        10, // maxRowCount
        String.join(
            "\n",
            "{",
            "  \"queryType\": \"groupBy\",",
            "  \"dataSource\": \"test_datasource\",",
            "  \"granularity\": \"ALL\",",
            "  \"dimensions\": [],",
            "  \"aggregations\": [",
            "    {\"type\": \"quantilesDoublesSketch\", \"name\": \"sketch\", \"fieldName\": \"sketch\", \"k\": 128},",
            "    {\"type\": \"quantilesDoublesSketch\", \"name\": \"non_existent_sketch\", \"fieldName\": \"non_existent_sketch\", \"k\": 128}",
            "  ],",
            "  \"postAggregations\": [",
            "    {\"type\": \"quantilesDoublesSketchToQuantiles\", \"name\": \"quantiles\", \"fractions\": [0, 0.5, 1], \"field\": {\"type\": \"fieldAccess\", \"fieldName\": \"sketch\"}},",
            "    {\"type\": \"quantilesDoublesSketchToHistogram\", \"name\": \"histogram\", \"splitPoints\": [0.25, 0.5, 0.75], \"field\": {\"type\": \"fieldAccess\", \"fieldName\": \"sketch\"}}",
            "  ],",
            "  \"intervals\": [\"2016-01-01T00:00:00.000Z/2016-01-31T00:00:00.000Z\"]",
            "}"
        )
    );
    List<Row> results = seq.toList();
    Assert.assertEquals(1, results.size());
    Row row = results.get(0);

    Object nonExistentSketchObject = row.getRaw("non_existent_sketch");
    Assert.assertTrue(nonExistentSketchObject instanceof Long);
    long nonExistentSketchValue = (long) nonExistentSketchObject;
    Assert.assertEquals(0, nonExistentSketchValue);

    Object sketchObject = row.getRaw("sketch");
    Assert.assertTrue(sketchObject instanceof Long);
    long sketchValue = (long) sketchObject;
    Assert.assertEquals(400, sketchValue);

    // post agg
    Object quantilesObject = row.getRaw("quantiles");
    Assert.assertTrue(quantilesObject instanceof double[]);
    double[] quantiles = (double[]) quantilesObject;
    Assert.assertEquals(0, quantiles[0], 0.05); // min value
    Assert.assertEquals(0.5, quantiles[1], 0.05); // median value
    Assert.assertEquals(1, quantiles[2], 0.05); // max value

    // post agg
    Object histogramObject = row.getRaw("histogram");
    Assert.assertTrue(histogramObject instanceof double[]);
    double[] histogram = (double[]) histogramObject;
    for (final double bin : histogram) {
      // 400 items uniformly distributed into 4 bins
      Assert.assertEquals(100, bin, 100 * 0.2);
    }
  }

  @Test
  public void buildingSketchesAtIngestionTime() throws Exception
  {
    Sequence<Row> seq = helper.createIndexAndRunQueryOnSegment(
        new File(this.getClass().getClassLoader().getResource("quantiles/doubles_build_data.tsv").getFile()),
        String.join(
            "\n",
            "{",
            "  \"type\": \"string\",",
            "  \"parseSpec\": {",
            "    \"format\": \"tsv\",",
            "    \"timestampSpec\": {\"column\": \"timestamp\", \"format\": \"yyyyMMddHH\"},",
            "    \"dimensionsSpec\": {",
            "      \"dimensions\": [\"product\"],",
            "      \"dimensionExclusions\": [ \"sequenceNumber\"],",
            "      \"spatialDimensions\": []",
            "    },",
            "    \"columns\": [\"timestamp\", \"sequenceNumber\", \"product\", \"value\"]",
            "  }",
            "}"
        ),
        "[{\"type\": \"quantilesDoublesSketch\", \"name\": \"sketch\", \"fieldName\": \"value\", \"k\": 128}]",
        0, // minTimestamp
        Granularities.NONE,
        10, // maxRowCount
        String.join(
            "\n",
            "{",
            "  \"queryType\": \"groupBy\",",
            "  \"dataSource\": \"test_datasource\",",
            "  \"granularity\": \"ALL\",",
            "  \"dimensions\": [],",
            "  \"aggregations\": [",
            "    {\"type\": \"quantilesDoublesSketch\", \"name\": \"sketch\", \"fieldName\": \"sketch\", \"k\": 128},",
            "    {\"type\": \"quantilesDoublesSketch\", \"name\": \"non_existent_sketch\", \"fieldName\": \"non_existent_sketch\", \"k\": 128}",
            "  ],",
            "  \"postAggregations\": [",
            "    {\"type\": \"quantilesDoublesSketchToQuantiles\", \"name\": \"quantiles\", \"fractions\": [0, 0.5, 1], \"field\": {\"type\": \"fieldAccess\", \"fieldName\": \"sketch\"}},",
            "    {\"type\": \"quantilesDoublesSketchToHistogram\", \"name\": \"histogram\", \"splitPoints\": [0.25, 0.5, 0.75], \"field\": {\"type\": \"fieldAccess\", \"fieldName\": \"sketch\"}}",
            "  ],",
            "  \"intervals\": [\"2016-01-01T00:00:00.000Z/2016-01-31T00:00:00.000Z\"]",
            "}"
        )
    );
    List<Row> results = seq.toList();
    Assert.assertEquals(1, results.size());
    Row row = results.get(0);

    Object sketchObject = row.getRaw("sketch");
    Assert.assertTrue(sketchObject instanceof Long);
    long sketchValue = (long) sketchObject;
    Assert.assertEquals(400, sketchValue);

    // post agg
    Object quantilesObject = row.getRaw("quantiles");
    Assert.assertTrue(quantilesObject instanceof double[]);
    double[] quantiles = (double[]) quantilesObject;
    Assert.assertEquals(0, quantiles[0], 0.05); // min value
    Assert.assertEquals(0.5, quantiles[1], 0.05); // median value
    Assert.assertEquals(1, quantiles[2], 0.05); // max value

    // post agg
    Object histogramObject = row.getRaw("histogram");
    Assert.assertTrue(histogramObject instanceof double[]);
    double[] histogram = (double[]) histogramObject;
    Assert.assertEquals(4, histogram.length);
    for (final double bin : histogram) {
      Assert.assertEquals(100, bin, 100 * 0.2); // 400 items uniformly
      // distributed into 4 bins
    }
  }

  @Test
  public void buildingSketchesAtQueryTime() throws Exception
  {
    Sequence<Row> seq = helper.createIndexAndRunQueryOnSegment(
        new File(this.getClass().getClassLoader().getResource("quantiles/doubles_build_data.tsv").getFile()),
        String.join(
            "\n",
            "{",
            "  \"type\": \"string\",",
            "  \"parseSpec\": {",
            "    \"format\": \"tsv\",",
            "    \"timestampSpec\": {\"column\": \"timestamp\", \"format\": \"yyyyMMddHH\"},",
            "    \"dimensionsSpec\": {",
            "      \"dimensions\": [\"sequenceNumber\", \"product\"],",
            "      \"dimensionExclusions\": [],",
            "      \"spatialDimensions\": []",
            "    },",
            "    \"columns\": [\"timestamp\", \"sequenceNumber\", \"product\", \"value\"]",
            "  }",
            "}"
        ),
        "[{\"type\": \"doubleSum\", \"name\": \"value\", \"fieldName\": \"value\"}]",
        0, // minTimestamp
        Granularities.NONE,
        10, // maxRowCount
        String.join(
            "\n",
            "{",
            "  \"queryType\": \"groupBy\",",
            "  \"dataSource\": \"test_datasource\",",
            "  \"granularity\": \"ALL\",",
            "  \"dimensions\": [],",
            "  \"aggregations\": [",
            "    {\"type\": \"quantilesDoublesSketch\", \"name\": \"sketch\", \"fieldName\": \"value\", \"k\": 128}",
            "  ],",
            "  \"postAggregations\": [",
            "    {\"type\": \"quantilesDoublesSketchToQuantile\", \"name\": \"quantile\", \"fraction\": 0.5, \"field\": {\"type\": \"fieldAccess\", \"fieldName\": \"sketch\"}},",
            "    {\"type\": \"quantilesDoublesSketchToQuantiles\", \"name\": \"quantiles\", \"fractions\": [0, 0.5, 1], \"field\": {\"type\": \"fieldAccess\", \"fieldName\": \"sketch\"}},",
            "    {\"type\": \"quantilesDoublesSketchToHistogram\", \"name\": \"histogram\", \"splitPoints\": [0.25, 0.5, 0.75], \"field\": {\"type\": \"fieldAccess\", \"fieldName\": \"sketch\"}}",
            "  ],",
            "  \"intervals\": [\"2016-01-01T00:00:00.000Z/2016-01-31T00:00:00.000Z\"]",
<<<<<<< HEAD
            "}")
=======
            "}"
        )
>>>>>>> 685f4063
    );
    List<Row> results = seq.toList();
    Assert.assertEquals(1, results.size());
    Row row = results.get(0);

    Object sketchObject = row.getRaw("sketch");
    Assert.assertTrue(sketchObject instanceof Long);
    long sketchValue = (long) sketchObject;
    Assert.assertEquals(400, sketchValue);

    // post agg
    Object quantileObject = row.getRaw("quantile");
    Assert.assertTrue(quantileObject instanceof Double);
    Assert.assertEquals(0.5, (double) quantileObject, 0.05); // median value

    // post agg
    Object quantilesObject = row.getRaw("quantiles");
    Assert.assertTrue(quantilesObject instanceof double[]);
    double[] quantiles = (double[]) quantilesObject;
    Assert.assertEquals(0, quantiles[0], 0.05); // min value
    Assert.assertEquals(0.5, quantiles[1], 0.05); // median value
    Assert.assertEquals(1, quantiles[2], 0.05); // max value

    // post agg
    Object histogramObject = row.getRaw("histogram");
    Assert.assertTrue(histogramObject instanceof double[]);
    double[] histogram = (double[]) histogramObject;
    for (final double bin : histogram) {
      Assert.assertEquals(100, bin, 100 * 0.2); // 400 items uniformly
      // distributed into 4 bins
    }
  }

  @Test
  public void QueryingDataWithFieldNameValueAsFloatInsteadOfSketch() throws Exception
  {
    Sequence<Row> seq = helper.createIndexAndRunQueryOnSegment(
        new File(this.getClass().getClassLoader().getResource("quantiles/doubles_build_data.tsv").getFile()),
        String.join(
            "\n",
            "{",
            "  \"type\": \"string\",",
            "  \"parseSpec\": {",
            "    \"format\": \"tsv\",",
            "    \"timestampSpec\": {\"column\": \"timestamp\", \"format\": \"yyyyMMddHH\"},",
            "    \"dimensionsSpec\": {",
            "      \"dimensions\": [\"sequenceNumber\", \"product\"],",
            "      \"dimensionExclusions\": [],",
            "      \"spatialDimensions\": []",
            "    },",
            "    \"columns\": [\"timestamp\", \"sequenceNumber\", \"product\", \"value\"]",
            "  }",
            "}"
        ),
        "[{\"type\": \"doubleSum\", \"name\": \"value\", \"fieldName\": \"value\"}]",
        0, // minTimestamp
        Granularities.NONE,
        10, // maxRowCount
        String.join(
            "\n",
            "{",
            "  \"queryType\": \"groupBy\",",
            "  \"dataSource\": \"test_datasource\",",
            "  \"granularity\": \"ALL\",",
            "  \"dimensions\": [],",
            "  \"aggregations\": [",
            "    {\"type\": \"quantilesDoublesSketch\", \"name\": \"sketch\", \"fieldName\": \"value\", \"k\": 128}",
            "  ],",
            "  \"postAggregations\": [",
            "    {\"type\": \"quantilesDoublesSketchToQuantile\", \"name\": \"quantile\", \"fraction\": 0.5, \"field\": {\"type\": \"fieldAccess\", \"fieldName\": \"sketch\"}},",
            "    {\"type\": \"quantilesDoublesSketchToQuantiles\", \"name\": \"quantiles\", \"fractions\": [0, 0.5, 1], \"field\": {\"type\": \"fieldAccess\", \"fieldName\": \"sketch\"}},",
            "    {\"type\": \"quantilesDoublesSketchToHistogram\", \"name\": \"histogram\", \"splitPoints\": [0.25, 0.5, 0.75], \"field\": {\"type\": \"fieldAccess\", \"fieldName\": \"sketch\"}}",
            "  ],",
            "  \"intervals\": [\"2016-01-01T00:00:00.000Z/2016-01-31T00:00:00.000Z\"]",
            "}"
        )
    );
    List<Row> results = seq.toList();
    Assert.assertEquals(1, results.size());
    Row row = results.get(0);

    Object sketchObject = row.getRaw("sketch");
    Assert.assertTrue(sketchObject instanceof Long);
    long sketchValue = (long) sketchObject;
    Assert.assertEquals(400, sketchValue);

    // post agg
    Object quantileObject = row.getRaw("quantile");
    Assert.assertTrue(quantileObject instanceof Double);
    Assert.assertEquals(0.5, (double) quantileObject, 0.05); // median value

    // post agg
    Object quantilesObject = row.getRaw("quantiles");
    Assert.assertTrue(quantilesObject instanceof double[]);
    double[] quantiles = (double[]) quantilesObject;
    Assert.assertEquals(0, quantiles[0], 0.05); // min value
    Assert.assertEquals(0.5, quantiles[1], 0.05); // median value
    Assert.assertEquals(1, quantiles[2], 0.05); // max value

    // post agg
    Object histogramObject = row.getRaw("histogram");
    Assert.assertTrue(histogramObject instanceof double[]);
    double[] histogram = (double[]) histogramObject;
    for (final double bin : histogram) {
      Assert.assertEquals(100, bin, 100 * 0.2); // 400 items uniformly
      // distributed into 4 bins
    }
  }

  @Test
  public void TimeSeriesQueryInputAsFloat() throws Exception
  {
    Sequence<Row> seq = timeSeriesHelper.createIndexAndRunQueryOnSegment(
        new File(this.getClass().getClassLoader().getResource("quantiles/doubles_build_data.tsv").getFile()),
        String.join(
            "\n",
            "{",
            "  \"type\": \"string\",",
            "  \"parseSpec\": {",
            "    \"format\": \"tsv\",",
            "    \"timestampSpec\": {\"column\": \"timestamp\", \"format\": \"yyyyMMddHH\"},",
            "    \"dimensionsSpec\": {",
            "      \"dimensions\": [\"sequenceNumber\", \"product\"],",
            "      \"dimensionExclusions\": [],",
            "      \"spatialDimensions\": []",
            "    },",
            "    \"columns\": [\"timestamp\", \"sequenceNumber\", \"product\", \"value\"]",
            "  }",
            "}"
        ),
        "[{\"type\": \"doubleSum\", \"name\": \"value\", \"fieldName\": \"value\"}]",
        0, // minTimestamp
        Granularities.NONE,
        10, // maxRowCount
        String.join(
            "\n",
            "{",
            "  \"queryType\": \"timeseries\",",
            "  \"dataSource\": \"test_datasource\",",
            "  \"granularity\": \"ALL\",",
            "  \"aggregations\": [",
            "    {\"type\": \"quantilesDoublesSketch\", \"name\": \"sketch\", \"fieldName\": \"value\", \"k\": 128}",
            "  ],",
            "  \"postAggregations\": [",
            "    {\"type\": \"quantilesDoublesSketchToQuantile\", \"name\": \"quantile1\", \"fraction\": 0.5, \"field\": {\"type\": \"fieldAccess\", \"fieldName\": \"sketch\"}},",
            "    {\"type\": \"quantilesDoublesSketchToQuantiles\", \"name\": \"quantiles1\", \"fractions\": [0, 0.5, 1], \"field\": {\"type\": \"fieldAccess\", \"fieldName\": \"sketch\"}},",
            "    {\"type\": \"quantilesDoublesSketchToHistogram\", \"name\": \"histogram1\", \"splitPoints\": [0.25, 0.5, 0.75], \"field\": {\"type\": \"fieldAccess\", \"fieldName\": \"sketch\"}}",
            "  ],",
            "  \"intervals\": [\"2016-01-01T00:00:00.000Z/2016-01-31T00:00:00.000Z\"]",
            "}"
        )
    );
    List<Row> results = seq.toList();
    Assert.assertEquals(1, results.size());
  }
}<|MERGE_RESOLUTION|>--- conflicted
+++ resolved
@@ -254,8 +254,7 @@
     double[] histogram = (double[]) histogramObject;
     Assert.assertEquals(4, histogram.length);
     for (final double bin : histogram) {
-      Assert.assertEquals(100, bin, 100 * 0.2); // 400 items uniformly
-      // distributed into 4 bins
+      Assert.assertEquals(100, bin, 100 * 0.2); // 400 items uniformly distributed into 4 bins
     }
   }
 
@@ -300,12 +299,8 @@
             "    {\"type\": \"quantilesDoublesSketchToHistogram\", \"name\": \"histogram\", \"splitPoints\": [0.25, 0.5, 0.75], \"field\": {\"type\": \"fieldAccess\", \"fieldName\": \"sketch\"}}",
             "  ],",
             "  \"intervals\": [\"2016-01-01T00:00:00.000Z/2016-01-31T00:00:00.000Z\"]",
-<<<<<<< HEAD
-            "}")
-=======
             "}"
         )
->>>>>>> 685f4063
     );
     List<Row> results = seq.toList();
     Assert.assertEquals(1, results.size());
