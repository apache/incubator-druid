--- conflicted
+++ resolved
@@ -34,19 +34,10 @@
     <relativePath>../../pom.xml</relativePath>
   </parent>
 
-<<<<<<< HEAD
-=======
-  <properties>
-    <datasketches.core.version>1.1.0-incubating</datasketches.core.version>
-    <datasketches.memory.version>1.2.0-incubating</datasketches.memory.version>
-  </properties>
-
->>>>>>> b4efaa69
   <dependencies>
     <dependency>
       <groupId>org.apache.datasketches</groupId>
       <artifactId>datasketches-java</artifactId>
-      <version>${datasketches.core.version}</version>
       <exclusions>
         <exclusion>
           <groupId>com.google.code.findbugs</groupId>
@@ -55,14 +46,8 @@
       </exclusions>
     </dependency>
     <dependency>
-<<<<<<< HEAD
-      <groupId>com.yahoo.datasketches</groupId>
-      <artifactId>memory</artifactId>
-=======
       <groupId>org.apache.datasketches</groupId>
       <artifactId>datasketches-memory</artifactId>
-      <version>${datasketches.memory.version}</version>
->>>>>>> b4efaa69
     </dependency>
     <dependency>
       <groupId>org.apache.calcite</groupId>
