<?xml version="1.0" encoding="UTF-8"?>
<!--
  ~ Licensed to the Apache Software Foundation (ASF) under one
  ~ or more contributor license agreements.  See the NOTICE file
  ~ distributed with this work for additional information
  ~ regarding copyright ownership.  The ASF licenses this file
  ~ to you under the Apache License, Version 2.0 (the
  ~ "License"); you may not use this file except in compliance
  ~ with the License.  You may obtain a copy of the License at
  ~
  ~   http://www.apache.org/licenses/LICENSE-2.0
  ~
  ~ Unless required by applicable law or agreed to in writing,
  ~ software distributed under the License is distributed on an
  ~ "AS IS" BASIS, WITHOUT WARRANTIES OR CONDITIONS OF ANY
  ~ KIND, either express or implied.  See the License for the
  ~ specific language governing permissions and limitations
  ~ under the License.
  -->

<project xmlns="http://maven.apache.org/POM/4.0.0" xmlns:xsi="http://www.w3.org/2001/XMLSchema-instance"
         xsi:schemaLocation="http://maven.apache.org/POM/4.0.0 http://maven.apache.org/maven-v4_0_0.xsd">
  <modelVersion>4.0.0</modelVersion>
  <groupId>org.apache.druid.extensions</groupId>
  <artifactId>druid-lookups-cached-single</artifactId>
  <name>druid-lookups-cached-single</name>
  <description>Extension to rename Druid dimension values using lookups </description>

  <parent>
    <groupId>org.apache.druid</groupId>
    <artifactId>druid</artifactId>
    <version>0.19.0-SNAPSHOT</version>
    <relativePath>../../pom.xml</relativePath>
  </parent>

  <dependencies>
    <dependency>
      <groupId>org.apache.druid</groupId>
      <artifactId>druid-core</artifactId>
      <version>${project.parent.version}</version>
      <scope>provided</scope>
    </dependency>
    <dependency>
      <groupId>org.apache.druid</groupId>
      <artifactId>druid-processing</artifactId>
      <version>${project.parent.version}</version>
      <scope>provided</scope>
    </dependency>
    <dependency>
      <groupId>org.apache.druid</groupId>
      <artifactId>druid-server</artifactId>
      <version>${project.parent.version}</version>
      <scope>provided</scope>
    </dependency>
    <dependency>
      <groupId>org.mapdb</groupId>
      <artifactId>mapdb</artifactId>
    </dependency>
    <dependency>
      <groupId>org.antlr</groupId>
      <artifactId>stringtemplate</artifactId>
      <version>3.2</version>
      <scope>runtime</scope>
    </dependency>
    <dependency>
      <groupId>com.google.code.findbugs</groupId>
      <artifactId>jsr305</artifactId>
      <scope>provided</scope>
    </dependency>
    <dependency>
      <groupId>com.fasterxml.jackson.core</groupId>
      <artifactId>jackson-annotations</artifactId>
      <scope>provided</scope>
    </dependency>
    <dependency>
      <groupId>joda-time</groupId>
      <artifactId>joda-time</artifactId>
      <scope>provided</scope>
    </dependency>
    <dependency>
      <groupId>com.google.inject</groupId>
      <artifactId>guice</artifactId>
      <scope>provided</scope>
    </dependency>
    <dependency>
      <groupId>com.fasterxml.jackson.core</groupId>
      <artifactId>jackson-databind</artifactId>
      <scope>provided</scope>
    </dependency>
    <dependency>
      <groupId>com.github.ben-manes.caffeine</groupId>
      <artifactId>caffeine</artifactId>
      <scope>provided</scope>
    </dependency>
    <dependency>
      <groupId>com.google.guava</groupId>
      <artifactId>guava</artifactId>
      <scope>provided</scope>
    </dependency>
<<<<<<< HEAD
    <dependency>
      <groupId>org.jdbi</groupId>
      <artifactId>jdbi</artifactId>
      <scope>provided</scope>
    </dependency>
=======

    <!-- Included to improve the out-of-the-box experience for supported JDBC connectors -->
    <dependency>
      <groupId>org.postgresql</groupId>
      <artifactId>postgresql</artifactId>
      <scope>runtime</scope>
    </dependency>

>>>>>>> 4d277dbf
    <!-- Tests -->
    <dependency>
      <groupId>junit</groupId>
      <artifactId>junit</artifactId>
      <scope>test</scope>
    </dependency>
    <dependency>
      <groupId>org.apache.druid</groupId>
      <artifactId>druid-core</artifactId>
      <version>${project.parent.version}</version>
      <type>test-jar</type>
      <scope>test</scope>
    </dependency>
    <dependency>
      <groupId>org.apache.druid</groupId>
      <artifactId>druid-server</artifactId>
      <version>${project.parent.version}</version>
      <type>test-jar</type>
      <scope>test</scope>
    </dependency>
    <dependency>
      <groupId>org.easymock</groupId>
      <artifactId>easymock</artifactId>
      <scope>test</scope>
    </dependency>
    <dependency>
      <groupId>org.apache.druid</groupId>
      <artifactId>druid-processing</artifactId>
      <version>${project.parent.version}</version>
      <type>test-jar</type>
      <scope>test</scope>
    </dependency>

  </dependencies>
</project><|MERGE_RESOLUTION|>--- conflicted
+++ resolved
@@ -97,13 +97,11 @@
       <artifactId>guava</artifactId>
       <scope>provided</scope>
     </dependency>
-<<<<<<< HEAD
     <dependency>
       <groupId>org.jdbi</groupId>
       <artifactId>jdbi</artifactId>
       <scope>provided</scope>
     </dependency>
-=======
 
     <!-- Included to improve the out-of-the-box experience for supported JDBC connectors -->
     <dependency>
@@ -112,7 +110,6 @@
       <scope>runtime</scope>
     </dependency>
 
->>>>>>> 4d277dbf
     <!-- Tests -->
     <dependency>
       <groupId>junit</groupId>
