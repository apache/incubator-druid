--- conflicted
+++ resolved
@@ -82,11 +82,8 @@
         chatHandlerProvider,
         savedParseExceptions,
         rowIngestionMetersFactory,
-<<<<<<< HEAD
-        appenderatorsManager
-=======
+        appenderatorsManager,
         lockGranularityToUse
->>>>>>> 61f4abec
     );
   }
 
