--- conflicted
+++ resolved
@@ -29,7 +29,6 @@
 import org.joda.time.Period;
 
 import javax.annotation.Nullable;
-
 import java.io.File;
 
 public class KinesisSupervisorTuningConfig extends KinesisIndexTaskTuningConfig
@@ -78,11 +77,6 @@
         null,
         null,
         null,
-<<<<<<< HEAD
-        null,
-        null,
-=======
->>>>>>> 0a4c0ebf
         null
     );
   }
@@ -91,9 +85,6 @@
       @JsonProperty("appendableIndexSpec") @Nullable AppendableIndexSpec appendableIndexSpec,
       @JsonProperty("maxRowsInMemory") Integer maxRowsInMemory,
       @JsonProperty("maxBytesInMemory") Long maxBytesInMemory,
-      @JsonProperty("adjustmentBytesInMemoryFlag") @Nullable Boolean adjustmentBytesInMemoryFlag,
-      @JsonProperty("adjustmentBytesInMemoryMaxRollupRows") @Nullable Integer adjustmentBytesInMemoryMaxRollupRows,
-      @JsonProperty("adjustmentBytesInMemoryMaxTimeMs") @Nullable Integer adjustmentBytesInMemoryMaxTimeMs,
       @JsonProperty("maxRowsPerSegment") Integer maxRowsPerSegment,
       @JsonProperty("maxTotalRows") Long maxTotalRows,
       @JsonProperty("intermediatePersistPeriod") Period intermediatePersistPeriod,
@@ -130,9 +121,6 @@
         appendableIndexSpec,
         maxRowsInMemory,
         maxBytesInMemory,
-        adjustmentBytesInMemoryFlag,
-        adjustmentBytesInMemoryMaxRollupRows,
-        adjustmentBytesInMemoryMaxTimeMs,
         maxRowsPerSegment,
         maxTotalRows,
         intermediatePersistPeriod,
@@ -230,9 +218,6 @@
     return "KinesisSupervisorTuningConfig{" +
            "maxRowsInMemory=" + getMaxRowsInMemory() +
            ", maxBytesInMemory=" + getMaxBytesInMemory() +
-        ", adjustmentBytesInMemoryFlag=" + isAdjustmentBytesInMemoryFlag() +
-        ", adjustmentBytesInMemoryMaxRollupRows=" + getAdjustmentBytesInMemoryMaxRollupRows() +
-        ", adjustmentBytesInMemoryMaxTimeMs=" + getAdjustmentBytesInMemoryMaxTimeMs() +
            ", maxRowsPerSegment=" + getMaxRowsPerSegment() +
            ", maxTotalRows=" + getMaxTotalRows() +
            ", intermediatePersistPeriod=" + getIntermediatePersistPeriod() +
@@ -270,9 +255,6 @@
         getAppendableIndexSpec(),
         getMaxRowsInMemory(),
         getMaxBytesInMemory(),
-        isAdjustmentBytesInMemoryFlag(),
-        getAdjustmentBytesInMemoryMaxRollupRows(),
-        getAdjustmentBytesInMemoryMaxTimeMs(),
         getMaxRowsPerSegment(),
         getMaxTotalRows(),
         getIntermediatePersistPeriod(),
