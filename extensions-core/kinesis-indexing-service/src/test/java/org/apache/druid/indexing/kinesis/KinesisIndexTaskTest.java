/*
 * Licensed to the Apache Software Foundation (ASF) under one
 * or more contributor license agreements.  See the NOTICE file
 * distributed with this work for additional information
 * regarding copyright ownership.  The ASF licenses this file
 * to you under the Apache License, Version 2.0 (the
 * "License"); you may not use this file except in compliance
 * with the License.  You may obtain a copy of the License at
 *
 *   http://www.apache.org/licenses/LICENSE-2.0
 *
 * Unless required by applicable law or agreed to in writing,
 * software distributed under the License is distributed on an
 * "AS IS" BASIS, WITHOUT WARRANTIES OR CONDITIONS OF ANY
 * KIND, either express or implied.  See the License for the
 * specific language governing permissions and limitations
 * under the License.
 */

package org.apache.druid.indexing.kinesis;

import com.fasterxml.jackson.annotation.JacksonInject;
import com.fasterxml.jackson.annotation.JsonCreator;
import com.fasterxml.jackson.annotation.JsonProperty;
import com.fasterxml.jackson.annotation.JsonTypeName;
import com.fasterxml.jackson.core.JsonProcessingException;
import com.fasterxml.jackson.core.type.TypeReference;
import com.fasterxml.jackson.databind.InjectableValues;
import com.fasterxml.jackson.databind.Module;
import com.fasterxml.jackson.databind.ObjectMapper;
import com.google.common.base.Predicates;
import com.google.common.base.Throwables;
import com.google.common.collect.ImmutableList;
import com.google.common.collect.ImmutableMap;
import com.google.common.collect.ImmutableSet;
import com.google.common.collect.Iterables;
import com.google.common.io.Files;
import com.google.common.util.concurrent.ListenableFuture;
import com.google.common.util.concurrent.ListeningExecutorService;
import com.google.common.util.concurrent.MoreExecutors;
import org.apache.druid.client.cache.CacheConfig;
import org.apache.druid.client.cache.CachePopulatorStats;
import org.apache.druid.client.cache.MapCache;
import org.apache.druid.common.aws.AWSCredentialsConfig;
import org.apache.druid.data.input.impl.DimensionsSpec;
import org.apache.druid.data.input.impl.FloatDimensionSchema;
import org.apache.druid.data.input.impl.JSONParseSpec;
import org.apache.druid.data.input.impl.LongDimensionSchema;
import org.apache.druid.data.input.impl.StringDimensionSchema;
import org.apache.druid.data.input.impl.StringInputRowParser;
import org.apache.druid.data.input.impl.TimestampSpec;
import org.apache.druid.discovery.DataNodeService;
import org.apache.druid.discovery.DruidNodeAnnouncer;
import org.apache.druid.discovery.LookupNodeService;
import org.apache.druid.indexer.TaskState;
import org.apache.druid.indexer.TaskStatus;
import org.apache.druid.indexing.common.IngestionStatsAndErrorsTaskReportData;
import org.apache.druid.indexing.common.LockGranularity;
import org.apache.druid.indexing.common.SegmentLoaderFactory;
import org.apache.druid.indexing.common.SingleFileTaskReportFileWriter;
import org.apache.druid.indexing.common.TaskLock;
import org.apache.druid.indexing.common.TaskReport;
import org.apache.druid.indexing.common.TaskToolbox;
import org.apache.druid.indexing.common.TaskToolboxFactory;
import org.apache.druid.indexing.common.TestUtils;
import org.apache.druid.indexing.common.actions.LocalTaskActionClientFactory;
import org.apache.druid.indexing.common.actions.TaskActionClientFactory;
import org.apache.druid.indexing.common.actions.TaskActionToolbox;
import org.apache.druid.indexing.common.actions.TaskAuditLogConfig;
import org.apache.druid.indexing.common.config.TaskConfig;
import org.apache.druid.indexing.common.config.TaskStorageConfig;
import org.apache.druid.indexing.common.stats.RowIngestionMeters;
import org.apache.druid.indexing.common.stats.RowIngestionMetersFactory;
import org.apache.druid.indexing.common.task.IndexTaskTest;
import org.apache.druid.indexing.common.task.Task;
import org.apache.druid.indexing.common.task.TaskResource;
import org.apache.druid.indexing.common.task.Tasks;
import org.apache.druid.indexing.common.task.TestAppenderatorsManager;
import org.apache.druid.indexing.kinesis.supervisor.KinesisSupervisor;
import org.apache.druid.indexing.overlord.DataSourceMetadata;
import org.apache.druid.indexing.overlord.IndexerMetadataStorageCoordinator;
import org.apache.druid.indexing.overlord.MetadataTaskStorage;
import org.apache.druid.indexing.overlord.TaskLockbox;
import org.apache.druid.indexing.overlord.TaskStorage;
import org.apache.druid.indexing.overlord.supervisor.SupervisorManager;
import org.apache.druid.indexing.seekablestream.SeekableStreamEndSequenceNumbers;
import org.apache.druid.indexing.seekablestream.SeekableStreamIndexTaskRunner;
import org.apache.druid.indexing.seekablestream.SeekableStreamStartSequenceNumbers;
import org.apache.druid.indexing.seekablestream.SequenceMetadata;
import org.apache.druid.indexing.seekablestream.common.OrderedPartitionableRecord;
import org.apache.druid.indexing.seekablestream.common.StreamPartition;
import org.apache.druid.indexing.seekablestream.supervisor.SeekableStreamSupervisor;
import org.apache.druid.indexing.test.TestDataSegmentAnnouncer;
import org.apache.druid.indexing.test.TestDataSegmentKiller;
import org.apache.druid.java.util.common.DateTimes;
import org.apache.druid.java.util.common.ISE;
import org.apache.druid.java.util.common.Intervals;
import org.apache.druid.java.util.common.StringUtils;
import org.apache.druid.java.util.common.concurrent.Execs;
import org.apache.druid.java.util.common.concurrent.ListenableFutures;
import org.apache.druid.java.util.common.granularity.Granularities;
import org.apache.druid.java.util.common.guava.Comparators;
import org.apache.druid.java.util.common.logger.Logger;
import org.apache.druid.java.util.common.parsers.JSONPathSpec;
import org.apache.druid.java.util.emitter.EmittingLogger;
import org.apache.druid.java.util.emitter.core.NoopEmitter;
import org.apache.druid.java.util.emitter.service.ServiceEmitter;
import org.apache.druid.java.util.metrics.MonitorScheduler;
import org.apache.druid.math.expr.ExprMacroTable;
import org.apache.druid.metadata.DerbyMetadataStorageActionHandlerFactory;
import org.apache.druid.metadata.EntryExistsException;
import org.apache.druid.metadata.IndexerSQLMetadataStorageCoordinator;
import org.apache.druid.metadata.TestDerbyConnector;
import org.apache.druid.query.DefaultQueryRunnerFactoryConglomerate;
import org.apache.druid.query.Druids;
import org.apache.druid.query.IntervalChunkingQueryRunnerDecorator;
import org.apache.druid.query.Query;
import org.apache.druid.query.QueryPlus;
import org.apache.druid.query.QueryRunner;
import org.apache.druid.query.QueryRunnerFactoryConglomerate;
import org.apache.druid.query.QueryToolChest;
import org.apache.druid.query.Result;
import org.apache.druid.query.SegmentDescriptor;
import org.apache.druid.query.aggregation.AggregatorFactory;
import org.apache.druid.query.aggregation.CountAggregatorFactory;
import org.apache.druid.query.aggregation.DoubleSumAggregatorFactory;
import org.apache.druid.query.aggregation.LongSumAggregatorFactory;
import org.apache.druid.query.filter.SelectorDimFilter;
import org.apache.druid.query.timeseries.TimeseriesQuery;
import org.apache.druid.query.timeseries.TimeseriesQueryEngine;
import org.apache.druid.query.timeseries.TimeseriesQueryQueryToolChest;
import org.apache.druid.query.timeseries.TimeseriesQueryRunnerFactory;
import org.apache.druid.query.timeseries.TimeseriesResultValue;
import org.apache.druid.segment.DimensionHandlerUtils;
import org.apache.druid.segment.IndexIO;
import org.apache.druid.segment.QueryableIndex;
import org.apache.druid.segment.TestHelper;
import org.apache.druid.segment.column.DictionaryEncodedColumn;
import org.apache.druid.segment.indexing.DataSchema;
import org.apache.druid.segment.indexing.granularity.UniformGranularitySpec;
import org.apache.druid.segment.loading.DataSegmentPusher;
import org.apache.druid.segment.loading.LocalDataSegmentPusher;
import org.apache.druid.segment.loading.LocalDataSegmentPusherConfig;
import org.apache.druid.segment.realtime.appenderator.AppenderatorImpl;
import org.apache.druid.segment.realtime.appenderator.AppenderatorsManager;
import org.apache.druid.segment.realtime.firehose.ChatHandlerProvider;
import org.apache.druid.segment.realtime.plumber.SegmentHandoffNotifier;
import org.apache.druid.segment.realtime.plumber.SegmentHandoffNotifierFactory;
import org.apache.druid.segment.transform.ExpressionTransform;
import org.apache.druid.segment.transform.TransformSpec;
import org.apache.druid.server.DruidNode;
import org.apache.druid.server.coordination.DataSegmentServerAnnouncer;
import org.apache.druid.server.coordination.ServerType;
import org.apache.druid.server.security.AuthorizerMapper;
import org.apache.druid.timeline.DataSegment;
import org.apache.druid.utils.CompressionUtils;
import org.easymock.EasyMock;
import org.easymock.EasyMockSupport;
import org.joda.time.Interval;
import org.joda.time.Period;
import org.junit.After;
import org.junit.AfterClass;
import org.junit.Assert;
import org.junit.Before;
import org.junit.BeforeClass;
import org.junit.Rule;
import org.junit.Test;
import org.junit.rules.TemporaryFolder;
import org.junit.runner.RunWith;
import org.junit.runners.Parameterized;

import javax.annotation.Nullable;
import java.io.File;
import java.io.IOException;
import java.lang.reflect.InvocationTargetException;
import java.lang.reflect.Method;
import java.nio.charset.StandardCharsets;
import java.util.ArrayList;
import java.util.Arrays;
import java.util.Collections;
import java.util.Comparator;
import java.util.HashMap;
import java.util.HashSet;
import java.util.List;
import java.util.Map;
import java.util.Objects;
import java.util.Set;
import java.util.TreeMap;
import java.util.concurrent.ConcurrentMap;
import java.util.concurrent.CopyOnWriteArrayList;
import java.util.concurrent.Executor;
import java.util.concurrent.Executors;
import java.util.concurrent.TimeUnit;
import java.util.concurrent.TimeoutException;
import java.util.stream.Collectors;


@RunWith(Parameterized.class)
public class KinesisIndexTaskTest extends EasyMockSupport
{
  private static final Logger LOG = new Logger(KinesisIndexTaskTest.class);
  private static final ObjectMapper OBJECT_MAPPER = TestHelper.makeJsonMapper();
  private static final String STREAM = "stream";
  private static final String SHARD_ID1 = "1";
  private static final String SHARD_ID0 = "0";
  private static KinesisRecordSupplier recordSupplier;
  private static List<OrderedPartitionableRecord<String, String>> records;

  private static ServiceEmitter emitter;
  private static ListeningExecutorService taskExec;

  private final List<Task> runningTasks = new ArrayList<>();

  @Parameterized.Parameters(name = "{0}")
  public static Iterable<Object[]> constructorFeeder()
  {
    return ImmutableList.of(
        new Object[]{LockGranularity.TIME_CHUNK},
        new Object[]{LockGranularity.SEGMENT}
    );
  }

  private final LockGranularity lockGranularity;

  private long handoffConditionTimeout = 0;
  private boolean reportParseExceptions = false;
  private boolean logParseExceptions = true;
  private Integer maxParseExceptions = null;
  private Integer maxSavedParseExceptions = null;
  private boolean doHandoff = true;
  private Integer maxRowsPerSegment = null;
  private Long maxTotalRows = null;
  private final Period intermediateHandoffPeriod = null;
  private int maxRecordsPerPoll;

  private AppenderatorsManager appenderatorsManager;
  private TaskToolboxFactory toolboxFactory;
  private IndexerMetadataStorageCoordinator metadataStorageCoordinator;
  private TaskStorage taskStorage;
  private TaskLockbox taskLockbox;
  private File directory;
  private final Set<Integer> checkpointRequestsHash = new HashSet<>();
  private File reportsFile;
  private RowIngestionMetersFactory rowIngestionMetersFactory;

  private static final DataSchema DATA_SCHEMA = new DataSchema(
      "test_ds",
      OBJECT_MAPPER.convertValue(
          new StringInputRowParser(
              new JSONParseSpec(
                  new TimestampSpec("timestamp", "iso", null),
                  new DimensionsSpec(
                      Arrays.asList(
                          new StringDimensionSchema("dim1"),
                          new StringDimensionSchema("dim1t"),
                          new StringDimensionSchema("dim2"),
                          new LongDimensionSchema("dimLong"),
                          new FloatDimensionSchema("dimFloat")
                      ),
                      null,
                      null
                  ),
                  new JSONPathSpec(true, ImmutableList.of()),
                  ImmutableMap.of()
              ),
              StandardCharsets.UTF_8.name()
          ),
          Map.class
      ),
      new AggregatorFactory[]{
          new DoubleSumAggregatorFactory("met1sum", "met1"),
          new CountAggregatorFactory("rows")
      },
      new UniformGranularitySpec(Granularities.DAY, Granularities.NONE, null),
      null,
      OBJECT_MAPPER
  );

  @Rule
  public final TemporaryFolder tempFolder = new TemporaryFolder();

  @Rule
  public final TestDerbyConnector.DerbyConnectorRule derby = new TestDerbyConnector.DerbyConnectorRule();

  @BeforeClass
  public static void setupClass()
  {
    emitter = new ServiceEmitter(
        "service",
        "host",
        new NoopEmitter()
    );
    emitter.start();
    EmittingLogger.registerEmitter(emitter);
    taskExec = MoreExecutors.listeningDecorator(
        Executors.newCachedThreadPool(
            Execs.makeThreadFactory("kinesis-task-test-%d")
        )
    );
  }

  public KinesisIndexTaskTest(LockGranularity lockGranularity)
  {
    this.lockGranularity = lockGranularity;
  }

  @Before
  public void setupTest() throws IOException, InterruptedException
  {
    handoffConditionTimeout = 0;
    reportParseExceptions = false;
    logParseExceptions = true;
    maxParseExceptions = null;
    maxSavedParseExceptions = null;
    doHandoff = true;
    records = generateRecords(STREAM);
    reportsFile = File.createTempFile("KinesisIndexTaskTestReports-" + System.currentTimeMillis(), "json");
    maxRecordsPerPoll = 1;

    recordSupplier = mock(KinesisRecordSupplier.class);

    appenderatorsManager = new TestAppenderatorsManager();

    // sleep required because of kinesalite
    Thread.sleep(500);
    makeToolboxFactory();
  }

  @After
  public void tearDownTest()
  {
    synchronized (runningTasks) {
      for (Task task : runningTasks) {
        task.stopGracefully(toolboxFactory.build(task).getConfig());
      }

      runningTasks.clear();
    }
    reportsFile.delete();
    destroyToolboxFactory();
  }

  @AfterClass
  public static void tearDownClass() throws Exception
  {
    taskExec.shutdown();
    taskExec.awaitTermination(9999, TimeUnit.DAYS);
    emitter.close();
  }

  private static List<OrderedPartitionableRecord<String, String>> generateRecords(String stream)
  {
    return ImmutableList.of(
        new OrderedPartitionableRecord<>(stream, "1", "0", jb("2008", "a", "y", "10", "20.0", "1.0")),
        new OrderedPartitionableRecord<>(stream, "1", "1", jb("2009", "b", "y", "10", "20.0", "1.0")),
        new OrderedPartitionableRecord<>(stream, "1", "2", jb("2010", "c", "y", "10", "20.0", "1.0")),
        new OrderedPartitionableRecord<>(stream, "1", "3", jb("2011", "d", "y", "10", "20.0", "1.0")),
        new OrderedPartitionableRecord<>(stream, "1", "4", jb("2011", "e", "y", "10", "20.0", "1.0")),
        new OrderedPartitionableRecord<>(
            stream,
            "1",
            "5",
            jb("246140482-04-24T15:36:27.903Z", "x", "z", "10", "20.0", "1.0")
        ),
        new OrderedPartitionableRecord<>(
            stream,
            "1",
            "6",
            Collections.singletonList(StringUtils.toUtf8("unparseable"))
        ),
        new OrderedPartitionableRecord<>(
            stream,
            "1",
            "7",
            Collections.singletonList(StringUtils.toUtf8("unparseable2"))
        ),
        new OrderedPartitionableRecord<>(stream, "1", "8", Collections.singletonList(StringUtils.toUtf8("{}"))),
        new OrderedPartitionableRecord<>(stream, "1", "9", jb("2013", "f", "y", "10", "20.0", "1.0")),
        new OrderedPartitionableRecord<>(stream, "1", "10", jb("2049", "f", "y", "notanumber", "20.0", "1.0")),
        new OrderedPartitionableRecord<>(stream, "1", "11", jb("2049", "f", "y", "10", "notanumber", "1.0")),
        new OrderedPartitionableRecord<>(stream, "1", "12", jb("2049", "f", "y", "10", "20.0", "notanumber")),
        new OrderedPartitionableRecord<>(stream, "0", "0", jb("2012", "g", "y", "10", "20.0", "1.0")),
        new OrderedPartitionableRecord<>(stream, "0", "1", jb("2011", "h", "y", "10", "20.0", "1.0"))
    );
  }

  private static List<OrderedPartitionableRecord<String, String>> generateSinglePartitionRecords(String stream)
  {
    return ImmutableList.of(
        new OrderedPartitionableRecord<>(stream, "1", "0", jb("2008", "a", "y", "10", "20.0", "1.0")),
        new OrderedPartitionableRecord<>(stream, "1", "1", jb("2009", "b", "y", "10", "20.0", "1.0")),
        new OrderedPartitionableRecord<>(stream, "1", "2", jb("2010", "c", "y", "10", "20.0", "1.0")),
        new OrderedPartitionableRecord<>(stream, "1", "3", jb("2011", "d", "y", "10", "20.0", "1.0")),
        new OrderedPartitionableRecord<>(stream, "1", "4", jb("2011", "e", "y", "10", "20.0", "1.0")),
        new OrderedPartitionableRecord<>(stream, "1", "5", jb("2012", "a", "y", "10", "20.0", "1.0")),
        new OrderedPartitionableRecord<>(stream, "1", "6", jb("2013", "b", "y", "10", "20.0", "1.0")),
        new OrderedPartitionableRecord<>(stream, "1", "7", jb("2010", "c", "y", "10", "20.0", "1.0")),
        new OrderedPartitionableRecord<>(stream, "1", "8", jb("2011", "d", "y", "10", "20.0", "1.0")),
        new OrderedPartitionableRecord<>(stream, "1", "9", jb("2011", "e", "y", "10", "20.0", "1.0")),
        new OrderedPartitionableRecord<>(stream, "1", "10", jb("2008", "a", "y", "10", "20.0", "1.0")),
        new OrderedPartitionableRecord<>(stream, "1", "11", jb("2009", "b", "y", "10", "20.0", "1.0")),
        new OrderedPartitionableRecord<>(stream, "1", "12", jb("2010", "c", "y", "10", "20.0", "1.0")),
        new OrderedPartitionableRecord<>(stream, "1", "13", jb("2012", "d", "y", "10", "20.0", "1.0")),
        new OrderedPartitionableRecord<>(stream, "1", "14", jb("2013", "e", "y", "10", "20.0", "1.0"))
    );
  }

  @Test(timeout = 120_000L)
  public void testRunAfterDataInserted() throws Exception
  {
    recordSupplier.assign(EasyMock.anyObject());
    EasyMock.expectLastCall().anyTimes();

    EasyMock.expect(recordSupplier.getEarliestSequenceNumber(EasyMock.anyObject())).andReturn("0").anyTimes();

    recordSupplier.seek(EasyMock.anyObject(), EasyMock.anyString());
    EasyMock.expectLastCall().anyTimes();

    EasyMock.expect(recordSupplier.poll(EasyMock.anyLong())).andReturn(records.subList(2, 5)).once();

    recordSupplier.close();
    EasyMock.expectLastCall().once();

    replayAll();

    final KinesisIndexTask task = createTask(
        null,
        new KinesisIndexTaskIOConfig(
            0,
            "sequence0",
            new SeekableStreamStartSequenceNumbers<>(STREAM, ImmutableMap.of(SHARD_ID1, "2"), ImmutableSet.of()),
            new SeekableStreamEndSequenceNumbers<>(STREAM, ImmutableMap.of(SHARD_ID1, "4")),
            true,
            null,
            null,
            "awsEndpoint",
            null,
            null,
            null,
            null,
            false
        )

    );

    final ListenableFuture<TaskStatus> future = runTask(task);

    // Wait for task to exit
    Assert.assertEquals(TaskState.SUCCESS, future.get().getStatusCode());

    verifyAll();

    // Check metrics
    Assert.assertEquals(3, task.getRunner().getRowIngestionMeters().getProcessed());
    Assert.assertEquals(0, task.getRunner().getRowIngestionMeters().getUnparseable());
    Assert.assertEquals(0, task.getRunner().getRowIngestionMeters().getThrownAway());

    // Check published metadata
    SegmentDescriptor desc1 = sd("2010/P1D", 0);
    SegmentDescriptor desc2 = sd("2011/P1D", 0);
    assertEqualsExceptVersion(ImmutableList.of(desc1, desc2), publishedDescriptors());
    Assert.assertEquals(
        new KinesisDataSourceMetadata(
            new SeekableStreamEndSequenceNumbers<>(STREAM, ImmutableMap.of(SHARD_ID1, "4"))
        ),
        metadataStorageCoordinator.getDataSourceMetadata(DATA_SCHEMA.getDataSource())
    );

    // Check segments in deep storage
    final List<SegmentDescriptor> publishedDescriptors = publishedDescriptors();
    Assert.assertEquals(ImmutableList.of("c"), readSegmentColumn("dim1", publishedDescriptors.get(0)));
    Assert.assertEquals(ImmutableList.of("d", "e"), readSegmentColumn("dim1", publishedDescriptors.get(1)));
  }

  @Test(timeout = 120_000L)
  public void testRunBeforeDataInserted() throws Exception
  {

    recordSupplier.assign(EasyMock.anyObject());
    EasyMock.expectLastCall().anyTimes();

    EasyMock.expect(recordSupplier.getEarliestSequenceNumber(EasyMock.anyObject())).andReturn("0").anyTimes();

    recordSupplier.seek(EasyMock.anyObject(), EasyMock.anyString());
    EasyMock.expectLastCall().anyTimes();

    EasyMock.expect(recordSupplier.poll(EasyMock.anyLong())).andReturn(Collections.emptyList())
            .times(5)
            .andReturn(records.subList(13, 15))
            .once();

    recordSupplier.close();
    EasyMock.expectLastCall().once();

    replayAll();

    final KinesisIndexTask task = createTask(
        null,
        new KinesisIndexTaskIOConfig(
            0,
            "sequence0",
            new SeekableStreamStartSequenceNumbers<>(STREAM, ImmutableMap.of(SHARD_ID0, "0"), ImmutableSet.of()),
            new SeekableStreamEndSequenceNumbers<>(STREAM, ImmutableMap.of(SHARD_ID0, "1")),
            true,
            null,
            null,
            "awsEndpoint",
            null,
            null,
            null,
            null,
            false
        )

    );

    final ListenableFuture<TaskStatus> future = runTask(task);

    // Wait for task to exit
    Assert.assertEquals(TaskState.SUCCESS, future.get().getStatusCode());

    verifyAll();
    // Check metrics
    Assert.assertEquals(2, task.getRunner().getRowIngestionMeters().getProcessed());
    Assert.assertEquals(0, task.getRunner().getRowIngestionMeters().getUnparseable());
    Assert.assertEquals(0, task.getRunner().getRowIngestionMeters().getThrownAway());

    // Check published metadata
    SegmentDescriptor desc1 = sd("2011/P1D", 0);
    SegmentDescriptor desc2 = sd("2012/P1D", 0);
    assertEqualsExceptVersion(ImmutableList.of(desc1, desc2), publishedDescriptors());
    Assert.assertEquals(
        new KinesisDataSourceMetadata(
            new SeekableStreamEndSequenceNumbers<>(STREAM, ImmutableMap.of(SHARD_ID0, "1"))
        ),
        metadataStorageCoordinator.getDataSourceMetadata(DATA_SCHEMA.getDataSource())
    );

    // Check segments in deep storage
    final List<SegmentDescriptor> publishedDescriptors = publishedDescriptors();
    Assert.assertEquals(ImmutableList.of("h"), readSegmentColumn("dim1", publishedDescriptors.get(0)));
    Assert.assertEquals(ImmutableList.of("g"), readSegmentColumn("dim1", publishedDescriptors.get(1)));
  }

  @Test(timeout = 120_000L)
  public void testIncrementalHandOff() throws Exception
  {
    final String baseSequenceName = "sequence0";
    // as soon as any segment has more than one record, incremental publishing should happen
    maxRowsPerSegment = 2;
    maxRecordsPerPoll = 1;

    recordSupplier.assign(EasyMock.anyObject());
    EasyMock.expectLastCall().anyTimes();

    EasyMock.expect(recordSupplier.getEarliestSequenceNumber(EasyMock.anyObject())).andReturn("0").anyTimes();

    recordSupplier.seek(EasyMock.anyObject(), EasyMock.anyString());
    EasyMock.expectLastCall().anyTimes();

    EasyMock.expect(recordSupplier.poll(EasyMock.anyLong())).andReturn(records.subList(0, 5))
            .once()
            .andReturn(records.subList(4, records.size()))
            .once();

    recordSupplier.close();
    EasyMock.expectLastCall().once();

    replayAll();

    final SeekableStreamStartSequenceNumbers<String, String> startPartitions = new SeekableStreamStartSequenceNumbers<>(
        STREAM,
        ImmutableMap.of(SHARD_ID1, "0", SHARD_ID0, "0"),
        ImmutableSet.of()
    );

    final SeekableStreamEndSequenceNumbers<String, String> checkpoint1 = new SeekableStreamEndSequenceNumbers<>(
        STREAM,
        ImmutableMap.of(SHARD_ID1, "4", SHARD_ID0, "0")
    );

    final SeekableStreamEndSequenceNumbers<String, String> endPartitions = new SeekableStreamEndSequenceNumbers<>(
        STREAM,
        ImmutableMap.of(SHARD_ID1, "9", SHARD_ID0, "1")
    );
    final KinesisIndexTask task = createTask(
        null,
        new KinesisIndexTaskIOConfig(
            0,
            baseSequenceName,
            startPartitions,
            endPartitions,
            true,
            null,
            null,
            "awsEndpoint",
            null,
            null,
            null,
            null,
            false
        )
    );
    final ListenableFuture<TaskStatus> future = runTask(task);
    while (task.getRunner().getStatus() != SeekableStreamIndexTaskRunner.Status.PAUSED) {
      Thread.sleep(10);
    }
    final Map<String, String> currentOffsets = ImmutableMap.copyOf(task.getRunner().getCurrentOffsets());
    Assert.assertEquals(checkpoint1.getPartitionSequenceNumberMap(), currentOffsets);
    task.getRunner().setEndOffsets(currentOffsets, false);

    Assert.assertEquals(TaskState.SUCCESS, future.get().getStatusCode());

    verifyAll();

    Assert.assertEquals(1, checkpointRequestsHash.size());
    Assert.assertTrue(
        checkpointRequestsHash.contains(
            Objects.hash(
                DATA_SCHEMA.getDataSource(),
                0,
<<<<<<< HEAD
                new KinesisDataSourceMetadata(startPartitions)
=======
                new KinesisDataSourceMetadata(startPartitions),
                new KinesisDataSourceMetadata(new SeekableStreamEndSequenceNumbers<>(STREAM, currentOffsets))
>>>>>>> 8924d285
            )
        )
    );

    // Check metrics
    Assert.assertEquals(8, task.getRunner().getRowIngestionMeters().getProcessed());
    Assert.assertEquals(4, task.getRunner().getRowIngestionMeters().getUnparseable());
    Assert.assertEquals(0, task.getRunner().getRowIngestionMeters().getThrownAway());

    // Check published metadata
    SegmentDescriptor desc1 = sd("2008/P1D", 0);
    SegmentDescriptor desc2 = sd("2009/P1D", 0);
    SegmentDescriptor desc3 = sd("2010/P1D", 0);
    SegmentDescriptor desc4 = sd("2011/P1D", 0);
    SegmentDescriptor desc5 = sd("2011/P1D", 1);
    SegmentDescriptor desc6 = sd("2012/P1D", 0);
    SegmentDescriptor desc7 = sd("2013/P1D", 0);
    assertEqualsExceptVersion(ImmutableList.of(desc1, desc2, desc3, desc4, desc5, desc6, desc7), publishedDescriptors());
    Assert.assertEquals(
        new KinesisDataSourceMetadata(
            new SeekableStreamEndSequenceNumbers<>(
                STREAM,
                ImmutableMap.of(SHARD_ID1, "9", SHARD_ID0, "1")
            )
        ),
        metadataStorageCoordinator.getDataSourceMetadata(DATA_SCHEMA.getDataSource())
    );

    // Check segments in deep storage
    final List<SegmentDescriptor> publishedDescriptors = publishedDescriptors();
    Assert.assertEquals(ImmutableList.of("a"), readSegmentColumn("dim1", publishedDescriptors.get(0)));
    Assert.assertEquals(ImmutableList.of("b"), readSegmentColumn("dim1", publishedDescriptors.get(1)));
    Assert.assertEquals(ImmutableList.of("c"), readSegmentColumn("dim1", publishedDescriptors.get(2)));
    Assert.assertTrue((ImmutableList.of("d", "e").equals(readSegmentColumn("dim1", publishedDescriptors.get(3)))
                       && ImmutableList.of("h").equals(readSegmentColumn("dim1", publishedDescriptors.get(4)))) ||
                      (ImmutableList.of("d", "h").equals(readSegmentColumn("dim1", publishedDescriptors.get(3)))
                       && ImmutableList.of("e").equals(readSegmentColumn("dim1", publishedDescriptors.get(4)))));
    Assert.assertEquals(ImmutableList.of("g"), readSegmentColumn("dim1", publishedDescriptors.get(5)));
    Assert.assertEquals(ImmutableList.of("f"), readSegmentColumn("dim1", publishedDescriptors.get(6)));
  }

  @Test(timeout = 120_000L)
  public void testIncrementalHandOffMaxTotalRows() throws Exception
  {
    final String baseSequenceName = "sequence0";
    // incremental publish should happen every 3 records
    maxRowsPerSegment = Integer.MAX_VALUE;
    maxTotalRows = 3L;

    recordSupplier.assign(EasyMock.anyObject());
    EasyMock.expectLastCall().anyTimes();

    EasyMock.expect(recordSupplier.getEarliestSequenceNumber(EasyMock.anyObject())).andReturn("0").anyTimes();

    recordSupplier.seek(EasyMock.anyObject(), EasyMock.anyString());
    EasyMock.expectLastCall().anyTimes();

    EasyMock.expect(recordSupplier.poll(EasyMock.anyLong())).andReturn(records.subList(0, 3))
            .once()
            .andReturn(records.subList(2, 10))
            .once()
            .andReturn(records.subList(9, 11));

    recordSupplier.close();
    EasyMock.expectLastCall().once();

    replayAll();

    // Insert data
    final SeekableStreamStartSequenceNumbers<String, String> startPartitions = new SeekableStreamStartSequenceNumbers<>(
        STREAM,
        ImmutableMap.of(SHARD_ID1, "0"),
        ImmutableSet.of()
    );
    // Checkpointing will happen at either checkpoint1 or checkpoint2 depending on ordering
    // of events fetched across two partitions from Kafka
    final SeekableStreamEndSequenceNumbers<String, String> checkpoint1 = new SeekableStreamEndSequenceNumbers<>(
        STREAM,
        ImmutableMap.of(SHARD_ID1, "2")
    );
    final SeekableStreamEndSequenceNumbers<String, String> checkpoint2 = new SeekableStreamEndSequenceNumbers<>(
        STREAM,
        ImmutableMap.of(SHARD_ID1, "9")
    );
    final SeekableStreamEndSequenceNumbers<String, String> endPartitions = new SeekableStreamEndSequenceNumbers<>(
        STREAM,
        ImmutableMap.of(SHARD_ID1, "10")
    );

    final KinesisIndexTask task = createTask(
        null,
        new KinesisIndexTaskIOConfig(
            0,
            baseSequenceName,
            startPartitions,
            endPartitions,
            true,
            null,
            null,
            "awsEndpoint",
            null,
            null,
            null,
            null,
            false
        )
    );

    final ListenableFuture<TaskStatus> future = runTask(task);
    while (task.getRunner().getStatus() != SeekableStreamIndexTaskRunner.Status.PAUSED) {
      Thread.sleep(10);
    }
    final Map<String, String> currentOffsets = ImmutableMap.copyOf(task.getRunner().getCurrentOffsets());

    Assert.assertEquals(checkpoint1.getPartitionSequenceNumberMap(), currentOffsets);
    task.getRunner().setEndOffsets(currentOffsets, false);

    while (task.getRunner().getStatus() != SeekableStreamIndexTaskRunner.Status.PAUSED) {
      Thread.sleep(10);
    }

    final Map<String, String> nextOffsets = ImmutableMap.copyOf(task.getRunner().getCurrentOffsets());

    Assert.assertEquals(checkpoint2.getPartitionSequenceNumberMap(), nextOffsets);

    task.getRunner().setEndOffsets(nextOffsets, false);

    Assert.assertEquals(TaskState.SUCCESS, future.get().getStatusCode());

    verifyAll();

    Assert.assertEquals(2, checkpointRequestsHash.size());
    Assert.assertTrue(
        checkpointRequestsHash.contains(
            Objects.hash(
                DATA_SCHEMA.getDataSource(),
                0,
<<<<<<< HEAD
                new KinesisDataSourceMetadata(startPartitions)
=======
                new KinesisDataSourceMetadata(startPartitions),
                new KinesisDataSourceMetadata(new SeekableStreamEndSequenceNumbers<>(STREAM, currentOffsets))
>>>>>>> 8924d285
            )
        )
    );
    Assert.assertTrue(
        checkpointRequestsHash.contains(
            Objects.hash(
                DATA_SCHEMA.getDataSource(),
                0,
                new KinesisDataSourceMetadata(
<<<<<<< HEAD
                    new SeekableStreamStartSequenceNumbers<>(stream, currentOffsets, currentOffsets.keySet()))
=======
                    new SeekableStreamStartSequenceNumbers<>(STREAM, currentOffsets, currentOffsets.keySet())
                ),
                new KinesisDataSourceMetadata(new SeekableStreamEndSequenceNumbers<>(STREAM, nextOffsets))
>>>>>>> 8924d285
            )
        )
    );

    // Check metrics
    Assert.assertEquals(6, task.getRunner().getRowIngestionMeters().getProcessed());
    Assert.assertEquals(4, task.getRunner().getRowIngestionMeters().getUnparseable());
    Assert.assertEquals(0, task.getRunner().getRowIngestionMeters().getThrownAway());

    // Check published metadata
    SegmentDescriptor desc1 = sd("2008/P1D", 0);
    SegmentDescriptor desc2 = sd("2009/P1D", 0);
    SegmentDescriptor desc3 = sd("2010/P1D", 0);
    SegmentDescriptor desc4 = sd("2011/P1D", 0);
    SegmentDescriptor desc5 = sd("2049/P1D", 0);
    SegmentDescriptor desc7 = sd("2013/P1D", 0);
    assertEqualsExceptVersion(ImmutableList.of(desc1, desc2, desc3, desc4, desc5, desc7), publishedDescriptors());
    Assert.assertEquals(
        new KinesisDataSourceMetadata(new SeekableStreamEndSequenceNumbers<>(STREAM, ImmutableMap.of(SHARD_ID1, "10"))),
        metadataStorageCoordinator.getDataSourceMetadata(DATA_SCHEMA.getDataSource())
    );

    // Check segments in deep storage
    final List<SegmentDescriptor> publishedDescriptors = publishedDescriptors();
    Assert.assertEquals(ImmutableList.of("a"), readSegmentColumn("dim1", publishedDescriptors.get(0)));
    Assert.assertEquals(ImmutableList.of("b"), readSegmentColumn("dim1", publishedDescriptors.get(1)));
    Assert.assertEquals(ImmutableList.of("c"), readSegmentColumn("dim1", publishedDescriptors.get(2)));
    Assert.assertEquals(ImmutableList.of("d", "e"), readSegmentColumn("dim1", publishedDescriptors.get(3)));
    Assert.assertEquals(ImmutableList.of("f"), readSegmentColumn("dim1", publishedDescriptors.get(4)));
    Assert.assertEquals(ImmutableList.of("f"), readSegmentColumn("dim1", publishedDescriptors.get(5)));
  }


  @Test(timeout = 120_000L)
  public void testRunWithMinimumMessageTime() throws Exception
  {
    recordSupplier.assign(EasyMock.anyObject());
    EasyMock.expectLastCall().anyTimes();

    EasyMock.expect(recordSupplier.getEarliestSequenceNumber(EasyMock.anyObject())).andReturn("0").anyTimes();

    recordSupplier.seek(EasyMock.anyObject(), EasyMock.anyString());
    EasyMock.expectLastCall().anyTimes();

    EasyMock.expect(recordSupplier.poll(EasyMock.anyLong())).andReturn(records.subList(0, 13)).once();

    recordSupplier.close();
    EasyMock.expectLastCall().once();

    replayAll();

    final KinesisIndexTask task = createTask(
        null,
        new KinesisIndexTaskIOConfig(
            0,
            "sequence0",
            new SeekableStreamStartSequenceNumbers<>(STREAM, ImmutableMap.of(SHARD_ID1, "0"), ImmutableSet.of()),
            new SeekableStreamEndSequenceNumbers<>(STREAM, ImmutableMap.of(SHARD_ID1, "4")),
            true,
            DateTimes.of("2010"),
            null,
            "awsEndpoint",
            null,
            null,
            null,
            null,
            false
        )
    );

    final ListenableFuture<TaskStatus> future = runTask(task);

    // Wait for the task to start reading
    while (task.getRunner().getStatus() != SeekableStreamIndexTaskRunner.Status.READING) {
      Thread.sleep(10);
    }

    // Wait for task to exit
    Assert.assertEquals(TaskState.SUCCESS, future.get().getStatusCode());

    verifyAll();

    // Check metrics
    Assert.assertEquals(3, task.getRunner().getRowIngestionMeters().getProcessed());
    Assert.assertEquals(0, task.getRunner().getRowIngestionMeters().getUnparseable());
    Assert.assertEquals(2, task.getRunner().getRowIngestionMeters().getThrownAway());

    // Check published metadata
    SegmentDescriptor desc1 = sd("2010/P1D", 0);
    SegmentDescriptor desc2 = sd("2011/P1D", 0);
    assertEqualsExceptVersion(ImmutableList.of(desc1, desc2), publishedDescriptors());
    Assert.assertEquals(
        new KinesisDataSourceMetadata(new SeekableStreamEndSequenceNumbers<>(STREAM, ImmutableMap.of(SHARD_ID1, "4"))),
        metadataStorageCoordinator.getDataSourceMetadata(DATA_SCHEMA.getDataSource())
    );

    // Check segments in deep storage
    final List<SegmentDescriptor> publishedDescriptors = publishedDescriptors();
    Assert.assertEquals(ImmutableList.of("c"), readSegmentColumn("dim1", publishedDescriptors.get(0)));
    Assert.assertEquals(ImmutableList.of("d", "e"), readSegmentColumn("dim1", publishedDescriptors.get(1)));
  }


  @Test(timeout = 120_000L)
  public void testRunWithMaximumMessageTime() throws Exception
  {
    recordSupplier.assign(EasyMock.anyObject());
    EasyMock.expectLastCall().anyTimes();

    EasyMock.expect(recordSupplier.getEarliestSequenceNumber(EasyMock.anyObject())).andReturn("0").anyTimes();

    recordSupplier.seek(EasyMock.anyObject(), EasyMock.anyString());
    EasyMock.expectLastCall().anyTimes();

    EasyMock.expect(recordSupplier.poll(EasyMock.anyLong())).andReturn(records.subList(0, 13)).once();

    recordSupplier.close();
    EasyMock.expectLastCall().once();

    replayAll();

    final KinesisIndexTask task = createTask(
        null,
        new KinesisIndexTaskIOConfig(
            0,
            "sequence0",
            new SeekableStreamStartSequenceNumbers<>(STREAM, ImmutableMap.of(SHARD_ID1, "0"), ImmutableSet.of()),
            new SeekableStreamEndSequenceNumbers<>(STREAM, ImmutableMap.of(SHARD_ID1, "4")),
            true,
            null,
            DateTimes.of("2010"),
            "awsEndpoint",
            null,
            null,
            null,
            null,
            false
        )
    );

    final ListenableFuture<TaskStatus> future = runTask(task);

    // Wait for the task to start reading
    while (task.getRunner().getStatus() != SeekableStreamIndexTaskRunner.Status.READING) {
      Thread.sleep(10);
    }

    // Wait for task to exit
    Assert.assertEquals(TaskState.SUCCESS, future.get().getStatusCode());

    verifyAll();

    // Check metrics
    Assert.assertEquals(3, task.getRunner().getRowIngestionMeters().getProcessed());
    Assert.assertEquals(0, task.getRunner().getRowIngestionMeters().getUnparseable());
    Assert.assertEquals(2, task.getRunner().getRowIngestionMeters().getThrownAway());

    // Check published metadata
    SegmentDescriptor desc1 = sd("2008/P1D", 0);
    SegmentDescriptor desc2 = sd("2009/P1D", 0);
    SegmentDescriptor desc3 = sd("2010/P1D", 0);
    assertEqualsExceptVersion(ImmutableList.of(desc1, desc2, desc3), publishedDescriptors());
    Assert.assertEquals(
        new KinesisDataSourceMetadata(
            new SeekableStreamEndSequenceNumbers<>(STREAM, ImmutableMap.of(SHARD_ID1, "4"))),
        metadataStorageCoordinator.getDataSourceMetadata(DATA_SCHEMA.getDataSource())
    );

    // Check segments in deep storage
    final List<SegmentDescriptor> publishedDescriptors = publishedDescriptors();
    Assert.assertEquals(ImmutableList.of("a"), readSegmentColumn("dim1", publishedDescriptors.get(0)));
    Assert.assertEquals(ImmutableList.of("b"), readSegmentColumn("dim1", publishedDescriptors.get(1)));
    Assert.assertEquals(ImmutableList.of("c"), readSegmentColumn("dim1", publishedDescriptors.get(2)));
  }


  @Test(timeout = 120_000L)
  public void testRunWithTransformSpec() throws Exception
  {
    recordSupplier.assign(EasyMock.anyObject());
    EasyMock.expectLastCall().anyTimes();

    EasyMock.expect(recordSupplier.getEarliestSequenceNumber(EasyMock.anyObject())).andReturn("0").anyTimes();

    recordSupplier.seek(EasyMock.anyObject(), EasyMock.anyString());
    EasyMock.expectLastCall().anyTimes();

    EasyMock.expect(recordSupplier.poll(EasyMock.anyLong())).andReturn(records.subList(0, 13)).once();

    recordSupplier.close();
    EasyMock.expectLastCall().once();

    replayAll();

    final KinesisIndexTask task = createTask(
        null,
        DATA_SCHEMA.withTransformSpec(
            new TransformSpec(
                new SelectorDimFilter("dim1", "b", null),
                ImmutableList.of(
                    new ExpressionTransform("dim1t", "concat(dim1,dim1)", ExprMacroTable.nil())
                )
            )
        ),
        new KinesisIndexTaskIOConfig(
            0,
            "sequence0",
            new SeekableStreamStartSequenceNumbers<>(STREAM, ImmutableMap.of(SHARD_ID1, "0"), ImmutableSet.of()),
            new SeekableStreamEndSequenceNumbers<>(STREAM, ImmutableMap.of(SHARD_ID1, "4")),
            true,
            null,
            null,
            "awsEndpoint",
            null,
            null,
            null,
            null,
            false
        )
    );

    final ListenableFuture<TaskStatus> future = runTask(task);

    // Wait for the task to start reading
    while (task.getRunner().getStatus() != SeekableStreamIndexTaskRunner.Status.READING) {
      Thread.sleep(10);
    }

    // Wait for task to exit
    Assert.assertEquals(TaskState.SUCCESS, future.get().getStatusCode());

    verifyAll();

    // Check metrics
    Assert.assertEquals(1, task.getRunner().getRowIngestionMeters().getProcessed());
    Assert.assertEquals(0, task.getRunner().getRowIngestionMeters().getUnparseable());
    Assert.assertEquals(4, task.getRunner().getRowIngestionMeters().getThrownAway());

    // Check published metadata
    SegmentDescriptor desc1 = sd("2009/P1D", 0);
    assertEqualsExceptVersion(ImmutableList.of(desc1), publishedDescriptors());
    Assert.assertEquals(
        new KinesisDataSourceMetadata(
            new SeekableStreamEndSequenceNumbers<>(STREAM, ImmutableMap.of(SHARD_ID1, "4"))),
        metadataStorageCoordinator.getDataSourceMetadata(DATA_SCHEMA.getDataSource())
    );

    // Check segments in deep storage
    final List<SegmentDescriptor> publishedDescriptors = publishedDescriptors();
    Assert.assertEquals(ImmutableList.of("b"), readSegmentColumn("dim1", publishedDescriptors.get(0)));
    Assert.assertEquals(ImmutableList.of("bb"), readSegmentColumn("dim1t", publishedDescriptors.get(0)));
  }


  @Test(timeout = 120_000L)
  public void testRunOnSingletonRange() throws Exception
  {
    recordSupplier.assign(EasyMock.anyObject());
    EasyMock.expectLastCall().anyTimes();

    EasyMock.expect(recordSupplier.getEarliestSequenceNumber(EasyMock.anyObject())).andReturn("0").anyTimes();

    recordSupplier.seek(EasyMock.anyObject(), EasyMock.anyString());
    EasyMock.expectLastCall().anyTimes();

    EasyMock.expect(recordSupplier.poll(EasyMock.anyLong())).andReturn(records.subList(2, 3)).once();

    recordSupplier.close();
    EasyMock.expectLastCall().once();

    replayAll();

    // When start and end offsets are the same, it means we need to read one message (since in Kinesis, end offsets
    // are inclusive).
    final KinesisIndexTask task = createTask(
        null,
        new KinesisIndexTaskIOConfig(
            0,
            "sequence0",
            new SeekableStreamStartSequenceNumbers<>(STREAM, ImmutableMap.of(SHARD_ID1, "2"), ImmutableSet.of()),
            new SeekableStreamEndSequenceNumbers<>(STREAM, ImmutableMap.of(SHARD_ID1, "2")),
            true,
            null,
            null,
            "awsEndpoint",
            null,
            null,
            null,
            null,
            false
        )
    );

    final ListenableFuture<TaskStatus> future = runTask(task);

    // Wait for task to exit
    Assert.assertEquals(TaskState.SUCCESS, future.get().getStatusCode());

    verifyAll();

    // Check metrics
    Assert.assertEquals(1, task.getRunner().getRowIngestionMeters().getProcessed());
    Assert.assertEquals(0, task.getRunner().getRowIngestionMeters().getUnparseable());
    Assert.assertEquals(0, task.getRunner().getRowIngestionMeters().getThrownAway());

    // Check published metadata
    assertEqualsExceptVersion(ImmutableList.of(sd("2010/P1D", 0)), publishedDescriptors());
  }


  @Test(timeout = 60_000L)
  public void testHandoffConditionTimeoutWhenHandoffOccurs() throws Exception
  {
    handoffConditionTimeout = 5_000;

    recordSupplier.assign(EasyMock.anyObject());
    EasyMock.expectLastCall().anyTimes();

    EasyMock.expect(recordSupplier.getEarliestSequenceNumber(EasyMock.anyObject())).andReturn("0").anyTimes();

    recordSupplier.seek(EasyMock.anyObject(), EasyMock.anyString());
    EasyMock.expectLastCall().anyTimes();

    EasyMock.expect(recordSupplier.poll(EasyMock.anyLong())).andReturn(records.subList(2, 13)).once();

    recordSupplier.close();
    EasyMock.expectLastCall().once();

    replayAll();

    final KinesisIndexTask task = createTask(
        null,
        new KinesisIndexTaskIOConfig(
            0,
            "sequence0",
            new SeekableStreamStartSequenceNumbers<>(STREAM, ImmutableMap.of(SHARD_ID1, "2"), ImmutableSet.of()),
            new SeekableStreamEndSequenceNumbers<>(STREAM, ImmutableMap.of(SHARD_ID1, "4")),
            true,
            null,
            null,
            "awsEndpoint",
            null,
            null,
            null,
            null,
            false
        )
    );

    final ListenableFuture<TaskStatus> future = runTask(task);

    // Wait for task to exit
    Assert.assertEquals(TaskState.SUCCESS, future.get().getStatusCode());

    verifyAll();

    // Check metrics
    Assert.assertEquals(3, task.getRunner().getRowIngestionMeters().getProcessed());
    Assert.assertEquals(0, task.getRunner().getRowIngestionMeters().getUnparseable());
    Assert.assertEquals(0, task.getRunner().getRowIngestionMeters().getThrownAway());

    // Check published metadata
    SegmentDescriptor desc1 = sd("2010/P1D", 0);
    SegmentDescriptor desc2 = sd("2011/P1D", 0);
    assertEqualsExceptVersion(ImmutableList.of(desc1, desc2), publishedDescriptors());
    Assert.assertEquals(
        new KinesisDataSourceMetadata(
            new SeekableStreamEndSequenceNumbers<>(STREAM, ImmutableMap.of(SHARD_ID1, "4"))
        ),
        metadataStorageCoordinator.getDataSourceMetadata(DATA_SCHEMA.getDataSource())
    );

    // Check segments in deep storage
    final List<SegmentDescriptor> publishedDescriptors = publishedDescriptors();
    Assert.assertEquals(ImmutableList.of("c"), readSegmentColumn("dim1", publishedDescriptors.get(0)));
    Assert.assertEquals(ImmutableList.of("d", "e"), readSegmentColumn("dim1", publishedDescriptors.get(1)));
  }


  @Test(timeout = 60_000L)
  public void testHandoffConditionTimeoutWhenHandoffDoesNotOccur() throws Exception
  {
    doHandoff = false;
    handoffConditionTimeout = 100;

    recordSupplier.assign(EasyMock.anyObject());
    EasyMock.expectLastCall().anyTimes();

    EasyMock.expect(recordSupplier.getEarliestSequenceNumber(EasyMock.anyObject())).andReturn("0").anyTimes();

    recordSupplier.seek(EasyMock.anyObject(), EasyMock.anyString());
    EasyMock.expectLastCall().anyTimes();

    EasyMock.expect(recordSupplier.poll(EasyMock.anyLong())).andReturn(records.subList(2, 13)).once();

    recordSupplier.close();
    EasyMock.expectLastCall().once();

    replayAll();

    final KinesisIndexTask task = createTask(
        null,
        new KinesisIndexTaskIOConfig(
            0,
            "sequence0",
            new SeekableStreamStartSequenceNumbers<>(STREAM, ImmutableMap.of(SHARD_ID1, "2"), ImmutableSet.of()),
            new SeekableStreamEndSequenceNumbers<>(STREAM, ImmutableMap.of(SHARD_ID1, "4")),
            true,
            null,
            null,
            "awsEndpoint",
            null,
            null,
            null,
            null,
            false
        )
    );

    final ListenableFuture<TaskStatus> future = runTask(task);

    // Wait for task to exit
    Assert.assertEquals(TaskState.SUCCESS, future.get().getStatusCode());

    verifyAll();

    // Check metrics
    Assert.assertEquals(3, task.getRunner().getRowIngestionMeters().getProcessed());
    Assert.assertEquals(0, task.getRunner().getRowIngestionMeters().getUnparseable());
    Assert.assertEquals(0, task.getRunner().getRowIngestionMeters().getThrownAway());

    // Check published metadata
    SegmentDescriptor desc1 = sd("2010/P1D", 0);
    SegmentDescriptor desc2 = sd("2011/P1D", 0);
    assertEqualsExceptVersion(ImmutableList.of(desc1, desc2), publishedDescriptors());
    Assert.assertEquals(
        new KinesisDataSourceMetadata(
            new SeekableStreamEndSequenceNumbers<>(STREAM, ImmutableMap.of(SHARD_ID1, "4"))
        ),
        metadataStorageCoordinator.getDataSourceMetadata(DATA_SCHEMA.getDataSource())
    );

    // Check segments in deep storage
    final List<SegmentDescriptor> publishedDescriptors = publishedDescriptors();
    Assert.assertEquals(ImmutableList.of("c"), readSegmentColumn("dim1", publishedDescriptors.get(0)));
    Assert.assertEquals(ImmutableList.of("d", "e"), readSegmentColumn("dim1", publishedDescriptors.get(1)));
  }


  @Test(timeout = 120_000L)
  public void testReportParseExceptions() throws Exception
  {
    reportParseExceptions = true;

    // these will be ignored because reportParseExceptions is true
    maxParseExceptions = 1000;
    maxSavedParseExceptions = 2;

    recordSupplier.assign(EasyMock.anyObject());
    EasyMock.expectLastCall().anyTimes();

    EasyMock.expect(recordSupplier.getEarliestSequenceNumber(EasyMock.anyObject())).andReturn("0").anyTimes();

    recordSupplier.seek(EasyMock.anyObject(), EasyMock.anyString());
    EasyMock.expectLastCall().anyTimes();

    EasyMock.expect(recordSupplier.poll(EasyMock.anyLong())).andReturn(records.subList(2, 13)).once();

    recordSupplier.close();
    EasyMock.expectLastCall().once();

    replayAll();

    final KinesisIndexTask task = createTask(
        null,
        new KinesisIndexTaskIOConfig(
            0,
            "sequence0",
            new SeekableStreamStartSequenceNumbers<>(STREAM, ImmutableMap.of(SHARD_ID1, "2"), ImmutableSet.of()),
            new SeekableStreamEndSequenceNumbers<>(STREAM, ImmutableMap.of(SHARD_ID1, "5")),
            true,
            null,
            null,
            "awsEndpoint",
            null,
            null,
            null,
            null,
            false
        )
    );

    final ListenableFuture<TaskStatus> future = runTask(task);

    // Wait for task to exit
    Assert.assertEquals(TaskState.FAILED, future.get().getStatusCode());

    verifyAll();

    // Check metrics
    Assert.assertEquals(3, task.getRunner().getRowIngestionMeters().getProcessed());
    Assert.assertEquals(1, task.getRunner().getRowIngestionMeters().getUnparseable());
    Assert.assertEquals(0, task.getRunner().getRowIngestionMeters().getThrownAway());

    // Check published metadata
    Assert.assertEquals(ImmutableList.of(), publishedDescriptors());
    Assert.assertNull(metadataStorageCoordinator.getDataSourceMetadata(DATA_SCHEMA.getDataSource()));
  }


  @Test(timeout = 120_000L)
  public void testMultipleParseExceptionsSuccess() throws Exception
  {
    reportParseExceptions = false;
    maxParseExceptions = 7;
    maxSavedParseExceptions = 7;

    recordSupplier.assign(EasyMock.anyObject());
    EasyMock.expectLastCall().anyTimes();

    EasyMock.expect(recordSupplier.getEarliestSequenceNumber(EasyMock.anyObject())).andReturn("0").anyTimes();

    recordSupplier.seek(EasyMock.anyObject(), EasyMock.anyString());
    EasyMock.expectLastCall().anyTimes();

    EasyMock.expect(recordSupplier.poll(EasyMock.anyLong())).andReturn(records.subList(2, 13)).once();

    recordSupplier.close();
    EasyMock.expectLastCall().once();

    replayAll();

    final KinesisIndexTask task = createTask(
        null,
        new KinesisIndexTaskIOConfig(
            0,
            "sequence0",
            new SeekableStreamStartSequenceNumbers<>(STREAM, ImmutableMap.of(SHARD_ID1, "2"), ImmutableSet.of()),
            new SeekableStreamEndSequenceNumbers<>(STREAM, ImmutableMap.of(SHARD_ID1, "12")),
            true,
            null,
            null,
            "awsEndpoint",
            null,
            null,
            null,
            null,
            false
        )
    );

    final ListenableFuture<TaskStatus> future = runTask(task);

    TaskStatus status = future.get();

    // Wait for task to exit
    Assert.assertEquals(TaskState.SUCCESS, status.getStatusCode());

    verifyAll();

    Assert.assertNull(status.getErrorMsg());

    // Check metrics
    Assert.assertEquals(4, task.getRunner().getRowIngestionMeters().getProcessed());
    Assert.assertEquals(3, task.getRunner().getRowIngestionMeters().getProcessedWithError());
    Assert.assertEquals(4, task.getRunner().getRowIngestionMeters().getUnparseable());

    // Check published metadata
    SegmentDescriptor desc1 = sd("2010/P1D", 0);
    SegmentDescriptor desc2 = sd("2011/P1D", 0);
    SegmentDescriptor desc3 = sd("2013/P1D", 0);
    SegmentDescriptor desc4 = sd("2049/P1D", 0);
    assertEqualsExceptVersion(ImmutableList.of(desc1, desc2, desc3, desc4), publishedDescriptors());
    Assert.assertEquals(
        new KinesisDataSourceMetadata(
            new SeekableStreamEndSequenceNumbers<>(STREAM, ImmutableMap.of(SHARD_ID1, "12"))
        ),
        metadataStorageCoordinator.getDataSourceMetadata(DATA_SCHEMA.getDataSource())
    );

    IngestionStatsAndErrorsTaskReportData reportData = getTaskReportData();

    Map<String, Object> expectedMetrics = ImmutableMap.of(
        RowIngestionMeters.BUILD_SEGMENTS,
        ImmutableMap.of(
            RowIngestionMeters.PROCESSED, 4,
            RowIngestionMeters.PROCESSED_WITH_ERROR, 3,
            RowIngestionMeters.UNPARSEABLE, 4,
            RowIngestionMeters.THROWN_AWAY, 0
        )
    );
    Assert.assertEquals(expectedMetrics, reportData.getRowStats());

    Map<String, Object> unparseableEvents = ImmutableMap.of(
        RowIngestionMeters.BUILD_SEGMENTS,
        Arrays.asList(
            "Found unparseable columns in row: [MapBasedInputRow{timestamp=2049-01-01T00:00:00.000Z, event={timestamp=2049, dim1=f, dim2=y, dimLong=10, dimFloat=20.0, met1=notanumber}, dimensions=[dim1, dim1t, dim2, dimLong, dimFloat]}], exceptions: [Unable to parse value[notanumber] for field[met1],]",
            "Found unparseable columns in row: [MapBasedInputRow{timestamp=2049-01-01T00:00:00.000Z, event={timestamp=2049, dim1=f, dim2=y, dimLong=10, dimFloat=notanumber, met1=1.0}, dimensions=[dim1, dim1t, dim2, dimLong, dimFloat]}], exceptions: [could not convert value [notanumber] to float,]",
            "Found unparseable columns in row: [MapBasedInputRow{timestamp=2049-01-01T00:00:00.000Z, event={timestamp=2049, dim1=f, dim2=y, dimLong=notanumber, dimFloat=20.0, met1=1.0}, dimensions=[dim1, dim1t, dim2, dimLong, dimFloat]}], exceptions: [could not convert value [notanumber] to long,]",
            "Unparseable timestamp found! Event: {}",
            "Unable to parse row [unparseable2]",
            "Unable to parse row [unparseable]",
            "Encountered row with timestamp that cannot be represented as a long: [MapBasedInputRow{timestamp=246140482-04-24T15:36:27.903Z, event={timestamp=246140482-04-24T15:36:27.903Z, dim1=x, dim2=z, dimLong=10, dimFloat=20.0, met1=1.0}, dimensions=[dim1, dim1t, dim2, dimLong, dimFloat]}]"
        )
    );

    Assert.assertEquals(unparseableEvents, reportData.getUnparseableEvents());
  }


  @Test(timeout = 120_000L)
  public void testMultipleParseExceptionsFailure() throws Exception
  {
    reportParseExceptions = false;
    maxParseExceptions = 2;
    maxSavedParseExceptions = 2;

    recordSupplier.assign(EasyMock.anyObject());
    EasyMock.expectLastCall().anyTimes();

    EasyMock.expect(recordSupplier.getEarliestSequenceNumber(EasyMock.anyObject())).andReturn("0").anyTimes();

    recordSupplier.seek(EasyMock.anyObject(), EasyMock.anyString());
    EasyMock.expectLastCall().anyTimes();

    EasyMock.expect(recordSupplier.poll(EasyMock.anyLong())).andReturn(records.subList(2, 13)).once();

    recordSupplier.close();
    EasyMock.expectLastCall().once();

    replayAll();

    final KinesisIndexTask task = createTask(
        null,
        new KinesisIndexTaskIOConfig(
            0,
            "sequence0",
            new SeekableStreamStartSequenceNumbers<>(STREAM, ImmutableMap.of(SHARD_ID1, "2"), ImmutableSet.of()),
            new SeekableStreamEndSequenceNumbers<>(STREAM, ImmutableMap.of(SHARD_ID1, "9")),
            true,
            null,
            null,
            "awsEndpoint",
            null,
            null,
            null,
            null,
            false
        )
    );

    final ListenableFuture<TaskStatus> future = runTask(task);

    TaskStatus status = future.get();

    // Wait for task to exit
    Assert.assertEquals(TaskState.FAILED, status.getStatusCode());
    verifyAll();
    IndexTaskTest.checkTaskStatusErrorMsgForParseExceptionsExceeded(status);

    // Check metrics
    Assert.assertEquals(3, task.getRunner().getRowIngestionMeters().getProcessed());
    Assert.assertEquals(0, task.getRunner().getRowIngestionMeters().getProcessedWithError());
    Assert.assertEquals(3, task.getRunner().getRowIngestionMeters().getUnparseable());
    Assert.assertEquals(0, task.getRunner().getRowIngestionMeters().getThrownAway());

    // Check published metadata
    Assert.assertEquals(ImmutableList.of(), publishedDescriptors());
    Assert.assertNull(metadataStorageCoordinator.getDataSourceMetadata(DATA_SCHEMA.getDataSource()));

    IngestionStatsAndErrorsTaskReportData reportData = getTaskReportData();

    Map<String, Object> expectedMetrics = ImmutableMap.of(
        RowIngestionMeters.BUILD_SEGMENTS,
        ImmutableMap.of(
            RowIngestionMeters.PROCESSED, 3,
            RowIngestionMeters.PROCESSED_WITH_ERROR, 0,
            RowIngestionMeters.UNPARSEABLE, 3,
            RowIngestionMeters.THROWN_AWAY, 0
        )
    );
    Assert.assertEquals(expectedMetrics, reportData.getRowStats());

    Map<String, Object> unparseableEvents = ImmutableMap.of(
        RowIngestionMeters.BUILD_SEGMENTS,
        Arrays.asList(
            "Unable to parse row [unparseable2]",
            "Unable to parse row [unparseable]"
        )
    );

    Assert.assertEquals(unparseableEvents, reportData.getUnparseableEvents());
  }


  @Test(timeout = 120_000L)
  public void testRunReplicas() throws Exception
  {
    // Insert data
    recordSupplier.assign(EasyMock.anyObject());
    EasyMock.expectLastCall().anyTimes();

    EasyMock.expect(recordSupplier.getEarliestSequenceNumber(EasyMock.anyObject())).andReturn("0").anyTimes();

    recordSupplier.seek(EasyMock.anyObject(), EasyMock.anyString());
    EasyMock.expectLastCall().anyTimes();

    EasyMock.expect(recordSupplier.poll(EasyMock.anyLong())).andReturn(records.subList(2, 13)).times(2);

    recordSupplier.close();
    EasyMock.expectLastCall().times(2);

    replayAll();

    final KinesisIndexTask task1 = createTask(
        null,
        new KinesisIndexTaskIOConfig(
            0,
            "sequence0",
            new SeekableStreamStartSequenceNumbers<>(STREAM, ImmutableMap.of(SHARD_ID1, "2"), ImmutableSet.of()),
            new SeekableStreamEndSequenceNumbers<>(STREAM, ImmutableMap.of(SHARD_ID1, "4")),
            true,
            null,
            null,
            "awsEndpoint",
            null,
            null,
            null,
            null,
            false
        )
    );
    final KinesisIndexTask task2 = createTask(
        null,
        new KinesisIndexTaskIOConfig(
            0,
            "sequence0",
            new SeekableStreamStartSequenceNumbers<>(STREAM, ImmutableMap.of(SHARD_ID1, "2"), ImmutableSet.of()),
            new SeekableStreamEndSequenceNumbers<>(STREAM, ImmutableMap.of(SHARD_ID1, "4")),
            true,
            null,
            null,
            "awsEndpoint",
            null,
            null,
            null,
            null,
            false
        )
    );

    final ListenableFuture<TaskStatus> future1 = runTask(task1);
    final ListenableFuture<TaskStatus> future2 = runTask(task2);

    // Wait for tasks to exit
    Assert.assertEquals(TaskState.SUCCESS, future1.get().getStatusCode());
    Assert.assertEquals(TaskState.SUCCESS, future2.get().getStatusCode());

    verifyAll();

    // Check metrics
    Assert.assertEquals(3, task1.getRunner().getRowIngestionMeters().getProcessed());
    Assert.assertEquals(0, task1.getRunner().getRowIngestionMeters().getUnparseable());
    Assert.assertEquals(0, task1.getRunner().getRowIngestionMeters().getThrownAway());
    Assert.assertEquals(3, task2.getRunner().getRowIngestionMeters().getProcessed());
    Assert.assertEquals(0, task2.getRunner().getRowIngestionMeters().getUnparseable());
    Assert.assertEquals(0, task2.getRunner().getRowIngestionMeters().getThrownAway());

    // Check published segments & metadata
    SegmentDescriptor desc1 = sd("2010/P1D", 0);
    SegmentDescriptor desc2 = sd("2011/P1D", 0);
    assertEqualsExceptVersion(ImmutableList.of(desc1, desc2), publishedDescriptors());
    Assert.assertEquals(
        new KinesisDataSourceMetadata(
            new SeekableStreamEndSequenceNumbers<>(STREAM, ImmutableMap.of(SHARD_ID1, "4"))
        ),
        metadataStorageCoordinator.getDataSourceMetadata(DATA_SCHEMA.getDataSource())
    );

    // Check segments in deep storage
    final List<SegmentDescriptor> publishedDescriptors = publishedDescriptors();
    Assert.assertEquals(ImmutableList.of("c"), readSegmentColumn("dim1", publishedDescriptors.get(0)));
    Assert.assertEquals(ImmutableList.of("d", "e"), readSegmentColumn("dim1", publishedDescriptors.get(1)));
  }


  @Test(timeout = 120_000L)
  public void testRunConflicting() throws Exception
  {
    recordSupplier.assign(EasyMock.anyObject());
    EasyMock.expectLastCall().anyTimes();

    EasyMock.expect(recordSupplier.getEarliestSequenceNumber(EasyMock.anyObject())).andReturn("0").anyTimes();

    recordSupplier.seek(EasyMock.anyObject(), EasyMock.anyString());
    EasyMock.expectLastCall().anyTimes();

    EasyMock.expect(recordSupplier.poll(EasyMock.anyLong())).andReturn(records.subList(2, 13))
            .once()
            .andReturn(records.subList(3, 13))
            .once();

    recordSupplier.close();
    EasyMock.expectLastCall().atLeastOnce();

    replayAll();

    final KinesisIndexTask task1 = createTask(
        null,
        new KinesisIndexTaskIOConfig(
            0,
            "sequence0",
            new SeekableStreamStartSequenceNumbers<>(STREAM, ImmutableMap.of(SHARD_ID1, "2"), ImmutableSet.of()),
            new SeekableStreamEndSequenceNumbers<>(STREAM, ImmutableMap.of(SHARD_ID1, "4")),
            true,
            null,
            null,
            "awsEndpoint",
            null,
            null,
            null,
            null,
            false
        )
    );
    final KinesisIndexTask task2 = createTask(
        null,
        new KinesisIndexTaskIOConfig(
            1,
            "sequence1",
            new SeekableStreamStartSequenceNumbers<>(STREAM, ImmutableMap.of(SHARD_ID1, "3"), ImmutableSet.of()),
            new SeekableStreamEndSequenceNumbers<>(STREAM, ImmutableMap.of(SHARD_ID1, "9")),
            true,
            null,
            null,
            "awsEndpoint",
            null,
            null,
            null,
            null,
            false
        )
    );

    // Run first task
    final ListenableFuture<TaskStatus> future1 = runTask(task1);
    Assert.assertEquals(TaskState.SUCCESS, future1.get().getStatusCode());

    // Run second task
    final ListenableFuture<TaskStatus> future2 = runTask(task2);
    Assert.assertEquals(TaskState.FAILED, future2.get().getStatusCode());

    verifyAll();
    // Check metrics
    Assert.assertEquals(3, task1.getRunner().getRowIngestionMeters().getProcessed());
    Assert.assertEquals(0, task1.getRunner().getRowIngestionMeters().getUnparseable());
    Assert.assertEquals(0, task1.getRunner().getRowIngestionMeters().getThrownAway());
    Assert.assertEquals(3, task2.getRunner().getRowIngestionMeters().getProcessed());
    Assert.assertEquals(4, task2.getRunner().getRowIngestionMeters().getUnparseable());
    Assert.assertEquals(0, task2.getRunner().getRowIngestionMeters().getThrownAway());

    // Check published segments & metadata, should all be from the first task
    SegmentDescriptor desc1 = sd("2010/P1D", 0);
    SegmentDescriptor desc2 = sd("2011/P1D", 0);
    assertEqualsExceptVersion(ImmutableList.of(desc1, desc2), publishedDescriptors());
    Assert.assertEquals(
        new KinesisDataSourceMetadata(new SeekableStreamEndSequenceNumbers<>(STREAM, ImmutableMap.of(SHARD_ID1, "4"))),
        metadataStorageCoordinator.getDataSourceMetadata(DATA_SCHEMA.getDataSource())
    );

    // Check segments in deep storage
    final List<SegmentDescriptor> publishedDescriptors = publishedDescriptors();
    Assert.assertEquals(ImmutableList.of("c"), readSegmentColumn("dim1", publishedDescriptors.get(0)));
    Assert.assertEquals(ImmutableList.of("d", "e"), readSegmentColumn("dim1", publishedDescriptors.get(1)));
  }


  @Test(timeout = 120_000L)
  public void testRunConflictingWithoutTransactions() throws Exception
  {
    recordSupplier.assign(EasyMock.anyObject());
    EasyMock.expectLastCall().anyTimes();

    EasyMock.expect(recordSupplier.getEarliestSequenceNumber(EasyMock.anyObject())).andReturn("0").anyTimes();

    recordSupplier.seek(EasyMock.anyObject(), EasyMock.anyString());
    EasyMock.expectLastCall().anyTimes();

    EasyMock.expect(recordSupplier.poll(EasyMock.anyLong())).andReturn(records.subList(2, 13))
            .once()
            .andReturn(records.subList(3, 13))
            .once();

    recordSupplier.close();
    EasyMock.expectLastCall().times(2);

    replayAll();

    final KinesisIndexTask task1 = createTask(
        null,
        new KinesisIndexTaskIOConfig(
            0,
            "sequence0",
            new SeekableStreamStartSequenceNumbers<>(STREAM, ImmutableMap.of(SHARD_ID1, "2"), ImmutableSet.of()),
            new SeekableStreamEndSequenceNumbers<>(STREAM, ImmutableMap.of(SHARD_ID1, "4")),
            false,
            null,
            null,
            "awsEndpoint",
            null,
            null,
            null,
            null,
            false
        )
    );
    final KinesisIndexTask task2 = createTask(
        null,
        new KinesisIndexTaskIOConfig(
            1,
            "sequence1",
            new SeekableStreamStartSequenceNumbers<>(STREAM, ImmutableMap.of(SHARD_ID1, "3"), ImmutableSet.of()),
            new SeekableStreamEndSequenceNumbers<>(STREAM, ImmutableMap.of(SHARD_ID1, "9")),
            false,
            null,
            null,
            "awsEndpoint",
            null,
            null,
            null,
            null,
            false
        )
    );

    // Run first task
    final ListenableFuture<TaskStatus> future1 = runTask(task1);
    Assert.assertEquals(TaskState.SUCCESS, future1.get().getStatusCode());

    // Check published segments & metadata
    SegmentDescriptor desc1 = sd("2010/P1D", 0);
    SegmentDescriptor desc2 = sd("2011/P1D", 0);
    assertEqualsExceptVersion(ImmutableList.of(desc1, desc2), publishedDescriptors());
    Assert.assertNull(metadataStorageCoordinator.getDataSourceMetadata(DATA_SCHEMA.getDataSource()));

    // Run second task
    final ListenableFuture<TaskStatus> future2 = runTask(task2);
    Assert.assertEquals(TaskState.SUCCESS, future2.get().getStatusCode());

    verifyAll();

    // Check metrics
    Assert.assertEquals(3, task1.getRunner().getRowIngestionMeters().getProcessed());
    Assert.assertEquals(0, task1.getRunner().getRowIngestionMeters().getUnparseable());
    Assert.assertEquals(0, task1.getRunner().getRowIngestionMeters().getThrownAway());
    Assert.assertEquals(3, task2.getRunner().getRowIngestionMeters().getProcessed());
    Assert.assertEquals(4, task2.getRunner().getRowIngestionMeters().getUnparseable());
    Assert.assertEquals(0, task2.getRunner().getRowIngestionMeters().getThrownAway());

    // Check published segments & metadata
    SegmentDescriptor desc3 = sd("2011/P1D", 1);
    SegmentDescriptor desc4 = sd("2013/P1D", 0);
    assertEqualsExceptVersion(ImmutableList.of(desc1, desc2, desc3, desc4), publishedDescriptors());
    Assert.assertNull(metadataStorageCoordinator.getDataSourceMetadata(DATA_SCHEMA.getDataSource()));

    // Check segments in deep storage
    final List<SegmentDescriptor> publishedDescriptors = publishedDescriptors();
    Assert.assertEquals(ImmutableList.of("c"), readSegmentColumn("dim1", publishedDescriptors.get(0)));
    Assert.assertEquals(ImmutableList.of("d", "e"), readSegmentColumn("dim1", publishedDescriptors.get(1)));
    Assert.assertEquals(ImmutableList.of("d", "e"), readSegmentColumn("dim1", publishedDescriptors.get(2)));
    Assert.assertEquals(ImmutableList.of("f"), readSegmentColumn("dim1", publishedDescriptors.get(3)));
  }


  @Test(timeout = 120_000L)
  public void testRunOneTaskTwoPartitions() throws Exception
  {
    // Insert data
    recordSupplier.assign(EasyMock.anyObject());
    EasyMock.expectLastCall().anyTimes();

    EasyMock.expect(recordSupplier.getEarliestSequenceNumber(EasyMock.anyObject())).andReturn("0").anyTimes();

    recordSupplier.seek(EasyMock.anyObject(), EasyMock.anyString());
    EasyMock.expectLastCall().anyTimes();

    EasyMock.expect(recordSupplier.poll(EasyMock.anyLong())).andReturn(records.subList(2, records.size())).once();

    recordSupplier.close();
    EasyMock.expectLastCall().once();

    replayAll();

    final KinesisIndexTask task = createTask(
        null,
        new KinesisIndexTaskIOConfig(
            0,
            "sequence1",
            new SeekableStreamStartSequenceNumbers<>(
                STREAM,
                ImmutableMap.of(SHARD_ID1, "2", SHARD_ID0, "0"),
                ImmutableSet.of()
            ),
            new SeekableStreamEndSequenceNumbers<>(STREAM, ImmutableMap.of(SHARD_ID1, "4", SHARD_ID0, "1")),
            true,
            null,
            null,
            "awsEndpoint",
            null,
            null,
            null,
            null,
            false
        )
    );

    final ListenableFuture<TaskStatus> future = runTask(task);

    while (countEvents(task) < 5) {
      Thread.sleep(10);
    }

    // Wait for tasks to exit
    Assert.assertEquals(TaskState.SUCCESS, future.get().getStatusCode());

    verifyAll();

    // Check metrics
    Assert.assertEquals(5, task.getRunner().getRowIngestionMeters().getProcessed());
    Assert.assertEquals(0, task.getRunner().getRowIngestionMeters().getUnparseable());
    Assert.assertEquals(0, task.getRunner().getRowIngestionMeters().getThrownAway());

    // Check published segments & metadata
    SegmentDescriptor desc1 = sd("2010/P1D", 0);
    SegmentDescriptor desc2 = sd("2011/P1D", 0);
    SegmentDescriptor desc4 = sd("2012/P1D", 0);
    assertEqualsExceptVersion(ImmutableList.of(desc1, desc2, desc4), publishedDescriptors());
    Assert.assertEquals(
        new KinesisDataSourceMetadata(
            new SeekableStreamEndSequenceNumbers<>(STREAM, ImmutableMap.of(SHARD_ID1, "4", SHARD_ID0, "1"))
        ),
        metadataStorageCoordinator.getDataSourceMetadata(DATA_SCHEMA.getDataSource())
    );

    // Check segments in deep storage
    final List<SegmentDescriptor> publishedDescriptors = publishedDescriptors();
    Assert.assertEquals(ImmutableList.of("c"), readSegmentColumn("dim1", publishedDescriptors.get(0)));
    Assert.assertEquals(ImmutableList.of("g"), readSegmentColumn("dim1", publishedDescriptors.get(2)));

    // Check desc2/desc3 without strong ordering because two partitions are interleaved nondeterministically
    Assert.assertEquals(
        ImmutableSet.of(ImmutableList.of("d", "e", "h")),
        ImmutableSet.of(readSegmentColumn("dim1", publishedDescriptors.get(1)))
    );
  }


  @Test(timeout = 120_000L)
  public void testRunTwoTasksTwoPartitions() throws Exception
  {
    recordSupplier.assign(EasyMock.anyObject());
    EasyMock.expectLastCall().anyTimes();

    EasyMock.expect(recordSupplier.getEarliestSequenceNumber(EasyMock.anyObject())).andReturn("0").anyTimes();

    recordSupplier.seek(EasyMock.anyObject(), EasyMock.anyString());
    EasyMock.expectLastCall().anyTimes();

    EasyMock.expect(recordSupplier.poll(EasyMock.anyLong())).andReturn(records.subList(2, 13))
            .once()
            .andReturn(records.subList(13, 15))
            .once();

    recordSupplier.close();
    EasyMock.expectLastCall().times(2);

    replayAll();

    final KinesisIndexTask task1 = createTask(
        null,
        new KinesisIndexTaskIOConfig(
            0,
            "sequence0",
            new SeekableStreamStartSequenceNumbers<>(STREAM, ImmutableMap.of(SHARD_ID1, "2"), ImmutableSet.of()),
            new SeekableStreamEndSequenceNumbers<>(STREAM, ImmutableMap.of(SHARD_ID1, "4")),
            true,
            null,
            null,
            "awsEndpoint",
            null,
            null,
            null,
            null,
            false
        )
    );
    final KinesisIndexTask task2 = createTask(
        null,
        new KinesisIndexTaskIOConfig(
            1,
            "sequence1",
            new SeekableStreamStartSequenceNumbers<>(STREAM, ImmutableMap.of(SHARD_ID0, "0"), ImmutableSet.of()),
            new SeekableStreamEndSequenceNumbers<>(STREAM, ImmutableMap.of(SHARD_ID0, "1")),
            true,
            null,
            null,
            "awsEndpoint",
            null,
            null,
            null,
            null,
            false
        )
    );

    final ListenableFuture<TaskStatus> future1 = runTask(task1);
    Assert.assertEquals(TaskState.SUCCESS, future1.get().getStatusCode());

    final ListenableFuture<TaskStatus> future2 = runTask(task2);
    Assert.assertEquals(TaskState.SUCCESS, future2.get().getStatusCode());

    verifyAll();

    // Check metrics
    Assert.assertEquals(3, task1.getRunner().getRowIngestionMeters().getProcessed());
    Assert.assertEquals(0, task1.getRunner().getRowIngestionMeters().getUnparseable());
    Assert.assertEquals(0, task1.getRunner().getRowIngestionMeters().getThrownAway());
    Assert.assertEquals(2, task2.getRunner().getRowIngestionMeters().getProcessed());
    Assert.assertEquals(0, task2.getRunner().getRowIngestionMeters().getUnparseable());
    Assert.assertEquals(0, task2.getRunner().getRowIngestionMeters().getThrownAway());

    // Check published segments & metadata
    SegmentDescriptor desc1 = sd("2010/P1D", 0);
    SegmentDescriptor desc2 = sd("2011/P1D", 0);
    SegmentDescriptor desc3 = sd("2011/P1D", 1);
    SegmentDescriptor desc4 = sd("2012/P1D", 0);

    assertEqualsExceptVersion(ImmutableList.of(desc1, desc2, desc3, desc4), publishedDescriptors());
    Assert.assertEquals(
        new KinesisDataSourceMetadata(
            new SeekableStreamEndSequenceNumbers<>(STREAM, ImmutableMap.of(SHARD_ID1, "4", SHARD_ID0, "1"))
        ),
        metadataStorageCoordinator.getDataSourceMetadata(DATA_SCHEMA.getDataSource())
    );

    // Check segments in deep storage
    final List<SegmentDescriptor> publishedDescriptors = publishedDescriptors();
    Assert.assertEquals(ImmutableList.of("c"), readSegmentColumn("dim1", publishedDescriptors.get(0)));
    // Check desc2/desc3 without strong ordering because two partitions are interleaved nondeterministically
    Assert.assertEquals(
        ImmutableSet.of(ImmutableList.of("d", "e"), ImmutableList.of("h")),
        ImmutableSet.of(readSegmentColumn("dim1", publishedDescriptors.get(1)), readSegmentColumn("dim1", publishedDescriptors.get(2)))
    );
    Assert.assertEquals(ImmutableList.of("g"), readSegmentColumn("dim1", publishedDescriptors.get(3)));
  }


  @Test(timeout = 120_000L)
  public void testRestore() throws Exception
  {
    final StreamPartition<String> streamPartition = StreamPartition.of(STREAM, SHARD_ID1);
    recordSupplier.assign(ImmutableSet.of(streamPartition));
    EasyMock.expectLastCall();
    recordSupplier.seek(streamPartition, "2");
    EasyMock.expectLastCall();
    EasyMock.expect(recordSupplier.poll(EasyMock.anyLong())).andReturn(records.subList(2, 4))
            .once()
            .andReturn(Collections.emptyList())
            .anyTimes();

    recordSupplier.close();
    EasyMock.expectLastCall().once();

    replayAll();

    final KinesisIndexTask task1 = createTask(
        "task1",
        new KinesisIndexTaskIOConfig(
            0,
            "sequence0",
            new SeekableStreamStartSequenceNumbers<>(STREAM, ImmutableMap.of(SHARD_ID1, "2"), ImmutableSet.of()),
            new SeekableStreamEndSequenceNumbers<>(STREAM, ImmutableMap.of(SHARD_ID1, "5")),
            true,
            null,
            null,
            "awsEndpoint",
            null,
            null,
            null,
            null,
            false
        )
    );

    final ListenableFuture<TaskStatus> future1 = runTask(task1);

    while (countEvents(task1) != 2) {
      Thread.sleep(25);
    }

    Assert.assertEquals(2, countEvents(task1));

    // Stop without publishing segment
    task1.stopGracefully(toolboxFactory.build(task1).getConfig());
    unlockAppenderatorBasePersistDirForTask(task1);

    Assert.assertEquals(TaskState.SUCCESS, future1.get().getStatusCode());

    verifyAll();
    EasyMock.reset(recordSupplier);

    recordSupplier.assign(ImmutableSet.of(streamPartition));
    EasyMock.expectLastCall();
    recordSupplier.seek(streamPartition, "3");
    EasyMock.expectLastCall();
    EasyMock.expect(recordSupplier.poll(EasyMock.anyLong())).andReturn(records.subList(3, 6)).once();
    recordSupplier.assign(ImmutableSet.of());
    EasyMock.expectLastCall();
    recordSupplier.close();
    EasyMock.expectLastCall();

    replayAll();

    // Start a new task
    final KinesisIndexTask task2 = createTask(
        task1.getId(),
        new KinesisIndexTaskIOConfig(
            0,
            "sequence0",
            new SeekableStreamStartSequenceNumbers<>(STREAM, ImmutableMap.of(SHARD_ID1, "2"), ImmutableSet.of()),
            new SeekableStreamEndSequenceNumbers<>(STREAM, ImmutableMap.of(SHARD_ID1, "5")),
            true,
            null,
            null,
            "awsEndpoint",
            null,
            null,
            null,
            null,
            false
        )
    );

    final ListenableFuture<TaskStatus> future2 = runTask(task2);

    while (countEvents(task2) < 3) {
      Thread.sleep(25);
    }

    Assert.assertEquals(3, countEvents(task2));

    // Wait for task to exit
    Assert.assertEquals(TaskState.SUCCESS, future2.get().getStatusCode());

    verifyAll();

    // Check metrics
    Assert.assertEquals(2, task1.getRunner().getRowIngestionMeters().getProcessed());
    Assert.assertEquals(0, task1.getRunner().getRowIngestionMeters().getUnparseable());
    Assert.assertEquals(0, task1.getRunner().getRowIngestionMeters().getThrownAway());
    Assert.assertEquals(1, task2.getRunner().getRowIngestionMeters().getProcessed());
    Assert.assertEquals(1, task2.getRunner().getRowIngestionMeters().getUnparseable());
    Assert.assertEquals(0, task2.getRunner().getRowIngestionMeters().getThrownAway());

    // Check published segments & metadata
    SegmentDescriptor desc1 = sd("2010/P1D", 0);
    SegmentDescriptor desc2 = sd("2011/P1D", 0);
    assertEqualsExceptVersion(ImmutableList.of(desc1, desc2), publishedDescriptors());
    Assert.assertEquals(
        new KinesisDataSourceMetadata(
            new SeekableStreamEndSequenceNumbers<>(STREAM, ImmutableMap.of(SHARD_ID1, "5"))),
        metadataStorageCoordinator.getDataSourceMetadata(DATA_SCHEMA.getDataSource())
    );

    // Check segments in deep storage
    final List<SegmentDescriptor> publishedDescriptors = publishedDescriptors();
    Assert.assertEquals(ImmutableList.of("c"), readSegmentColumn("dim1", publishedDescriptors.get(0)));
    Assert.assertEquals(ImmutableList.of("d", "e"), readSegmentColumn("dim1", publishedDescriptors.get(1)));
  }

  @Test(timeout = 120_000L)
  public void testRestoreAfterPersistingSequences() throws Exception
  {
    maxRowsPerSegment = 2;
    maxRecordsPerPoll = 1;
    records = generateSinglePartitionRecords(STREAM);

    recordSupplier.assign(EasyMock.anyObject());
    EasyMock.expectLastCall().anyTimes();

    recordSupplier.seek(EasyMock.anyObject(), EasyMock.anyString());
    EasyMock.expectLastCall().anyTimes();

    recordSupplier.close();
    EasyMock.expectLastCall().once();

    // simulate 1 record at a time
    EasyMock.expect(recordSupplier.poll(EasyMock.anyLong())).andReturn(Collections.singletonList(records.get(0)))
            .once()
            .andReturn(Collections.singletonList(records.get(1)))
            .once()
            .andReturn(Collections.singletonList(records.get(2)))
            .once()
            .andReturn(Collections.singletonList(records.get(3)))
            .once()
            .andReturn(Collections.singletonList(records.get(4)))
            .once()
            .andReturn(Collections.emptyList())
            .anyTimes();

    replayAll();

    final KinesisIndexTask task1 = createTask(
        "task1",
        new KinesisIndexTaskIOConfig(
            0,
            "sequence0",
            new SeekableStreamStartSequenceNumbers<>(STREAM, ImmutableMap.of(SHARD_ID1, "0"), ImmutableSet.of()),
            new SeekableStreamEndSequenceNumbers<>(STREAM, ImmutableMap.of(SHARD_ID1, "6")),
            true,
            null,
            null,
            "awsEndpoint",
            null,
            null,
            null,
            null,
            false
        )
    );

    final SeekableStreamEndSequenceNumbers<String, String> checkpoint1 = new SeekableStreamEndSequenceNumbers<>(
        STREAM,
        ImmutableMap.of(SHARD_ID1, "4")
    );

    final ListenableFuture<TaskStatus> future1 = runTask(task1);

    while (task1.getRunner().getStatus() != SeekableStreamIndexTaskRunner.Status.PAUSED) {
      Thread.sleep(10);
    }
    final Map<String, String> currentOffsets = ImmutableMap.copyOf(task1.getRunner().getCurrentOffsets());
    Assert.assertEquals(checkpoint1.getPartitionSequenceNumberMap(), currentOffsets);
    task1.getRunner().setEndOffsets(currentOffsets, false);

    // Stop without publishing segment
    task1.stopGracefully(toolboxFactory.build(task1).getConfig());
    unlockAppenderatorBasePersistDirForTask(task1);

    Assert.assertEquals(TaskState.SUCCESS, future1.get().getStatusCode());

    verifyAll();
    EasyMock.reset(recordSupplier);

    recordSupplier.assign(EasyMock.anyObject());
    EasyMock.expectLastCall().anyTimes();

    recordSupplier.seek(EasyMock.anyObject(), EasyMock.anyString());
    EasyMock.expectLastCall().anyTimes();

    EasyMock.expect(recordSupplier.poll(EasyMock.anyLong())).andReturn(Collections.singletonList(records.get(5)))
            .once()
            .andReturn(Collections.singletonList(records.get(6)))
            .once()
            .andReturn(Collections.emptyList())
            .anyTimes();

    recordSupplier.close();
    EasyMock.expectLastCall();

    replayAll();

    // Start a new task
    final KinesisIndexTask task2 = createTask(
        task1.getId(),
        new KinesisIndexTaskIOConfig(
            0,
            "sequence0",
            new SeekableStreamStartSequenceNumbers<>(STREAM, ImmutableMap.of(SHARD_ID1, "0"), ImmutableSet.of()),
            new SeekableStreamEndSequenceNumbers<>(STREAM, ImmutableMap.of(SHARD_ID1, "6")),
            true,
            null,
            null,
            "awsEndpoint",
            null,
            null,
            null,
            null,
            false
        )
    );

    final ListenableFuture<TaskStatus> future2 = runTask(task2);

    // Wait for task to exit
    Assert.assertEquals(TaskState.SUCCESS, future2.get().getStatusCode());

    verifyAll();

    // Check metrics
    Assert.assertEquals(5, task1.getRunner().getRowIngestionMeters().getProcessed());
    Assert.assertEquals(0, task1.getRunner().getRowIngestionMeters().getUnparseable());
    Assert.assertEquals(0, task1.getRunner().getRowIngestionMeters().getThrownAway());
    Assert.assertEquals(2, task2.getRunner().getRowIngestionMeters().getProcessed());
    Assert.assertEquals(0, task2.getRunner().getRowIngestionMeters().getUnparseable());
    Assert.assertEquals(0, task2.getRunner().getRowIngestionMeters().getThrownAway());

    // Check published segments & metadata
    SegmentDescriptor desc1 = sd("2008/P1D", 0);
    SegmentDescriptor desc2 = sd("2009/P1D", 0);
    SegmentDescriptor desc3 = sd("2010/P1D", 0);
    SegmentDescriptor desc4 = sd("2011/P1D", 0);
    SegmentDescriptor desc5 = sd("2012/P1D", 0);
    SegmentDescriptor desc6 = sd("2013/P1D", 0);
    assertEqualsExceptVersion(ImmutableList.of(desc1, desc2, desc3, desc4, desc5, desc6), publishedDescriptors());
    Assert.assertEquals(
        new KinesisDataSourceMetadata(
            new SeekableStreamEndSequenceNumbers<>(STREAM, ImmutableMap.of(SHARD_ID1, "6"))
        ),
        metadataStorageCoordinator.getDataSourceMetadata(DATA_SCHEMA.getDataSource())
    );
  }

  @Test(timeout = 120_000L)
  public void testRunWithPauseAndResume() throws Exception
  {
    final StreamPartition<String> streamPartition = StreamPartition.of(STREAM, SHARD_ID1);
    recordSupplier.assign(ImmutableSet.of(streamPartition));
    EasyMock.expectLastCall();
    recordSupplier.seek(streamPartition, "2");
    EasyMock.expectLastCall();
    EasyMock.expect(recordSupplier.poll(EasyMock.anyLong())).andReturn(records.subList(2, 5))
            .once()
            .andReturn(Collections.emptyList())
            .anyTimes();

    replayAll();

    final KinesisIndexTask task = createTask(
        "task1",
        new KinesisIndexTaskIOConfig(
            0,
            "sequence0",
            new SeekableStreamStartSequenceNumbers<>(STREAM, ImmutableMap.of(SHARD_ID1, "2"), ImmutableSet.of()),
            new SeekableStreamEndSequenceNumbers<>(STREAM, ImmutableMap.of(SHARD_ID1, "13")),
            true,
            null,
            null,
            "awsEndpoint",
            null,
            null,
            null,
            null,
            false
        )
    );

    final ListenableFuture<TaskStatus> future = runTask(task);


    while (countEvents(task) != 3) {
      Thread.sleep(25);
    }

    Assert.assertEquals(3, countEvents(task));
    Assert.assertEquals(SeekableStreamIndexTaskRunner.Status.READING, task.getRunner().getStatus());

    task.getRunner().pause();

    while (task.getRunner().getStatus() != SeekableStreamIndexTaskRunner.Status.PAUSED) {
      Thread.sleep(10);
    }
    Assert.assertEquals(SeekableStreamIndexTaskRunner.Status.PAUSED, task.getRunner().getStatus());

    verifyAll();

    ConcurrentMap<String, String> currentOffsets = task.getRunner().getCurrentOffsets();

    try {
      future.get(10, TimeUnit.SECONDS);
      Assert.fail("Task completed when it should have been paused");
    }
    catch (TimeoutException e) {
      // carry on..
    }

    Assert.assertEquals(currentOffsets, task.getRunner().getCurrentOffsets());

    EasyMock.reset(recordSupplier);

    recordSupplier.assign(ImmutableSet.of());
    EasyMock.expectLastCall();
    recordSupplier.close();
    EasyMock.expectLastCall().once();

    replayAll();

    task.getRunner().setEndOffsets(currentOffsets, true);

    Assert.assertEquals(TaskState.SUCCESS, future.get().getStatusCode());

    verifyAll();
    Assert.assertEquals(task.getRunner().getEndOffsets(), task.getRunner().getCurrentOffsets());

    // Check metrics
    Assert.assertEquals(3, task.getRunner().getRowIngestionMeters().getProcessed());
    Assert.assertEquals(0, task.getRunner().getRowIngestionMeters().getUnparseable());
    Assert.assertEquals(0, task.getRunner().getRowIngestionMeters().getThrownAway());

    // Check published metadata
    SegmentDescriptor desc1 = sd("2010/P1D", 0);
    SegmentDescriptor desc2 = sd("2011/P1D", 0);
    assertEqualsExceptVersion(ImmutableList.of(desc1, desc2), publishedDescriptors());
    Assert.assertEquals(
        new KinesisDataSourceMetadata(new SeekableStreamEndSequenceNumbers<>(
            STREAM,
            ImmutableMap.of(SHARD_ID1, currentOffsets.get(SHARD_ID1))
        )),
        metadataStorageCoordinator.getDataSourceMetadata(DATA_SCHEMA.getDataSource())
    );

    // Check segments in deep storage
    final List<SegmentDescriptor> publishedDescriptors = publishedDescriptors();
    Assert.assertEquals(ImmutableList.of("c"), readSegmentColumn("dim1", publishedDescriptors.get(0)));
    Assert.assertEquals(ImmutableList.of("d", "e"), readSegmentColumn("dim1", publishedDescriptors.get(1)));
  }

  @Test(timeout = 60_000L)
  public void testRunContextSequenceAheadOfStartingOffsets() throws Exception
  {
    // This tests the case when a replacement task is created in place of a failed test
    // which has done some incremental handoffs, thus the context will contain starting
    // sequence sequences from which the task should start reading and ignore the start sequences
    // Insert data
    recordSupplier.assign(EasyMock.anyObject());
    EasyMock.expectLastCall().anyTimes();

    EasyMock.expect(recordSupplier.getEarliestSequenceNumber(EasyMock.anyObject())).andReturn("0").anyTimes();

    recordSupplier.seek(EasyMock.anyObject(), EasyMock.anyString());
    EasyMock.expectLastCall().anyTimes();

    EasyMock.expect(recordSupplier.poll(EasyMock.anyLong())).andReturn(records.subList(2, 13))
            .once();

    recordSupplier.close();
    EasyMock.expectLastCall();

    replayAll();

    final TreeMap<Integer, Map<String, String>> sequences = new TreeMap<>();
    // Here the sequence number is 1 meaning that one incremental handoff was done by the failed task
    // and this task should start reading from offset 2 for partition 0 (not offset 1, because end is inclusive)
    sequences.put(1, ImmutableMap.of(SHARD_ID1, "1"));
    final Map<String, Object> context = new HashMap<>();
    context.put(
        SeekableStreamSupervisor.CHECKPOINTS_CTX_KEY,
        OBJECT_MAPPER.writerFor(KinesisSupervisor.CHECKPOINTS_TYPE_REF).writeValueAsString(sequences)
    );


    final KinesisIndexTask task = createTask(
        "task1",
        DATA_SCHEMA,
        new KinesisIndexTaskIOConfig(
            0,
            "sequence0",
            new SeekableStreamStartSequenceNumbers<>(STREAM, ImmutableMap.of(SHARD_ID1, "0"), ImmutableSet.of()),
            new SeekableStreamEndSequenceNumbers<>(STREAM, ImmutableMap.of(SHARD_ID1, "4")),
            true,
            null,
            null,
            "awsEndpoint",
            null,
            null,
            null,
            null,
            false
        ),
        context
    );
    final ListenableFuture<TaskStatus> future = runTask(task);

    // Wait for task to exit
    Assert.assertEquals(TaskState.SUCCESS, future.get().getStatusCode());

    // Check metrics
    Assert.assertEquals(3, task.getRunner().getRowIngestionMeters().getProcessed());
    Assert.assertEquals(0, task.getRunner().getRowIngestionMeters().getUnparseable());
    Assert.assertEquals(0, task.getRunner().getRowIngestionMeters().getThrownAway());

    // Check published metadata
    SegmentDescriptor desc1 = sd("2010/P1D", 0);
    SegmentDescriptor desc2 = sd("2011/P1D", 0);
    assertEqualsExceptVersion(ImmutableList.of(desc1, desc2), publishedDescriptors());
    Assert.assertEquals(
        new KinesisDataSourceMetadata(new SeekableStreamEndSequenceNumbers<>(STREAM, ImmutableMap.of(SHARD_ID1, "4"))),
        metadataStorageCoordinator.getDataSourceMetadata(DATA_SCHEMA.getDataSource())
    );

    // Check segments in deep storage
    final List<SegmentDescriptor> publishedDescriptors = publishedDescriptors();
    Assert.assertEquals(ImmutableList.of("c"), readSegmentColumn("dim1", publishedDescriptors.get(0)));
    Assert.assertEquals(ImmutableList.of("d", "e"), readSegmentColumn("dim1", publishedDescriptors.get(1)));
  }

  @Test(timeout = 5000L)
  public void testIncrementalHandOffReadsThroughEndOffsets() throws Exception
  {
    records = generateSinglePartitionRecords(STREAM);

    final String baseSequenceName = "sequence0";
    // as soon as any segment has more than one record, incremental publishing should happen
    maxRowsPerSegment = 2;

    final KinesisRecordSupplier recordSupplier1 = mock(KinesisRecordSupplier.class);
    recordSupplier1.assign(EasyMock.anyObject());
    EasyMock.expectLastCall().anyTimes();
    EasyMock.expect(recordSupplier1.getEarliestSequenceNumber(EasyMock.anyObject())).andReturn("0").anyTimes();
    recordSupplier1.seek(EasyMock.anyObject(), EasyMock.anyString());
    EasyMock.expectLastCall().anyTimes();
    EasyMock.expect(recordSupplier1.poll(EasyMock.anyLong())).andReturn(records.subList(0, 5))
            .once()
            .andReturn(records.subList(4, 10))
            .once();
    recordSupplier1.close();
    EasyMock.expectLastCall().once();
    final KinesisRecordSupplier recordSupplier2 = mock(KinesisRecordSupplier.class);
    recordSupplier2.assign(EasyMock.anyObject());
    EasyMock.expectLastCall().anyTimes();
    EasyMock.expect(recordSupplier2.getEarliestSequenceNumber(EasyMock.anyObject())).andReturn("0").anyTimes();
    recordSupplier2.seek(EasyMock.anyObject(), EasyMock.anyString());
    EasyMock.expectLastCall().anyTimes();
    EasyMock.expect(recordSupplier2.poll(EasyMock.anyLong())).andReturn(records.subList(0, 5))
            .once()
            .andReturn(records.subList(4, 10))
            .once();
    recordSupplier2.close();
    EasyMock.expectLastCall().once();

    replayAll();

    final SeekableStreamStartSequenceNumbers<String, String> startPartitions = new SeekableStreamStartSequenceNumbers<>(
        STREAM,
        ImmutableMap.of(SHARD_ID1, "0"),
        ImmutableSet.of()
    );

    final SeekableStreamEndSequenceNumbers<String, String> checkpoint1 = new SeekableStreamEndSequenceNumbers<>(
        STREAM,
        ImmutableMap.of(SHARD_ID1, "4")
    );

    final SeekableStreamEndSequenceNumbers<String, String> checkpoint2 = new SeekableStreamEndSequenceNumbers<>(
        STREAM,
        ImmutableMap.of(SHARD_ID1, "9")
    );

    final SeekableStreamEndSequenceNumbers<String, String> endPartitions = new SeekableStreamEndSequenceNumbers<>(
        STREAM,
        ImmutableMap.of(SHARD_ID1, "100") // simulating unlimited
    );
    final KinesisIndexTaskIOConfig ioConfig = new KinesisIndexTaskIOConfig(
        0,
        baseSequenceName,
        startPartitions,
        endPartitions,
        true,
        null,
        null,
        "awsEndpoint",
        null,
        null,
        null,
        null,
        false
    );
    final KinesisIndexTask normalReplica = createTask(
        null,
        DATA_SCHEMA,
        ioConfig,
        null
    );
    ((TestableKinesisIndexTask) normalReplica).setLocalSupplier(recordSupplier1);
    final KinesisIndexTask staleReplica = createTask(
        null,
        DATA_SCHEMA,
        ioConfig,
        null
    );
    ((TestableKinesisIndexTask) staleReplica).setLocalSupplier(recordSupplier2);
    final ListenableFuture<TaskStatus> normalReplicaFuture = runTask(normalReplica);
    // Simulating one replica is slower than the other
    final ListenableFuture<TaskStatus> staleReplicaFuture = ListenableFutures.transformAsync(
        taskExec.submit(() -> {
          Thread.sleep(1000);
          return staleReplica;
        }),
        this::runTask
    );

    while (normalReplica.getRunner().getStatus() != SeekableStreamIndexTaskRunner.Status.PAUSED) {
      Thread.sleep(10);
    }
    staleReplica.getRunner().pause();
    while (staleReplica.getRunner().getStatus() != SeekableStreamIndexTaskRunner.Status.PAUSED) {
      Thread.sleep(10);
    }
    Map<String, String> currentOffsets = ImmutableMap.copyOf(normalReplica.getRunner().getCurrentOffsets());
    Assert.assertEquals(checkpoint1.getPartitionSequenceNumberMap(), currentOffsets);

    normalReplica.getRunner().setEndOffsets(currentOffsets, false);
    staleReplica.getRunner().setEndOffsets(currentOffsets, false);

    while (normalReplica.getRunner().getStatus() != SeekableStreamIndexTaskRunner.Status.PAUSED) {
      Thread.sleep(10);
    }
    while (staleReplica.getRunner().getStatus() != SeekableStreamIndexTaskRunner.Status.PAUSED) {
      Thread.sleep(10);
    }
    currentOffsets = ImmutableMap.copyOf(normalReplica.getRunner().getCurrentOffsets());
    Assert.assertEquals(checkpoint2.getPartitionSequenceNumberMap(), currentOffsets);
    currentOffsets = ImmutableMap.copyOf(staleReplica.getRunner().getCurrentOffsets());
    Assert.assertEquals(checkpoint2.getPartitionSequenceNumberMap(), currentOffsets);

    normalReplica.getRunner().setEndOffsets(currentOffsets, true);
    staleReplica.getRunner().setEndOffsets(currentOffsets, true);

    Assert.assertEquals(TaskState.SUCCESS, normalReplicaFuture.get().getStatusCode());
    Assert.assertEquals(TaskState.SUCCESS, staleReplicaFuture.get().getStatusCode());

    verifyAll();

    Assert.assertEquals(2, checkpointRequestsHash.size());

    // Check metrics
    Assert.assertEquals(10, normalReplica.getRunner().getRowIngestionMeters().getProcessed());
    Assert.assertEquals(0, normalReplica.getRunner().getRowIngestionMeters().getUnparseable());
    Assert.assertEquals(0, normalReplica.getRunner().getRowIngestionMeters().getThrownAway());

    // Check published metadata
    final List<SegmentDescriptor> descriptors = new ArrayList<>();
    descriptors.add(sd("2008/P1D", 0));
    descriptors.add(sd("2009/P1D", 0));
    descriptors.add(sd("2010/P1D", 0));
    descriptors.add(sd("2010/P1D", 1));
    descriptors.add(sd("2011/P1D", 0));
    descriptors.add(sd("2011/P1D", 1));
    descriptors.add(sd("2012/P1D", 0));
    descriptors.add(sd("2013/P1D", 0));
    assertEqualsExceptVersion(descriptors, publishedDescriptors());
    Assert.assertEquals(
        new KinesisDataSourceMetadata(
            new SeekableStreamEndSequenceNumbers<>(STREAM, ImmutableMap.of(SHARD_ID1, "9"))
        ),
        metadataStorageCoordinator.getDataSourceMetadata(DATA_SCHEMA.getDataSource())
    );
  }

  @Test
  public void testSequencesFromContext() throws IOException
  {
    final TreeMap<Integer, Map<String, String>> checkpoints = new TreeMap<>();
    // Here the sequence number is 1 meaning that one incremental handoff was done by the failed task
    // and this task should start reading from offset 2 for partition 0 (not offset 1, because end is inclusive)
    checkpoints.put(0, ImmutableMap.of(SHARD_ID0, "0", SHARD_ID1, "0"));
    checkpoints.put(1, ImmutableMap.of(SHARD_ID0, "0", SHARD_ID1, "1"));
    checkpoints.put(2, ImmutableMap.of(SHARD_ID0, "1", SHARD_ID1, "3"));
    final Map<String, Object> context = new HashMap<>();
    context.put("checkpoints", OBJECT_MAPPER.writerFor(KinesisSupervisor.CHECKPOINTS_TYPE_REF)
                                            .writeValueAsString(checkpoints));

    final KinesisIndexTask task = createTask(
        "task1",
        DATA_SCHEMA,
        new KinesisIndexTaskIOConfig(
            0,
            "sequence0",
            new SeekableStreamStartSequenceNumbers<>(
                STREAM,
                ImmutableMap.of(SHARD_ID0, "0", SHARD_ID1, "0"),
                ImmutableSet.of(SHARD_ID0)
            ),
            new SeekableStreamEndSequenceNumbers<>(STREAM, ImmutableMap.of(SHARD_ID0, "1", SHARD_ID1, "5")),
            true,
            null,
            null,
            "awsEndpoint",
            null,
            null,
            null,
            null,
            false
        ),
        context
    );

    task.getRunner().setToolbox(toolboxFactory.build(task));
    task.getRunner().initializeSequences();
    final CopyOnWriteArrayList<SequenceMetadata<String, String>> sequences = task.getRunner().getSequences();

    Assert.assertEquals(3, sequences.size());

    SequenceMetadata<String, String> sequenceMetadata = sequences.get(0);
    Assert.assertEquals(checkpoints.get(0), sequenceMetadata.getStartOffsets());
    Assert.assertEquals(checkpoints.get(1), sequenceMetadata.getEndOffsets());
    Assert.assertEquals(
        task.getIOConfig().getStartSequenceNumbers().getExclusivePartitions(),
        sequenceMetadata.getExclusiveStartPartitions()
    );
    Assert.assertTrue(sequenceMetadata.isCheckpointed());

    sequenceMetadata = sequences.get(1);
    Assert.assertEquals(checkpoints.get(1), sequenceMetadata.getStartOffsets());
    Assert.assertEquals(checkpoints.get(2), sequenceMetadata.getEndOffsets());
    Assert.assertEquals(checkpoints.get(1).keySet(), sequenceMetadata.getExclusiveStartPartitions());
    Assert.assertTrue(sequenceMetadata.isCheckpointed());

    sequenceMetadata = sequences.get(2);
    Assert.assertEquals(checkpoints.get(2), sequenceMetadata.getStartOffsets());
    Assert.assertEquals(
        task.getIOConfig().getEndSequenceNumbers().getPartitionSequenceNumberMap(),
        sequenceMetadata.getEndOffsets()
    );
    Assert.assertEquals(checkpoints.get(2).keySet(), sequenceMetadata.getExclusiveStartPartitions());
    Assert.assertFalse(sequenceMetadata.isCheckpointed());
  }

  private ListenableFuture<TaskStatus> runTask(final Task task)
  {
    try {
      taskStorage.insert(task, TaskStatus.running(task.getId()));
    }
    catch (EntryExistsException e) {
      // suppress
    }
    taskLockbox.syncFromStorage();
    final TaskToolbox toolbox = toolboxFactory.build(task);
    synchronized (runningTasks) {
      runningTasks.add(task);
    }
    return taskExec.submit(
        () -> {
          try {
            task.addToContext(Tasks.FORCE_TIME_CHUNK_LOCK_KEY, lockGranularity == LockGranularity.TIME_CHUNK);
            if (task.isReady(toolbox.getTaskActionClient())) {
              return task.run(toolbox);
            } else {
              throw new ISE("Task is not ready");
            }
          }
          catch (Throwable e) {
            LOG.warn(e, "Task failed");
            return TaskStatus.failure(task.getId(), Throwables.getStackTraceAsString(e));
          }
        }
    );
  }


  private TaskLock getLock(final Task task, final Interval interval)
  {
    return Iterables.find(
        taskLockbox.findLocksForTask(task),
        lock -> lock.getInterval().contains(interval)
    );
  }

  private KinesisIndexTask createTask(
      final String taskId,
      final KinesisIndexTaskIOConfig ioConfig
  ) throws JsonProcessingException
  {
    return createTask(taskId, DATA_SCHEMA, ioConfig, null);
  }

  private KinesisIndexTask createTask(
      final String taskId,
      final DataSchema dataSchema,
      final KinesisIndexTaskIOConfig ioConfig
  ) throws JsonProcessingException
  {
    return createTask(taskId, dataSchema, ioConfig, null);
  }

  private KinesisIndexTask createTask(
      final String taskId,
      final DataSchema dataSchema,
      final KinesisIndexTaskIOConfig ioConfig,
      @Nullable final Map<String, Object> context
  ) throws JsonProcessingException
  {
    boolean resetOffsetAutomatically = false;
    int maxRowsInMemory = 1000;
    final KinesisIndexTaskTuningConfig tuningConfig = new KinesisIndexTaskTuningConfig(
        maxRowsInMemory,
        null,
        maxRowsPerSegment,
        maxTotalRows,
        new Period("P1Y"),
        null,
        null,
        null,
        null,
        true,
        reportParseExceptions,
        handoffConditionTimeout,
        resetOffsetAutomatically,
        true,
        null,
        null,
        null,
        null,
        null,
        null,
        logParseExceptions,
        maxParseExceptions,
        maxSavedParseExceptions,
        maxRecordsPerPoll,
        intermediateHandoffPeriod
    );
    return createTask(taskId, dataSchema, ioConfig, tuningConfig, context);
  }

  private KinesisIndexTask createTask(
      final String taskId,
      final DataSchema dataSchema,
      final KinesisIndexTaskIOConfig ioConfig,
      final KinesisIndexTaskTuningConfig tuningConfig,
      @Nullable final Map<String, Object> context
  ) throws JsonProcessingException
  {
    if (context != null) {
      if (!context.containsKey(SeekableStreamSupervisor.CHECKPOINTS_CTX_KEY)) {
        final TreeMap<Integer, Map<String, String>> checkpoints = new TreeMap<>();
        checkpoints.put(0, ioConfig.getStartSequenceNumbers().getPartitionSequenceNumberMap());
        final String checkpointsJson = OBJECT_MAPPER
            .writerFor(KinesisSupervisor.CHECKPOINTS_TYPE_REF)
            .writeValueAsString(checkpoints);
        context.put(SeekableStreamSupervisor.CHECKPOINTS_CTX_KEY, checkpointsJson);
      }
    }

    return new TestableKinesisIndexTask(
        taskId,
        null,
        cloneDataSchema(dataSchema),
        tuningConfig,
        ioConfig,
        context,
        null,
        null,
        rowIngestionMetersFactory,
        null,
        appenderatorsManager
    );
  }

  private static DataSchema cloneDataSchema(final DataSchema dataSchema)
  {
    return new DataSchema(
        dataSchema.getDataSource(),
        dataSchema.getParserMap(),
        dataSchema.getAggregators(),
        dataSchema.getGranularitySpec(),
        dataSchema.getTransformSpec(),
        OBJECT_MAPPER
    );
  }

  private QueryRunnerFactoryConglomerate makeTimeseriesOnlyConglomerate()
  {
    IntervalChunkingQueryRunnerDecorator queryRunnerDecorator = new IntervalChunkingQueryRunnerDecorator(
        null,
        null,
        null
    )
    {
      @Override
      public <T> QueryRunner<T> decorate(
          QueryRunner<T> delegate,
          QueryToolChest<T, ? extends Query<T>> toolChest
      )
      {
        return delegate;
      }
    };
    return new DefaultQueryRunnerFactoryConglomerate(
        ImmutableMap.of(
            TimeseriesQuery.class,
            new TimeseriesQueryRunnerFactory(
                new TimeseriesQueryQueryToolChest(queryRunnerDecorator),
                new TimeseriesQueryEngine(),
                (query, future) -> {
                  // do nothing
                }
            )
        )
    );
  }

  private void makeToolboxFactory() throws IOException
  {
    directory = tempFolder.newFolder();
    final TestUtils testUtils = new TestUtils();
    rowIngestionMetersFactory = testUtils.getRowIngestionMetersFactory();
    final ObjectMapper objectMapper = testUtils.getTestObjectMapper();
    objectMapper.setInjectableValues(((InjectableValues.Std) objectMapper.getInjectableValues()).addValue(
        AWSCredentialsConfig.class,
        new AWSCredentialsConfig()
    ));
    for (Module module : new KinesisIndexingServiceModule().getJacksonModules()) {
      objectMapper.registerModule(module);
    }
    final TaskConfig taskConfig = new TaskConfig(
        new File(directory, "baseDir").getPath(),
        new File(directory, "baseTaskDir").getPath(),
        null,
        50000,
        null,
        true,
        null,
        null,
        null
    );
    final TestDerbyConnector derbyConnector = derby.getConnector();
    derbyConnector.createDataSourceTable();
    derbyConnector.createPendingSegmentsTable();
    derbyConnector.createSegmentTable();
    derbyConnector.createRulesTable();
    derbyConnector.createConfigTable();
    derbyConnector.createTaskTables();
    derbyConnector.createAuditTable();
    taskStorage = new MetadataTaskStorage(
        derbyConnector,
        new TaskStorageConfig(null),
        new DerbyMetadataStorageActionHandlerFactory(
            derbyConnector,
            derby.metadataTablesConfigSupplier().get(),
            objectMapper
        )
    );
    metadataStorageCoordinator = new IndexerSQLMetadataStorageCoordinator(
        testUtils.getTestObjectMapper(),
        derby.metadataTablesConfigSupplier().get(),
        derbyConnector
    );
    taskLockbox = new TaskLockbox(taskStorage, metadataStorageCoordinator);
    final TaskActionToolbox taskActionToolbox = new TaskActionToolbox(
        taskLockbox,
        taskStorage,
        metadataStorageCoordinator,
        emitter,
        new SupervisorManager(null)
        {
          @Override
          public boolean checkPointDataSourceMetadata(
              String supervisorId,
              @Nullable Integer taskGroupId,
              String baseSequenceName,
              @Nullable DataSourceMetadata checkpointMetadata
          )
          {
            LOG.info("Adding checkpoint hash to the set");
            checkpointRequestsHash.add(
                Objects.hash(
                    supervisorId,
                    taskGroupId,
                    checkpointMetadata
                )
            );
            return true;
          }
        }
    );
    final TaskActionClientFactory taskActionClientFactory = new LocalTaskActionClientFactory(
        taskStorage,
        taskActionToolbox,
        new TaskAuditLogConfig(false)
    );

    final SegmentHandoffNotifierFactory handoffNotifierFactory = dataSource -> new SegmentHandoffNotifier()
    {
      @Override
      public boolean registerSegmentHandoffCallback(
          SegmentDescriptor descriptor,
          Executor exec,
          Runnable handOffRunnable
      )
      {
        if (doHandoff) {
          // Simulate immediate handoff
          exec.execute(handOffRunnable);
        }
        return true;
      }

      @Override
      public void start()
      {
        //Noop
      }

      @Override
      public void close()
      {
        //Noop
      }
    };
    final LocalDataSegmentPusherConfig dataSegmentPusherConfig = new LocalDataSegmentPusherConfig();
    dataSegmentPusherConfig.storageDirectory = getSegmentDirectory();
    final DataSegmentPusher dataSegmentPusher = new LocalDataSegmentPusher(dataSegmentPusherConfig);

    toolboxFactory = new TaskToolboxFactory(
        taskConfig,
        null, // taskExecutorNode
        taskActionClientFactory,
        emitter,
        dataSegmentPusher,
        new TestDataSegmentKiller(),
        null, // DataSegmentMover
        null, // DataSegmentArchiver
        new TestDataSegmentAnnouncer(),
        EasyMock.createNiceMock(DataSegmentServerAnnouncer.class),
        handoffNotifierFactory,
        this::makeTimeseriesOnlyConglomerate,
        Execs.directExecutor(), // queryExecutorService
        EasyMock.createMock(MonitorScheduler.class),
        new SegmentLoaderFactory(null, testUtils.getTestObjectMapper()),
        testUtils.getTestObjectMapper(),
        testUtils.getTestIndexIO(),
        MapCache.create(1024),
        new CacheConfig(),
        new CachePopulatorStats(),
        testUtils.getTestIndexMergerV9(),
        EasyMock.createNiceMock(DruidNodeAnnouncer.class),
        EasyMock.createNiceMock(DruidNode.class),
        new LookupNodeService("tier"),
        new DataNodeService("tier", 1, ServerType.INDEXER_EXECUTOR, 0),
        new SingleFileTaskReportFileWriter(reportsFile)
    );
  }

  private void destroyToolboxFactory()
  {
    toolboxFactory = null;
    taskStorage = null;
    taskLockbox = null;
    metadataStorageCoordinator = null;
  }


  private List<SegmentDescriptor> publishedDescriptors()
  {
    return metadataStorageCoordinator.getUsedSegmentsForInterval(
        DATA_SCHEMA.getDataSource(),
        Intervals.of("0000/3000")
    ).stream().map(DataSegment::toDescriptor).collect(Collectors.toList());
  }

  private void unlockAppenderatorBasePersistDirForTask(KinesisIndexTask task)
      throws NoSuchMethodException, InvocationTargetException, IllegalAccessException
  {
    Method unlockBasePersistDir = ((AppenderatorImpl) task.getAppenderator()).getClass()
                                                                             .getDeclaredMethod(
                                                                                 "unlockBasePersistDirectory");
    unlockBasePersistDir.setAccessible(true);
    unlockBasePersistDir.invoke(task.getAppenderator());
  }

  private File getSegmentDirectory()
  {
    return new File(directory, "segments");
  }


  private List<String> readSegmentColumn(final String column, final SegmentDescriptor descriptor) throws IOException
  {
    File indexBasePath = new File(
        StringUtils.format(
            "%s/%s/%s_%s/%s/%d",
            getSegmentDirectory(),
            DATA_SCHEMA.getDataSource(),
            descriptor.getInterval().getStart(),
            descriptor.getInterval().getEnd(),
            descriptor.getVersion(),
            descriptor.getPartitionNumber()
        )
    );

    File outputLocation = new File(
        directory,
        StringUtils.format(
            "%s_%s_%s_%s",
            descriptor.getInterval().getStart(),
            descriptor.getInterval().getEnd(),
            descriptor.getVersion(),
            descriptor.getPartitionNumber()
        )
    );
    outputLocation.mkdir();
    CompressionUtils.unzip(
        Files.asByteSource(new File(indexBasePath.listFiles()[0], "index.zip")),
        outputLocation,
        Predicates.alwaysFalse(),
        false
    );
    IndexIO indexIO = new TestUtils().getTestIndexIO();
    QueryableIndex index = indexIO.loadIndex(outputLocation);
    DictionaryEncodedColumn<String> theColumn = (DictionaryEncodedColumn<String>) index.getColumnHolder(column)
                                                                                       .getColumn();
    List<String> values = new ArrayList<>();
    for (int i = 0; i < theColumn.length(); i++) {
      int id = theColumn.getSingleValueRow(i);
      String value = theColumn.lookupName(id);
      values.add(value);
    }
    return values;
  }

  public long countEvents(final Task task)
  {
    // Do a query.
    TimeseriesQuery query = Druids.newTimeseriesQueryBuilder()
                                  .dataSource(DATA_SCHEMA.getDataSource())
                                  .aggregators(
                                      ImmutableList.of(
                                          new LongSumAggregatorFactory("rows", "rows")
                                      )
                                  ).granularity(Granularities.ALL)
                                  .intervals("0000/3000")
                                  .build();

    List<Result<TimeseriesResultValue>> results = task.getQueryRunner(query).run(QueryPlus.wrap(query)).toList();

    return results.isEmpty() ? 0L : DimensionHandlerUtils.nullToZero(results.get(0).getValue().getLongMetric("rows"));
  }

  private static List<byte[]> jb(
      String timestamp,
      String dim1,
      String dim2,
      String dimLong,
      String dimFloat,
      String met1
  )
  {
    try {
      return Collections.singletonList(new ObjectMapper().writeValueAsBytes(
          ImmutableMap.builder()
                      .put("timestamp", timestamp)
                      .put("dim1", dim1)
                      .put("dim2", dim2)
                      .put("dimLong", dimLong)
                      .put("dimFloat", dimFloat)
                      .put("met1", met1)
                      .build()
      ));
    }
    catch (Exception e) {
      throw new RuntimeException(e);
    }
  }

  private SegmentDescriptor sd(final String intervalString, final int partitionNum)
  {
    final Interval interval = Intervals.of(intervalString);
    return new SegmentDescriptor(interval, "fakeVersion", partitionNum);
  }

  private void assertEqualsExceptVersion(List<SegmentDescriptor> descriptors1, List<SegmentDescriptor> descriptors2)
  {
    Assert.assertEquals(descriptors1.size(), descriptors2.size());
    final Comparator<SegmentDescriptor> comparator = (s1, s2) -> {
      final int intervalCompare = Comparators.intervalsByStartThenEnd().compare(s1.getInterval(), s2.getInterval());
      if (intervalCompare == 0) {
        return Integer.compare(s1.getPartitionNumber(), s2.getPartitionNumber());
      } else {
        return intervalCompare;
      }
    };

    final List<SegmentDescriptor> copy1 = new ArrayList<>(descriptors1);
    final List<SegmentDescriptor> copy2 = new ArrayList<>(descriptors2);
    copy1.sort(comparator);
    copy2.sort(comparator);

    for (int i = 0; i < copy1.size(); i++) {
      Assert.assertEquals(copy1.get(i).getInterval(), copy2.get(i).getInterval());
      Assert.assertEquals(copy1.get(i).getPartitionNumber(), copy2.get(i).getPartitionNumber());
    }
  }

  private IngestionStatsAndErrorsTaskReportData getTaskReportData() throws IOException
  {
    Map<String, TaskReport> taskReports = OBJECT_MAPPER.readValue(
        reportsFile,
        new TypeReference<Map<String, TaskReport>>()
        {
        }
    );
    return IngestionStatsAndErrorsTaskReportData.getPayloadFromTaskReports(
        taskReports
    );
  }

  @JsonTypeName("index_kinesis")
  private static class TestableKinesisIndexTask extends KinesisIndexTask
  {
    private KinesisRecordSupplier localSupplier;

    @JsonCreator
    private TestableKinesisIndexTask(
        @JsonProperty("id") String id,
        @JsonProperty("resource") TaskResource taskResource,
        @JsonProperty("dataSchema") DataSchema dataSchema,
        @JsonProperty("tuningConfig") KinesisIndexTaskTuningConfig tuningConfig,
        @JsonProperty("ioConfig") KinesisIndexTaskIOConfig ioConfig,
        @JsonProperty("context") Map<String, Object> context,
        @JacksonInject ChatHandlerProvider chatHandlerProvider,
        @JacksonInject AuthorizerMapper authorizerMapper,
        @JacksonInject RowIngestionMetersFactory rowIngestionMetersFactory,
        @JacksonInject AWSCredentialsConfig awsCredentialsConfig,
        @JacksonInject AppenderatorsManager appenderatorsManager
    )
    {
      super(
          id,
          taskResource,
          dataSchema,
          tuningConfig,
          ioConfig,
          context,
          chatHandlerProvider,
          authorizerMapper,
          rowIngestionMetersFactory,
          awsCredentialsConfig,
          appenderatorsManager
      );
    }

    private void setLocalSupplier(KinesisRecordSupplier recordSupplier)
    {
      this.localSupplier = recordSupplier;
    }

    @Override
    protected KinesisRecordSupplier newTaskRecordSupplier()
    {
      return localSupplier == null ? recordSupplier : localSupplier;
    }
  }

}<|MERGE_RESOLUTION|>--- conflicted
+++ resolved
@@ -619,12 +619,7 @@
             Objects.hash(
                 DATA_SCHEMA.getDataSource(),
                 0,
-<<<<<<< HEAD
                 new KinesisDataSourceMetadata(startPartitions)
-=======
-                new KinesisDataSourceMetadata(startPartitions),
-                new KinesisDataSourceMetadata(new SeekableStreamEndSequenceNumbers<>(STREAM, currentOffsets))
->>>>>>> 8924d285
             )
         )
     );
@@ -762,12 +757,7 @@
             Objects.hash(
                 DATA_SCHEMA.getDataSource(),
                 0,
-<<<<<<< HEAD
                 new KinesisDataSourceMetadata(startPartitions)
-=======
-                new KinesisDataSourceMetadata(startPartitions),
-                new KinesisDataSourceMetadata(new SeekableStreamEndSequenceNumbers<>(STREAM, currentOffsets))
->>>>>>> 8924d285
             )
         )
     );
@@ -777,13 +767,7 @@
                 DATA_SCHEMA.getDataSource(),
                 0,
                 new KinesisDataSourceMetadata(
-<<<<<<< HEAD
-                    new SeekableStreamStartSequenceNumbers<>(stream, currentOffsets, currentOffsets.keySet()))
-=======
-                    new SeekableStreamStartSequenceNumbers<>(STREAM, currentOffsets, currentOffsets.keySet())
-                ),
-                new KinesisDataSourceMetadata(new SeekableStreamEndSequenceNumbers<>(STREAM, nextOffsets))
->>>>>>> 8924d285
+                    new SeekableStreamStartSequenceNumbers<>(STREAM, currentOffsets, currentOffsets.keySet()))
             )
         )
     );
