/*
 * Licensed to the Apache Software Foundation (ASF) under one
 * or more contributor license agreements.  See the NOTICE file
 * distributed with this work for additional information
 * regarding copyright ownership.  The ASF licenses this file
 * to you under the Apache License, Version 2.0 (the
 * "License"); you may not use this file except in compliance
 * with the License.  You may obtain a copy of the License at
 *
 *   http://www.apache.org/licenses/LICENSE-2.0
 *
 * Unless required by applicable law or agreed to in writing,
 * software distributed under the License is distributed on an
 * "AS IS" BASIS, WITHOUT WARRANTIES OR CONDITIONS OF ANY
 * KIND, either express or implied.  See the License for the
 * specific language governing permissions and limitations
 * under the License.
 */

package org.apache.druid.indexing.kinesis.supervisor;

import com.fasterxml.jackson.databind.ObjectMapper;
import com.google.common.base.Optional;
import com.google.common.collect.ImmutableList;
import com.google.common.collect.ImmutableMap;
import com.google.common.collect.ImmutableSet;
import com.google.common.util.concurrent.Futures;
import com.google.common.util.concurrent.ListenableFuture;
import org.apache.druid.data.input.impl.DimensionSchema;
import org.apache.druid.data.input.impl.DimensionsSpec;
import org.apache.druid.data.input.impl.JSONParseSpec;
import org.apache.druid.data.input.impl.StringDimensionSchema;
import org.apache.druid.data.input.impl.StringInputRowParser;
import org.apache.druid.data.input.impl.TimestampSpec;
import org.apache.druid.indexer.TaskLocation;
import org.apache.druid.indexer.TaskStatus;
import org.apache.druid.indexing.common.TaskInfoProvider;
import org.apache.druid.indexing.common.TestUtils;
import org.apache.druid.indexing.common.stats.RowIngestionMetersFactory;
import org.apache.druid.indexing.common.task.RealtimeIndexTask;
import org.apache.druid.indexing.common.task.Task;
import org.apache.druid.indexing.kinesis.KinesisDataSourceMetadata;
import org.apache.druid.indexing.kinesis.KinesisIndexTask;
import org.apache.druid.indexing.kinesis.KinesisIndexTaskClient;
import org.apache.druid.indexing.kinesis.KinesisIndexTaskClientFactory;
import org.apache.druid.indexing.kinesis.KinesisIndexTaskIOConfig;
import org.apache.druid.indexing.kinesis.KinesisIndexTaskTuningConfig;
import org.apache.druid.indexing.kinesis.KinesisRecordSupplier;
import org.apache.druid.indexing.kinesis.KinesisSequenceNumber;
import org.apache.druid.indexing.overlord.DataSourceMetadata;
import org.apache.druid.indexing.overlord.IndexerMetadataStorageCoordinator;
import org.apache.druid.indexing.overlord.TaskMaster;
import org.apache.druid.indexing.overlord.TaskQueue;
import org.apache.druid.indexing.overlord.TaskRunner;
import org.apache.druid.indexing.overlord.TaskRunnerListener;
import org.apache.druid.indexing.overlord.TaskRunnerWorkItem;
import org.apache.druid.indexing.overlord.TaskStorage;
import org.apache.druid.indexing.overlord.supervisor.SupervisorReport;
import org.apache.druid.indexing.overlord.supervisor.SupervisorStateManager;
import org.apache.druid.indexing.overlord.supervisor.SupervisorStateManagerConfig;
import org.apache.druid.indexing.seekablestream.SeekableStreamEndSequenceNumbers;
import org.apache.druid.indexing.seekablestream.SeekableStreamIndexTaskRunner;
import org.apache.druid.indexing.seekablestream.SeekableStreamIndexTaskTuningConfig;
import org.apache.druid.indexing.seekablestream.SeekableStreamStartSequenceNumbers;
import org.apache.druid.indexing.seekablestream.common.RecordSupplier;
import org.apache.druid.indexing.seekablestream.common.StreamPartition;
import org.apache.druid.indexing.seekablestream.supervisor.SeekableStreamSupervisorStateManager;
import org.apache.druid.indexing.seekablestream.supervisor.TaskReportData;
import org.apache.druid.java.util.common.DateTimes;
import org.apache.druid.java.util.common.ISE;
import org.apache.druid.java.util.common.StringUtils;
import org.apache.druid.java.util.common.granularity.Granularities;
import org.apache.druid.java.util.common.parsers.JSONPathSpec;
import org.apache.druid.java.util.emitter.EmittingLogger;
import org.apache.druid.metadata.EntryExistsException;
import org.apache.druid.query.aggregation.AggregatorFactory;
import org.apache.druid.query.aggregation.CountAggregatorFactory;
import org.apache.druid.segment.TestHelper;
import org.apache.druid.segment.indexing.DataSchema;
import org.apache.druid.segment.indexing.RealtimeIOConfig;
import org.apache.druid.segment.indexing.granularity.UniformGranularitySpec;
import org.apache.druid.segment.realtime.FireDepartment;
import org.apache.druid.segment.realtime.appenderator.DummyForInjectionAppenderatorsManager;
import org.apache.druid.server.metrics.DruidMonitorSchedulerConfig;
import org.apache.druid.server.metrics.ExceptionCapturingServiceEmitter;
import org.apache.druid.server.metrics.NoopServiceEmitter;
import org.easymock.Capture;
import org.easymock.CaptureType;
import org.easymock.EasyMock;
import org.easymock.EasyMockSupport;
import org.easymock.IAnswer;
import org.joda.time.DateTime;
import org.joda.time.Duration;
import org.joda.time.Period;
import org.junit.After;
import org.junit.Assert;
import org.junit.Before;
import org.junit.BeforeClass;
import org.junit.Test;

import java.io.File;
import java.nio.charset.StandardCharsets;
import java.util.ArrayList;
import java.util.Collection;
import java.util.Collections;
import java.util.List;
import java.util.Map;
import java.util.TreeMap;
import java.util.concurrent.Executor;

public class KinesisSupervisorTest extends EasyMockSupport
{
  private static final ObjectMapper OBJECT_MAPPER = TestHelper.makeJsonMapper();
  private static final String DATASOURCE = "testDS";
  private static final int TEST_CHAT_THREADS = 3;
  private static final long TEST_CHAT_RETRIES = 9L;
  private static final Period TEST_HTTP_TIMEOUT = new Period("PT10S");
  private static final Period TEST_SHUTDOWN_TIMEOUT = new Period("PT80S");
  private static final String STREAM = "stream";
  private static final String SHARD_ID1 = "1";
  private static final String SHARD_ID0 = "0";
  private static final StreamPartition<String> SHARD1_PARTITION = StreamPartition.of(STREAM, SHARD_ID1);
  private static final StreamPartition<String> SHARD0_PARTITION = StreamPartition.of(STREAM, SHARD_ID0);

  private static DataSchema dataSchema;
  private KinesisRecordSupplier supervisorRecordSupplier;

  private final int numThreads;
  private TestableKinesisSupervisor supervisor;
  private KinesisSupervisorTuningConfig tuningConfig;
  private TaskStorage taskStorage;
  private TaskMaster taskMaster;
  private TaskRunner taskRunner;
  private IndexerMetadataStorageCoordinator indexerMetadataStorageCoordinator;
  private KinesisIndexTaskClient taskClient;
  private TaskQueue taskQueue;
  private RowIngestionMetersFactory rowIngestionMetersFactory;
  private ExceptionCapturingServiceEmitter serviceEmitter;
  private SupervisorStateManagerConfig supervisorConfig;

  public KinesisSupervisorTest()
  {
    this.numThreads = 1;
  }

  @BeforeClass
  public static void setupClass()
  {
    dataSchema = getDataSchema(DATASOURCE);
  }

  @Before
  public void setupTest()
  {
    taskStorage = createMock(TaskStorage.class);
    taskMaster = createMock(TaskMaster.class);
    taskRunner = createMock(TaskRunner.class);
    indexerMetadataStorageCoordinator = createMock(IndexerMetadataStorageCoordinator.class);
    taskClient = createMock(KinesisIndexTaskClient.class);
    taskQueue = createMock(TaskQueue.class);
    supervisorRecordSupplier = createMock(KinesisRecordSupplier.class);

    tuningConfig = new KinesisSupervisorTuningConfig(
        1000,
        null,
        50000,
        null,
        new Period("P1Y"),
        new File("/test"),
        null,
        null,
        null,
        true,
        false,
        null,
        null,
        null,
        null,
        numThreads,
        TEST_CHAT_THREADS,
        TEST_CHAT_RETRIES,
        TEST_HTTP_TIMEOUT,
        TEST_SHUTDOWN_TIMEOUT,
        null,
        null,
        null,
        5000,
        null,
        null,
        null,
        null,
        null,
        null
    );
    rowIngestionMetersFactory = new TestUtils().getRowIngestionMetersFactory();
    serviceEmitter = new ExceptionCapturingServiceEmitter();
    EmittingLogger.registerEmitter(serviceEmitter);
    supervisorConfig = new SupervisorStateManagerConfig();
  }

  @After
  public void tearDownTest()
  {
    supervisor = null;
  }

  @Test
  public void testNoInitialState() throws Exception
  {
    supervisor = getTestableSupervisor(1, 1, true, "PT1H", null, null);

    supervisorRecordSupplier.assign(EasyMock.anyObject());
    EasyMock.expectLastCall().anyTimes();
    EasyMock.expect(supervisorRecordSupplier.getPartitionIds(STREAM))
            .andReturn(ImmutableSet.of(SHARD_ID1, SHARD_ID0))
            .anyTimes();
    EasyMock.expect(supervisorRecordSupplier.getAssignment())
            .andReturn(ImmutableSet.of(SHARD1_PARTITION, SHARD0_PARTITION))
            .anyTimes();
    supervisorRecordSupplier.seekToLatest(EasyMock.anyObject());
    EasyMock.expectLastCall().anyTimes();
    EasyMock.expect(supervisorRecordSupplier.getEarliestSequenceNumber(EasyMock.anyObject())).andReturn("0").anyTimes();
    supervisorRecordSupplier.seek(EasyMock.anyObject(), EasyMock.anyString());
    EasyMock.expectLastCall().anyTimes();

    Capture<KinesisIndexTask> captured = Capture.newInstance();
    EasyMock.expect(taskMaster.getTaskQueue()).andReturn(Optional.of(taskQueue)).anyTimes();
    EasyMock.expect(taskMaster.getTaskRunner()).andReturn(Optional.of(taskRunner)).anyTimes();
    EasyMock.expect(taskStorage.getActiveTasks()).andReturn(ImmutableList.of()).anyTimes();
    EasyMock.expect(indexerMetadataStorageCoordinator.getDataSourceMetadata(DATASOURCE)).andReturn(
        new KinesisDataSourceMetadata(
            null
        )
    ).anyTimes();
    EasyMock.expect(taskQueue.add(EasyMock.capture(captured))).andReturn(true);
    taskRunner.registerListener(EasyMock.anyObject(TaskRunnerListener.class), EasyMock.anyObject(Executor.class));
    replayAll();

    supervisor.start();
    supervisor.runInternal();
    verifyAll();

    KinesisIndexTask task = captured.getValue();
    Assert.assertEquals(dataSchema, task.getDataSchema());
    Assert.assertEquals(tuningConfig.convertToTaskTuningConfig(), task.getTuningConfig());

    KinesisIndexTaskIOConfig taskConfig = task.getIOConfig();
    Assert.assertEquals("sequenceName-0", taskConfig.getBaseSequenceName());
    Assert.assertTrue("isUseTransaction", taskConfig.isUseTransaction());
    Assert.assertFalse("minimumMessageTime", taskConfig.getMinimumMessageTime().isPresent());
    Assert.assertFalse("maximumMessageTime", taskConfig.getMaximumMessageTime().isPresent());

    Assert.assertEquals(STREAM, taskConfig.getStartSequenceNumbers().getStream());
    Assert.assertEquals(
        "0",
        taskConfig.getStartSequenceNumbers().getPartitionSequenceNumberMap().get(SHARD_ID1)
    );
    Assert.assertEquals(
        "0",
        taskConfig.getStartSequenceNumbers().getPartitionSequenceNumberMap().get(SHARD_ID0)
    );

    Assert.assertEquals(STREAM, taskConfig.getEndSequenceNumbers().getStream());
    Assert.assertEquals(
        KinesisSequenceNumber.NO_END_SEQUENCE_NUMBER,
        taskConfig.getEndSequenceNumbers().getPartitionSequenceNumberMap().get(SHARD_ID1)
    );
    Assert.assertEquals(
        KinesisSequenceNumber.NO_END_SEQUENCE_NUMBER,
        taskConfig.getEndSequenceNumbers().getPartitionSequenceNumberMap().get(SHARD_ID0)
    );
  }


  @Test
  public void testMultiTask() throws Exception
  {
    supervisor = getTestableSupervisor(1, 2, true, "PT1H", null, null);

    supervisorRecordSupplier.assign(EasyMock.anyObject());
    EasyMock.expectLastCall().anyTimes();
    EasyMock.expect(supervisorRecordSupplier.getPartitionIds(STREAM))
            .andReturn(ImmutableSet.of(SHARD_ID1, SHARD_ID0))
            .anyTimes();
    EasyMock.expect(supervisorRecordSupplier.getAssignment())
            .andReturn(ImmutableSet.of(SHARD1_PARTITION, SHARD0_PARTITION))
            .anyTimes();
    supervisorRecordSupplier.seekToLatest(EasyMock.anyObject());
    EasyMock.expectLastCall().anyTimes();
    EasyMock.expect(supervisorRecordSupplier.getEarliestSequenceNumber(EasyMock.anyObject())).andReturn("0").anyTimes();
    supervisorRecordSupplier.seek(EasyMock.anyObject(), EasyMock.anyString());
    EasyMock.expectLastCall().anyTimes();

    Capture<KinesisIndexTask> captured = Capture.newInstance(CaptureType.ALL);
    EasyMock.expect(taskMaster.getTaskQueue()).andReturn(Optional.of(taskQueue)).anyTimes();
    EasyMock.expect(taskMaster.getTaskRunner()).andReturn(Optional.absent()).anyTimes();
    EasyMock.expect(taskStorage.getActiveTasks()).andReturn(ImmutableList.of()).anyTimes();
    EasyMock.expect(indexerMetadataStorageCoordinator.getDataSourceMetadata(DATASOURCE)).andReturn(
        new KinesisDataSourceMetadata(null)
    ).anyTimes();
    EasyMock.expect(taskQueue.add(EasyMock.capture(captured))).andReturn(true).times(2);
    replayAll();

    supervisor.start();
    supervisor.runInternal();
    verifyAll();

    KinesisIndexTask task1 = captured.getValues().get(0);
    Assert.assertEquals(1, task1.getIOConfig().getStartSequenceNumbers().getPartitionSequenceNumberMap().size());
    Assert.assertEquals(1, task1.getIOConfig().getEndSequenceNumbers().getPartitionSequenceNumberMap().size());
    Assert.assertEquals(
        "0",
        task1.getIOConfig().getStartSequenceNumbers().getPartitionSequenceNumberMap().get(SHARD_ID1)
    );
    Assert.assertEquals(
        KinesisSequenceNumber.NO_END_SEQUENCE_NUMBER,
        task1.getIOConfig().getEndSequenceNumbers().getPartitionSequenceNumberMap().get(SHARD_ID1)
    );

    KinesisIndexTask task2 = captured.getValues().get(1);
    Assert.assertEquals(1, task2.getIOConfig().getStartSequenceNumbers().getPartitionSequenceNumberMap().size());
    Assert.assertEquals(1, task2.getIOConfig().getEndSequenceNumbers().getPartitionSequenceNumberMap().size());
    Assert.assertEquals(
        "0",
        task2.getIOConfig().getStartSequenceNumbers().getPartitionSequenceNumberMap().get(SHARD_ID0)
    );
    Assert.assertEquals(
        KinesisSequenceNumber.NO_END_SEQUENCE_NUMBER,
        task2.getIOConfig().getEndSequenceNumbers().getPartitionSequenceNumberMap().get(SHARD_ID0)
    );
  }

  @Test
  public void testReplicas() throws Exception
  {
    supervisor = getTestableSupervisor(2, 1, true, "PT1H", null, null);

    supervisorRecordSupplier.assign(EasyMock.anyObject());
    EasyMock.expectLastCall().anyTimes();
    EasyMock.expect(supervisorRecordSupplier.getPartitionIds(STREAM))
            .andReturn(ImmutableSet.of(SHARD_ID1, SHARD_ID0))
            .anyTimes();
    EasyMock.expect(supervisorRecordSupplier.getAssignment())
            .andReturn(ImmutableSet.of(SHARD1_PARTITION, SHARD0_PARTITION))
            .anyTimes();
    supervisorRecordSupplier.seekToLatest(EasyMock.anyObject());
    EasyMock.expectLastCall().anyTimes();
    EasyMock.expect(supervisorRecordSupplier.getEarliestSequenceNumber(EasyMock.anyObject())).andReturn("0").anyTimes();
    supervisorRecordSupplier.seek(EasyMock.anyObject(), EasyMock.anyString());
    EasyMock.expectLastCall().anyTimes();

    Capture<KinesisIndexTask> captured = Capture.newInstance(CaptureType.ALL);
    EasyMock.expect(taskMaster.getTaskQueue()).andReturn(Optional.of(taskQueue)).anyTimes();
    EasyMock.expect(taskMaster.getTaskRunner()).andReturn(Optional.absent()).anyTimes();
    EasyMock.expect(taskStorage.getActiveTasks()).andReturn(ImmutableList.of()).anyTimes();
    EasyMock.expect(indexerMetadataStorageCoordinator.getDataSourceMetadata(DATASOURCE)).andReturn(
        new KinesisDataSourceMetadata(
            null
        )
    ).anyTimes();
    EasyMock.expect(taskQueue.add(EasyMock.capture(captured))).andReturn(true).times(2);
    replayAll();

    supervisor.start();
    supervisor.runInternal();
    verifyAll();

    KinesisIndexTask task1 = captured.getValues().get(0);
    Assert.assertEquals(2, task1.getIOConfig().getStartSequenceNumbers().getPartitionSequenceNumberMap().size());
    Assert.assertEquals(2, task1.getIOConfig().getEndSequenceNumbers().getPartitionSequenceNumberMap().size());
    Assert.assertEquals(
        "0",
        task1.getIOConfig().getStartSequenceNumbers().getPartitionSequenceNumberMap().get(SHARD_ID0)
    );
    Assert.assertEquals(
        KinesisSequenceNumber.NO_END_SEQUENCE_NUMBER,
        task1.getIOConfig().getEndSequenceNumbers().getPartitionSequenceNumberMap().get(SHARD_ID0)
    );
    Assert.assertEquals(
        "0",
        task1.getIOConfig().getStartSequenceNumbers().getPartitionSequenceNumberMap().get(SHARD_ID1)
    );
    Assert.assertEquals(
        KinesisSequenceNumber.NO_END_SEQUENCE_NUMBER,
        task1.getIOConfig().getEndSequenceNumbers().getPartitionSequenceNumberMap().get(SHARD_ID1)
    );

    KinesisIndexTask task2 = captured.getValues().get(1);
    Assert.assertEquals(2, task2.getIOConfig().getStartSequenceNumbers().getPartitionSequenceNumberMap().size());
    Assert.assertEquals(2, task2.getIOConfig().getEndSequenceNumbers().getPartitionSequenceNumberMap().size());
    Assert.assertEquals(
        "0",
        task2.getIOConfig().getStartSequenceNumbers().getPartitionSequenceNumberMap().get(SHARD_ID0)
    );
    Assert.assertEquals(
        KinesisSequenceNumber.NO_END_SEQUENCE_NUMBER,
        task2.getIOConfig().getEndSequenceNumbers().getPartitionSequenceNumberMap().get(SHARD_ID0)
    );
    Assert.assertEquals(
        "0",
        task2.getIOConfig().getStartSequenceNumbers().getPartitionSequenceNumberMap().get(SHARD_ID1)
    );
    Assert.assertEquals(
        KinesisSequenceNumber.NO_END_SEQUENCE_NUMBER,
        task2.getIOConfig().getEndSequenceNumbers().getPartitionSequenceNumberMap().get(SHARD_ID1)
    );

  }

  @Test
  public void testLateMessageRejectionPeriod() throws Exception
  {
    supervisor = getTestableSupervisor(2, 1, true, "PT1H", new Period("PT1H"), null);

    supervisorRecordSupplier.assign(EasyMock.anyObject());
    EasyMock.expectLastCall().anyTimes();
    EasyMock.expect(supervisorRecordSupplier.getPartitionIds(STREAM))
            .andReturn(ImmutableSet.of(SHARD_ID1, SHARD_ID0))
            .anyTimes();
    EasyMock.expect(supervisorRecordSupplier.getAssignment())
            .andReturn(ImmutableSet.of(SHARD1_PARTITION, SHARD0_PARTITION))
            .anyTimes();
    supervisorRecordSupplier.seekToLatest(EasyMock.anyObject());
    EasyMock.expectLastCall().anyTimes();
    EasyMock.expect(supervisorRecordSupplier.getEarliestSequenceNumber(EasyMock.anyObject())).andReturn("0").anyTimes();
    supervisorRecordSupplier.seek(EasyMock.anyObject(), EasyMock.anyString());
    EasyMock.expectLastCall().anyTimes();

    Capture<KinesisIndexTask> captured = Capture.newInstance(CaptureType.ALL);
    EasyMock.expect(taskMaster.getTaskQueue()).andReturn(Optional.of(taskQueue)).anyTimes();
    EasyMock.expect(taskMaster.getTaskRunner()).andReturn(Optional.absent()).anyTimes();
    EasyMock.expect(taskStorage.getActiveTasks()).andReturn(ImmutableList.of()).anyTimes();
    EasyMock.expect(indexerMetadataStorageCoordinator.getDataSourceMetadata(DATASOURCE)).andReturn(
        new KinesisDataSourceMetadata(
            null
        )
    ).anyTimes();
    EasyMock.expect(taskQueue.add(EasyMock.capture(captured))).andReturn(true).times(2);
    replayAll();

    supervisor.start();
    supervisor.runInternal();
    verifyAll();

    KinesisIndexTask task1 = captured.getValues().get(0);
    KinesisIndexTask task2 = captured.getValues().get(1);

    Assert.assertTrue(
        "minimumMessageTime",
        task1.getIOConfig().getMinimumMessageTime().get().plusMinutes(59).isBeforeNow()
    );
    Assert.assertTrue(
        "minimumMessageTime",
        task1.getIOConfig().getMinimumMessageTime().get().plusMinutes(61).isAfterNow()
    );
    Assert.assertEquals(
        task1.getIOConfig().getMinimumMessageTime().get(),
        task2.getIOConfig().getMinimumMessageTime().get()
    );
  }

  @Test
  public void testEarlyMessageRejectionPeriod() throws Exception
  {
    supervisor = getTestableSupervisor(2, 1, true, "PT1H", null, new Period("PT1H"));

    supervisorRecordSupplier.assign(EasyMock.anyObject());
    EasyMock.expectLastCall().anyTimes();
    EasyMock.expect(supervisorRecordSupplier.getPartitionIds(STREAM))
            .andReturn(ImmutableSet.of(SHARD_ID1, SHARD_ID0))
            .anyTimes();
    EasyMock.expect(supervisorRecordSupplier.getAssignment())
            .andReturn(ImmutableSet.of(SHARD1_PARTITION, SHARD0_PARTITION))
            .anyTimes();
    supervisorRecordSupplier.seekToLatest(EasyMock.anyObject());
    EasyMock.expectLastCall().anyTimes();
    EasyMock.expect(supervisorRecordSupplier.getEarliestSequenceNumber(EasyMock.anyObject())).andReturn("0").anyTimes();
    supervisorRecordSupplier.seek(EasyMock.anyObject(), EasyMock.anyString());
    EasyMock.expectLastCall().anyTimes();

    Capture<KinesisIndexTask> captured = Capture.newInstance(CaptureType.ALL);
    EasyMock.expect(taskMaster.getTaskQueue()).andReturn(Optional.of(taskQueue)).anyTimes();
    EasyMock.expect(taskMaster.getTaskRunner()).andReturn(Optional.absent()).anyTimes();
    EasyMock.expect(taskStorage.getActiveTasks()).andReturn(ImmutableList.of()).anyTimes();
    EasyMock.expect(indexerMetadataStorageCoordinator.getDataSourceMetadata(DATASOURCE)).andReturn(
        new KinesisDataSourceMetadata(
            null
        )
    ).anyTimes();
    EasyMock.expect(taskQueue.add(EasyMock.capture(captured))).andReturn(true).times(2);
    replayAll();

    supervisor.start();
    supervisor.runInternal();
    verifyAll();

    KinesisIndexTask task1 = captured.getValues().get(0);
    KinesisIndexTask task2 = captured.getValues().get(1);

    Assert.assertTrue(
        "maximumMessageTime",
        task1.getIOConfig().getMaximumMessageTime().get().minusMinutes(59 + 60).isAfterNow()
    );
    Assert.assertTrue(
        "maximumMessageTime",
        task1.getIOConfig().getMaximumMessageTime().get().minusMinutes(61 + 60).isBeforeNow()
    );
    Assert.assertEquals(
        task1.getIOConfig().getMaximumMessageTime().get(),
        task2.getIOConfig().getMaximumMessageTime().get()
    );
  }


  /**
   * Test generating the starting sequences from the partition data stored in druid_dataSource which contains the
   * sequences of the last built segments.
   */
  @Test
  public void testDatasourceMetadata() throws Exception
  {
    supervisor = getTestableSupervisor(1, 1, true, "PT1H", null, null);

    supervisorRecordSupplier.assign(EasyMock.anyObject());
    EasyMock.expectLastCall().anyTimes();
    EasyMock.expect(supervisorRecordSupplier.getPartitionIds(STREAM))
            .andReturn(ImmutableSet.of(SHARD_ID1, SHARD_ID0))
            .anyTimes();
    EasyMock.expect(supervisorRecordSupplier.getAssignment())
            .andReturn(ImmutableSet.of(SHARD1_PARTITION, SHARD0_PARTITION))
            .anyTimes();
    supervisorRecordSupplier.seekToLatest(EasyMock.anyObject());
    EasyMock.expectLastCall().anyTimes();
    EasyMock.expect(supervisorRecordSupplier.getEarliestSequenceNumber(SHARD1_PARTITION)).andReturn("2").anyTimes();
    EasyMock.expect(supervisorRecordSupplier.getEarliestSequenceNumber(SHARD0_PARTITION)).andReturn("1").anyTimes();
    EasyMock.expect(supervisorRecordSupplier.getLatestSequenceNumber(EasyMock.anyObject())).andReturn("100").anyTimes();
    supervisorRecordSupplier.seek(EasyMock.anyObject(), EasyMock.anyString());
    EasyMock.expectLastCall().anyTimes();

    Capture<KinesisIndexTask> captured = Capture.newInstance();
    EasyMock.expect(taskMaster.getTaskQueue()).andReturn(Optional.of(taskQueue)).anyTimes();
    EasyMock.expect(taskMaster.getTaskRunner()).andReturn(Optional.absent()).anyTimes();
    EasyMock.expect(taskStorage.getActiveTasks()).andReturn(ImmutableList.of()).anyTimes();
    EasyMock.expect(indexerMetadataStorageCoordinator.getDataSourceMetadata(DATASOURCE)).andReturn(
        new KinesisDataSourceMetadata(
            new SeekableStreamStartSequenceNumbers<>(
                STREAM,
                ImmutableMap.of(SHARD_ID1, "2", SHARD_ID0, "1"),
                ImmutableSet.of()
            )
        )
    ).anyTimes();

    EasyMock.expect(taskQueue.add(EasyMock.capture(captured))).andReturn(true);
    replayAll();

    supervisor.start();
    supervisor.runInternal();
    verifyAll();

    KinesisIndexTask task = captured.getValue();
    KinesisIndexTaskIOConfig taskConfig = task.getIOConfig();
    Assert.assertEquals("sequenceName-0", taskConfig.getBaseSequenceName());
    Assert.assertEquals(
        "2",
        taskConfig.getStartSequenceNumbers().getPartitionSequenceNumberMap().get(SHARD_ID1)
    );
    Assert.assertEquals(
        "1",
        taskConfig.getStartSequenceNumbers().getPartitionSequenceNumberMap().get(SHARD_ID0)
    );
  }

  @Test
  public void testBadMetadataOffsets() throws Exception
  {
    supervisor = getTestableSupervisor(1, 1, true, "PT1H", null, null);

    supervisorRecordSupplier.assign(EasyMock.anyObject());
    EasyMock.expectLastCall().anyTimes();
    EasyMock.expect(supervisorRecordSupplier.getPartitionIds(STREAM))
            .andReturn(ImmutableSet.of(SHARD_ID1, SHARD_ID0))
            .anyTimes();
    EasyMock.expect(supervisorRecordSupplier.getAssignment())
            .andReturn(ImmutableSet.of(SHARD1_PARTITION, SHARD0_PARTITION))
            .anyTimes();
    supervisorRecordSupplier.seekToLatest(EasyMock.anyObject());
    EasyMock.expectLastCall().anyTimes();
    EasyMock.expect(supervisorRecordSupplier.getEarliestSequenceNumber(EasyMock.anyObject())).andReturn("0").anyTimes();
    EasyMock.expect(supervisorRecordSupplier.getLatestSequenceNumber(EasyMock.anyObject())).andReturn("100").anyTimes();
    supervisorRecordSupplier.seek(EasyMock.anyObject(), EasyMock.anyString());
    EasyMock.expectLastCall().anyTimes();


    EasyMock.expect(taskMaster.getTaskRunner()).andReturn(Optional.absent()).anyTimes();
    EasyMock.expect(taskStorage.getActiveTasks()).andReturn(ImmutableList.of()).anyTimes();
    EasyMock.expect(indexerMetadataStorageCoordinator.getDataSourceMetadata(DATASOURCE)).andReturn(
        new KinesisDataSourceMetadata(
            new SeekableStreamStartSequenceNumbers<>(
                STREAM,
                ImmutableMap.of(SHARD_ID1, "101", SHARD_ID0, "-1"),
                ImmutableSet.of()
            )
        )
    ).anyTimes();
    replayAll();

    supervisor.start();
    supervisor.runInternal();

    Assert.assertEquals(
        "org.apache.druid.java.util.common.ISE",
        supervisor.getStateManager().getExceptionEvents().get(0).getExceptionClass()
    );
  }

  @Test
  public void testDontKillTasksWithMismatchedDatasourceAndType() throws Exception
  {
    supervisor = getTestableSupervisor(2, 1, true, "PT1H", null, null);

    supervisorRecordSupplier.assign(EasyMock.anyObject());
    EasyMock.expectLastCall().anyTimes();
    EasyMock.expect(supervisorRecordSupplier.getPartitionIds(STREAM))
            .andReturn(ImmutableSet.of(SHARD_ID1, SHARD_ID0))
            .anyTimes();
    EasyMock.expect(supervisorRecordSupplier.getAssignment())
            .andReturn(ImmutableSet.of(SHARD1_PARTITION, SHARD0_PARTITION))
            .anyTimes();
    supervisorRecordSupplier.seekToLatest(EasyMock.anyObject());
    EasyMock.expectLastCall().anyTimes();
    EasyMock.expect(supervisorRecordSupplier.getEarliestSequenceNumber(EasyMock.anyObject())).andReturn("0").anyTimes();
    EasyMock.expect(supervisorRecordSupplier.getLatestSequenceNumber(EasyMock.anyObject())).andReturn("100").anyTimes();
    supervisorRecordSupplier.seek(EasyMock.anyObject(), EasyMock.anyString());
    EasyMock.expectLastCall().anyTimes();

    // different datasource (don't kill)
    Task id1 = createKinesisIndexTask(
        "id1",
        "other-datasource",
        2,
        new SeekableStreamStartSequenceNumbers<>(
            STREAM,
            ImmutableMap.of(SHARD_ID0, "0", SHARD_ID1, "0"),
            ImmutableSet.of(SHARD_ID0, SHARD_ID1)
        ),
        new SeekableStreamEndSequenceNumbers<>(STREAM, ImmutableMap.of(SHARD_ID0, "1", SHARD_ID1, "12")),
        null,
        null
    );

    // non KinesisIndexTask (don't kill)
    Task id2 = new RealtimeIndexTask(
        "id2",
        null,
        new FireDepartment(
            dataSchema,
            new RealtimeIOConfig(null, null),
            null
        ),
        null
    );

    List<Task> existingTasks = ImmutableList.of(id1, id2);

    EasyMock.expect(taskMaster.getTaskQueue()).andReturn(Optional.of(taskQueue)).anyTimes();
    EasyMock.expect(taskMaster.getTaskRunner()).andReturn(Optional.of(taskRunner)).anyTimes();
    EasyMock.expect(taskRunner.getRunningTasks()).andReturn(Collections.EMPTY_LIST).anyTimes();
    EasyMock.expect(taskStorage.getActiveTasks()).andReturn(existingTasks).anyTimes();
    EasyMock.expect(taskClient.getStatusAsync(EasyMock.anyString()))
            .andReturn(Futures.immediateFuture(SeekableStreamIndexTaskRunner.Status.NOT_STARTED))
            .anyTimes();
    EasyMock.expect(taskClient.getStartTimeAsync(EasyMock.anyString()))
            .andReturn(Futures.immediateFuture(DateTimes.nowUtc()))
            .anyTimes();
    EasyMock.expect(indexerMetadataStorageCoordinator.getDataSourceMetadata(DATASOURCE)).andReturn(
        new KinesisDataSourceMetadata(
            null
        )
    ).anyTimes();
    taskRunner.registerListener(EasyMock.anyObject(TaskRunnerListener.class), EasyMock.anyObject(Executor.class));

    EasyMock.expect(taskQueue.add(EasyMock.anyObject(Task.class))).andReturn(true).times(2);

    replayAll();
    supervisor.start();
    supervisor.runInternal();
    verifyAll();
  }

  @Test
  public void testKillBadPartitionAssignment() throws Exception
  {
    supervisor = getTestableSupervisor(
        1,
        2,
        true,
        "PT1H",
        null,
        null
    );

    supervisorRecordSupplier.assign(EasyMock.anyObject());
    EasyMock.expectLastCall().anyTimes();
    EasyMock.expect(supervisorRecordSupplier.getPartitionIds(STREAM))
            .andReturn(ImmutableSet.of(SHARD_ID1, SHARD_ID0))
            .anyTimes();
    EasyMock.expect(supervisorRecordSupplier.getAssignment())
            .andReturn(ImmutableSet.of(SHARD1_PARTITION, SHARD0_PARTITION))
            .anyTimes();
    supervisorRecordSupplier.seekToLatest(EasyMock.anyObject());
    EasyMock.expectLastCall().anyTimes();
    EasyMock.expect(supervisorRecordSupplier.getEarliestSequenceNumber(EasyMock.anyObject())).andReturn("0").anyTimes();
    EasyMock.expect(supervisorRecordSupplier.getLatestSequenceNumber(EasyMock.anyObject())).andReturn("100").anyTimes();
    supervisorRecordSupplier.seek(EasyMock.anyObject(), EasyMock.anyString());
    EasyMock.expectLastCall().anyTimes();

    Task id1 = createKinesisIndexTask(
        "id1",
        DATASOURCE,
        0,
        new SeekableStreamStartSequenceNumbers<>(STREAM, ImmutableMap.of(SHARD_ID1, "0"), ImmutableSet.of()),
        new SeekableStreamEndSequenceNumbers<>(STREAM, ImmutableMap.of(SHARD_ID1, "12")),
        null,
        null
    );
    Task id2 = createKinesisIndexTask(
        "id2",
        DATASOURCE,
        1,
        new SeekableStreamStartSequenceNumbers<>(STREAM, ImmutableMap.of(SHARD_ID0, "0"), ImmutableSet.of(SHARD_ID0)),
        new SeekableStreamEndSequenceNumbers<>(STREAM, ImmutableMap.of(SHARD_ID0, "1")),
        null,
        null
    );
    Task id3 = createKinesisIndexTask(
        "id3",
        DATASOURCE,
        0,
        new SeekableStreamStartSequenceNumbers<>(
            STREAM,
            ImmutableMap.of(SHARD_ID0, "0", SHARD_ID1, "0"), ImmutableSet.of(SHARD_ID0, SHARD_ID1)
        ),
        new SeekableStreamEndSequenceNumbers<>(STREAM, ImmutableMap.of(SHARD_ID0, "1", SHARD_ID1, "12")),
        null,
        null
    );
    Task id4 = createKinesisIndexTask(
        "id4",
        DATASOURCE,
        0,
        new SeekableStreamStartSequenceNumbers<>(STREAM, ImmutableMap.of(SHARD_ID0, "0"), ImmutableSet.of(SHARD_ID0)),
        new SeekableStreamEndSequenceNumbers<>(STREAM, ImmutableMap.of(SHARD_ID0, "1")),
        null,
        null
    );

    List<Task> existingTasks = ImmutableList.of(id1, id2, id3, id4);

    EasyMock.expect(taskMaster.getTaskQueue()).andReturn(Optional.of(taskQueue)).anyTimes();
    EasyMock.expect(taskMaster.getTaskRunner()).andReturn(Optional.of(taskRunner)).anyTimes();
    EasyMock.expect(taskRunner.getRunningTasks()).andReturn(Collections.EMPTY_LIST).anyTimes();
    EasyMock.expect(taskStorage.getActiveTasks()).andReturn(existingTasks).anyTimes();
    EasyMock.expect(taskStorage.getStatus("id1")).andReturn(Optional.of(TaskStatus.running("id1"))).anyTimes();
    EasyMock.expect(taskStorage.getStatus("id2")).andReturn(Optional.of(TaskStatus.running("id2"))).anyTimes();
    EasyMock.expect(taskStorage.getStatus("id3")).andReturn(Optional.of(TaskStatus.running("id3"))).anyTimes();
    EasyMock.expect(taskStorage.getStatus("id4")).andReturn(Optional.of(TaskStatus.running("id4"))).anyTimes();
    EasyMock.expect(taskStorage.getTask("id1")).andReturn(Optional.of(id1)).anyTimes();
    EasyMock.expect(taskStorage.getTask("id2")).andReturn(Optional.of(id2)).anyTimes();
    EasyMock.expect(taskStorage.getTask("id3")).andReturn(Optional.of(id3)).anyTimes();
    EasyMock.expect(taskStorage.getTask("id4")).andReturn(Optional.of(id4)).anyTimes();
    EasyMock.expect(taskClient.getStatusAsync(EasyMock.anyString()))
            .andReturn(Futures.immediateFuture(SeekableStreamIndexTaskRunner.Status.NOT_STARTED))
            .anyTimes();
    EasyMock.expect(taskClient.getStartTimeAsync(EasyMock.anyString()))
            .andReturn(Futures.immediateFuture(DateTimes.nowUtc()))
            .anyTimes();
    EasyMock.expect(indexerMetadataStorageCoordinator.getDataSourceMetadata(DATASOURCE)).andReturn(
        new KinesisDataSourceMetadata(
            null
        )
    ).anyTimes();
    EasyMock.expect(taskClient.stopAsync("id3", false)).andReturn(Futures.immediateFuture(true));

    TreeMap<Integer, Map<String, String>> checkpoints1 = new TreeMap<>();
    checkpoints1.put(0, ImmutableMap.of(SHARD_ID1, "0"));
    TreeMap<Integer, Map<String, String>> checkpoints2 = new TreeMap<>();
    checkpoints2.put(0, ImmutableMap.of(SHARD_ID0, "0"));
    TreeMap<Integer, Map<String, String>> checkpoints4 = new TreeMap<>();
    checkpoints4.put(0, ImmutableMap.of(SHARD_ID0, "0"));
    EasyMock.expect(taskClient.getCheckpointsAsync(EasyMock.contains("id1"), EasyMock.anyBoolean()))
            .andReturn(Futures.immediateFuture(checkpoints1))
            .times(1);
    EasyMock.expect(taskClient.getCheckpointsAsync(EasyMock.contains("id2"), EasyMock.anyBoolean()))
            .andReturn(Futures.immediateFuture(checkpoints2))
            .times(1);
    EasyMock.expect(taskClient.getCheckpointsAsync(EasyMock.contains("id4"), EasyMock.anyBoolean()))
            .andReturn(Futures.immediateFuture(checkpoints4))
            .times(1);


    taskRunner.registerListener(EasyMock.anyObject(TaskRunnerListener.class), EasyMock.anyObject(Executor.class));
    taskQueue.shutdown("id4", "Task [%s] failed to return status, killing task", "id4");
    replayAll();

    supervisor.start();
    supervisor.runInternal();
    verifyAll();
  }

  @Test
  public void testRequeueTaskWhenFailed() throws Exception
  {
    supervisor = getTestableSupervisor(2, 2, true, "PT1H", null, null);
    supervisorRecordSupplier.assign(EasyMock.anyObject());
    EasyMock.expectLastCall().anyTimes();
    EasyMock.expect(supervisorRecordSupplier.getPartitionIds(STREAM))
            .andReturn(ImmutableSet.of(SHARD_ID1, SHARD_ID0))
            .anyTimes();
    EasyMock.expect(supervisorRecordSupplier.getAssignment())
            .andReturn(ImmutableSet.of(SHARD1_PARTITION, SHARD0_PARTITION))
            .anyTimes();
    supervisorRecordSupplier.seekToLatest(EasyMock.anyObject());
    EasyMock.expectLastCall().anyTimes();
    EasyMock.expect(supervisorRecordSupplier.getEarliestSequenceNumber(EasyMock.anyObject())).andReturn("0").anyTimes();
    EasyMock.expect(supervisorRecordSupplier.getLatestSequenceNumber(EasyMock.anyObject())).andReturn("100").anyTimes();
    supervisorRecordSupplier.seek(EasyMock.anyObject(), EasyMock.anyString());
    EasyMock.expectLastCall().anyTimes();


    Capture<Task> captured = Capture.newInstance(CaptureType.ALL);
    EasyMock.expect(taskMaster.getTaskQueue()).andReturn(Optional.of(taskQueue)).anyTimes();
    EasyMock.expect(taskMaster.getTaskRunner()).andReturn(Optional.of(taskRunner)).anyTimes();
    EasyMock.expect(taskRunner.getRunningTasks()).andReturn(Collections.EMPTY_LIST).anyTimes();
    EasyMock.expect(taskStorage.getActiveTasks()).andReturn(ImmutableList.of()).anyTimes();
    EasyMock.expect(taskClient.getStatusAsync(EasyMock.anyString()))
            .andReturn(Futures.immediateFuture(SeekableStreamIndexTaskRunner.Status.NOT_STARTED))
            .anyTimes();
    EasyMock.expect(taskClient.getStartTimeAsync(EasyMock.anyString()))
            .andReturn(Futures.immediateFuture(DateTimes.nowUtc()))
            .anyTimes();
    EasyMock.expect(indexerMetadataStorageCoordinator.getDataSourceMetadata(DATASOURCE)).andReturn(
        new KinesisDataSourceMetadata(
            null
        )
    ).anyTimes();
    EasyMock.expect(taskQueue.add(EasyMock.capture(captured))).andReturn(true).times(4);

    TreeMap<Integer, Map<String, String>> checkpoints1 = new TreeMap<>();
    checkpoints1.put(
        0,
        ImmutableMap.of(
            SHARD_ID1,
            "0"
        )
    );
    TreeMap<Integer, Map<String, String>> checkpoints2 = new TreeMap<>();
    checkpoints2.put(0, ImmutableMap.of(
        SHARD_ID0,
        "0"
    ));
    EasyMock.expect(taskClient.getCheckpointsAsync(EasyMock.contains("sequenceName-0"), EasyMock.anyBoolean()))
            .andReturn(Futures.immediateFuture(checkpoints1))
            .anyTimes();
    EasyMock.expect(taskClient.getCheckpointsAsync(EasyMock.contains("sequenceName-1"), EasyMock.anyBoolean()))
            .andReturn(Futures.immediateFuture(checkpoints2))
            .anyTimes();

    taskRunner.registerListener(EasyMock.anyObject(TaskRunnerListener.class), EasyMock.anyObject(Executor.class));
    replayAll();

    supervisor.start();
    supervisor.runInternal();
    verifyAll();

    List<Task> tasks = captured.getValues();

    // test that running the main loop again checks the status of the tasks that were created and does nothing if they
    // are all still running
    EasyMock.reset(taskStorage);
    EasyMock.expect(taskStorage.getActiveTasks()).andReturn(tasks).anyTimes();
    for (Task task : tasks) {
      EasyMock.expect(taskStorage.getStatus(task.getId()))
              .andReturn(Optional.of(TaskStatus.running(task.getId())))
              .anyTimes();
      EasyMock.expect(taskStorage.getTask(task.getId())).andReturn(Optional.of(task)).anyTimes();
    }
    EasyMock.replay(taskStorage);

    supervisor.runInternal();
    verifyAll();

    // test that a task failing causes a new task to be re-queued with the same parameters
    Capture<Task> aNewTaskCapture = Capture.newInstance();
    List<Task> imStillAlive = tasks.subList(0, 3);
    KinesisIndexTask iHaveFailed = (KinesisIndexTask) tasks.get(3);
    EasyMock.reset(taskStorage);
    EasyMock.reset(taskQueue);
    EasyMock.expect(taskStorage.getActiveTasks()).andReturn(imStillAlive).anyTimes();
    for (Task task : imStillAlive) {
      EasyMock.expect(taskStorage.getStatus(task.getId()))
              .andReturn(Optional.of(TaskStatus.running(task.getId())))
              .anyTimes();
      EasyMock.expect(taskStorage.getTask(task.getId())).andReturn(Optional.of(task)).anyTimes();
    }
    EasyMock.expect(taskStorage.getStatus(iHaveFailed.getId()))
            .andReturn(Optional.of(TaskStatus.failure(iHaveFailed.getId())));
    EasyMock.expect(taskStorage.getTask(iHaveFailed.getId())).andReturn(Optional.of(iHaveFailed)).anyTimes();
    EasyMock.expect(taskQueue.add(EasyMock.capture(aNewTaskCapture))).andReturn(true);
    EasyMock.replay(taskStorage);
    EasyMock.replay(taskQueue);

    supervisor.runInternal();
    verifyAll();

    Assert.assertNotEquals(iHaveFailed.getId(), aNewTaskCapture.getValue().getId());
    Assert.assertEquals(
        iHaveFailed.getIOConfig().getBaseSequenceName(),
        ((KinesisIndexTask) aNewTaskCapture.getValue()).getIOConfig().getBaseSequenceName()
    );
  }

  @Test
  public void testRequeueAdoptedTaskWhenFailed() throws Exception
  {
    supervisor = getTestableSupervisor(2, 1, true, "PT1H", null, null);
    supervisorRecordSupplier.assign(EasyMock.anyObject());
    EasyMock.expectLastCall().anyTimes();
    EasyMock.expect(supervisorRecordSupplier.getPartitionIds(STREAM))
            .andReturn(ImmutableSet.of(SHARD_ID1, SHARD_ID0))
            .anyTimes();
    EasyMock.expect(supervisorRecordSupplier.getAssignment())
            .andReturn(ImmutableSet.of(SHARD1_PARTITION, SHARD0_PARTITION))
            .anyTimes();
    supervisorRecordSupplier.seekToLatest(EasyMock.anyObject());
    EasyMock.expectLastCall().anyTimes();
    EasyMock.expect(supervisorRecordSupplier.getEarliestSequenceNumber(EasyMock.anyObject())).andReturn("0").anyTimes();
    EasyMock.expect(supervisorRecordSupplier.getLatestSequenceNumber(EasyMock.anyObject())).andReturn("100").anyTimes();
    supervisorRecordSupplier.seek(EasyMock.anyObject(), EasyMock.anyString());
    EasyMock.expectLastCall().anyTimes();

    DateTime now = DateTimes.nowUtc();
    DateTime maxi = now.plusMinutes(60);
    Task id1 = createKinesisIndexTask(
        "id1",
        DATASOURCE,
        0,
        new SeekableStreamStartSequenceNumbers<>(
            "stream",
            ImmutableMap.of(SHARD_ID1, "0", SHARD_ID0, "0"),
            ImmutableSet.of()
        ),
        new SeekableStreamEndSequenceNumbers<>(
            "stream",
            ImmutableMap.of(
                SHARD_ID1,
                KinesisSequenceNumber.NO_END_SEQUENCE_NUMBER,
                SHARD_ID0,
                KinesisSequenceNumber.NO_END_SEQUENCE_NUMBER
            )
        ),
        now,
        maxi
    );

    List<Task> existingTasks = ImmutableList.of(id1);

    Capture<Task> captured = Capture.newInstance();
    EasyMock.expect(taskMaster.getTaskQueue()).andReturn(Optional.of(taskQueue)).anyTimes();
    EasyMock.expect(taskMaster.getTaskRunner()).andReturn(Optional.of(taskRunner)).anyTimes();
    EasyMock.expect(taskRunner.getRunningTasks()).andReturn(Collections.emptyList()).anyTimes();
    EasyMock.expect(taskStorage.getActiveTasks()).andReturn(existingTasks).anyTimes();
    EasyMock.expect(taskStorage.getStatus("id1")).andReturn(Optional.of(TaskStatus.running("id1"))).anyTimes();
    EasyMock.expect(taskStorage.getTask("id1")).andReturn(Optional.of(id1)).anyTimes();
    EasyMock.expect(taskClient.getStatusAsync("id1"))
            .andReturn(Futures.immediateFuture(SeekableStreamIndexTaskRunner.Status.READING));
    EasyMock.expect(taskClient.getStartTimeAsync("id1")).andReturn(Futures.immediateFuture(now)).anyTimes();
    EasyMock.expect(taskQueue.add(EasyMock.capture(captured))).andReturn(true);
    EasyMock.expect(indexerMetadataStorageCoordinator.getDataSourceMetadata(DATASOURCE)).andReturn(
        new KinesisDataSourceMetadata(
            null
        )
    ).anyTimes();

    TreeMap<Integer, Map<String, String>> checkpoints = new TreeMap<>();
    checkpoints.put(0, ImmutableMap.of(
        SHARD_ID1,
        "0",
        SHARD_ID0,
        "0"
    ));
    EasyMock.expect(taskClient.getCheckpointsAsync(EasyMock.contains("id1"), EasyMock.anyBoolean()))
            .andReturn(Futures.immediateFuture(checkpoints))
            .times(2);

    taskRunner.registerListener(EasyMock.anyObject(TaskRunnerListener.class), EasyMock.anyObject(Executor.class));
    replayAll();

    supervisor.start();
    supervisor.runInternal();
    verifyAll();

    // check that replica tasks are created with the same minimumMessageTime as tasks inherited from another supervisor
    Assert.assertEquals(now, ((KinesisIndexTask) captured.getValue()).getIOConfig().getMinimumMessageTime().get());

    // test that a task failing causes a new task to be re-queued with the same parameters
    String runningTaskId = captured.getValue().getId();
    Capture<Task> aNewTaskCapture = Capture.newInstance();
    KinesisIndexTask iHaveFailed = (KinesisIndexTask) existingTasks.get(0);
    EasyMock.reset(taskStorage);
    EasyMock.reset(taskQueue);
    EasyMock.reset(taskClient);

    // for the newly created replica task
    EasyMock.expect(taskClient.getCheckpointsAsync(EasyMock.contains("sequenceName-0"), EasyMock.anyBoolean()))
            .andReturn(Futures.immediateFuture(checkpoints))
            .times(2);
    EasyMock.expect(taskClient.getCheckpointsAsync(EasyMock.contains("id1"), EasyMock.anyBoolean()))
            .andReturn(Futures.immediateFuture(checkpoints))
            .times(1);


    EasyMock.expect(taskStorage.getActiveTasks()).andReturn(ImmutableList.of(captured.getValue())).anyTimes();
    EasyMock.expect(taskStorage.getStatus(iHaveFailed.getId()))
            .andReturn(Optional.of(TaskStatus.failure(iHaveFailed.getId())));
    EasyMock.expect(taskStorage.getStatus(runningTaskId))
            .andReturn(Optional.of(TaskStatus.running(runningTaskId)))
            .anyTimes();
    EasyMock.expect(taskStorage.getTask(iHaveFailed.getId())).andReturn(Optional.of(iHaveFailed)).anyTimes();
    EasyMock.expect(taskStorage.getTask(runningTaskId)).andReturn(Optional.of(captured.getValue())).anyTimes();
    EasyMock.expect(taskClient.getStatusAsync(runningTaskId))
            .andReturn(Futures.immediateFuture(SeekableStreamIndexTaskRunner.Status.READING));
    EasyMock.expect(taskClient.getStartTimeAsync(runningTaskId)).andReturn(Futures.immediateFuture(now)).anyTimes();
    EasyMock.expect(taskQueue.add(EasyMock.capture(aNewTaskCapture))).andReturn(true);
    EasyMock.replay(taskStorage);
    EasyMock.replay(taskQueue);
    EasyMock.replay(taskClient);

    supervisor.runInternal();
    verifyAll();

    Assert.assertNotEquals(iHaveFailed.getId(), aNewTaskCapture.getValue().getId());
    Assert.assertEquals(
        iHaveFailed.getIOConfig().getBaseSequenceName(),
        ((KinesisIndexTask) aNewTaskCapture.getValue()).getIOConfig().getBaseSequenceName()
    );

    // check that failed tasks are recreated with the same minimumMessageTime as the task it replaced, even if that
    // task came from another supervisor
    Assert.assertEquals(
        now,
        ((KinesisIndexTask) aNewTaskCapture.getValue()).getIOConfig().getMinimumMessageTime().get()
    );
    Assert.assertEquals(
        maxi,
        ((KinesisIndexTask) aNewTaskCapture.getValue()).getIOConfig().getMaximumMessageTime().get()
    );
  }

  @Test
  public void testQueueNextTasksOnSuccess() throws Exception
  {
    supervisor = getTestableSupervisor(2, 2, true, "PT1H", null, null);
    supervisorRecordSupplier.assign(EasyMock.anyObject());
    EasyMock.expectLastCall().anyTimes();
    EasyMock.expect(supervisorRecordSupplier.getPartitionIds(STREAM))
            .andReturn(ImmutableSet.of(SHARD_ID1, SHARD_ID0))
            .anyTimes();
    EasyMock.expect(supervisorRecordSupplier.getAssignment())
            .andReturn(ImmutableSet.of(SHARD1_PARTITION, SHARD0_PARTITION))
            .anyTimes();
    supervisorRecordSupplier.seekToLatest(EasyMock.anyObject());
    EasyMock.expectLastCall().anyTimes();
    EasyMock.expect(supervisorRecordSupplier.getEarliestSequenceNumber(EasyMock.anyObject())).andReturn("0").anyTimes();
    EasyMock.expect(supervisorRecordSupplier.getLatestSequenceNumber(EasyMock.anyObject())).andReturn("100").anyTimes();
    supervisorRecordSupplier.seek(EasyMock.anyObject(), EasyMock.anyString());
    EasyMock.expectLastCall().anyTimes();

    Capture<Task> captured = Capture.newInstance(CaptureType.ALL);
    EasyMock.expect(taskMaster.getTaskQueue()).andReturn(Optional.of(taskQueue)).anyTimes();
    EasyMock.expect(taskMaster.getTaskRunner()).andReturn(Optional.of(taskRunner)).anyTimes();
    EasyMock.expect(taskRunner.getRunningTasks()).andReturn(Collections.EMPTY_LIST).anyTimes();
    EasyMock.expect(taskStorage.getActiveTasks()).andReturn(ImmutableList.of()).anyTimes();
    EasyMock.expect(taskClient.getStatusAsync(EasyMock.anyString()))
            .andReturn(Futures.immediateFuture(SeekableStreamIndexTaskRunner.Status.NOT_STARTED))
            .anyTimes();
    EasyMock.expect(taskClient.getStartTimeAsync(EasyMock.anyString()))
            .andReturn(Futures.immediateFuture(DateTimes.nowUtc()))
            .anyTimes();
    EasyMock.expect(indexerMetadataStorageCoordinator.getDataSourceMetadata(DATASOURCE)).andReturn(
        new KinesisDataSourceMetadata(
            null
        )
    ).anyTimes();
    EasyMock.expect(taskQueue.add(EasyMock.capture(captured))).andReturn(true).times(4);
    taskRunner.registerListener(EasyMock.anyObject(TaskRunnerListener.class), EasyMock.anyObject(Executor.class));

    replayAll();

    supervisor.start();
    supervisor.runInternal();
    verifyAll();

    List<Task> tasks = captured.getValues();

    EasyMock.reset(taskStorage);
    EasyMock.reset(taskClient);

    EasyMock.expect(taskClient.getStatusAsync(EasyMock.anyString()))
            .andReturn(Futures.immediateFuture(SeekableStreamIndexTaskRunner.Status.NOT_STARTED))
            .anyTimes();
    EasyMock.expect(taskClient.getStartTimeAsync(EasyMock.anyString()))
            .andReturn(Futures.immediateFuture(DateTimes.nowUtc()))
            .anyTimes();
    TreeMap<Integer, Map<String, String>> checkpoints1 = new TreeMap<>();
    checkpoints1.put(0, ImmutableMap.of(
        SHARD_ID1,
        "0",
        SHARD_ID0,
        "0"
    ));
    TreeMap<Integer, Map<String, String>> checkpoints2 = new TreeMap<>();
    checkpoints2.put(0, ImmutableMap.of(
        SHARD_ID1,
        "0"
    ));
    // there would be 4 tasks, 2 for each task group
    EasyMock.expect(taskClient.getCheckpointsAsync(EasyMock.contains("sequenceName-0"), EasyMock.anyBoolean()))
            .andReturn(Futures.immediateFuture(checkpoints1))
            .times(2);
    EasyMock.expect(taskClient.getCheckpointsAsync(EasyMock.contains("sequenceName-1"), EasyMock.anyBoolean()))
            .andReturn(Futures.immediateFuture(checkpoints2))
            .times(2);


    EasyMock.expect(taskStorage.getActiveTasks()).andReturn(tasks).anyTimes();
    for (Task task : tasks) {
      EasyMock.expect(taskStorage.getStatus(task.getId()))
              .andReturn(Optional.of(TaskStatus.running(task.getId())))
              .anyTimes();
      EasyMock.expect(taskStorage.getTask(task.getId())).andReturn(Optional.of(task)).anyTimes();
    }
    EasyMock.replay(taskStorage);
    EasyMock.replay(taskClient);

    supervisor.runInternal();
    verifyAll();

    // test that a task succeeding causes a new task to be re-queued with the next stream range and causes any replica
    // tasks to be shutdown
    Capture<Task> newTasksCapture = Capture.newInstance(CaptureType.ALL);
    Capture<String> shutdownTaskIdCapture = Capture.newInstance();
    List<Task> imStillRunning = tasks.subList(1, 4);
    KinesisIndexTask iAmSuccess = (KinesisIndexTask) tasks.get(0);
    EasyMock.reset(taskStorage);
    EasyMock.reset(taskQueue);
    EasyMock.reset(taskClient);
    EasyMock.expect(taskStorage.getActiveTasks()).andReturn(imStillRunning).anyTimes();
    for (Task task : imStillRunning) {
      EasyMock.expect(taskStorage.getStatus(task.getId()))
              .andReturn(Optional.of(TaskStatus.running(task.getId())))
              .anyTimes();
      EasyMock.expect(taskStorage.getTask(task.getId())).andReturn(Optional.of(task)).anyTimes();
    }
    EasyMock.expect(taskStorage.getStatus(iAmSuccess.getId()))
            .andReturn(Optional.of(TaskStatus.success(iAmSuccess.getId())));
    EasyMock.expect(taskStorage.getTask(iAmSuccess.getId())).andReturn(Optional.of(iAmSuccess)).anyTimes();
    EasyMock.expect(taskQueue.add(EasyMock.capture(newTasksCapture))).andReturn(true).times(2);
    EasyMock.expect(taskClient.stopAsync(EasyMock.capture(shutdownTaskIdCapture), EasyMock.eq(false)))
            .andReturn(Futures.immediateFuture(true));
    EasyMock.replay(taskStorage);
    EasyMock.replay(taskQueue);
    EasyMock.replay(taskClient);

    supervisor.runInternal();
    verifyAll();

    // make sure we killed the right task (sequenceName for replicas are the same)
    Assert.assertTrue(shutdownTaskIdCapture.getValue().contains(iAmSuccess.getIOConfig().getBaseSequenceName()));
  }

  @Test
  public void testBeginPublishAndQueueNextTasks() throws Exception
  {
    final TaskLocation location = new TaskLocation("testHost", 1234, -1);

    supervisor = getTestableSupervisor(2, 2, true, "PT1M", null, null);

    supervisorRecordSupplier.assign(EasyMock.anyObject());
    EasyMock.expectLastCall().anyTimes();
    EasyMock.expect(supervisorRecordSupplier.getPartitionIds(STREAM))
            .andReturn(ImmutableSet.of(SHARD_ID1, SHARD_ID0))
            .anyTimes();
    EasyMock.expect(supervisorRecordSupplier.getAssignment())
            .andReturn(ImmutableSet.of(SHARD1_PARTITION, SHARD0_PARTITION))
            .anyTimes();
    supervisorRecordSupplier.seekToLatest(EasyMock.anyObject());
    EasyMock.expectLastCall().anyTimes();
    EasyMock.expect(supervisorRecordSupplier.getEarliestSequenceNumber(EasyMock.anyObject())).andReturn("0").anyTimes();
    EasyMock.expect(supervisorRecordSupplier.getLatestSequenceNumber(SHARD1_PARTITION)).andReturn("12").anyTimes();
    EasyMock.expect(supervisorRecordSupplier.getLatestSequenceNumber(SHARD0_PARTITION)).andReturn("1").anyTimes();
    supervisorRecordSupplier.seek(EasyMock.anyObject(), EasyMock.anyString());
    EasyMock.expectLastCall().anyTimes();

    final Capture<Task> firstTasks = Capture.newInstance(CaptureType.ALL);
    EasyMock.expect(taskMaster.getTaskQueue()).andReturn(Optional.of(taskQueue)).anyTimes();
    EasyMock.expect(taskMaster.getTaskRunner()).andReturn(Optional.of(taskRunner)).anyTimes();
    EasyMock.expect(taskRunner.getRunningTasks()).andReturn(Collections.EMPTY_LIST).anyTimes();
    EasyMock.expect(taskStorage.getActiveTasks()).andReturn(ImmutableList.of()).anyTimes();
    EasyMock.expect(indexerMetadataStorageCoordinator.getDataSourceMetadata(DATASOURCE)).andReturn(
        new KinesisDataSourceMetadata(null)
    ).anyTimes();
    EasyMock.expect(taskQueue.add(EasyMock.capture(firstTasks))).andReturn(true).times(4);
    taskRunner.registerListener(EasyMock.anyObject(TaskRunnerListener.class), EasyMock.anyObject(Executor.class));
    replayAll();

    supervisor.start();
    supervisor.runInternal();
    verifyAll();

    final List<Task> tasks = firstTasks.getValues();
    Collection workItems = new ArrayList<>();
    for (Task task : tasks) {
      workItems.add(new TestTaskRunnerWorkItem(task, null, location));
    }

    EasyMock.reset(taskStorage, taskRunner, taskClient, taskQueue);
    final Capture<Task> secondTasks = Capture.newInstance(CaptureType.ALL);
    EasyMock.expect(taskStorage.getActiveTasks()).andReturn(tasks).anyTimes();
    for (Task task : tasks) {
      EasyMock.expect(taskStorage.getStatus(task.getId()))
              .andReturn(Optional.of(TaskStatus.running(task.getId())))
              .anyTimes();
      EasyMock.expect(taskStorage.getTask(task.getId())).andReturn(Optional.of(task)).anyTimes();
    }
    EasyMock.expect(taskRunner.getRunningTasks()).andReturn(workItems).anyTimes();
    EasyMock.expect(taskClient.getStatusAsync(EasyMock.anyString()))
            .andReturn(Futures.immediateFuture(SeekableStreamIndexTaskRunner.Status.READING))
            .anyTimes();
    EasyMock.expect(taskClient.getStartTimeAsync(EasyMock.contains("sequenceName-0")))
            .andReturn(Futures.immediateFuture(DateTimes.nowUtc().minusMinutes(2)))
            .andReturn(Futures.immediateFuture(DateTimes.nowUtc()));
    EasyMock.expect(taskClient.getStartTimeAsync(EasyMock.contains("sequenceName-1")))
            .andReturn(Futures.immediateFuture(DateTimes.nowUtc()))
            .times(2);
    EasyMock.expect(taskClient.pauseAsync(EasyMock.contains("sequenceName-0")))
            .andReturn(Futures.immediateFuture(ImmutableMap.of(
                SHARD_ID1,
                "1",
                SHARD_ID0,
                "0"
            )))
            .andReturn(Futures.immediateFuture(ImmutableMap.of(
                SHARD_ID1,
                "3",
                SHARD_ID0,
                "1"
            )));
    EasyMock.expect(
        taskClient.setEndOffsetsAsync(
            EasyMock.contains("sequenceName-0"),
            EasyMock.eq(ImmutableMap.of(
                SHARD_ID1,
                "3",
                SHARD_ID0,
                "1"
            )),
            EasyMock.eq(true)
        )
    ).andReturn(Futures.immediateFuture(true)).times(2);
    EasyMock.expect(taskQueue.add(EasyMock.capture(secondTasks))).andReturn(true).times(2);

    TreeMap<Integer, Map<String, String>> checkpoints1 = new TreeMap<>();
    checkpoints1.put(0, ImmutableMap.of(
        SHARD_ID1,
        "0"
    ));
    TreeMap<Integer, Map<String, String>> checkpoints2 = new TreeMap<>();
    checkpoints2.put(0, ImmutableMap.of(
        SHARD_ID0,
        "0"
    ));
    EasyMock.expect(taskClient.getCheckpointsAsync(EasyMock.contains("sequenceName-0"), EasyMock.anyBoolean()))
            .andReturn(Futures.immediateFuture(checkpoints1))
            .times(2);
    EasyMock.expect(taskClient.getCheckpointsAsync(EasyMock.contains("sequenceName-1"), EasyMock.anyBoolean()))
            .andReturn(Futures.immediateFuture(checkpoints2))
            .times(2);

    EasyMock.replay(taskStorage, taskRunner, taskClient, taskQueue);

    supervisor.runInternal();
    verifyAll();

    for (Task task : secondTasks.getValues()) {
      KinesisIndexTask kinesisIndexTask = (KinesisIndexTask) task;
      Assert.assertEquals(dataSchema, kinesisIndexTask.getDataSchema());
      Assert.assertEquals(tuningConfig.convertToTaskTuningConfig(), kinesisIndexTask.getTuningConfig());

      KinesisIndexTaskIOConfig taskConfig = kinesisIndexTask.getIOConfig();
      Assert.assertEquals("sequenceName-1", taskConfig.getBaseSequenceName());
      Assert.assertTrue("isUseTransaction", taskConfig.isUseTransaction());

      Assert.assertEquals(STREAM, taskConfig.getStartSequenceNumbers().getStream());
      Assert.assertEquals(
          "3",
          taskConfig.getStartSequenceNumbers().getPartitionSequenceNumberMap().get(SHARD_ID1)
      );
      Assert.assertEquals(
          "1",
          taskConfig.getStartSequenceNumbers().getPartitionSequenceNumberMap().get(SHARD_ID0)
      );
      // start sequenceNumbers should be exclusive for the second batch of tasks
      Assert.assertEquals(
          ImmutableSet.of("0", "1"),
          ((KinesisIndexTask) task).getIOConfig().getStartSequenceNumbers().getExclusivePartitions()
      );
    }
  }

  @Test
  public void testDiscoverExistingPublishingTask() throws Exception
  {
    final TaskLocation location = new TaskLocation("testHost", 1234, -1);

    supervisor = getTestableSupervisor(1, 1, true, "PT1H", null, null);

    supervisorRecordSupplier.assign(EasyMock.anyObject());
    EasyMock.expectLastCall().anyTimes();
    EasyMock.expect(supervisorRecordSupplier.getPartitionIds(STREAM))
            .andReturn(ImmutableSet.of(SHARD_ID1, SHARD_ID0))
            .anyTimes();
    EasyMock.expect(supervisorRecordSupplier.getAssignment())
            .andReturn(ImmutableSet.of(SHARD1_PARTITION, SHARD0_PARTITION))
            .anyTimes();
    supervisorRecordSupplier.seekToLatest(EasyMock.anyObject());
    EasyMock.expectLastCall().anyTimes();
    EasyMock.expect(supervisorRecordSupplier.getEarliestSequenceNumber(EasyMock.anyObject())).andReturn("0").anyTimes();
    EasyMock.expect(supervisorRecordSupplier.getLatestSequenceNumber(SHARD1_PARTITION)).andReturn("12").anyTimes();
    EasyMock.expect(supervisorRecordSupplier.getLatestSequenceNumber(SHARD0_PARTITION)).andReturn("1").anyTimes();
    supervisorRecordSupplier.seek(EasyMock.anyObject(), EasyMock.anyString());
    EasyMock.expectLastCall().anyTimes();

    Task task = createKinesisIndexTask(
        "id1",
        DATASOURCE,
        0,
        new SeekableStreamStartSequenceNumbers<>(
            "stream",
            ImmutableMap.of(SHARD_ID1, "0", SHARD_ID0, "0"),
            ImmutableSet.of()
        ),
        new SeekableStreamEndSequenceNumbers<>(
            "stream",
            ImmutableMap.of(
                SHARD_ID1,
                KinesisSequenceNumber.NO_END_SEQUENCE_NUMBER,
                SHARD_ID0,
                KinesisSequenceNumber.NO_END_SEQUENCE_NUMBER
            )
        ),
        null,
        null
    );

    Collection workItems = new ArrayList<>();
    workItems.add(new TestTaskRunnerWorkItem(task, null, location));

    Capture<KinesisIndexTask> captured = Capture.newInstance();
    EasyMock.expect(taskMaster.getTaskQueue()).andReturn(Optional.of(taskQueue)).anyTimes();
    EasyMock.expect(taskMaster.getTaskRunner()).andReturn(Optional.of(taskRunner)).anyTimes();
    EasyMock.expect(taskRunner.getRunningTasks()).andReturn(workItems).anyTimes();
    EasyMock.expect(taskStorage.getActiveTasks()).andReturn(ImmutableList.of(task)).anyTimes();
    EasyMock.expect(taskStorage.getStatus("id1")).andReturn(Optional.of(TaskStatus.running("id1"))).anyTimes();
    EasyMock.expect(taskStorage.getTask("id1")).andReturn(Optional.of(task)).anyTimes();
    EasyMock.expect(indexerMetadataStorageCoordinator.getDataSourceMetadata(DATASOURCE)).andReturn(
        new KinesisDataSourceMetadata(
            null
        )
    ).anyTimes();
    EasyMock.expect(taskClient.getStatusAsync("id1"))
            .andReturn(Futures.immediateFuture(SeekableStreamIndexTaskRunner.Status.PUBLISHING));
    EasyMock.expect(taskClient.getCurrentOffsetsAsync("id1", false))
            .andReturn(Futures.immediateFuture(ImmutableMap.of(
                SHARD_ID1,
                "2",
                SHARD_ID0,
                "1"
            )));
    EasyMock.expect(taskClient.getEndOffsets("id1")).andReturn(ImmutableMap.of(
        SHARD_ID1,
        "2",
        SHARD_ID0,
        "1"
    ));
    EasyMock.expect(taskQueue.add(EasyMock.capture(captured))).andReturn(true);

    TreeMap<Integer, Map<String, String>> checkpoints = new TreeMap<>();
    checkpoints.put(0, ImmutableMap.of(
        SHARD_ID1,
        "0",
        SHARD_ID0,
        "0"
    ));
    EasyMock.expect(taskClient.getCheckpoints(EasyMock.anyString(), EasyMock.anyBoolean()))
            .andReturn(checkpoints)
            .anyTimes();

    taskRunner.registerListener(EasyMock.anyObject(TaskRunnerListener.class), EasyMock.anyObject(Executor.class));
    replayAll();

    supervisor.start();
    supervisor.runInternal();
    supervisor.updateCurrentAndLatestOffsets().run();
    SupervisorReport<KinesisSupervisorReportPayload> report = supervisor.getStatus();
    verifyAll();

    Assert.assertEquals(DATASOURCE, report.getId());

    KinesisSupervisorReportPayload payload = report.getPayload();

    Assert.assertEquals(DATASOURCE, payload.getDataSource());
    Assert.assertEquals(3600L, payload.getDurationSeconds());
    Assert.assertEquals(2, payload.getPartitions());
    Assert.assertEquals(1, payload.getReplicas());
    Assert.assertEquals(STREAM, payload.getStream());
    Assert.assertEquals(0, payload.getActiveTasks().size());
    Assert.assertEquals(1, payload.getPublishingTasks().size());
    Assert.assertEquals(SupervisorStateManager.BasicState.RUNNING, payload.getDetailedState());
    Assert.assertEquals(0, payload.getRecentErrors().size());

    TaskReportData publishingReport = payload.getPublishingTasks().get(0);

    Assert.assertEquals("id1", publishingReport.getId());
    Assert.assertEquals(ImmutableMap.of(
        SHARD_ID1,
        "0",
        SHARD_ID0,
        "0"
    ), publishingReport.getStartingOffsets());
    Assert.assertEquals(ImmutableMap.of(
        SHARD_ID1,
        "2",
        SHARD_ID0,
        "1"
    ), publishingReport.getCurrentOffsets());

    KinesisIndexTask capturedTask = captured.getValue();
    Assert.assertEquals(dataSchema, capturedTask.getDataSchema());
    Assert.assertEquals(tuningConfig.convertToTaskTuningConfig(), capturedTask.getTuningConfig());

    KinesisIndexTaskIOConfig capturedTaskConfig = capturedTask.getIOConfig();
    Assert.assertEquals("awsEndpoint", capturedTaskConfig.getEndpoint());
    Assert.assertEquals("sequenceName-0", capturedTaskConfig.getBaseSequenceName());
    Assert.assertTrue("isUseTransaction", capturedTaskConfig.isUseTransaction());

    // check that the new task was created with starting sequences matching where the publishing task finished
    Assert.assertEquals(STREAM, capturedTaskConfig.getStartSequenceNumbers().getStream());
    Assert.assertEquals(
        "2",
        capturedTaskConfig.getStartSequenceNumbers().getPartitionSequenceNumberMap().get(SHARD_ID1)
    );
    Assert.assertEquals(
        "1",
        capturedTaskConfig.getStartSequenceNumbers().getPartitionSequenceNumberMap().get(SHARD_ID0)
    );

    Assert.assertEquals(STREAM, capturedTaskConfig.getEndSequenceNumbers().getStream());
    Assert.assertEquals(
        KinesisSequenceNumber.NO_END_SEQUENCE_NUMBER,
        capturedTaskConfig.getEndSequenceNumbers().getPartitionSequenceNumberMap().get(SHARD_ID1)
    );
    Assert.assertEquals(
        KinesisSequenceNumber.NO_END_SEQUENCE_NUMBER,
        capturedTaskConfig.getEndSequenceNumbers().getPartitionSequenceNumberMap().get(SHARD_ID0)
    );
  }

  @Test
  public void testDiscoverExistingPublishingTaskWithDifferentPartitionAllocation() throws Exception
  {
    final TaskLocation location = new TaskLocation("testHost", 1234, -1);

    supervisor = getTestableSupervisor(1, 1, true, "PT1H", null, null);
    supervisorRecordSupplier.assign(EasyMock.anyObject());
    EasyMock.expectLastCall().anyTimes();
    EasyMock.expect(supervisorRecordSupplier.getPartitionIds(STREAM))
            .andReturn(ImmutableSet.of(SHARD_ID1, SHARD_ID0))
            .anyTimes();
    EasyMock.expect(supervisorRecordSupplier.getAssignment())
            .andReturn(ImmutableSet.of(SHARD1_PARTITION, SHARD0_PARTITION))
            .anyTimes();
    supervisorRecordSupplier.seekToLatest(EasyMock.anyObject());
    EasyMock.expectLastCall().anyTimes();
    EasyMock.expect(supervisorRecordSupplier.getEarliestSequenceNumber(EasyMock.anyObject())).andReturn("0").anyTimes();
    EasyMock.expect(supervisorRecordSupplier.getLatestSequenceNumber(SHARD1_PARTITION)).andReturn("12").anyTimes();
    EasyMock.expect(supervisorRecordSupplier.getLatestSequenceNumber(SHARD0_PARTITION)).andReturn("1").anyTimes();
    supervisorRecordSupplier.seek(EasyMock.anyObject(), EasyMock.anyString());
    EasyMock.expectLastCall().anyTimes();

    Task task = createKinesisIndexTask(
        "id1",
        DATASOURCE,
        0,
        new SeekableStreamStartSequenceNumbers<>(
            "stream",
            ImmutableMap.of(SHARD_ID1, "0", SHARD_ID0, "0"),
            ImmutableSet.of()
        ),
        new SeekableStreamEndSequenceNumbers<>(
            "stream",
            ImmutableMap.of(
                SHARD_ID1,
                KinesisSequenceNumber.NO_END_SEQUENCE_NUMBER,
                SHARD_ID0,
                KinesisSequenceNumber.NO_END_SEQUENCE_NUMBER
            )
        ),
        null,
        null
    );

    Collection workItems = new ArrayList<>();
    workItems.add(new TestTaskRunnerWorkItem(task, null, location));

    Capture<KinesisIndexTask> captured = Capture.newInstance();
    EasyMock.expect(taskMaster.getTaskQueue()).andReturn(Optional.of(taskQueue)).anyTimes();
    EasyMock.expect(taskMaster.getTaskRunner()).andReturn(Optional.of(taskRunner)).anyTimes();
    EasyMock.expect(taskRunner.getRunningTasks()).andReturn(workItems).anyTimes();
    EasyMock.expect(taskStorage.getActiveTasks()).andReturn(ImmutableList.of(task)).anyTimes();
    EasyMock.expect(taskStorage.getStatus("id1")).andReturn(Optional.of(TaskStatus.running("id1"))).anyTimes();
    EasyMock.expect(taskStorage.getTask("id1")).andReturn(Optional.of(task)).anyTimes();
    EasyMock.expect(indexerMetadataStorageCoordinator.getDataSourceMetadata(DATASOURCE)).andReturn(
        new KinesisDataSourceMetadata(
            null
        )
    ).anyTimes();
    EasyMock.expect(taskClient.getStatusAsync("id1"))
            .andReturn(Futures.immediateFuture(SeekableStreamIndexTaskRunner.Status.PUBLISHING));
    EasyMock.expect(taskClient.getCurrentOffsetsAsync("id1", false))
            .andReturn(Futures.immediateFuture(ImmutableMap.of(
                SHARD_ID1,
                "2",
                SHARD_ID0,
                "1"
            )));
    EasyMock.expect(taskClient.getEndOffsets("id1")).andReturn(ImmutableMap.of(
        SHARD_ID1,
        "2",
        SHARD_ID0,
        "1"
    ));
    EasyMock.expect(taskQueue.add(EasyMock.capture(captured))).andReturn(true);

    taskRunner.registerListener(EasyMock.anyObject(TaskRunnerListener.class), EasyMock.anyObject(Executor.class));
    replayAll();

    supervisor.start();
    supervisor.runInternal();
    supervisor.updateCurrentAndLatestOffsets().run();
    SupervisorReport<KinesisSupervisorReportPayload> report = supervisor.getStatus();
    verifyAll();

    Assert.assertEquals(DATASOURCE, report.getId());

    KinesisSupervisorReportPayload payload = report.getPayload();

    Assert.assertEquals(DATASOURCE, payload.getDataSource());
    Assert.assertEquals(3600L, payload.getDurationSeconds());
    Assert.assertEquals(2, payload.getPartitions());
    Assert.assertEquals(1, payload.getReplicas());
    Assert.assertEquals(STREAM, payload.getStream());
    Assert.assertEquals(0, payload.getActiveTasks().size());
    Assert.assertEquals(1, payload.getPublishingTasks().size());
    Assert.assertEquals(SupervisorStateManager.BasicState.RUNNING, payload.getDetailedState());
    Assert.assertEquals(0, payload.getRecentErrors().size());

    TaskReportData publishingReport = payload.getPublishingTasks().get(0);

    Assert.assertEquals("id1", publishingReport.getId());
    Assert.assertEquals(ImmutableMap.of(
        SHARD_ID1,
        "0",
        SHARD_ID0,
        "0"
    ), publishingReport.getStartingOffsets());
    Assert.assertEquals(ImmutableMap.of(
        SHARD_ID1,
        "2",
        SHARD_ID0,
        "1"
    ), publishingReport.getCurrentOffsets());

    KinesisIndexTask capturedTask = captured.getValue();
    Assert.assertEquals(dataSchema, capturedTask.getDataSchema());
    Assert.assertEquals(tuningConfig.convertToTaskTuningConfig(), capturedTask.getTuningConfig());

    KinesisIndexTaskIOConfig capturedTaskConfig = capturedTask.getIOConfig();
    Assert.assertEquals("awsEndpoint", capturedTaskConfig.getEndpoint());
    Assert.assertEquals("sequenceName-0", capturedTaskConfig.getBaseSequenceName());
    Assert.assertTrue("isUseTransaction", capturedTaskConfig.isUseTransaction());

    // check that the new task was created with starting sequences matching where the publishing task finished
    Assert.assertEquals(STREAM, capturedTaskConfig.getStartSequenceNumbers().getStream());
    Assert.assertEquals(
        "2",
        capturedTaskConfig.getStartSequenceNumbers().getPartitionSequenceNumberMap().get(SHARD_ID1)
    );
    Assert.assertEquals(
        "1",
        capturedTaskConfig.getStartSequenceNumbers().getPartitionSequenceNumberMap().get(SHARD_ID0)
    );

    Assert.assertEquals(STREAM, capturedTaskConfig.getEndSequenceNumbers().getStream());
    Assert.assertEquals(
        KinesisSequenceNumber.NO_END_SEQUENCE_NUMBER,
        capturedTaskConfig.getEndSequenceNumbers().getPartitionSequenceNumberMap().get(SHARD_ID1)
    );
    Assert.assertEquals(
        KinesisSequenceNumber.NO_END_SEQUENCE_NUMBER,
        capturedTaskConfig.getEndSequenceNumbers().getPartitionSequenceNumberMap().get(SHARD_ID0)
    );
  }

  @Test
  public void testDiscoverExistingPublishingAndReadingTask() throws Exception
  {
    final TaskLocation location1 = new TaskLocation("testHost", 1234, -1);
    final TaskLocation location2 = new TaskLocation("testHost2", 145, -1);
    final DateTime startTime = DateTimes.nowUtc();

    supervisor = getTestableSupervisor(1, 1, true, "PT1H", null, null);

    supervisorRecordSupplier.assign(EasyMock.anyObject());
    EasyMock.expectLastCall().anyTimes();
    EasyMock.expect(supervisorRecordSupplier.getPartitionIds(STREAM))
            .andReturn(ImmutableSet.of(SHARD_ID1, SHARD_ID0))
            .anyTimes();
    EasyMock.expect(supervisorRecordSupplier.getAssignment())
            .andReturn(ImmutableSet.of(SHARD1_PARTITION, SHARD0_PARTITION))
            .anyTimes();
    supervisorRecordSupplier.seekToLatest(EasyMock.anyObject());
    EasyMock.expectLastCall().anyTimes();
    EasyMock.expect(supervisorRecordSupplier.getEarliestSequenceNumber(EasyMock.anyObject())).andReturn("0").anyTimes();
    EasyMock.expect(supervisorRecordSupplier.getLatestSequenceNumber(SHARD1_PARTITION)).andReturn("12").anyTimes();
    EasyMock.expect(supervisorRecordSupplier.getLatestSequenceNumber(SHARD0_PARTITION)).andReturn("1").anyTimes();
    supervisorRecordSupplier.seek(EasyMock.anyObject(), EasyMock.anyString());
    EasyMock.expectLastCall().anyTimes();
    Task id1 = createKinesisIndexTask(
        "id1",
        DATASOURCE,
        0,
        new SeekableStreamStartSequenceNumbers<>(
            "stream",
            ImmutableMap.of(SHARD_ID1, "0", SHARD_ID0, "0"),
            ImmutableSet.of()
        ),
        new SeekableStreamEndSequenceNumbers<>(
            "stream",
            ImmutableMap.of(
                SHARD_ID1,
                KinesisSequenceNumber.NO_END_SEQUENCE_NUMBER,
                SHARD_ID0,
                KinesisSequenceNumber.NO_END_SEQUENCE_NUMBER
            )
        ),
        null,
        null
    );

    Task id2 = createKinesisIndexTask(
        "id2",
        DATASOURCE,
        0,
        new SeekableStreamStartSequenceNumbers<>(
            "stream",
            ImmutableMap.of(SHARD_ID1, "2", SHARD_ID0, "1"), ImmutableSet.of(SHARD_ID0, SHARD_ID1)
        ),
        new SeekableStreamEndSequenceNumbers<>(
            "stream",
            ImmutableMap.of(
                SHARD_ID1,
                KinesisSequenceNumber.NO_END_SEQUENCE_NUMBER,
                SHARD_ID0,
                KinesisSequenceNumber.NO_END_SEQUENCE_NUMBER
            )
        ),
        null,
        null
    );

    Collection workItems = new ArrayList<>();
    workItems.add(new TestTaskRunnerWorkItem(id1, null, location1));
    workItems.add(new TestTaskRunnerWorkItem(id2, null, location2));

    EasyMock.expect(taskMaster.getTaskQueue()).andReturn(Optional.of(taskQueue)).anyTimes();
    EasyMock.expect(taskMaster.getTaskRunner()).andReturn(Optional.of(taskRunner)).anyTimes();
    EasyMock.expect(taskRunner.getRunningTasks()).andReturn(workItems).anyTimes();
    EasyMock.expect(taskStorage.getActiveTasks()).andReturn(ImmutableList.of(id1, id2)).anyTimes();
    EasyMock.expect(taskStorage.getStatus("id1")).andReturn(Optional.of(TaskStatus.running("id1"))).anyTimes();
    EasyMock.expect(taskStorage.getStatus("id2")).andReturn(Optional.of(TaskStatus.running("id2"))).anyTimes();
    EasyMock.expect(taskStorage.getTask("id1")).andReturn(Optional.of(id1)).anyTimes();
    EasyMock.expect(taskStorage.getTask("id2")).andReturn(Optional.of(id2)).anyTimes();
    EasyMock.expect(indexerMetadataStorageCoordinator.getDataSourceMetadata(DATASOURCE)).andReturn(
        new KinesisDataSourceMetadata(
            null
        )
    ).anyTimes();
    EasyMock.expect(taskClient.getStatusAsync("id1"))
            .andReturn(Futures.immediateFuture(SeekableStreamIndexTaskRunner.Status.PUBLISHING));
    EasyMock.expect(taskClient.getStatusAsync("id2"))
            .andReturn(Futures.immediateFuture(SeekableStreamIndexTaskRunner.Status.READING));
    EasyMock.expect(taskClient.getStartTimeAsync("id2")).andReturn(Futures.immediateFuture(startTime));
    EasyMock.expect(taskClient.getCurrentOffsetsAsync("id1", false))
            .andReturn(Futures.immediateFuture(ImmutableMap.of(
                SHARD_ID1,
                "2",
                SHARD_ID0,
                "1"
            )));
    EasyMock.expect(taskClient.getEndOffsets("id1")).andReturn(ImmutableMap.of(
        SHARD_ID1,
        "2",
        SHARD_ID0,
        "1"
    ));
    EasyMock.expect(taskClient.getCurrentOffsetsAsync("id2", false))
            .andReturn(Futures.immediateFuture(ImmutableMap.of(
                SHARD_ID1,
                "12",
                SHARD_ID0,
                "1"
            )));

    taskRunner.registerListener(EasyMock.anyObject(TaskRunnerListener.class), EasyMock.anyObject(Executor.class));

    // since id1 is publishing, so getCheckpoints wouldn't be called for it
    TreeMap<Integer, Map<String, String>> checkpoints = new TreeMap<>();
    checkpoints.put(0, ImmutableMap.of(
        SHARD_ID1,
        "2",
        SHARD_ID0,
        "1"
    ));
    EasyMock.expect(taskClient.getCheckpointsAsync(EasyMock.contains("id2"), EasyMock.anyBoolean()))
            .andReturn(Futures.immediateFuture(checkpoints))
            .times(1);

    replayAll();

    supervisor.start();
    supervisor.runInternal();
    supervisor.updateCurrentAndLatestOffsets().run();
    SupervisorReport<KinesisSupervisorReportPayload> report = supervisor.getStatus();
    verifyAll();

    Assert.assertEquals(DATASOURCE, report.getId());

    KinesisSupervisorReportPayload payload = report.getPayload();

    Assert.assertEquals(DATASOURCE, payload.getDataSource());
    Assert.assertEquals(3600L, payload.getDurationSeconds());
    Assert.assertEquals(2, payload.getPartitions());
    Assert.assertEquals(1, payload.getReplicas());
    Assert.assertEquals(STREAM, payload.getStream());
    Assert.assertEquals(1, payload.getActiveTasks().size());
    Assert.assertEquals(1, payload.getPublishingTasks().size());
    Assert.assertEquals(SupervisorStateManager.BasicState.RUNNING, payload.getDetailedState());
    Assert.assertEquals(0, payload.getRecentErrors().size());

    TaskReportData activeReport = payload.getActiveTasks().get(0);
    TaskReportData publishingReport = payload.getPublishingTasks().get(0);

    Assert.assertEquals("id2", activeReport.getId());
    Assert.assertEquals(startTime, activeReport.getStartTime());
    Assert.assertEquals(ImmutableMap.of(
        SHARD_ID1,
        "2",
        SHARD_ID0,
        "1"
    ), activeReport.getStartingOffsets());
    Assert.assertEquals(ImmutableMap.of(
        SHARD_ID1,
        "12",
        SHARD_ID0,
        "1"
    ), activeReport.getCurrentOffsets());

    Assert.assertEquals("id1", publishingReport.getId());
    Assert.assertEquals(ImmutableMap.of(
        SHARD_ID1,
        "0",
        SHARD_ID0,
        "0"
    ), publishingReport.getStartingOffsets());
    Assert.assertEquals(ImmutableMap.of(
        SHARD_ID1,
        "2",
        SHARD_ID0,
        "1"
    ), publishingReport.getCurrentOffsets());
  }

  @Test
  public void testKillUnresponsiveTasksWhileGettingStartTime() throws Exception
  {
    supervisor = getTestableSupervisor(2, 2, true, "PT1H", null, null);
    supervisorRecordSupplier.assign(EasyMock.anyObject());
    EasyMock.expectLastCall().anyTimes();
    EasyMock.expect(supervisorRecordSupplier.getPartitionIds(STREAM))
            .andReturn(ImmutableSet.of(SHARD_ID1, SHARD_ID0))
            .anyTimes();
    EasyMock.expect(supervisorRecordSupplier.getAssignment())
            .andReturn(ImmutableSet.of(SHARD1_PARTITION, SHARD0_PARTITION))
            .anyTimes();
    supervisorRecordSupplier.seekToLatest(EasyMock.anyObject());
    EasyMock.expectLastCall().anyTimes();
    EasyMock.expect(supervisorRecordSupplier.getEarliestSequenceNumber(EasyMock.anyObject())).andReturn("0").anyTimes();
    EasyMock.expect(supervisorRecordSupplier.getLatestSequenceNumber(SHARD1_PARTITION)).andReturn("12").anyTimes();
    EasyMock.expect(supervisorRecordSupplier.getLatestSequenceNumber(SHARD0_PARTITION)).andReturn("1").anyTimes();
    supervisorRecordSupplier.seek(EasyMock.anyObject(), EasyMock.anyString());
    EasyMock.expectLastCall().anyTimes();

    Capture<Task> captured = Capture.newInstance(CaptureType.ALL);
    EasyMock.expect(taskMaster.getTaskQueue()).andReturn(Optional.of(taskQueue)).anyTimes();
    EasyMock.expect(taskMaster.getTaskRunner()).andReturn(Optional.of(taskRunner)).anyTimes();
    EasyMock.expect(taskRunner.getRunningTasks()).andReturn(Collections.EMPTY_LIST).anyTimes();
    EasyMock.expect(taskStorage.getActiveTasks()).andReturn(ImmutableList.of()).anyTimes();
    EasyMock.expect(indexerMetadataStorageCoordinator.getDataSourceMetadata(DATASOURCE)).andReturn(
        new KinesisDataSourceMetadata(
            null
        )
    ).anyTimes();
    EasyMock.expect(taskQueue.add(EasyMock.capture(captured))).andReturn(true).times(4);
    taskRunner.registerListener(EasyMock.anyObject(TaskRunnerListener.class), EasyMock.anyObject(Executor.class));
    replayAll();

    supervisor.start();
    supervisor.runInternal();
    verifyAll();

    List<Task> tasks = captured.getValues();

    EasyMock.reset(taskStorage, taskClient, taskQueue);

    TreeMap<Integer, Map<String, String>> checkpoints1 = new TreeMap<>();
    checkpoints1.put(0, ImmutableMap.of(
        SHARD_ID1,

        "0",

        SHARD_ID0,

        "0"
    ));
    TreeMap<Integer, Map<String, String>> checkpoints2 = new TreeMap<>();
    checkpoints2.put(0, ImmutableMap.of(SHARD_ID0, "0"));
    EasyMock.expect(taskClient.getCheckpointsAsync(EasyMock.contains("sequenceName-0"), EasyMock.anyBoolean()))
            .andReturn(Futures.immediateFuture(checkpoints1))
            .times(2);
    EasyMock.expect(taskClient.getCheckpointsAsync(EasyMock.contains("sequenceName-1"), EasyMock.anyBoolean()))
            .andReturn(Futures.immediateFuture(checkpoints2))
            .times(2);


    EasyMock.expect(taskStorage.getActiveTasks()).andReturn(tasks).anyTimes();
    for (Task task : tasks) {
      EasyMock.expect(taskStorage.getStatus(task.getId()))
              .andReturn(Optional.of(TaskStatus.running(task.getId())))
              .anyTimes();
      EasyMock.expect(taskStorage.getTask(task.getId())).andReturn(Optional.of(task)).anyTimes();
      EasyMock.expect(taskClient.getStatusAsync(task.getId()))
              .andReturn(Futures.immediateFuture(SeekableStreamIndexTaskRunner.Status.NOT_STARTED));
      EasyMock.expect(taskClient.getStartTimeAsync(task.getId()))
              .andReturn(Futures.immediateFailedFuture(new RuntimeException()));
      taskQueue.shutdown(task.getId(), "Task [%s] failed to return start time, killing task", task.getId());
    }
    EasyMock.replay(taskStorage, taskClient, taskQueue);

    supervisor.runInternal();
    verifyAll();
  }

  @Test
  public void testKillUnresponsiveTasksWhilePausing() throws Exception
  {
    final TaskLocation location = new TaskLocation("testHost", 1234, -1);

    supervisor = getTestableSupervisor(2, 2, true, "PT1M", null, null);
    supervisorRecordSupplier.assign(EasyMock.anyObject());
    EasyMock.expectLastCall().anyTimes();
    EasyMock.expect(supervisorRecordSupplier.getPartitionIds(STREAM))
            .andReturn(ImmutableSet.of(SHARD_ID1, SHARD_ID0))
            .anyTimes();
    EasyMock.expect(supervisorRecordSupplier.getAssignment())
            .andReturn(ImmutableSet.of(SHARD1_PARTITION, SHARD0_PARTITION))
            .anyTimes();
    supervisorRecordSupplier.seekToLatest(EasyMock.anyObject());
    EasyMock.expectLastCall().anyTimes();
    EasyMock.expect(supervisorRecordSupplier.getEarliestSequenceNumber(EasyMock.anyObject())).andReturn("0").anyTimes();
    EasyMock.expect(supervisorRecordSupplier.getLatestSequenceNumber(SHARD1_PARTITION)).andReturn("12").anyTimes();
    EasyMock.expect(supervisorRecordSupplier.getLatestSequenceNumber(SHARD0_PARTITION)).andReturn("1").anyTimes();
    supervisorRecordSupplier.seek(EasyMock.anyObject(), EasyMock.anyString());
    EasyMock.expectLastCall().anyTimes();

    Capture<Task> captured = Capture.newInstance(CaptureType.ALL);
    EasyMock.expect(taskMaster.getTaskQueue()).andReturn(Optional.of(taskQueue)).anyTimes();
    EasyMock.expect(taskMaster.getTaskRunner()).andReturn(Optional.of(taskRunner)).anyTimes();
    EasyMock.expect(taskRunner.getRunningTasks()).andReturn(Collections.EMPTY_LIST).anyTimes();
    EasyMock.expect(taskStorage.getActiveTasks()).andReturn(ImmutableList.of()).anyTimes();
    EasyMock.expect(indexerMetadataStorageCoordinator.getDataSourceMetadata(DATASOURCE)).andReturn(
        new KinesisDataSourceMetadata(
            null
        )
    ).anyTimes();
    EasyMock.expect(taskQueue.add(EasyMock.capture(captured))).andReturn(true).times(4);
    taskRunner.registerListener(EasyMock.anyObject(TaskRunnerListener.class), EasyMock.anyObject(Executor.class));
    replayAll();

    supervisor.start();
    supervisor.runInternal();
    verifyAll();

    List<Task> tasks = captured.getValues();
    Collection workItems = new ArrayList<>();
    for (Task task : tasks) {
      workItems.add(new TestTaskRunnerWorkItem(task, null, location));
    }

    EasyMock.reset(taskStorage, taskRunner, taskClient, taskQueue);

    TreeMap<Integer, Map<String, String>> checkpoints1 = new TreeMap<>();
    checkpoints1.put(0, ImmutableMap.of(
        SHARD_ID1,
        "0"
    ));
    TreeMap<Integer, Map<String, String>> checkpoints2 = new TreeMap<>();
    checkpoints2.put(0, ImmutableMap.of(SHARD_ID0, "0"));
    EasyMock.expect(taskClient.getCheckpointsAsync(EasyMock.contains("sequenceName-0"), EasyMock.anyBoolean()))
            .andReturn(Futures.immediateFuture(checkpoints1))
            .times(2);
    EasyMock.expect(taskClient.getCheckpointsAsync(EasyMock.contains("sequenceName-1"), EasyMock.anyBoolean()))
            .andReturn(Futures.immediateFuture(checkpoints2))
            .times(2);

    captured = Capture.newInstance(CaptureType.ALL);
    EasyMock.expect(taskStorage.getActiveTasks()).andReturn(tasks).anyTimes();
    for (Task task : tasks) {
      EasyMock.expect(taskStorage.getStatus(task.getId()))
              .andReturn(Optional.of(TaskStatus.running(task.getId())))
              .anyTimes();
      EasyMock.expect(taskStorage.getTask(task.getId())).andReturn(Optional.of(task)).anyTimes();
    }
    EasyMock.expect(taskRunner.getRunningTasks()).andReturn(workItems).anyTimes();
    EasyMock.expect(taskClient.getStatusAsync(EasyMock.anyString()))
            .andReturn(Futures.immediateFuture(SeekableStreamIndexTaskRunner.Status.READING))
            .anyTimes();
    EasyMock.expect(taskClient.getStartTimeAsync(EasyMock.contains("sequenceName-0")))
            .andReturn(Futures.immediateFuture(DateTimes.nowUtc().minusMinutes(2)))
            .andReturn(Futures.immediateFuture(DateTimes.nowUtc()));
    EasyMock.expect(taskClient.getStartTimeAsync(EasyMock.contains("sequenceName-1")))
            .andReturn(Futures.immediateFuture(DateTimes.nowUtc()))
            .times(2);
    EasyMock.expect(taskClient.pauseAsync(EasyMock.contains("sequenceName-0")))
            .andReturn(Futures.immediateFailedFuture(new RuntimeException())).times(2);
    taskQueue.shutdown(
        EasyMock.contains("sequenceName-0"),
        EasyMock.eq("An exception occured while waiting for task [%s] to pause: [%s]"),
        EasyMock.contains("sequenceName-0"),
        EasyMock.anyString()
    );
    EasyMock.expectLastCall().times(2);
    EasyMock.expect(taskQueue.add(EasyMock.capture(captured))).andReturn(true).times(2);

    EasyMock.replay(taskStorage, taskRunner, taskClient, taskQueue);

    supervisor.runInternal();
    verifyAll();

    for (Task task : captured.getValues()) {
      KinesisIndexTaskIOConfig taskConfig = ((KinesisIndexTask) task).getIOConfig();
      Assert.assertEquals(
          "0",
          taskConfig.getStartSequenceNumbers().getPartitionSequenceNumberMap().get(SHARD_ID1)
      );
      Assert.assertNull(
          taskConfig.getStartSequenceNumbers().getPartitionSequenceNumberMap().get(SHARD_ID0)
      );
    }
  }

  @Test
  public void testKillUnresponsiveTasksWhileSettingEndOffsets() throws Exception
  {
    final TaskLocation location = new TaskLocation("testHost", 1234, -1);

    supervisor = getTestableSupervisor(2, 2, true, "PT1M", null, null);
    supervisorRecordSupplier.assign(EasyMock.anyObject());
    EasyMock.expectLastCall().anyTimes();
    EasyMock.expect(supervisorRecordSupplier.getPartitionIds(STREAM))
            .andReturn(ImmutableSet.of(SHARD_ID1, SHARD_ID0))
            .anyTimes();
    EasyMock.expect(supervisorRecordSupplier.getAssignment())
            .andReturn(ImmutableSet.of(SHARD1_PARTITION, SHARD0_PARTITION))
            .anyTimes();
    supervisorRecordSupplier.seekToLatest(EasyMock.anyObject());
    EasyMock.expectLastCall().anyTimes();
    EasyMock.expect(supervisorRecordSupplier.getEarliestSequenceNumber(EasyMock.anyObject())).andReturn("0").anyTimes();
    EasyMock.expect(supervisorRecordSupplier.getLatestSequenceNumber(SHARD1_PARTITION)).andReturn("12").anyTimes();
    EasyMock.expect(supervisorRecordSupplier.getLatestSequenceNumber(SHARD0_PARTITION)).andReturn("1").anyTimes();
    supervisorRecordSupplier.seek(EasyMock.anyObject(), EasyMock.anyString());
    EasyMock.expectLastCall().anyTimes();

    Capture<Task> captured = Capture.newInstance(CaptureType.ALL);
    EasyMock.expect(taskMaster.getTaskQueue()).andReturn(Optional.of(taskQueue)).anyTimes();
    EasyMock.expect(taskMaster.getTaskRunner()).andReturn(Optional.of(taskRunner)).anyTimes();
    EasyMock.expect(taskRunner.getRunningTasks()).andReturn(Collections.EMPTY_LIST).anyTimes();
    EasyMock.expect(taskStorage.getActiveTasks()).andReturn(ImmutableList.of()).anyTimes();
    EasyMock.expect(indexerMetadataStorageCoordinator.getDataSourceMetadata(DATASOURCE)).andReturn(
        new KinesisDataSourceMetadata(
            null
        )
    ).anyTimes();
    EasyMock.expect(taskQueue.add(EasyMock.capture(captured))).andReturn(true).times(4);
    taskRunner.registerListener(EasyMock.anyObject(TaskRunnerListener.class), EasyMock.anyObject(Executor.class));
    replayAll();

    supervisor.start();
    supervisor.runInternal();
    verifyAll();

    List<Task> tasks = captured.getValues();
    Collection workItems = new ArrayList<>();
    for (Task task : tasks) {
      workItems.add(new TestTaskRunnerWorkItem(task, null, location));
    }

    EasyMock.reset(taskStorage, taskRunner, taskClient, taskQueue);

    TreeMap<Integer, Map<String, String>> checkpoints1 = new TreeMap<>();
    checkpoints1.put(0, ImmutableMap.of(
        SHARD_ID1,
        "0"
    ));
    TreeMap<Integer, Map<String, String>> checkpoints2 = new TreeMap<>();
    checkpoints2.put(0, ImmutableMap.of(SHARD_ID0, "0"));
    EasyMock.expect(taskClient.getCheckpointsAsync(EasyMock.contains("sequenceName-0"), EasyMock.anyBoolean()))
            .andReturn(Futures.immediateFuture(checkpoints1))
            .times(2);
    EasyMock.expect(taskClient.getCheckpointsAsync(EasyMock.contains("sequenceName-1"), EasyMock.anyBoolean()))
            .andReturn(Futures.immediateFuture(checkpoints2))
            .times(2);

    captured = Capture.newInstance(CaptureType.ALL);
    EasyMock.expect(taskStorage.getActiveTasks()).andReturn(tasks).anyTimes();
    for (Task task : tasks) {
      EasyMock.expect(taskStorage.getStatus(task.getId()))
              .andReturn(Optional.of(TaskStatus.running(task.getId())))
              .anyTimes();
      EasyMock.expect(taskStorage.getTask(task.getId())).andReturn(Optional.of(task)).anyTimes();
    }
    EasyMock.expect(taskRunner.getRunningTasks()).andReturn(workItems).anyTimes();
    EasyMock.expect(taskClient.getStatusAsync(EasyMock.anyString()))
            .andReturn(Futures.immediateFuture(SeekableStreamIndexTaskRunner.Status.READING))
            .anyTimes();
    EasyMock.expect(taskClient.getStartTimeAsync(EasyMock.contains("sequenceName-0")))
            .andReturn(Futures.immediateFuture(DateTimes.nowUtc().minusMinutes(2)))
            .andReturn(Futures.immediateFuture(DateTimes.nowUtc()));
    EasyMock.expect(taskClient.getStartTimeAsync(EasyMock.contains("sequenceName-1")))
            .andReturn(Futures.immediateFuture(DateTimes.nowUtc()))
            .times(2);
    EasyMock.expect(taskClient.pauseAsync(EasyMock.contains("sequenceName-0")))
            .andReturn(Futures.immediateFuture(ImmutableMap.of(
                SHARD_ID1,
                "1"
            )))
            .andReturn(Futures.immediateFuture(ImmutableMap.of(
                SHARD_ID1,
                "3"
            )));
    EasyMock.expect(
        taskClient.setEndOffsetsAsync(
            EasyMock.contains("sequenceName-0"),
            EasyMock.eq(ImmutableMap.of(
                SHARD_ID1,
                "3"
            )),
            EasyMock.eq(true)
        )
    ).andReturn(Futures.immediateFailedFuture(new RuntimeException())).times(2);
    taskQueue.shutdown(
        EasyMock.contains("sequenceName-0"),
        EasyMock.eq("Task [%s] failed to respond to [set end offsets] in a timely manner, killing task"),
        EasyMock.contains("sequenceName-0")
    );
    EasyMock.expectLastCall().times(2);
    EasyMock.expect(taskQueue.add(EasyMock.capture(captured))).andReturn(true).times(2);

    EasyMock.replay(taskStorage, taskRunner, taskClient, taskQueue);

    supervisor.runInternal();
    verifyAll();

    for (Task task : captured.getValues()) {
      KinesisIndexTaskIOConfig taskConfig = ((KinesisIndexTask) task).getIOConfig();
      Assert.assertEquals(
          "0",
          taskConfig.getStartSequenceNumbers().getPartitionSequenceNumberMap().get(SHARD_ID1)
      );
    }
  }

  @Test(expected = IllegalStateException.class)
  public void testStopNotStarted()
  {
    supervisor = getTestableSupervisor(1, 1, true, "PT1H", null, null);
    supervisor.stop(false);
  }

  @Test
  public void testStop()
  {
    supervisorRecordSupplier.close();
    EasyMock.expectLastCall().anyTimes();

    EasyMock.expect(taskMaster.getTaskRunner()).andReturn(Optional.of(taskRunner)).anyTimes();
    taskClient.close();
    taskRunner.unregisterListener(StringUtils.format("KinesisSupervisor-%s", DATASOURCE));
    replayAll();

    supervisor = getTestableSupervisor(1, 1, true, "PT1H", null, null);
    supervisor.start();
    supervisor.stop(false);

    verifyAll();
  }

  @Test
  public void testStopGracefully() throws Exception
  {
    final TaskLocation location1 = new TaskLocation("testHost", 1234, -1);
    final TaskLocation location2 = new TaskLocation("testHost2", 145, -1);
    final DateTime startTime = DateTimes.nowUtc();

    supervisor = getTestableSupervisor(2, 1, true, "PT1H", null, null);
    supervisorRecordSupplier.assign(EasyMock.anyObject());
    EasyMock.expectLastCall().anyTimes();
    EasyMock.expect(supervisorRecordSupplier.getPartitionIds(STREAM))
            .andReturn(ImmutableSet.of(SHARD_ID1, SHARD_ID0))
            .anyTimes();
    EasyMock.expect(supervisorRecordSupplier.getAssignment())
            .andReturn(ImmutableSet.of(SHARD1_PARTITION, SHARD0_PARTITION))
            .anyTimes();
    supervisorRecordSupplier.seekToLatest(EasyMock.anyObject());
    EasyMock.expectLastCall().anyTimes();
    EasyMock.expect(supervisorRecordSupplier.getEarliestSequenceNumber(EasyMock.anyObject())).andReturn("0").anyTimes();
    EasyMock.expect(supervisorRecordSupplier.getLatestSequenceNumber(SHARD1_PARTITION)).andReturn("12").anyTimes();
    EasyMock.expect(supervisorRecordSupplier.getLatestSequenceNumber(SHARD0_PARTITION)).andReturn("1").anyTimes();
    supervisorRecordSupplier.seek(EasyMock.anyObject(), EasyMock.anyString());
    EasyMock.expectLastCall().anyTimes();

    Task id1 = createKinesisIndexTask(
        "id1",
        DATASOURCE,
        0,
        new SeekableStreamStartSequenceNumbers<>(
            "stream",
            ImmutableMap.of(SHARD_ID1, "0", SHARD_ID0, "0"),
            ImmutableSet.of()
        ),
        new SeekableStreamEndSequenceNumbers<>(
            "stream",
            ImmutableMap.of(
                SHARD_ID1,
                KinesisSequenceNumber.NO_END_SEQUENCE_NUMBER,
                SHARD_ID0,
                KinesisSequenceNumber.NO_END_SEQUENCE_NUMBER
            )
        ),
        null,
        null
    );

    Task id2 = createKinesisIndexTask(
        "id2",
        DATASOURCE,
        0,
        new SeekableStreamStartSequenceNumbers<>(
            "stream",
            ImmutableMap.of(
                SHARD_ID1,
                "3",
                SHARD_ID0,
                "1"
            ),
            ImmutableSet.of(SHARD_ID0, SHARD_ID1)
        ),
        new SeekableStreamEndSequenceNumbers<>(
            "stream",
            ImmutableMap.of(
                SHARD_ID1,
                KinesisSequenceNumber.NO_END_SEQUENCE_NUMBER,
                SHARD_ID0,
                KinesisSequenceNumber.NO_END_SEQUENCE_NUMBER
            )
        ),
        null,
        null
    );

    Task id3 = createKinesisIndexTask(
        "id3",
        DATASOURCE,
        0,
        new SeekableStreamStartSequenceNumbers<>(
            "stream",
            ImmutableMap.of(SHARD_ID1, "3", SHARD_ID0, "1"),
            ImmutableSet.of(SHARD_ID0, SHARD_ID1)
        ),
        new SeekableStreamEndSequenceNumbers<>(
            "stream",
            ImmutableMap.of(
                SHARD_ID1,
                KinesisSequenceNumber.NO_END_SEQUENCE_NUMBER,
                SHARD_ID0,
                KinesisSequenceNumber.NO_END_SEQUENCE_NUMBER
            )
        ),
        null,
        null
    );

    Collection workItems = new ArrayList<>();
    workItems.add(new TestTaskRunnerWorkItem(id1, null, location1));
    workItems.add(new TestTaskRunnerWorkItem(id2, null, location2));

    EasyMock.expect(taskMaster.getTaskQueue()).andReturn(Optional.of(taskQueue)).anyTimes();
    EasyMock.expect(taskMaster.getTaskRunner()).andReturn(Optional.of(taskRunner)).anyTimes();
    EasyMock.expect(taskRunner.getRunningTasks()).andReturn(workItems).anyTimes();
    EasyMock.expect(taskStorage.getActiveTasks()).andReturn(ImmutableList.of(id1, id2, id3)).anyTimes();
    EasyMock.expect(taskStorage.getStatus("id1")).andReturn(Optional.of(TaskStatus.running("id1"))).anyTimes();
    EasyMock.expect(taskStorage.getStatus("id2")).andReturn(Optional.of(TaskStatus.running("id2"))).anyTimes();
    EasyMock.expect(taskStorage.getStatus("id3")).andReturn(Optional.of(TaskStatus.running("id3"))).anyTimes();
    EasyMock.expect(taskStorage.getTask("id1")).andReturn(Optional.of(id1)).anyTimes();
    EasyMock.expect(taskStorage.getTask("id2")).andReturn(Optional.of(id2)).anyTimes();
    EasyMock.expect(taskStorage.getTask("id3")).andReturn(Optional.of(id3)).anyTimes();
    EasyMock.expect(indexerMetadataStorageCoordinator.getDataSourceMetadata(DATASOURCE)).andReturn(
        new KinesisDataSourceMetadata(
            null
        )
    ).anyTimes();
    EasyMock.expect(taskClient.getStatusAsync("id1"))
            .andReturn(Futures.immediateFuture(SeekableStreamIndexTaskRunner.Status.PUBLISHING));
    EasyMock.expect(taskClient.getStatusAsync("id2"))
            .andReturn(Futures.immediateFuture(SeekableStreamIndexTaskRunner.Status.READING));
    EasyMock.expect(taskClient.getStatusAsync("id3"))
            .andReturn(Futures.immediateFuture(SeekableStreamIndexTaskRunner.Status.READING));
    EasyMock.expect(taskClient.getStartTimeAsync("id2")).andReturn(Futures.immediateFuture(startTime));
    EasyMock.expect(taskClient.getStartTimeAsync("id3")).andReturn(Futures.immediateFuture(startTime));
    EasyMock.expect(taskClient.getEndOffsets("id1")).andReturn(ImmutableMap.of(
        SHARD_ID1,
        "3",
        SHARD_ID0,
        "1"
    ));

    // getCheckpoints will not be called for id1 as it is in publishing state
    TreeMap<Integer, Map<String, String>> checkpoints = new TreeMap<>();
    checkpoints.put(0, ImmutableMap.of(
        SHARD_ID1,
        "3",
        SHARD_ID0,
        "1"
    ));
    EasyMock.expect(taskClient.getCheckpointsAsync(EasyMock.contains("id2"), EasyMock.anyBoolean()))
            .andReturn(Futures.immediateFuture(checkpoints))
            .times(1);
    EasyMock.expect(taskClient.getCheckpointsAsync(EasyMock.contains("id3"), EasyMock.anyBoolean()))
            .andReturn(Futures.immediateFuture(checkpoints))
            .times(1);

    taskRunner.registerListener(EasyMock.anyObject(TaskRunnerListener.class), EasyMock.anyObject(Executor.class));
    replayAll();

    supervisor.start();
    supervisor.runInternal();
    verifyAll();

    EasyMock.reset(taskRunner, taskClient, taskQueue);
    EasyMock.expect(taskRunner.getRunningTasks()).andReturn(workItems).anyTimes();
    EasyMock.expect(taskClient.pauseAsync("id2"))
            .andReturn(Futures.immediateFuture(ImmutableMap.of(
                SHARD_ID1,
                "12",
                SHARD_ID0,
                "1"
            )));
    EasyMock.expect(taskClient.setEndOffsetsAsync("id2", ImmutableMap.of(
        SHARD_ID1,
        "12",
        SHARD_ID0,
        "1"
    ), true))
            .andReturn(Futures.immediateFuture(true));
    taskQueue.shutdown("id3", "Killing task for graceful shutdown");
    EasyMock.expectLastCall().times(1);
    taskQueue.shutdown("id3", "Killing task [%s] which hasn't been assigned to a worker", "id3");
    EasyMock.expectLastCall().times(1);

    EasyMock.replay(taskRunner, taskClient, taskQueue);

    supervisor.gracefulShutdownInternal();
    verifyAll();
  }

  @Test
  public void testResetNoTasks()
  {
    EasyMock.expect(supervisorRecordSupplier.getPartitionIds(EasyMock.anyObject()))
            .andReturn(Collections.emptySet())
            .anyTimes();

    EasyMock.expect(taskMaster.getTaskQueue()).andReturn(Optional.of(taskQueue)).anyTimes();
    EasyMock.expect(taskMaster.getTaskRunner()).andReturn(Optional.of(taskRunner)).anyTimes();
    EasyMock.expect(taskRunner.getRunningTasks()).andReturn(Collections.EMPTY_LIST).anyTimes();
    EasyMock.expect(taskStorage.getActiveTasks()).andReturn(ImmutableList.of()).anyTimes();
    taskRunner.registerListener(EasyMock.anyObject(TaskRunnerListener.class), EasyMock.anyObject(Executor.class));
    replayAll();

    supervisor = getTestableSupervisor(1, 1, true, "PT1H", null, null);


    supervisor.start();
    supervisor.runInternal();
    verifyAll();

    EasyMock.reset(indexerMetadataStorageCoordinator);
    EasyMock.expect(indexerMetadataStorageCoordinator.deleteDataSourceMetadata(DATASOURCE)).andReturn(true);
    EasyMock.replay(indexerMetadataStorageCoordinator);

    supervisor.resetInternal(null);
    verifyAll();

  }

  @Test
  public void testResetDataSourceMetadata() throws Exception
  {
    EasyMock.expect(supervisorRecordSupplier.getPartitionIds(EasyMock.anyObject()))
            .andReturn(Collections.emptySet())
            .anyTimes();
    supervisor = getTestableSupervisor(1, 1, true, "PT1H", null, null);
    EasyMock.expect(taskMaster.getTaskQueue()).andReturn(Optional.of(taskQueue)).anyTimes();
    EasyMock.expect(taskMaster.getTaskRunner()).andReturn(Optional.of(taskRunner)).anyTimes();
    EasyMock.expect(taskRunner.getRunningTasks()).andReturn(Collections.EMPTY_LIST).anyTimes();
    EasyMock.expect(taskStorage.getActiveTasks()).andReturn(ImmutableList.of()).anyTimes();
    taskRunner.registerListener(EasyMock.anyObject(TaskRunnerListener.class), EasyMock.anyObject(Executor.class));
    replayAll();

    supervisor.start();
    supervisor.runInternal();
    verifyAll();

    Capture<String> captureDataSource = EasyMock.newCapture();
    Capture<DataSourceMetadata> captureDataSourceMetadata = EasyMock.newCapture();

    KinesisDataSourceMetadata kinesisDataSourceMetadata = new KinesisDataSourceMetadata(
        new SeekableStreamStartSequenceNumbers<>(
            STREAM,
            ImmutableMap.of(
                SHARD_ID1,
                KinesisSequenceNumber.NO_END_SEQUENCE_NUMBER,
                SHARD_ID0,
                KinesisSequenceNumber.NO_END_SEQUENCE_NUMBER
            ),
            ImmutableSet.of()
        )
    );

    KinesisDataSourceMetadata resetMetadata = new KinesisDataSourceMetadata(
        new SeekableStreamStartSequenceNumbers<>(
            STREAM,
            ImmutableMap.of(
                SHARD_ID0,
                KinesisSequenceNumber.NO_END_SEQUENCE_NUMBER
            ),
            ImmutableSet.of()
        )
    );

    KinesisDataSourceMetadata expectedMetadata = new KinesisDataSourceMetadata(
        new SeekableStreamStartSequenceNumbers<>(
            STREAM,
            ImmutableMap.of(
                SHARD_ID1,
                KinesisSequenceNumber.NO_END_SEQUENCE_NUMBER
            ),
            ImmutableSet.of()
        )
    );

    EasyMock.reset(indexerMetadataStorageCoordinator);
    EasyMock.expect(indexerMetadataStorageCoordinator.getDataSourceMetadata(DATASOURCE))
            .andReturn(kinesisDataSourceMetadata);
    EasyMock.expect(indexerMetadataStorageCoordinator.resetDataSourceMetadata(
        EasyMock.capture(captureDataSource),
        EasyMock.capture(captureDataSourceMetadata)
    )).andReturn(true);
    EasyMock.replay(indexerMetadataStorageCoordinator);

    try {
      supervisor.resetInternal(resetMetadata);
    }
    catch (NullPointerException npe) {
      // Expected as there will be an attempt to EasyMock.reset partitionGroups sequences to NOT_SET
      // however there would be no entries in the map as we have not put nay data in kafka
      Assert.assertNull(npe.getCause());
    }
    verifyAll();

    Assert.assertEquals(captureDataSource.getValue(), DATASOURCE);
    Assert.assertEquals(captureDataSourceMetadata.getValue(), expectedMetadata);
  }

  @Test
  public void testResetNoDataSourceMetadata()
  {
    EasyMock.expect(supervisorRecordSupplier.getPartitionIds(EasyMock.anyObject()))
            .andReturn(Collections.emptySet())
            .anyTimes();
    supervisor = getTestableSupervisor(1, 1, true, "PT1H", null, null);
    EasyMock.expect(taskMaster.getTaskQueue()).andReturn(Optional.of(taskQueue)).anyTimes();
    EasyMock.expect(taskMaster.getTaskRunner()).andReturn(Optional.of(taskRunner)).anyTimes();
    EasyMock.expect(taskRunner.getRunningTasks()).andReturn(Collections.emptyList()).anyTimes();
    EasyMock.expect(taskStorage.getActiveTasks()).andReturn(ImmutableList.of()).anyTimes();
    taskRunner.registerListener(EasyMock.anyObject(TaskRunnerListener.class), EasyMock.anyObject(Executor.class));
    replayAll();

    supervisor.start();
    supervisor.runInternal();
    verifyAll();

    KinesisDataSourceMetadata resetMetadata = new KinesisDataSourceMetadata(
        new SeekableStreamStartSequenceNumbers<>(
            STREAM,
            ImmutableMap.of(SHARD_ID0, KinesisSequenceNumber.NO_END_SEQUENCE_NUMBER),
            ImmutableSet.of()
        )
    );

    EasyMock.reset(indexerMetadataStorageCoordinator);
    // no DataSourceMetadata in metadata store
    EasyMock.expect(indexerMetadataStorageCoordinator.getDataSourceMetadata(DATASOURCE)).andReturn(null);
    EasyMock.replay(indexerMetadataStorageCoordinator);

    supervisor.resetInternal(resetMetadata);
    verifyAll();
  }

  @Test
  public void testGetOffsetFromStorageForPartitionWithResetOffsetAutomatically() throws Exception
  {
    supervisor = getTestableSupervisor(1, 1, true, true, "PT1H", null, null, false);

    supervisorRecordSupplier.assign(EasyMock.anyObject());
    EasyMock.expectLastCall().anyTimes();
    EasyMock.expect(supervisorRecordSupplier.getPartitionIds(stream))
            .andReturn(ImmutableSet.of(shardId1, shardId0))
            .anyTimes();
    EasyMock.expect(supervisorRecordSupplier.getAssignment())
            .andReturn(ImmutableSet.of(shard1Partition, shard0Partition))
            .anyTimes();
    supervisorRecordSupplier.seekToLatest(EasyMock.anyObject());
    EasyMock.expectLastCall().anyTimes();
    EasyMock.expect(supervisorRecordSupplier.getEarliestSequenceNumber(EasyMock.anyObject())).andReturn("0").anyTimes();
    EasyMock.expect(supervisorRecordSupplier.getLatestSequenceNumber(EasyMock.anyObject())).andReturn("0").anyTimes();
    supervisorRecordSupplier.seek(EasyMock.anyObject(), EasyMock.anyString());
    EasyMock.expectLastCall().anyTimes();

    EasyMock.expect(taskStorage.getActiveTasks()).andReturn(ImmutableList.of()).anyTimes();
    EasyMock.expect(taskMaster.getTaskQueue()).andReturn(Optional.of(taskQueue)).anyTimes();
    EasyMock.expect(taskMaster.getTaskRunner()).andReturn(Optional.of(taskRunner)).anyTimes();
    EasyMock.expect(taskRunner.getRunningTasks()).andReturn(Collections.EMPTY_LIST).anyTimes();
    taskRunner.registerListener(EasyMock.anyObject(TaskRunnerListener.class), EasyMock.anyObject(Executor.class));

    EasyMock.reset(indexerMetadataStorageCoordinator);
    // unknown DataSourceMetadata in metadata store
    EasyMock.expect(indexerMetadataStorageCoordinator.getDataSourceMetadata(DATASOURCE))
            .andReturn(
                new KinesisDataSourceMetadata(
                    new SeekableStreamEndSequenceNumbers<>(stream, ImmutableMap.of("1", "100", "2", "200"))
                )
            ).times(4);
    // getOffsetFromStorageForPartition() throws an exception when the offsets are automatically reset.
    // Since getOffsetFromStorageForPartition() is called per partition, all partitions can't be reset at the same time.
    // Instead, subsequent partitions will be reset in the following supervisor runs.
    EasyMock.expect(
        indexerMetadataStorageCoordinator.resetDataSourceMetadata(
            DATASOURCE,
            new KinesisDataSourceMetadata(
                // Only one partition is reset in a single supervisor run.
                new SeekableStreamEndSequenceNumbers<>(stream, ImmutableMap.of("2", "200"))
            )
        )
    ).andReturn(true);
    replayAll();

    supervisor.start();
    supervisor.runInternal();
    verifyAll();
  }

  @Test
  public void testResetRunningTasks() throws Exception
  {
    final TaskLocation location1 = new TaskLocation("testHost", 1234, -1);
    final TaskLocation location2 = new TaskLocation("testHost2", 145, -1);
    final DateTime startTime = DateTimes.nowUtc();

    supervisor = getTestableSupervisor(2, 1, true, "PT1H", null, null);
    supervisorRecordSupplier.assign(EasyMock.anyObject());
    EasyMock.expectLastCall().anyTimes();
    EasyMock.expect(supervisorRecordSupplier.getPartitionIds(STREAM))
            .andReturn(ImmutableSet.of(SHARD_ID1, SHARD_ID0))
            .anyTimes();
    EasyMock.expect(supervisorRecordSupplier.getAssignment())
            .andReturn(ImmutableSet.of(SHARD1_PARTITION, SHARD0_PARTITION))
            .anyTimes();
    supervisorRecordSupplier.seekToLatest(EasyMock.anyObject());
    EasyMock.expectLastCall().anyTimes();
    EasyMock.expect(supervisorRecordSupplier.getEarliestSequenceNumber(EasyMock.anyObject())).andReturn("0").anyTimes();
    EasyMock.expect(supervisorRecordSupplier.getLatestSequenceNumber(SHARD1_PARTITION)).andReturn("12").anyTimes();
    EasyMock.expect(supervisorRecordSupplier.getLatestSequenceNumber(SHARD0_PARTITION)).andReturn("1").anyTimes();
    supervisorRecordSupplier.seek(EasyMock.anyObject(), EasyMock.anyString());
    EasyMock.expectLastCall().anyTimes();

    Task id1 = createKinesisIndexTask(
        "id1",
        DATASOURCE,
        0,
        new SeekableStreamStartSequenceNumbers<>(
            "stream",
            ImmutableMap.of(SHARD_ID1, "0", SHARD_ID0, "0"),
            ImmutableSet.of()
        ),
        new SeekableStreamEndSequenceNumbers<>(
            "stream",
            ImmutableMap.of(
                SHARD_ID1,
                KinesisSequenceNumber.NO_END_SEQUENCE_NUMBER,
                SHARD_ID0,
                KinesisSequenceNumber.NO_END_SEQUENCE_NUMBER
            )
        ),
        null,
        null
    );

    Task id2 = createKinesisIndexTask(
        "id2",
        DATASOURCE,
        0,
        new SeekableStreamStartSequenceNumbers<>(
            "stream",
            ImmutableMap.of(SHARD_ID1, "3", SHARD_ID0, "1"),
            ImmutableSet.of(SHARD_ID0, SHARD_ID1)
        ),
        new SeekableStreamEndSequenceNumbers<>(
            "stream",
            ImmutableMap.of(
                SHARD_ID1,
                KinesisSequenceNumber.NO_END_SEQUENCE_NUMBER,
                SHARD_ID0,
                KinesisSequenceNumber.NO_END_SEQUENCE_NUMBER
            )
        ),
        null,
        null
    );

    Task id3 = createKinesisIndexTask(
        "id3",
        DATASOURCE,
        0,
        new SeekableStreamStartSequenceNumbers<>(
            "stream",
            ImmutableMap.of(SHARD_ID1, "3", SHARD_ID0, "1"),
            ImmutableSet.of(SHARD_ID0, SHARD_ID1)
        ),
        new SeekableStreamEndSequenceNumbers<>(
            "stream",
            ImmutableMap.of(
                SHARD_ID1,
                KinesisSequenceNumber.NO_END_SEQUENCE_NUMBER,
                SHARD_ID0,
                KinesisSequenceNumber.NO_END_SEQUENCE_NUMBER
            )
        ),
        null,
        null
    );

    Collection workItems = new ArrayList<>();
    workItems.add(new TestTaskRunnerWorkItem(id1, null, location1));
    workItems.add(new TestTaskRunnerWorkItem(id2, null, location2));

    EasyMock.expect(taskMaster.getTaskQueue()).andReturn(Optional.of(taskQueue)).anyTimes();
    EasyMock.expect(taskMaster.getTaskRunner()).andReturn(Optional.of(taskRunner)).anyTimes();
    EasyMock.expect(taskRunner.getRunningTasks()).andReturn(workItems).anyTimes();
    EasyMock.expect(taskStorage.getActiveTasks()).andReturn(ImmutableList.of(id1, id2, id3)).anyTimes();
    EasyMock.expect(taskStorage.getStatus("id1")).andReturn(Optional.of(TaskStatus.running("id1"))).anyTimes();
    EasyMock.expect(taskStorage.getStatus("id2")).andReturn(Optional.of(TaskStatus.running("id2"))).anyTimes();
    EasyMock.expect(taskStorage.getStatus("id3")).andReturn(Optional.of(TaskStatus.running("id3"))).anyTimes();
    EasyMock.expect(taskStorage.getTask("id1")).andReturn(Optional.of(id1)).anyTimes();
    EasyMock.expect(taskStorage.getTask("id2")).andReturn(Optional.of(id2)).anyTimes();
    EasyMock.expect(taskStorage.getTask("id3")).andReturn(Optional.of(id3)).anyTimes();
    EasyMock.expect(indexerMetadataStorageCoordinator.getDataSourceMetadata(DATASOURCE)).andReturn(
        new KinesisDataSourceMetadata(
            null
        )
    ).anyTimes();
    EasyMock.expect(taskClient.getStatusAsync("id1"))
            .andReturn(Futures.immediateFuture(SeekableStreamIndexTaskRunner.Status.PUBLISHING));
    EasyMock.expect(taskClient.getStatusAsync("id2"))
            .andReturn(Futures.immediateFuture(SeekableStreamIndexTaskRunner.Status.READING));
    EasyMock.expect(taskClient.getStatusAsync("id3"))
            .andReturn(Futures.immediateFuture(SeekableStreamIndexTaskRunner.Status.READING));
    EasyMock.expect(taskClient.getStartTimeAsync("id2")).andReturn(Futures.immediateFuture(startTime));
    EasyMock.expect(taskClient.getStartTimeAsync("id3")).andReturn(Futures.immediateFuture(startTime));
    EasyMock.expect(taskClient.getEndOffsets("id1")).andReturn(ImmutableMap.of(
        SHARD_ID1,

        "3",

        SHARD_ID0,

        "1"
    ));

    TreeMap<Integer, Map<String, String>> checkpoints = new TreeMap<>();
    checkpoints.put(0, ImmutableMap.of(
        SHARD_ID1,

        "3",

        SHARD_ID0,

        "1"
    ));
    EasyMock.expect(taskClient.getCheckpointsAsync(EasyMock.contains("id2"), EasyMock.anyBoolean()))
            .andReturn(Futures.immediateFuture(checkpoints))
            .times(1);
    EasyMock.expect(taskClient.getCheckpointsAsync(EasyMock.contains("id3"), EasyMock.anyBoolean()))
            .andReturn(Futures.immediateFuture(checkpoints))
            .times(1);

    taskRunner.registerListener(EasyMock.anyObject(TaskRunnerListener.class), EasyMock.anyObject(Executor.class));
    replayAll();

    supervisor.start();
    supervisor.runInternal();
    verifyAll();

    EasyMock.reset(taskQueue, indexerMetadataStorageCoordinator);
    EasyMock.expect(indexerMetadataStorageCoordinator.deleteDataSourceMetadata(DATASOURCE)).andReturn(true);
    taskQueue.shutdown("id2", "DataSourceMetadata is not found while reset");
    taskQueue.shutdown("id3", "DataSourceMetadata is not found while reset");
    EasyMock.replay(taskQueue, indexerMetadataStorageCoordinator);

    supervisor.resetInternal(null);
    verifyAll();
  }

  @Test
  public void testNoDataIngestionTasks() throws Exception
  {
    final DateTime startTime = DateTimes.nowUtc();
    supervisor = getTestableSupervisor(2, 1, true, "PT1H", null, null);

    //not adding any events
    Task id1 = createKinesisIndexTask(
        "id1",
        DATASOURCE,
        0,
        new SeekableStreamStartSequenceNumbers<>(
            "stream",
            ImmutableMap.of(SHARD_ID1, "0", SHARD_ID0, "0"),
            ImmutableSet.of()
        ),
        new SeekableStreamEndSequenceNumbers<>(
            "stream",
            ImmutableMap.of(
                SHARD_ID1,
                KinesisSequenceNumber.NO_END_SEQUENCE_NUMBER,
                SHARD_ID0,
                KinesisSequenceNumber.NO_END_SEQUENCE_NUMBER
            )
        ),
        null,
        null
    );

    Task id2 = createKinesisIndexTask(
        "id2",
        DATASOURCE,
        0,
        new SeekableStreamStartSequenceNumbers<>(
            "stream",
            ImmutableMap.of(SHARD_ID1, "10", SHARD_ID0, "20"),
            ImmutableSet.of(SHARD_ID0, SHARD_ID1)
        ),
        new SeekableStreamEndSequenceNumbers<>(
            "stream",
            ImmutableMap.of(
                SHARD_ID1,
                KinesisSequenceNumber.NO_END_SEQUENCE_NUMBER,
                SHARD_ID0,
                KinesisSequenceNumber.NO_END_SEQUENCE_NUMBER
            )
        ),
        null,
        null
    );

    Task id3 = createKinesisIndexTask(
        "id3",
        DATASOURCE,
        0,
        new SeekableStreamStartSequenceNumbers<>(
            "stream",
            ImmutableMap.of(SHARD_ID1, "10", SHARD_ID0, "20"),
            ImmutableSet.of(SHARD_ID0, SHARD_ID1)
        ),
        new SeekableStreamEndSequenceNumbers<>(
            "stream",
            ImmutableMap.of(
                SHARD_ID1,
                KinesisSequenceNumber.NO_END_SEQUENCE_NUMBER,
                SHARD_ID0,
                KinesisSequenceNumber.NO_END_SEQUENCE_NUMBER
            )
        ),
        null,
        null
    );

    supervisorRecordSupplier.assign(EasyMock.anyObject());
    EasyMock.expectLastCall().anyTimes();
    EasyMock.expect(supervisorRecordSupplier.getPartitionIds(STREAM))
            .andReturn(ImmutableSet.of(SHARD_ID1, SHARD_ID0))
            .anyTimes();
    EasyMock.expect(supervisorRecordSupplier.getAssignment())
            .andReturn(ImmutableSet.of(SHARD1_PARTITION, SHARD0_PARTITION))
            .anyTimes();
    supervisorRecordSupplier.seekToLatest(EasyMock.anyObject());
    EasyMock.expectLastCall().anyTimes();
    EasyMock.expect(supervisorRecordSupplier.getEarliestSequenceNumber(EasyMock.anyObject())).andReturn("0").anyTimes();
    EasyMock.expect(supervisorRecordSupplier.getLatestSequenceNumber(SHARD1_PARTITION)).andReturn("12").anyTimes();
    EasyMock.expect(supervisorRecordSupplier.getLatestSequenceNumber(SHARD0_PARTITION)).andReturn("1").anyTimes();
    supervisorRecordSupplier.seek(EasyMock.anyObject(), EasyMock.anyString());
    EasyMock.expectLastCall().anyTimes();
    EasyMock.expect(taskMaster.getTaskQueue()).andReturn(Optional.of(taskQueue)).anyTimes();
    EasyMock.expect(taskMaster.getTaskRunner()).andReturn(Optional.of(taskRunner)).anyTimes();
    EasyMock.expect(taskStorage.getActiveTasks()).andReturn(ImmutableList.of(id1, id2, id3)).anyTimes();
    EasyMock.expect(taskStorage.getStatus("id1")).andReturn(Optional.of(TaskStatus.running("id1"))).anyTimes();
    EasyMock.expect(taskStorage.getStatus("id2")).andReturn(Optional.of(TaskStatus.running("id2"))).anyTimes();
    EasyMock.expect(taskStorage.getStatus("id3")).andReturn(Optional.of(TaskStatus.running("id3"))).anyTimes();
    EasyMock.expect(taskStorage.getTask("id1")).andReturn(Optional.of(id1)).anyTimes();
    EasyMock.expect(taskStorage.getTask("id2")).andReturn(Optional.of(id2)).anyTimes();
    EasyMock.expect(taskStorage.getTask("id3")).andReturn(Optional.of(id3)).anyTimes();
    EasyMock.expect(indexerMetadataStorageCoordinator.getDataSourceMetadata(DATASOURCE)).andReturn(
        new KinesisDataSourceMetadata(
            null
        )
    ).anyTimes();
    EasyMock.expect(taskClient.getStatusAsync("id1"))
            .andReturn(Futures.immediateFuture(SeekableStreamIndexTaskRunner.Status.READING));
    EasyMock.expect(taskClient.getStatusAsync("id2"))
            .andReturn(Futures.immediateFuture(SeekableStreamIndexTaskRunner.Status.READING));
    EasyMock.expect(taskClient.getStatusAsync("id3"))
            .andReturn(Futures.immediateFuture(SeekableStreamIndexTaskRunner.Status.READING));
    EasyMock.expect(taskClient.getStartTimeAsync("id1")).andReturn(Futures.immediateFuture(startTime));
    EasyMock.expect(taskClient.getStartTimeAsync("id2")).andReturn(Futures.immediateFuture(startTime));
    EasyMock.expect(taskClient.getStartTimeAsync("id3")).andReturn(Futures.immediateFuture(startTime));

    TreeMap<Integer, Map<String, String>> checkpoints = new TreeMap<>();
    checkpoints.put(0, ImmutableMap.of(
        SHARD_ID1,
        "10",
        SHARD_ID0,
        "20"
    ));
    EasyMock.expect(taskClient.getCheckpointsAsync(EasyMock.contains("id1"), EasyMock.anyBoolean()))
            .andReturn(Futures.immediateFuture(checkpoints))
            .times(1);
    EasyMock.expect(taskClient.getCheckpointsAsync(EasyMock.contains("id2"), EasyMock.anyBoolean()))
            .andReturn(Futures.immediateFuture(checkpoints))
            .times(1);
    EasyMock.expect(taskClient.getCheckpointsAsync(EasyMock.contains("id3"), EasyMock.anyBoolean()))
            .andReturn(Futures.immediateFuture(checkpoints))
            .times(1);

    taskRunner.registerListener(EasyMock.anyObject(TaskRunnerListener.class), EasyMock.anyObject(Executor.class));
    replayAll();

    supervisor.start();
    supervisor.runInternal();
    verifyAll();

    EasyMock.reset(taskQueue, indexerMetadataStorageCoordinator);
    EasyMock.expect(indexerMetadataStorageCoordinator.deleteDataSourceMetadata(DATASOURCE)).andReturn(true);
    taskQueue.shutdown("id1", "DataSourceMetadata is not found while reset");
    taskQueue.shutdown("id2", "DataSourceMetadata is not found while reset");
    taskQueue.shutdown("id3", "DataSourceMetadata is not found while reset");
    EasyMock.replay(taskQueue, indexerMetadataStorageCoordinator);

    supervisor.resetInternal(null);
    verifyAll();
  }


  @Test(timeout = 60_000L)
  public void testCheckpointForInactiveTaskGroup() throws InterruptedException
  {
    supervisor = getTestableSupervisor(2, 1, true, "PT1S", null, null, false);
    //not adding any events
    final KinesisIndexTask id1;
    id1 = createKinesisIndexTask(
        "id1",
        DATASOURCE,
        0,
        new SeekableStreamStartSequenceNumbers<>(
            "stream",
            ImmutableMap.of(SHARD_ID1, "0", SHARD_ID0, "0"),
            ImmutableSet.of()
        ),
        new SeekableStreamEndSequenceNumbers<>(
            "stream",
            ImmutableMap.of(
                SHARD_ID1,
                KinesisSequenceNumber.NO_END_SEQUENCE_NUMBER,
                SHARD_ID0,
                KinesisSequenceNumber.NO_END_SEQUENCE_NUMBER
            )
        ),
        null,
        null
    );

    final Task id2 = createKinesisIndexTask(
        "id2",
        DATASOURCE,
        0,
        new SeekableStreamStartSequenceNumbers<>(
            "stream",
            ImmutableMap.of(SHARD_ID1, "10", SHARD_ID0, "20"),
            ImmutableSet.of(SHARD_ID0, SHARD_ID1)
        ),
        new SeekableStreamEndSequenceNumbers<>(
            "stream",
            ImmutableMap.of(
                SHARD_ID1,
                KinesisSequenceNumber.NO_END_SEQUENCE_NUMBER,
                SHARD_ID0,
                KinesisSequenceNumber.NO_END_SEQUENCE_NUMBER
            )
        ),
        null,
        null
    );

    final Task id3 = createKinesisIndexTask(
        "id3",
        DATASOURCE,
        0,
        new SeekableStreamStartSequenceNumbers<>(
            "stream",
            ImmutableMap.of(SHARD_ID1, "10", SHARD_ID0, "20"),
            ImmutableSet.of(SHARD_ID0, SHARD_ID1)
        ),
        new SeekableStreamEndSequenceNumbers<>(
            "stream",
            ImmutableMap.of(
                SHARD_ID1,
                KinesisSequenceNumber.NO_END_SEQUENCE_NUMBER,
                SHARD_ID0,
                KinesisSequenceNumber.NO_END_SEQUENCE_NUMBER
            )
        ),
        null,
        null
    );

    final TaskLocation location1 = new TaskLocation("testHost", 1234, -1);
    final TaskLocation location2 = new TaskLocation("testHost2", 145, -1);
    Collection workItems = new ArrayList<>();
    workItems.add(new TestTaskRunnerWorkItem(id1, null, location1));
    workItems.add(new TestTaskRunnerWorkItem(id2, null, location2));
    workItems.add(new TestTaskRunnerWorkItem(id2, null, location2));

    supervisorRecordSupplier.assign(EasyMock.anyObject());
    EasyMock.expectLastCall().anyTimes();
    EasyMock.expect(supervisorRecordSupplier.getPartitionIds(STREAM))
            .andReturn(ImmutableSet.of(SHARD_ID1, SHARD_ID0))
            .anyTimes();
    EasyMock.expect(supervisorRecordSupplier.getAssignment())
            .andReturn(ImmutableSet.of(SHARD1_PARTITION, SHARD0_PARTITION))
            .anyTimes();
    supervisorRecordSupplier.seekToLatest(EasyMock.anyObject());
    EasyMock.expectLastCall().anyTimes();
    EasyMock.expect(supervisorRecordSupplier.getEarliestSequenceNumber(EasyMock.anyObject())).andReturn("0").anyTimes();
    EasyMock.expect(supervisorRecordSupplier.getLatestSequenceNumber(SHARD1_PARTITION)).andReturn("12").anyTimes();
    EasyMock.expect(supervisorRecordSupplier.getLatestSequenceNumber(SHARD0_PARTITION)).andReturn("1").anyTimes();
    supervisorRecordSupplier.seek(EasyMock.anyObject(), EasyMock.anyString());
    EasyMock.expectLastCall().anyTimes();

    EasyMock.expect(taskRunner.getRunningTasks()).andReturn(workItems).anyTimes();
    EasyMock.expect(taskMaster.getTaskQueue()).andReturn(Optional.of(taskQueue)).anyTimes();
    EasyMock.expect(taskMaster.getTaskRunner()).andReturn(Optional.of(taskRunner)).anyTimes();
    EasyMock.expect(taskStorage.getActiveTasks()).andReturn(ImmutableList.of(id1, id2, id3)).anyTimes();
    EasyMock.expect(taskStorage.getStatus("id1")).andReturn(Optional.of(TaskStatus.running("id1"))).anyTimes();
    EasyMock.expect(taskStorage.getStatus("id2")).andReturn(Optional.of(TaskStatus.running("id2"))).anyTimes();
    EasyMock.expect(taskStorage.getStatus("id3")).andReturn(Optional.of(TaskStatus.running("id3"))).anyTimes();
    EasyMock.expect(taskStorage.getTask("id1")).andReturn(Optional.of(id1)).anyTimes();
    EasyMock.expect(taskStorage.getTask("id2")).andReturn(Optional.of(id2)).anyTimes();
    EasyMock.expect(taskStorage.getTask("id3")).andReturn(Optional.of(id3)).anyTimes();
    EasyMock.expect(
        indexerMetadataStorageCoordinator.getDataSourceMetadata(DATASOURCE)).andReturn(new KinesisDataSourceMetadata(
        null)
    ).anyTimes();
    EasyMock.expect(taskClient.getStatusAsync("id1"))
            .andReturn(Futures.immediateFuture(SeekableStreamIndexTaskRunner.Status.READING));
    EasyMock.expect(taskClient.getStatusAsync("id2"))
            .andReturn(Futures.immediateFuture(SeekableStreamIndexTaskRunner.Status.READING));
    EasyMock.expect(taskClient.getStatusAsync("id3"))
            .andReturn(Futures.immediateFuture(SeekableStreamIndexTaskRunner.Status.READING));

    final DateTime startTime = DateTimes.nowUtc();
    EasyMock.expect(taskClient.getStartTimeAsync("id1")).andReturn(Futures.immediateFuture(startTime));
    EasyMock.expect(taskClient.getStartTimeAsync("id2")).andReturn(Futures.immediateFuture(startTime));
    EasyMock.expect(taskClient.getStartTimeAsync("id3")).andReturn(Futures.immediateFuture(startTime));

    final TreeMap<Integer, Map<String, String>> checkpoints = new TreeMap<>();
    checkpoints.put(0, ImmutableMap.of(SHARD_ID1, "10", SHARD_ID0, "20"));
    EasyMock.expect(taskClient.getCheckpointsAsync(EasyMock.contains("id1"), EasyMock.anyBoolean()))
            .andReturn(Futures.immediateFuture(checkpoints))
            .times(1);
    EasyMock.expect(taskClient.getCheckpointsAsync(EasyMock.contains("id2"), EasyMock.anyBoolean()))
            .andReturn(Futures.immediateFuture(checkpoints))
            .times(1);
    EasyMock.expect(taskClient.getCheckpointsAsync(EasyMock.contains("id3"), EasyMock.anyBoolean()))
            .andReturn(Futures.immediateFuture(checkpoints))
            .times(1);

    taskRunner.registerListener(EasyMock.anyObject(TaskRunnerListener.class), EasyMock.anyObject(Executor.class));
    replayAll();

    supervisor.start();
    supervisor.runInternal();

    supervisor.moveTaskGroupToPendingCompletion(0);
    supervisor.checkpoint(
        0,
        id1.getIOConfig().getBaseSequenceName(),
        new KinesisDataSourceMetadata(
<<<<<<< HEAD
            new SeekableStreamStartSequenceNumbers<>(STREAM, checkpoints.get(0), checkpoints.get(0).keySet())
        ),
        new KinesisDataSourceMetadata(new SeekableStreamStartSequenceNumbers<>(
            STREAM,
            fakeCheckpoints,
            ImmutableSet.of()
        ))
=======
            new SeekableStreamStartSequenceNumbers<>(stream, checkpoints.get(0), checkpoints.get(0).keySet())
        )
>>>>>>> cf2a2dd9
    );

    while (supervisor.getNoticesQueueSize() > 0) {
      Thread.sleep(100);
    }

    verifyAll();

    Assert.assertNull(serviceEmitter.getStackTrace(), serviceEmitter.getStackTrace());
    Assert.assertNull(serviceEmitter.getExceptionMessage(), serviceEmitter.getExceptionMessage());
    Assert.assertNull(serviceEmitter.getExceptionClass());
  }

  @Test(timeout = 60_000L)
  public void testCheckpointForUnknownTaskGroup()
      throws InterruptedException
  {
    supervisor = getTestableSupervisor(2, 1, true, "PT1S", null, null, false);


    supervisorRecordSupplier.assign(EasyMock.anyObject());
    EasyMock.expectLastCall().anyTimes();
    EasyMock.expect(supervisorRecordSupplier.getPartitionIds(STREAM))
            .andReturn(ImmutableSet.of(SHARD_ID1, SHARD_ID0))
            .anyTimes();
    EasyMock.expect(supervisorRecordSupplier.getAssignment())
            .andReturn(ImmutableSet.of(SHARD1_PARTITION, SHARD0_PARTITION))
            .anyTimes();
    supervisorRecordSupplier.seekToLatest(EasyMock.anyObject());
    EasyMock.expectLastCall().anyTimes();
    EasyMock.expect(supervisorRecordSupplier.getEarliestSequenceNumber(EasyMock.anyObject())).andReturn("0").anyTimes();
    EasyMock.expect(supervisorRecordSupplier.getLatestSequenceNumber(SHARD1_PARTITION)).andReturn("12").anyTimes();
    EasyMock.expect(supervisorRecordSupplier.getLatestSequenceNumber(SHARD0_PARTITION)).andReturn("1").anyTimes();
    supervisorRecordSupplier.seek(EasyMock.anyObject(), EasyMock.anyString());
    EasyMock.expectLastCall().anyTimes();

    //not adding any events
    final KinesisIndexTask id1 = createKinesisIndexTask(
        "id1",
        DATASOURCE,
        0,
        new SeekableStreamStartSequenceNumbers<>(
            "stream",
            ImmutableMap.of(SHARD_ID1, "0", SHARD_ID0, "0"),
            ImmutableSet.of()
        ),
        new SeekableStreamEndSequenceNumbers<>(
            "stream",
            ImmutableMap.of(
                SHARD_ID1,
                KinesisSequenceNumber.NO_END_SEQUENCE_NUMBER,
                SHARD_ID0,
                KinesisSequenceNumber.NO_END_SEQUENCE_NUMBER
            )
        ),
        null,
        null
    );

    final Task id2 = createKinesisIndexTask(
        "id2",
        DATASOURCE,
        0,
        new SeekableStreamStartSequenceNumbers<>(
            "stream",
            ImmutableMap.of(SHARD_ID1, "10", SHARD_ID0, "20"),
            ImmutableSet.of(SHARD_ID0, SHARD_ID1)
        ),
        new SeekableStreamEndSequenceNumbers<>(
            "stream",
            ImmutableMap.of(
                SHARD_ID1,
                KinesisSequenceNumber.NO_END_SEQUENCE_NUMBER,
                SHARD_ID0,
                KinesisSequenceNumber.NO_END_SEQUENCE_NUMBER
            )
        ),
        null,
        null
    );

    final Task id3 = createKinesisIndexTask(
        "id3",
        DATASOURCE,
        0,
        new SeekableStreamStartSequenceNumbers<>(
            "stream",
            ImmutableMap.of(SHARD_ID1, "10", SHARD_ID0, "20"),
            ImmutableSet.of(SHARD_ID0, SHARD_ID1)
        ),
        new SeekableStreamEndSequenceNumbers<>(
            "stream",
            ImmutableMap.of(
                SHARD_ID1,
                KinesisSequenceNumber.NO_END_SEQUENCE_NUMBER,
                SHARD_ID0,
                KinesisSequenceNumber.NO_END_SEQUENCE_NUMBER
            )
        ),
        null,
        null
    );

    EasyMock.expect(taskMaster.getTaskQueue()).andReturn(Optional.of(taskQueue)).anyTimes();
    EasyMock.expect(taskMaster.getTaskRunner()).andReturn(Optional.of(taskRunner)).anyTimes();
    EasyMock.expect(taskStorage.getActiveTasks()).andReturn(ImmutableList.of(id1, id2, id3)).anyTimes();
    EasyMock.expect(taskStorage.getStatus("id1")).andReturn(Optional.of(TaskStatus.running("id1"))).anyTimes();
    EasyMock.expect(taskStorage.getStatus("id2")).andReturn(Optional.of(TaskStatus.running("id2"))).anyTimes();
    EasyMock.expect(taskStorage.getStatus("id3")).andReturn(Optional.of(TaskStatus.running("id3"))).anyTimes();
    EasyMock.expect(taskStorage.getTask("id1")).andReturn(Optional.of(id1)).anyTimes();
    EasyMock.expect(taskStorage.getTask("id2")).andReturn(Optional.of(id2)).anyTimes();
    EasyMock.expect(taskStorage.getTask("id3")).andReturn(Optional.of(id3)).anyTimes();
    EasyMock.expect(
        indexerMetadataStorageCoordinator.getDataSourceMetadata(DATASOURCE)).andReturn(new KinesisDataSourceMetadata(
        null)
    ).anyTimes();

    replayAll();

    supervisor.start();

    supervisor.checkpoint(
        0,
        id1.getIOConfig().getBaseSequenceName(),
<<<<<<< HEAD
        new KinesisDataSourceMetadata(new SeekableStreamStartSequenceNumbers<>(
            STREAM,
            Collections.emptyMap(),
            ImmutableSet.of()
        )),
        new KinesisDataSourceMetadata(new SeekableStreamStartSequenceNumbers<>(
            STREAM,
            Collections.emptyMap(),
            ImmutableSet.of()
        ))
=======
        new KinesisDataSourceMetadata(
            new SeekableStreamStartSequenceNumbers<>(stream, Collections.emptyMap(), ImmutableSet.of())
        )
>>>>>>> cf2a2dd9
    );

    while (supervisor.getNoticesQueueSize() > 0) {
      Thread.sleep(100);
    }

    verifyAll();

    while (serviceEmitter.getStackTrace() == null) {
      Thread.sleep(100);
    }

    Assert.assertTrue(serviceEmitter.getStackTrace()
                                    .startsWith("org.apache.druid.java.util.common.ISE: WTH?! cannot find"));
    Assert.assertEquals(
        "WTH?! cannot find taskGroup [0] among all activelyReadingTaskGroups [{}]",
        serviceEmitter.getExceptionMessage()
    );
    Assert.assertEquals(ISE.class, serviceEmitter.getExceptionClass());
  }

  @Test(timeout = 60_000L)
  public void testCheckpointWithNullTaskGroupId() throws InterruptedException
  {
    supervisor = getTestableSupervisor(1, 3, true, "PT1S", null, null, false);
    supervisor.getStateManager().markRunFinished();

    //not adding any events
    final KinesisIndexTask id1 = createKinesisIndexTask(
        "id1",
        DATASOURCE,
        0,
        new SeekableStreamStartSequenceNumbers<>("stream", ImmutableMap.of(SHARD_ID1, "0"), ImmutableSet.of()),
        new SeekableStreamEndSequenceNumbers<>(
            "stream",
            ImmutableMap.of(SHARD_ID1, KinesisSequenceNumber.NO_END_SEQUENCE_NUMBER)
        ),
        null,
        null
    );

    final Task id2 = createKinesisIndexTask(
        "id2",
        DATASOURCE,
        0,
        new SeekableStreamStartSequenceNumbers<>("stream", ImmutableMap.of(SHARD_ID1, "0"), ImmutableSet.of(SHARD_ID1)),
        new SeekableStreamEndSequenceNumbers<>(
            "stream",
            ImmutableMap.of(SHARD_ID1, KinesisSequenceNumber.NO_END_SEQUENCE_NUMBER)
        ),
        null,
        null
    );

    final Task id3 = createKinesisIndexTask(
        "id3",
        DATASOURCE,
        0,
        new SeekableStreamStartSequenceNumbers<>("stream", ImmutableMap.of(SHARD_ID1, "0"), ImmutableSet.of(SHARD_ID1)),
        new SeekableStreamEndSequenceNumbers<>(
            "stream",
            ImmutableMap.of(SHARD_ID1, KinesisSequenceNumber.NO_END_SEQUENCE_NUMBER)
        ),
        null,
        null
    );

    EasyMock.expect(supervisorRecordSupplier.getPartitionIds(STREAM)).andReturn(Collections.emptySet()).anyTimes();
    EasyMock.expect(taskMaster.getTaskQueue()).andReturn(Optional.of(taskQueue)).anyTimes();
    EasyMock.expect(taskMaster.getTaskRunner()).andReturn(Optional.of(taskRunner)).anyTimes();
    EasyMock.expect(taskStorage.getActiveTasks()).andReturn(ImmutableList.of(id1, id2, id3)).anyTimes();
    EasyMock.expect(taskStorage.getStatus("id1")).andReturn(Optional.of(TaskStatus.running("id1"))).anyTimes();
    EasyMock.expect(taskStorage.getStatus("id2")).andReturn(Optional.of(TaskStatus.running("id2"))).anyTimes();
    EasyMock.expect(taskStorage.getStatus("id3")).andReturn(Optional.of(TaskStatus.running("id3"))).anyTimes();
    EasyMock.expect(taskStorage.getTask("id1")).andReturn(Optional.of(id1)).anyTimes();
    EasyMock.expect(taskStorage.getTask("id2")).andReturn(Optional.of(id2)).anyTimes();
    EasyMock.expect(taskStorage.getTask("id3")).andReturn(Optional.of(id3)).anyTimes();
    EasyMock.expect(
        indexerMetadataStorageCoordinator.getDataSourceMetadata(DATASOURCE)).andReturn(new KinesisDataSourceMetadata(
        null)
    ).anyTimes();
    taskRunner.registerListener(EasyMock.anyObject(TaskRunnerListener.class), EasyMock.anyObject(Executor.class));
    EasyMock.expect(taskClient.getStatusAsync(EasyMock.anyString()))
            .andReturn(Futures.immediateFuture(SeekableStreamIndexTaskRunner.Status.READING))
            .anyTimes();
    final TreeMap<Integer, Map<String, String>> checkpoints = new TreeMap<>();
    checkpoints.put(0, ImmutableMap.of(SHARD_ID1, "0"));
    EasyMock.expect(taskClient.getCheckpointsAsync(EasyMock.anyString(), EasyMock.anyBoolean()))
            .andReturn(Futures.immediateFuture(checkpoints))
            .times(3);
    EasyMock.expect(taskClient.getStartTimeAsync(EasyMock.anyString()))
            .andReturn(Futures.immediateFuture(DateTimes.nowUtc()))
            .anyTimes();
    EasyMock.expect(taskClient.pauseAsync(EasyMock.anyString()))
            .andReturn(Futures.immediateFuture(ImmutableMap.of(SHARD_ID1, "10")))
            .anyTimes();
    EasyMock.expect(taskClient.setEndOffsetsAsync(
        EasyMock.anyString(),
        EasyMock.eq(ImmutableMap.of(SHARD_ID1, "10")),
        EasyMock.anyBoolean()
    ))
            .andReturn(Futures.immediateFuture(true))
            .anyTimes();

    replayAll();

    supervisor.start();

    supervisor.runInternal();

<<<<<<< HEAD
    final TreeMap<Integer, Map<String, String>> newCheckpoints = new TreeMap<>();
    newCheckpoints.put(0, ImmutableMap.of(SHARD_ID1, "10"));
    supervisor.checkpoint(
        null,
        id1.getIOConfig().getBaseSequenceName(),
        new KinesisDataSourceMetadata(new SeekableStreamStartSequenceNumbers<>(
            STREAM,
            checkpoints.get(0),
            ImmutableSet.of()
        )),
        new KinesisDataSourceMetadata(new SeekableStreamStartSequenceNumbers<>(
            STREAM,
            newCheckpoints.get(0),
            ImmutableSet.of()
        ))
=======
    supervisor.checkpoint(
        null,
        id1.getIOConfig().getBaseSequenceName(),
        new KinesisDataSourceMetadata(
            new SeekableStreamStartSequenceNumbers<>(stream, checkpoints.get(0), ImmutableSet.of())
        )
>>>>>>> cf2a2dd9
    );

    while (supervisor.getNoticesQueueSize() > 0) {
      Thread.sleep(100);
    }

    verifyAll();
  }


  @Test
  public void testSuspendedNoRunningTasks() throws Exception
  {
    supervisor = getTestableSupervisor(1, 1, true, "PT1H", null, null, true);

    EasyMock.expect(supervisorRecordSupplier.getPartitionIds(EasyMock.anyObject()))
            .andReturn(Collections.emptySet())
            .anyTimes();
    EasyMock.expect(taskMaster.getTaskQueue()).andReturn(Optional.of(taskQueue)).anyTimes();
    EasyMock.expect(taskMaster.getTaskRunner()).andReturn(Optional.of(taskRunner)).anyTimes();
    EasyMock.expect(taskStorage.getActiveTasks()).andReturn(ImmutableList.of()).anyTimes();
    EasyMock.expect(indexerMetadataStorageCoordinator.getDataSourceMetadata(DATASOURCE)).andReturn(
        new KinesisDataSourceMetadata(
            null
        )
    ).anyTimes();
    // this asserts that taskQueue.add does not in fact get called because supervisor should be suspended
    EasyMock.expect(taskQueue.add(EasyMock.anyObject())).andAnswer((IAnswer) () -> {
      Assert.fail();
      return null;
    }).anyTimes();
    taskRunner.registerListener(EasyMock.anyObject(TaskRunnerListener.class), EasyMock.anyObject(Executor.class));
    replayAll();

    supervisor.start();
    supervisor.runInternal();
    verifyAll();
  }

  @Test
  public void testSuspendedRunningTasks() throws Exception
  {
    // graceful shutdown is expected to be called on running tasks since state is suspended

    final TaskLocation location1 = new TaskLocation("testHost", 1234, -1);
    final TaskLocation location2 = new TaskLocation("testHost2", 145, -1);
    final DateTime startTime = DateTimes.nowUtc();

    supervisor = getTestableSupervisor(2, 1, true, "PT1H", null, null, true);

    supervisorRecordSupplier.assign(EasyMock.anyObject());
    EasyMock.expectLastCall().anyTimes();
    EasyMock.expect(supervisorRecordSupplier.getPartitionIds(STREAM))
            .andReturn(ImmutableSet.of(SHARD_ID1, SHARD_ID0))
            .anyTimes();
    EasyMock.expect(supervisorRecordSupplier.getAssignment())
            .andReturn(ImmutableSet.of(SHARD1_PARTITION, SHARD0_PARTITION))
            .anyTimes();
    supervisorRecordSupplier.seekToLatest(EasyMock.anyObject());
    EasyMock.expectLastCall().anyTimes();
    EasyMock.expect(supervisorRecordSupplier.getEarliestSequenceNumber(EasyMock.anyObject())).andReturn("0").anyTimes();
    EasyMock.expect(supervisorRecordSupplier.getLatestSequenceNumber(SHARD1_PARTITION)).andReturn("12").anyTimes();
    EasyMock.expect(supervisorRecordSupplier.getLatestSequenceNumber(SHARD0_PARTITION)).andReturn("1").anyTimes();
    supervisorRecordSupplier.seek(EasyMock.anyObject(), EasyMock.anyString());
    EasyMock.expectLastCall().anyTimes();


    Task id1 = createKinesisIndexTask(
        "id1",
        DATASOURCE,
        0,
        new SeekableStreamStartSequenceNumbers<>(
            "stream",
            ImmutableMap.of(SHARD_ID1, "0", SHARD_ID0, "0"),
            ImmutableSet.of()
        ),
        new SeekableStreamEndSequenceNumbers<>(
            "stream",
            ImmutableMap.of(
                SHARD_ID1,
                KinesisSequenceNumber.NO_END_SEQUENCE_NUMBER,
                SHARD_ID0,
                KinesisSequenceNumber.NO_END_SEQUENCE_NUMBER
            )
        ),
        null,
        null
    );

    Task id2 = createKinesisIndexTask(
        "id2",
        DATASOURCE,
        0,
        new SeekableStreamStartSequenceNumbers<>(
            "stream",
            ImmutableMap.of(SHARD_ID1, "3", SHARD_ID0, "1"),
            ImmutableSet.of(SHARD_ID0, SHARD_ID1)
        ),
        new SeekableStreamEndSequenceNumbers<>(
            "stream",
            ImmutableMap.of(
                SHARD_ID1,
                KinesisSequenceNumber.NO_END_SEQUENCE_NUMBER,
                SHARD_ID0,
                KinesisSequenceNumber.NO_END_SEQUENCE_NUMBER
            )
        ),
        null,
        null
    );

    Task id3 = createKinesisIndexTask(
        "id3",
        DATASOURCE,
        0,
        new SeekableStreamStartSequenceNumbers<>(
            "stream",
            ImmutableMap.of(SHARD_ID1, "3", SHARD_ID0, "1"),
            ImmutableSet.of(SHARD_ID0, SHARD_ID1)
        ),
        new SeekableStreamEndSequenceNumbers<>(
            "stream",
            ImmutableMap.of(
                SHARD_ID1,
                KinesisSequenceNumber.NO_END_SEQUENCE_NUMBER,
                SHARD_ID0,
                KinesisSequenceNumber.NO_END_SEQUENCE_NUMBER
            )
        ),
        null,
        null
    );

    Collection workItems = new ArrayList<>();
    workItems.add(new TestTaskRunnerWorkItem(id1, null, location1));
    workItems.add(new TestTaskRunnerWorkItem(id2, null, location2));

    EasyMock.expect(taskMaster.getTaskQueue()).andReturn(Optional.of(taskQueue)).anyTimes();
    EasyMock.expect(taskMaster.getTaskRunner()).andReturn(Optional.of(taskRunner)).anyTimes();
    EasyMock.expect(taskRunner.getRunningTasks()).andReturn(workItems).anyTimes();
    EasyMock.expect(taskStorage.getActiveTasks()).andReturn(ImmutableList.of(id1, id2, id3)).anyTimes();
    EasyMock.expect(taskStorage.getStatus("id1")).andReturn(Optional.of(TaskStatus.running("id1"))).anyTimes();
    EasyMock.expect(taskStorage.getStatus("id2")).andReturn(Optional.of(TaskStatus.running("id2"))).anyTimes();
    EasyMock.expect(taskStorage.getStatus("id3")).andReturn(Optional.of(TaskStatus.running("id3"))).anyTimes();
    EasyMock.expect(taskStorage.getTask("id1")).andReturn(Optional.of(id1)).anyTimes();
    EasyMock.expect(taskStorage.getTask("id2")).andReturn(Optional.of(id2)).anyTimes();
    EasyMock.expect(taskStorage.getTask("id3")).andReturn(Optional.of(id3)).anyTimes();
    EasyMock.expect(indexerMetadataStorageCoordinator.getDataSourceMetadata(DATASOURCE)).andReturn(
        new KinesisDataSourceMetadata(
            null
        )
    ).anyTimes();
    EasyMock.expect(taskClient.getStatusAsync("id1"))
            .andReturn(Futures.immediateFuture(SeekableStreamIndexTaskRunner.Status.PUBLISHING));
    EasyMock.expect(taskClient.getStatusAsync("id2"))
            .andReturn(Futures.immediateFuture(SeekableStreamIndexTaskRunner.Status.READING));
    EasyMock.expect(taskClient.getStatusAsync("id3"))
            .andReturn(Futures.immediateFuture(SeekableStreamIndexTaskRunner.Status.READING));
    EasyMock.expect(taskClient.getStartTimeAsync("id2")).andReturn(Futures.immediateFuture(startTime));
    EasyMock.expect(taskClient.getStartTimeAsync("id3")).andReturn(Futures.immediateFuture(startTime));
    EasyMock.expect(taskClient.getEndOffsets("id1")).andReturn(ImmutableMap.of(
        SHARD_ID1,
        "3",
        SHARD_ID0,
        "1"
    ));

    // getCheckpoints will not be called for id1 as it is in publishing state
    TreeMap<Integer, Map<String, String>> checkpoints = new TreeMap<>();
    checkpoints.put(0, ImmutableMap.of(
        SHARD_ID1,
        "3",
        SHARD_ID0,
        "1"
    ));
    EasyMock.expect(taskClient.getCheckpointsAsync(EasyMock.contains("id2"), EasyMock.anyBoolean()))
            .andReturn(Futures.immediateFuture(checkpoints))
            .times(1);
    EasyMock.expect(taskClient.getCheckpointsAsync(EasyMock.contains("id3"), EasyMock.anyBoolean()))
            .andReturn(Futures.immediateFuture(checkpoints))
            .times(1);

    taskRunner.registerListener(EasyMock.anyObject(TaskRunnerListener.class), EasyMock.anyObject(Executor.class));

    EasyMock.expect(taskClient.pauseAsync("id2"))
            .andReturn(Futures.immediateFuture(ImmutableMap.of(
                SHARD_ID1,
                "12",
                SHARD_ID0,
                "1"
            )));
    EasyMock.expect(taskClient.setEndOffsetsAsync("id2", ImmutableMap.of(
        SHARD_ID1,
        "12",
        SHARD_ID0,
        "1"
    ), true))
            .andReturn(Futures.immediateFuture(true));
    taskQueue.shutdown("id3", "Killing task for graceful shutdown");
    EasyMock.expectLastCall().times(1);
    taskQueue.shutdown("id3", "Killing task [%s] which hasn't been assigned to a worker", "id3");
    EasyMock.expectLastCall().times(1);

    replayAll();
    supervisor.start();
    supervisor.runInternal();
    verifyAll();
  }

  @Test
  public void testResetSuspended()
  {
    EasyMock.expect(supervisorRecordSupplier.getPartitionIds(EasyMock.anyObject()))
            .andReturn(Collections.emptySet())
            .anyTimes();
    EasyMock.expect(taskMaster.getTaskQueue()).andReturn(Optional.of(taskQueue)).anyTimes();
    EasyMock.expect(taskMaster.getTaskRunner()).andReturn(Optional.of(taskRunner)).anyTimes();
    EasyMock.expect(taskRunner.getRunningTasks()).andReturn(Collections.EMPTY_LIST).anyTimes();
    EasyMock.expect(taskStorage.getActiveTasks()).andReturn(ImmutableList.of()).anyTimes();
    taskRunner.registerListener(EasyMock.anyObject(TaskRunnerListener.class), EasyMock.anyObject(Executor.class));
    replayAll();

    supervisor = getTestableSupervisor(1, 1, true, "PT1H", null, null, true);
    supervisor.start();
    supervisor.runInternal();
    verifyAll();

    EasyMock.reset(indexerMetadataStorageCoordinator);
    EasyMock.expect(indexerMetadataStorageCoordinator.deleteDataSourceMetadata(DATASOURCE)).andReturn(true);
    EasyMock.replay(indexerMetadataStorageCoordinator);

    supervisor.resetInternal(null);
    verifyAll();
  }


  @Test
  public void testGetCurrentTotalStats()
  {
    supervisor = getTestableSupervisor(1, 2, true, "PT1H", null, null, false);
    supervisor.addTaskGroupToActivelyReadingTaskGroup(
        supervisor.getTaskGroupIdForPartition("0"),
        ImmutableMap.of("0", "0"),
        Optional.absent(),
        Optional.absent(),
        ImmutableSet.of("task1"),
        ImmutableSet.of()
    );

    supervisor.addTaskGroupToPendingCompletionTaskGroup(
        supervisor.getTaskGroupIdForPartition("1"),
        ImmutableMap.of("0", "0"),
        Optional.absent(),
        Optional.absent(),
        ImmutableSet.of("task2"),
        ImmutableSet.of()
    );

    EasyMock.expect(taskClient.getMovingAveragesAsync("task1")).andReturn(Futures.immediateFuture(ImmutableMap.of(
        "prop1",
        "val1"
    ))).times(1);

    EasyMock.expect(taskClient.getMovingAveragesAsync("task2")).andReturn(Futures.immediateFuture(ImmutableMap.of(
        "prop2",
        "val2"
    ))).times(1);

    replayAll();

    Map<String, Map<String, Object>> stats = supervisor.getStats();

    verifyAll();

    Assert.assertEquals(2, stats.size());
    Assert.assertEquals(ImmutableSet.of("0", "1"), stats.keySet());
    Assert.assertEquals(ImmutableMap.of("task1", ImmutableMap.of("prop1", "val1")), stats.get("0"));
    Assert.assertEquals(ImmutableMap.of("task2", ImmutableMap.of("prop2", "val2")), stats.get("1"));
  }

  @Test
  public void testDoNotKillCompatibleTasks() throws InterruptedException, EntryExistsException
  {
    // This supervisor always returns true for isTaskCurrent -> it should not kill its tasks
    int numReplicas = 2;
    supervisor = getTestableSupervisorCustomIsTaskCurrent(
        numReplicas,
        1,
        true,
        "PT1H",
        new Period("P1D"),
        new Period("P1D"),
        false,
        42,
        1000,
        true
    );

    supervisorRecordSupplier.assign(EasyMock.anyObject());
    EasyMock.expectLastCall().anyTimes();
    EasyMock.expect(supervisorRecordSupplier.getPartitionIds(STREAM))
            .andReturn(ImmutableSet.of(SHARD_ID1, SHARD_ID0)).anyTimes();
    EasyMock.expect(supervisorRecordSupplier.getAssignment())
            .andReturn(ImmutableSet.of(SHARD1_PARTITION, SHARD0_PARTITION))
            .anyTimes();
    supervisorRecordSupplier.seekToLatest(EasyMock.anyObject());
    EasyMock.expectLastCall().anyTimes();
    EasyMock.expect(supervisorRecordSupplier.getEarliestSequenceNumber(EasyMock.anyObject())).andReturn("0").anyTimes();
    EasyMock.expect(supervisorRecordSupplier.getLatestSequenceNumber(EasyMock.anyObject())).andReturn("100").anyTimes();
    supervisorRecordSupplier.seek(EasyMock.anyObject(), EasyMock.anyString());
    EasyMock.expectLastCall().anyTimes();

    Task task = createKinesisIndexTask(
        "id2",
        DATASOURCE,
        0,
        new SeekableStreamStartSequenceNumbers<>(
            STREAM,
            ImmutableMap.of(
                SHARD_ID0,
                "0",
                SHARD_ID1,
                "0"
            ),
            ImmutableSet.of()
        ),
        new SeekableStreamEndSequenceNumbers<>(STREAM, ImmutableMap.of(
            SHARD_ID0,
            "1",
            SHARD_ID1,
            "12"
        )),
        null,
        null
    );

    List<Task> existingTasks = ImmutableList.of(task);

    EasyMock.expect(taskMaster.getTaskQueue()).andReturn(Optional.of(taskQueue)).anyTimes();
    EasyMock.expect(taskMaster.getTaskRunner()).andReturn(Optional.of(taskRunner)).anyTimes();
    EasyMock.expect(taskRunner.getRunningTasks()).andReturn(Collections.EMPTY_LIST).anyTimes();
    EasyMock.expect(taskStorage.getActiveTasks()).andReturn(existingTasks).anyTimes();
    EasyMock.expect(taskStorage.getStatus("id2")).andReturn(Optional.of(TaskStatus.running("id2"))).anyTimes();
    EasyMock.expect(taskStorage.getTask("id2")).andReturn(Optional.of(task)).anyTimes();
    EasyMock.expect(taskClient.getStatusAsync(EasyMock.anyString()))
            .andReturn(Futures.immediateFuture(SeekableStreamIndexTaskRunner.Status.NOT_STARTED))
            .anyTimes();
    EasyMock.expect(taskClient.getStartTimeAsync(EasyMock.anyString()))
            .andReturn(Futures.immediateFuture(DateTimes.nowUtc()))
            .anyTimes();
    EasyMock.expect(indexerMetadataStorageCoordinator.getDataSourceMetadata(DATASOURCE)).andReturn(
        new KinesisDataSourceMetadata(
            null
        )
    ).anyTimes();

    taskRunner.registerListener(EasyMock.anyObject(TaskRunnerListener.class), EasyMock.anyObject(Executor.class));
    EasyMock.expect(taskQueue.add(EasyMock.anyObject(Task.class))).andReturn(true);

    TreeMap<Integer, Map<String, String>> checkpoints = new TreeMap<>();
    checkpoints.put(0, ImmutableMap.of(
        SHARD_ID0,
        "0",
        SHARD_ID1,
        "0"
    ));

    EasyMock.expect(taskClient.getCheckpointsAsync(EasyMock.contains("id2"), EasyMock.anyBoolean()))
            .andReturn(Futures.immediateFuture(checkpoints))
            .times(numReplicas);

    replayAll();
    supervisor.start();
    supervisor.runInternal();
    verifyAll();
  }

  @Test
  public void testKillIncompatibleTasks() throws InterruptedException, EntryExistsException
  {
    // This supervisor always returns false for isTaskCurrent -> it should kill its tasks
    int numReplicas = 2;
    supervisor = getTestableSupervisorCustomIsTaskCurrent(
        numReplicas,
        1,
        true,
        "PT1H",
        new Period("P1D"),
        new Period("P1D"),
        false,
        42,
        1000,
        false
    );
    supervisorRecordSupplier.assign(EasyMock.anyObject());
    EasyMock.expectLastCall().anyTimes();
    EasyMock.expect(supervisorRecordSupplier.getPartitionIds(STREAM))
            .andReturn(ImmutableSet.of(SHARD_ID1, SHARD_ID0)).anyTimes();
    EasyMock.expect(supervisorRecordSupplier.getAssignment())
            .andReturn(ImmutableSet.of(SHARD1_PARTITION, SHARD0_PARTITION))
            .anyTimes();
    supervisorRecordSupplier.seekToLatest(EasyMock.anyObject());
    EasyMock.expectLastCall().anyTimes();
    EasyMock.expect(supervisorRecordSupplier.getEarliestSequenceNumber(EasyMock.anyObject())).andReturn("0").anyTimes();
    EasyMock.expect(supervisorRecordSupplier.getLatestSequenceNumber(EasyMock.anyObject())).andReturn("100").anyTimes();
    supervisorRecordSupplier.seek(EasyMock.anyObject(), EasyMock.anyString());
    EasyMock.expectLastCall().anyTimes();

    Task task = createKinesisIndexTask(
        "id1",
        DATASOURCE,
        0,
        new SeekableStreamStartSequenceNumbers<>(
            STREAM,
            ImmutableMap.of(
                SHARD_ID0,
                "0",
                SHARD_ID1,
                "0"
            ),
            ImmutableSet.of()
        ),
        new SeekableStreamEndSequenceNumbers<>(STREAM, ImmutableMap.of(
            SHARD_ID0,
            "1",
            SHARD_ID1,
            "12"
        )),
        null,
        null
    );

    List<Task> existingTasks = ImmutableList.of(task);

    EasyMock.expect(taskMaster.getTaskQueue()).andReturn(Optional.of(taskQueue)).anyTimes();
    EasyMock.expect(taskMaster.getTaskRunner()).andReturn(Optional.of(taskRunner)).anyTimes();
    EasyMock.expect(taskRunner.getRunningTasks()).andReturn(Collections.EMPTY_LIST).anyTimes();
    EasyMock.expect(taskStorage.getActiveTasks()).andReturn(existingTasks).anyTimes();
    EasyMock.expect(taskStorage.getStatus("id1")).andReturn(Optional.of(TaskStatus.running("id1"))).anyTimes();
    EasyMock.expect(taskStorage.getTask("id1")).andReturn(Optional.of(task)).anyTimes();
    EasyMock.expect(taskClient.getStatusAsync(EasyMock.anyString()))
            .andReturn(Futures.immediateFuture(SeekableStreamIndexTaskRunner.Status.NOT_STARTED))
            .anyTimes();
    EasyMock.expect(taskClient.getStartTimeAsync(EasyMock.anyString()))
            .andReturn(Futures.immediateFuture(DateTimes.nowUtc()))
            .anyTimes();
    EasyMock.expect(indexerMetadataStorageCoordinator.getDataSourceMetadata(DATASOURCE)).andReturn(
        new KinesisDataSourceMetadata(
            null
        )
    ).anyTimes();
    EasyMock.expect(taskClient.stopAsync("id1", false)).andReturn(Futures.immediateFuture(true));
    taskRunner.registerListener(EasyMock.anyObject(TaskRunnerListener.class), EasyMock.anyObject(Executor.class));
    EasyMock.expect(taskQueue.add(EasyMock.anyObject(Task.class))).andReturn(true).times(2);

    replayAll();
    supervisor.start();
    supervisor.runInternal();
    verifyAll();
  }

  @Test
  public void testIsTaskCurrent()
  {
    DateTime minMessageTime = DateTimes.nowUtc();
    DateTime maxMessageTime = DateTimes.nowUtc().plus(10000);

    KinesisSupervisor supervisor = getSupervisor(
        1,
        1,
        true,
        "PT1H",
        new Period("P1D"),
        new Period("P1D"),
        false,
        42,
        42,
        dataSchema,
        tuningConfig
    );

    supervisor.addTaskGroupToActivelyReadingTaskGroup(
        42,
        ImmutableMap.of(SHARD_ID1, "3"),
        Optional.of(minMessageTime),
        Optional.of(maxMessageTime),
        ImmutableSet.of("id1", "id2", "id3", "id4"),
        ImmutableSet.of()
    );

    DataSchema modifiedDataSchema = getDataSchema("some other datasource");

    KinesisSupervisorTuningConfig modifiedTuningConfig = new KinesisSupervisorTuningConfig(
        1000,
        null,
        50000,
        null,
        new Period("P1Y"),
        new File("/test"),
        null,
        null,
        null,
        true,
        false,
        null,
        null,
        null,
        null,
        numThreads,
        TEST_CHAT_THREADS,
        TEST_CHAT_RETRIES,
        TEST_HTTP_TIMEOUT,
        TEST_SHUTDOWN_TIMEOUT,
        null,
        null,
        null,
        5000,
        null,
        null,
        null,
        null,
        42, // This property is different from tuningConfig
        null
    );

    KinesisIndexTask taskFromStorage = createKinesisIndexTask(
        "id1",
        0,
        new SeekableStreamStartSequenceNumbers<>("stream", ImmutableMap.of(
            SHARD_ID1,
            "3"
        ), ImmutableSet.of()),
        new SeekableStreamEndSequenceNumbers<>("stream", ImmutableMap.of(
            SHARD_ID1,
            KinesisSequenceNumber.NO_END_SEQUENCE_NUMBER
        )),
        minMessageTime,
        maxMessageTime,
        dataSchema
    );

    KinesisIndexTask taskFromStorageMismatchedDataSchema = createKinesisIndexTask(
        "id2",
        0,
        new SeekableStreamStartSequenceNumbers<>("stream", ImmutableMap.of(
            SHARD_ID1,
            "3"
        ), ImmutableSet.of()),
        new SeekableStreamEndSequenceNumbers<>("stream", ImmutableMap.of(
            SHARD_ID1,
            KinesisSequenceNumber.NO_END_SEQUENCE_NUMBER
        )),
        minMessageTime,
        maxMessageTime,
        modifiedDataSchema
    );

    KinesisIndexTask taskFromStorageMismatchedTuningConfig = createKinesisIndexTask(
        "id3",
        0,
        new SeekableStreamStartSequenceNumbers<>("stream", ImmutableMap.of(
            SHARD_ID1,
            "3"
        ), ImmutableSet.of()),
        new SeekableStreamEndSequenceNumbers<>("stream", ImmutableMap.of(
            SHARD_ID1,
            KinesisSequenceNumber.NO_END_SEQUENCE_NUMBER
        )),
        minMessageTime,
        maxMessageTime,
        dataSchema,
        modifiedTuningConfig
    );

    KinesisIndexTask taskFromStorageMismatchedPartitionsWithTaskGroup = createKinesisIndexTask(
        "id4",
        0,
        new SeekableStreamStartSequenceNumbers<>(
            "stream",
            ImmutableMap.of(
                SHARD_ID1,
                "4" // this is the mismatch
            ),
            ImmutableSet.of()
        ),
        new SeekableStreamEndSequenceNumbers<>("stream", ImmutableMap.of(
            SHARD_ID1,
            KinesisSequenceNumber.NO_END_SEQUENCE_NUMBER
        )),
        minMessageTime,
        maxMessageTime,
        dataSchema
    );

    EasyMock.expect(taskStorage.getTask("id1"))
            .andReturn(Optional.of(taskFromStorage))
            .once();
    EasyMock.expect(taskStorage.getTask("id2"))
            .andReturn(Optional.of(taskFromStorageMismatchedDataSchema))
            .once();
    EasyMock.expect(taskStorage.getTask("id3"))
            .andReturn(Optional.of(taskFromStorageMismatchedTuningConfig))
            .once();
    EasyMock.expect(taskStorage.getTask("id4"))
            .andReturn(Optional.of(taskFromStorageMismatchedPartitionsWithTaskGroup))
            .once();

    replayAll();

    Assert.assertTrue(supervisor.isTaskCurrent(42, "id1"));
    Assert.assertFalse(supervisor.isTaskCurrent(42, "id2"));
    Assert.assertFalse(supervisor.isTaskCurrent(42, "id3"));
    Assert.assertFalse(supervisor.isTaskCurrent(42, "id4"));
    verifyAll();
  }

  private TestableKinesisSupervisor getTestableSupervisor(
      int replicas,
      int taskCount,
      boolean useEarliestOffset,
      String duration,
      Period lateMessageRejectionPeriod,
      Period earlyMessageRejectionPeriod,
      boolean suspended
  )
  {
    return getTestableSupervisor(
        replicas,
        taskCount,
        useEarliestOffset,
        false,
        duration,
        lateMessageRejectionPeriod,
        earlyMessageRejectionPeriod,
        suspended
    );
  }

  private TestableKinesisSupervisor getTestableSupervisor(
      int replicas,
      int taskCount,
      boolean useEarliestOffset,
      boolean resetOffsetAutomatically,
      String duration,
      Period lateMessageRejectionPeriod,
      Period earlyMessageRejectionPeriod,
      boolean suspended
  )
  {
    KinesisSupervisorIOConfig kinesisSupervisorIOConfig = new KinesisSupervisorIOConfig(
        STREAM,
        "awsEndpoint",
        null,
        replicas,
        taskCount,
        new Period(duration),
        new Period("P1D"),
        new Period("PT30S"),
        useEarliestOffset,
        new Period("PT30M"),
        lateMessageRejectionPeriod,
        earlyMessageRejectionPeriod,
        null,
        null,
        null,
        null,
        false
    );

    KinesisIndexTaskClientFactory taskClientFactory = new KinesisIndexTaskClientFactory(
        null,
        null
    )
    {
      @Override
      public KinesisIndexTaskClient build(
          TaskInfoProvider taskInfoProvider,
          String dataSource,
          int numThreads,
          Duration httpTimeout,
          long numRetries
      )
      {
        Assert.assertEquals(TEST_CHAT_THREADS, numThreads);
        Assert.assertEquals(TEST_HTTP_TIMEOUT.toStandardDuration(), httpTimeout);
        Assert.assertEquals(TEST_CHAT_RETRIES, numRetries);
        return taskClient;
      }
    };

    final KinesisSupervisorTuningConfig tuningConfig = new KinesisSupervisorTuningConfig(
        1000,
        null,
        50000,
        null,
        new Period("P1Y"),
        new File("/test"),
        null,
        null,
        null,
        true,
        false,
        null,
        resetOffsetAutomatically,
        null,
        null,
        numThreads,
        TEST_CHAT_THREADS,
        TEST_CHAT_RETRIES,
        TEST_HTTP_TIMEOUT,
        TEST_SHUTDOWN_TIMEOUT,
        null,
        null,
        null,
        5000,
        null,
        null,
        null,
        null,
        null,
        null
    );

    return new TestableKinesisSupervisor(
        taskStorage,
        taskMaster,
        indexerMetadataStorageCoordinator,
        taskClientFactory,
        OBJECT_MAPPER,
        new KinesisSupervisorSpec(
            dataSchema,
            tuningConfig,
            kinesisSupervisorIOConfig,
            null,
            suspended,
            taskStorage,
            taskMaster,
            indexerMetadataStorageCoordinator,
            taskClientFactory,
            OBJECT_MAPPER,
            new NoopServiceEmitter(),
            new DruidMonitorSchedulerConfig(),
            rowIngestionMetersFactory,
            null,
            new SupervisorStateManagerConfig()
        ),
        rowIngestionMetersFactory
    );
  }

  private TestableKinesisSupervisor getTestableSupervisor(
      int replicas,
      int taskCount,
      boolean useEarliestOffset,
      String duration,
      Period lateMessageRejectionPeriod,
      Period earlyMessageRejectionPeriod
  )
  {
    return getTestableSupervisor(
        replicas,
        taskCount,
        useEarliestOffset,
        duration,
        lateMessageRejectionPeriod,
        earlyMessageRejectionPeriod,
        false,
        null,
        null
    );
  }

  private TestableKinesisSupervisor getTestableSupervisor(
      int replicas,
      int taskCount,
      boolean useEarliestOffset,
      String duration,
      Period lateMessageRejectionPeriod,
      Period earlyMessageRejectionPeriod,
      boolean suspended,
      Integer recordsPerFetch,
      Integer fetchDelayMillis
  )
  {
    KinesisSupervisorIOConfig kinesisSupervisorIOConfig = new KinesisSupervisorIOConfig(
        STREAM,
        "awsEndpoint",
        null,
        replicas,
        taskCount,
        new Period(duration),
        new Period("P1D"),
        new Period("PT30S"),
        useEarliestOffset,
        new Period("PT30M"),
        lateMessageRejectionPeriod,
        earlyMessageRejectionPeriod,
        recordsPerFetch,
        fetchDelayMillis,
        null,
        null,
        false
    );

    KinesisIndexTaskClientFactory taskClientFactory = new KinesisIndexTaskClientFactory(
        null,
        null
    )
    {
      @Override
      public KinesisIndexTaskClient build(
          TaskInfoProvider taskInfoProvider,
          String dataSource,
          int numThreads,
          Duration httpTimeout,
          long numRetries
      )
      {
        Assert.assertEquals(TEST_CHAT_THREADS, numThreads);
        Assert.assertEquals(TEST_HTTP_TIMEOUT.toStandardDuration(), httpTimeout);
        Assert.assertEquals(TEST_CHAT_RETRIES, numRetries);
        return taskClient;
      }
    };

    return new TestableKinesisSupervisor(
        taskStorage,
        taskMaster,
        indexerMetadataStorageCoordinator,
        taskClientFactory,
        OBJECT_MAPPER,
        new KinesisSupervisorSpec(
            dataSchema,
            tuningConfig,
            kinesisSupervisorIOConfig,
            null,
            suspended,
            taskStorage,
            taskMaster,
            indexerMetadataStorageCoordinator,
            taskClientFactory,
            OBJECT_MAPPER,
            new NoopServiceEmitter(),
            new DruidMonitorSchedulerConfig(),
            rowIngestionMetersFactory,
            null,
            supervisorConfig
        ),
        rowIngestionMetersFactory
    );
  }

  /**
   * Use when you want to mock the return value of SeekableStreamSupervisor#isTaskCurrent()
   */
  private TestableKinesisSupervisor getTestableSupervisorCustomIsTaskCurrent(
      int replicas,
      int taskCount,
      boolean useEarliestOffset,
      String duration,
      Period lateMessageRejectionPeriod,
      Period earlyMessageRejectionPeriod,
      boolean suspended,
      Integer recordsPerFetch,
      Integer fetchDelayMillis,
      boolean isTaskCurrentReturn
  )
  {
    KinesisSupervisorIOConfig kinesisSupervisorIOConfig = new KinesisSupervisorIOConfig(
        STREAM,
        "awsEndpoint",
        null,
        replicas,
        taskCount,
        new Period(duration),
        new Period("P1D"),
        new Period("PT30S"),
        useEarliestOffset,
        new Period("PT30M"),
        lateMessageRejectionPeriod,
        earlyMessageRejectionPeriod,
        recordsPerFetch,
        fetchDelayMillis,
        null,
        null,
        false
    );

    KinesisIndexTaskClientFactory taskClientFactory = new KinesisIndexTaskClientFactory(
        null,
        null
    )
    {
      @Override
      public KinesisIndexTaskClient build(
          TaskInfoProvider taskInfoProvider,
          String dataSource,
          int numThreads,
          Duration httpTimeout,
          long numRetries
      )
      {
        Assert.assertEquals(TEST_CHAT_THREADS, numThreads);
        Assert.assertEquals(TEST_HTTP_TIMEOUT.toStandardDuration(), httpTimeout);
        Assert.assertEquals(TEST_CHAT_RETRIES, numRetries);
        return taskClient;
      }
    };

    return new TestableKinesisSupervisorWithCustomIsTaskCurrent(
        taskStorage,
        taskMaster,
        indexerMetadataStorageCoordinator,
        taskClientFactory,
        OBJECT_MAPPER,
        new KinesisSupervisorSpec(
            dataSchema,
            tuningConfig,
            kinesisSupervisorIOConfig,
            null,
            suspended,
            taskStorage,
            taskMaster,
            indexerMetadataStorageCoordinator,
            taskClientFactory,
            OBJECT_MAPPER,
            new NoopServiceEmitter(),
            new DruidMonitorSchedulerConfig(),
            rowIngestionMetersFactory,
            null,
            supervisorConfig
        ),
        rowIngestionMetersFactory,
        isTaskCurrentReturn
    );
  }

  /**
   * Use for tests where you don't want generateSequenceName to be overridden out
   */
  private KinesisSupervisor getSupervisor(
      int replicas,
      int taskCount,
      boolean useEarliestOffset,
      String duration,
      Period lateMessageRejectionPeriod,
      Period earlyMessageRejectionPeriod,
      boolean suspended,
      Integer recordsPerFetch,
      Integer fetchDelayMillis,
      DataSchema dataSchema,
      KinesisSupervisorTuningConfig tuningConfig
  )
  {
    KinesisSupervisorIOConfig kinesisSupervisorIOConfig = new KinesisSupervisorIOConfig(
        STREAM,
        "awsEndpoint",
        null,
        replicas,
        taskCount,
        new Period(duration),
        new Period("P1D"),
        new Period("PT30S"),
        useEarliestOffset,
        new Period("PT30M"),
        lateMessageRejectionPeriod,
        earlyMessageRejectionPeriod,
        recordsPerFetch,
        fetchDelayMillis,
        null,
        null,
        false
    );

    KinesisIndexTaskClientFactory taskClientFactory = new KinesisIndexTaskClientFactory(
        null,
        null
    )
    {
      @Override
      public KinesisIndexTaskClient build(
          TaskInfoProvider taskInfoProvider,
          String dataSource,
          int numThreads,
          Duration httpTimeout,
          long numRetries
      )
      {
        Assert.assertEquals(TEST_CHAT_THREADS, numThreads);
        Assert.assertEquals(TEST_HTTP_TIMEOUT.toStandardDuration(), httpTimeout);
        Assert.assertEquals(TEST_CHAT_RETRIES, numRetries);
        return taskClient;
      }
    };

    return new KinesisSupervisor(
        taskStorage,
        taskMaster,
        indexerMetadataStorageCoordinator,
        taskClientFactory,
        OBJECT_MAPPER,
        new KinesisSupervisorSpec(
            dataSchema,
            tuningConfig,
            kinesisSupervisorIOConfig,
            null,
            suspended,
            taskStorage,
            taskMaster,
            indexerMetadataStorageCoordinator,
            taskClientFactory,
            OBJECT_MAPPER,
            new NoopServiceEmitter(),
            new DruidMonitorSchedulerConfig(),
            rowIngestionMetersFactory,
            null,
            supervisorConfig
        ),
        rowIngestionMetersFactory,
        null
    );
  }

  private static DataSchema getDataSchema(String dataSource)
  {
    List<DimensionSchema> dimensions = new ArrayList<>();
    dimensions.add(StringDimensionSchema.create("dim1"));
    dimensions.add(StringDimensionSchema.create("dim2"));

    return new DataSchema(
        dataSource,
        OBJECT_MAPPER.convertValue(
            new StringInputRowParser(
                new JSONParseSpec(
                    new TimestampSpec("timestamp", "iso", null),
                    new DimensionsSpec(
                        dimensions,
                        null,
                        null
                    ),
                    new JSONPathSpec(true, ImmutableList.of()),
                    ImmutableMap.of()
                ),
                StandardCharsets.UTF_8.name()
            ),
            Map.class
        ),
        new AggregatorFactory[]{new CountAggregatorFactory("rows")},
        new UniformGranularitySpec(
            Granularities.HOUR,
            Granularities.NONE,
            ImmutableList.of()
        ),
        null,
        OBJECT_MAPPER
    );
  }


  private KinesisIndexTask createKinesisIndexTask(
      String id,
      String dataSource,
      int taskGroupId,
      SeekableStreamStartSequenceNumbers<String, String> startPartitions,
      SeekableStreamEndSequenceNumbers<String, String> endPartitions,
      DateTime minimumMessageTime,
      DateTime maximumMessageTime
  )
  {
    return createKinesisIndexTask(
        id,
        taskGroupId,
        startPartitions,
        endPartitions,
        minimumMessageTime,
        maximumMessageTime,
        getDataSchema(dataSource)
    );
  }

  private KinesisIndexTask createKinesisIndexTask(
      String id,
      int taskGroupId,
      SeekableStreamStartSequenceNumbers<String, String> startPartitions,
      SeekableStreamEndSequenceNumbers<String, String> endPartitions,
      DateTime minimumMessageTime,
      DateTime maximumMessageTime,
      DataSchema dataSchema
  )
  {
    return createKinesisIndexTask(
        id,
        taskGroupId,
        startPartitions,
        endPartitions,
        minimumMessageTime,
        maximumMessageTime,
        dataSchema,
        (KinesisIndexTaskTuningConfig) tuningConfig.convertToTaskTuningConfig()
    );
  }

  private KinesisIndexTask createKinesisIndexTask(
      String id,
      int taskGroupId,
      SeekableStreamStartSequenceNumbers<String, String> startPartitions,
      SeekableStreamEndSequenceNumbers<String, String> endPartitions,
      DateTime minimumMessageTime,
      DateTime maximumMessageTime,
      DataSchema dataSchema,
      KinesisIndexTaskTuningConfig tuningConfig
  )
  {
    return new KinesisIndexTask(
        id,
        null,
        dataSchema,
        tuningConfig,
        new KinesisIndexTaskIOConfig(
            0,
            "sequenceName-" + taskGroupId,
            startPartitions,
            endPartitions,
            true,
            minimumMessageTime,
            maximumMessageTime,
            "awsEndpoint",
            null,
            null,
            null,
            null,
            false
        ),
        Collections.emptyMap(),
        null,
        null,
        rowIngestionMetersFactory,
        null,
        new DummyForInjectionAppenderatorsManager()
    );
  }

  private static class TestTaskRunnerWorkItem extends TaskRunnerWorkItem
  {
    private final String taskType;
    private final TaskLocation location;
    private final String dataSource;

    public TestTaskRunnerWorkItem(Task task, ListenableFuture<TaskStatus> result, TaskLocation location)
    {
      super(task.getId(), result);
      this.taskType = task.getType();
      this.location = location;
      this.dataSource = task.getDataSource();
    }

    @Override
    public TaskLocation getLocation()
    {
      return location;
    }

    @Override
    public String getTaskType()
    {
      return taskType;
    }

    @Override
    public String getDataSource()
    {
      return dataSource;
    }

  }

  private class TestableKinesisSupervisor extends KinesisSupervisor
  {
    TestableKinesisSupervisor(
        TaskStorage taskStorage,
        TaskMaster taskMaster,
        IndexerMetadataStorageCoordinator indexerMetadataStorageCoordinator,
        KinesisIndexTaskClientFactory taskClientFactory,
        ObjectMapper mapper,
        KinesisSupervisorSpec spec,
        RowIngestionMetersFactory rowIngestionMetersFactory
    )
    {
      super(
          taskStorage,
          taskMaster,
          indexerMetadataStorageCoordinator,
          taskClientFactory,
          mapper,
          spec,
          rowIngestionMetersFactory,
          null
      );
    }

    @Override
    protected String generateSequenceName(
        Map<String, String> startPartitions,
        Optional<DateTime> minimumMessageTime,
        Optional<DateTime> maximumMessageTime,
        DataSchema dataSchema,
        SeekableStreamIndexTaskTuningConfig tuningConfig
    )
    {
      final int groupId = getTaskGroupIdForPartition(startPartitions.keySet().iterator().next());
      return StringUtils.format("sequenceName-%d", groupId);
    }

    @Override
    protected RecordSupplier<String, String> setupRecordSupplier()
    {
      return supervisorRecordSupplier;
    }

    private SeekableStreamSupervisorStateManager getStateManager()
    {
      return stateManager;
    }
  }

  private class TestableKinesisSupervisorWithCustomIsTaskCurrent extends TestableKinesisSupervisor
  {
    private final boolean isTaskCurrentReturn;

    TestableKinesisSupervisorWithCustomIsTaskCurrent(
        TaskStorage taskStorage,
        TaskMaster taskMaster,
        IndexerMetadataStorageCoordinator indexerMetadataStorageCoordinator,
        KinesisIndexTaskClientFactory taskClientFactory,
        ObjectMapper mapper,
        KinesisSupervisorSpec spec,
        RowIngestionMetersFactory rowIngestionMetersFactory,
        boolean isTaskCurrentReturn
    )
    {
      super(
          taskStorage,
          taskMaster,
          indexerMetadataStorageCoordinator,
          taskClientFactory,
          mapper,
          spec,
          rowIngestionMetersFactory
      );
      this.isTaskCurrentReturn = isTaskCurrentReturn;
    }

    @Override
    public boolean isTaskCurrent(int taskGroupId, String taskId)
    {
      return isTaskCurrentReturn;
    }
  }
}<|MERGE_RESOLUTION|>--- conflicted
+++ resolved
@@ -2464,11 +2464,11 @@
 
     supervisorRecordSupplier.assign(EasyMock.anyObject());
     EasyMock.expectLastCall().anyTimes();
-    EasyMock.expect(supervisorRecordSupplier.getPartitionIds(stream))
-            .andReturn(ImmutableSet.of(shardId1, shardId0))
+    EasyMock.expect(supervisorRecordSupplier.getPartitionIds(STREAM))
+            .andReturn(ImmutableSet.of(SHARD_ID1, SHARD_ID0))
             .anyTimes();
     EasyMock.expect(supervisorRecordSupplier.getAssignment())
-            .andReturn(ImmutableSet.of(shard1Partition, shard0Partition))
+            .andReturn(ImmutableSet.of(SHARD1_PARTITION, SHARD0_PARTITION))
             .anyTimes();
     supervisorRecordSupplier.seekToLatest(EasyMock.anyObject());
     EasyMock.expectLastCall().anyTimes();
@@ -2488,7 +2488,7 @@
     EasyMock.expect(indexerMetadataStorageCoordinator.getDataSourceMetadata(DATASOURCE))
             .andReturn(
                 new KinesisDataSourceMetadata(
-                    new SeekableStreamEndSequenceNumbers<>(stream, ImmutableMap.of("1", "100", "2", "200"))
+                    new SeekableStreamEndSequenceNumbers<>(STREAM, ImmutableMap.of("1", "100", "2", "200"))
                 )
             ).times(4);
     // getOffsetFromStorageForPartition() throws an exception when the offsets are automatically reset.
@@ -2499,7 +2499,7 @@
             DATASOURCE,
             new KinesisDataSourceMetadata(
                 // Only one partition is reset in a single supervisor run.
-                new SeekableStreamEndSequenceNumbers<>(stream, ImmutableMap.of("2", "200"))
+                new SeekableStreamEndSequenceNumbers<>(STREAM, ImmutableMap.of("2", "200"))
             )
         )
     ).andReturn(true);
@@ -2963,18 +2963,8 @@
         0,
         id1.getIOConfig().getBaseSequenceName(),
         new KinesisDataSourceMetadata(
-<<<<<<< HEAD
             new SeekableStreamStartSequenceNumbers<>(STREAM, checkpoints.get(0), checkpoints.get(0).keySet())
-        ),
-        new KinesisDataSourceMetadata(new SeekableStreamStartSequenceNumbers<>(
-            STREAM,
-            fakeCheckpoints,
-            ImmutableSet.of()
-        ))
-=======
-            new SeekableStreamStartSequenceNumbers<>(stream, checkpoints.get(0), checkpoints.get(0).keySet())
         )
->>>>>>> cf2a2dd9
     );
 
     while (supervisor.getNoticesQueueSize() > 0) {
@@ -3099,22 +3089,9 @@
     supervisor.checkpoint(
         0,
         id1.getIOConfig().getBaseSequenceName(),
-<<<<<<< HEAD
-        new KinesisDataSourceMetadata(new SeekableStreamStartSequenceNumbers<>(
-            STREAM,
-            Collections.emptyMap(),
-            ImmutableSet.of()
-        )),
-        new KinesisDataSourceMetadata(new SeekableStreamStartSequenceNumbers<>(
-            STREAM,
-            Collections.emptyMap(),
-            ImmutableSet.of()
-        ))
-=======
         new KinesisDataSourceMetadata(
-            new SeekableStreamStartSequenceNumbers<>(stream, Collections.emptyMap(), ImmutableSet.of())
+            new SeekableStreamStartSequenceNumbers<>(STREAM, Collections.emptyMap(), ImmutableSet.of())
         )
->>>>>>> cf2a2dd9
     );
 
     while (supervisor.getNoticesQueueSize() > 0) {
@@ -3225,30 +3202,12 @@
 
     supervisor.runInternal();
 
-<<<<<<< HEAD
-    final TreeMap<Integer, Map<String, String>> newCheckpoints = new TreeMap<>();
-    newCheckpoints.put(0, ImmutableMap.of(SHARD_ID1, "10"));
-    supervisor.checkpoint(
-        null,
-        id1.getIOConfig().getBaseSequenceName(),
-        new KinesisDataSourceMetadata(new SeekableStreamStartSequenceNumbers<>(
-            STREAM,
-            checkpoints.get(0),
-            ImmutableSet.of()
-        )),
-        new KinesisDataSourceMetadata(new SeekableStreamStartSequenceNumbers<>(
-            STREAM,
-            newCheckpoints.get(0),
-            ImmutableSet.of()
-        ))
-=======
     supervisor.checkpoint(
         null,
         id1.getIOConfig().getBaseSequenceName(),
         new KinesisDataSourceMetadata(
-            new SeekableStreamStartSequenceNumbers<>(stream, checkpoints.get(0), ImmutableSet.of())
+            new SeekableStreamStartSequenceNumbers<>(STREAM, checkpoints.get(0), ImmutableSet.of())
         )
->>>>>>> cf2a2dd9
     );
 
     while (supervisor.getNoticesQueueSize() > 0) {
