/*
 * Licensed to the Apache Software Foundation (ASF) under one
 * or more contributor license agreements.  See the NOTICE file
 * distributed with this work for additional information
 * regarding copyright ownership.  The ASF licenses this file
 * to you under the Apache License, Version 2.0 (the
 * "License"); you may not use this file except in compliance
 * with the License.  You may obtain a copy of the License at
 *
 *   http://www.apache.org/licenses/LICENSE-2.0
 *
 * Unless required by applicable law or agreed to in writing,
 * software distributed under the License is distributed on an
 * "AS IS" BASIS, WITHOUT WARRANTIES OR CONDITIONS OF ANY
 * KIND, either express or implied.  See the License for the
 * specific language governing permissions and limitations
 * under the License.
 */

package org.apache.druid.query.lookup;

import com.fasterxml.jackson.annotation.JacksonInject;
import com.fasterxml.jackson.annotation.JsonCreator;
import com.fasterxml.jackson.annotation.JsonProperty;
import com.fasterxml.jackson.annotation.JsonTypeName;
import com.google.common.base.Preconditions;
import com.google.common.base.Stopwatch;
import com.google.common.util.concurrent.FutureCallback;
import com.google.common.util.concurrent.Futures;
import com.google.common.util.concurrent.ListenableFuture;
import com.google.common.util.concurrent.ListeningExecutorService;
import com.google.common.util.concurrent.MoreExecutors;
import org.apache.druid.java.util.common.IAE;
import org.apache.druid.java.util.common.StringUtils;
import org.apache.druid.java.util.common.concurrent.Execs;
import org.apache.druid.java.util.common.logger.Logger;
import org.apache.druid.java.util.common.parsers.Parser;
import org.apache.druid.query.extraction.MapLookupExtractor;
import org.apache.druid.query.lookup.kafka.KafkaLookupDataParser;
import org.apache.druid.server.lookup.namespace.cache.CacheHandler;
import org.apache.druid.server.lookup.namespace.cache.NamespaceExtractionCacheManager;
import org.apache.kafka.clients.consumer.Consumer;
import org.apache.kafka.clients.consumer.ConsumerConfig;
import org.apache.kafka.clients.consumer.ConsumerRecord;
import org.apache.kafka.clients.consumer.ConsumerRecords;
import org.apache.kafka.clients.consumer.KafkaConsumer;
import org.apache.kafka.common.serialization.StringDeserializer;

import javax.annotation.Nonnull;
import javax.annotation.Nullable;
import javax.validation.constraints.Min;
import java.nio.ByteBuffer;
import java.util.Collections;
import java.util.HashMap;
import java.util.Map;
import java.util.Properties;
import java.util.UUID;
import java.util.concurrent.CancellationException;
import java.util.concurrent.ConcurrentMap;
import java.util.concurrent.CountDownLatch;
import java.util.concurrent.ExecutionException;
import java.util.concurrent.TimeUnit;
import java.util.concurrent.TimeoutException;
import java.util.concurrent.atomic.AtomicBoolean;
import java.util.concurrent.atomic.AtomicLong;
import java.util.concurrent.atomic.AtomicReference;

@JsonTypeName("kafka")
public class KafkaLookupExtractorFactory implements LookupExtractorFactory
{
  private static final Logger LOG = new Logger(KafkaLookupExtractorFactory.class);

  private final ListeningExecutorService executorService;
  private final AtomicLong doubleEventCount = new AtomicLong(0L);
  private final NamespaceExtractionCacheManager cacheManager;
  private final String factoryId;
  private final AtomicReference<Map<String, String>> mapRef = new AtomicReference<>(null);
  private final AtomicBoolean started = new AtomicBoolean(false);
  private CacheHandler cacheHandler;
  private Consumer<String, String> consumer;

  private volatile ListenableFuture<?> future = null;

  @JsonProperty
  private final String kafkaTopic;

  @JsonProperty
  private final Map<String, String> kafkaProperties;

  @JsonProperty
  private final long connectTimeout;

  @JsonProperty
  private final boolean injective;

  @JsonProperty
  private final KafkaLookupDataParser namespaceParseSpec;

  @JsonCreator
  public KafkaLookupExtractorFactory(
      @JacksonInject NamespaceExtractionCacheManager cacheManager,
      @JsonProperty("kafkaTopic") final String kafkaTopic,
      @JsonProperty("kafkaProperties") final Map<String, String> kafkaProperties,
      @JsonProperty("connectTimeout") @Min(0) long connectTimeout,
      @JsonProperty("injective") boolean injective,
      @JsonProperty(value = "namespaceParseSpec", required = false)
              KafkaLookupDataParser namespaceParseSpec
  )
  {
    this.kafkaTopic = Preconditions.checkNotNull(kafkaTopic, "kafkaTopic required");
    this.kafkaProperties = Preconditions.checkNotNull(kafkaProperties, "kafkaProperties required");
    executorService = MoreExecutors.listeningDecorator(Execs.singleThreaded(
        "kafka-factory-" + kafkaTopic + "-%s",
        Thread.MIN_PRIORITY
    ));
    this.cacheManager = cacheManager;
    this.connectTimeout = connectTimeout;
    this.injective = injective;
    this.factoryId = "kafka-factory-" + kafkaTopic + UUID.randomUUID().toString();
    this.namespaceParseSpec = namespaceParseSpec;
  }

  public KafkaLookupExtractorFactory(
      NamespaceExtractionCacheManager cacheManager,
      String kafkaTopic,
      Map<String, String> kafkaProperties
  )
  {
    this(cacheManager, kafkaTopic, kafkaProperties, 0, false, null);
  }

  public String getKafkaTopic()
  {
    return kafkaTopic;
  }

  public Map<String, String> getKafkaProperties()
  {
    return kafkaProperties;
  }

  public long getConnectTimeout()
  {
    return connectTimeout;
  }

  public boolean isInjective()
  {
    return injective;
  }

  @Override
  public boolean start()
  {
    synchronized (started) {
      if (started.get()) {
        LOG.warn("Already started, not starting again");
        return started.get();
      }
      if (executorService.isShutdown()) {
        LOG.warn("Already shut down, not starting again");
        return false;
      }

      cacheHandler = cacheManager.createCache();
      final ConcurrentMap<String, String> map = cacheHandler.getCache();
      mapRef.set(map);


      final CountDownLatch startingReads = new CountDownLatch(1);

      final String topic = getKafkaTopic();
      LOG.debug("About to listen to topic [%s] with group.id [%s]", topic, factoryId);

      final ListenableFuture<?> future = executorService.submit(() -> {
        consumer = getConsumer();

        while (!executorService.isShutdown()) {
          try {
            if (executorService.isShutdown()) {
              break;
            }
            final ConsumerRecords<String, String> records = consumer.poll(1000);
            startingReads.countDown();

            for (final ConsumerRecord<String, String> record : records) {
              final String message = record.value();
              final String key = record.key();

              Map<String, String> mapData = getParseMap(key, message);
              if (mapData == null || mapData.isEmpty()) {
                LOG.warn("Bad key/message from topic [%s], msg: [%s]", topic, message);
                continue;
              }
              doubleEventCount.incrementAndGet();
              map.putAll(mapData);
              doubleEventCount.incrementAndGet();
              LOG.trace("Placed map[%s] val[%s]", mapData, message);
            }
          }
          catch (Exception e) {
            LOG.error(e, "Error reading stream for topic [%s]", topic);
          }
        }
      });

      Futures.addCallback(
              future,
            new FutureCallback<Object>()
            {
              @Override
              public void onSuccess(Object result)
              {
                LOG.debug("Success listening to [%s]", topic);
              }

              @Override
              public void onFailure(Throwable t)
              {
                if (t instanceof CancellationException) {
                  LOG.debug("Topic [%s] cancelled", topic);
                } else {
                  LOG.error(t, "Error in listening to [%s]", topic);
                }
              }
            },
            Execs.directExecutor()
      );
      this.future = future;
      final Stopwatch stopwatch = Stopwatch.createStarted();
      try {
        while (!startingReads.await(100, TimeUnit.MILLISECONDS) && connectTimeout > 0L) {
          // Don't return until we have actually connected
          if (future.isDone()) {
            future.get();
          } else {
            if (stopwatch.elapsed(TimeUnit.MILLISECONDS) > connectTimeout) {
              throw new TimeoutException("Failed to connect to kafka in sufficient time");
            }
          }
        }
      }
      catch (InterruptedException | ExecutionException | TimeoutException e) {
        executorService.shutdown();
        if (!future.isDone() && !future.cancel(false)) {
          LOG.warn("Could not cancel kafka listening thread");
        }
        LOG.error(e, "Failed to start kafka extraction factory");
        cacheHandler.close();
        return false;
      }

      started.set(true);
      return true;
    }
  }

  private Map<String, String> getParseMap(String key, String message)
  {
    if (key == null && message == null) {
      return null;
    }

    if (namespaceParseSpec == null) {
      return new HashMap<String, String>()
      {
        {
          put(key, message);
        }
      };
    }
<<<<<<< HEAD

=======
>>>>>>> 87db6c33
    final Parser<String, String> parser = namespaceParseSpec.getParser();
    try {
      return parser.parseToMap(message);
    }
    catch (Exception exp) {
<<<<<<< HEAD
      LOG.error(exp, "Failed to parse kafka message [%s], msg: [%s]", this.getKafkaTopic(), message);
=======
      LOG.warn(exp, "Failed to parse kafka message [%s], msg: [%s]", this.getKafkaTopic(), message);
>>>>>>> 87db6c33
      return null;
    }
  }

<<<<<<< HEAD
  Consumer<String, String> getConsumer()
  {
    //Adopted from - https://stackoverflow.com/a/54118010/2586315
    ClassLoader original = Thread.currentThread().getContextClassLoader();
    Thread.currentThread().setContextClassLoader(null);

    final Properties kafkaProperties = new Properties();
    kafkaProperties.put(ConsumerConfig.KEY_DESERIALIZER_CLASS_CONFIG, StringDeserializer.class.getName());
    kafkaProperties.put(ConsumerConfig.VALUE_DESERIALIZER_CLASS_CONFIG, StringDeserializer.class.getName());

    kafkaProperties.putAll(getKafkaProperties());
    if (kafkaProperties.containsKey(ConsumerConfig.GROUP_ID_CONFIG)) {
      throw new IAE(
              "Cannot set kafka property [group.id]. Property is randomly generated for you. Found [%s]",
              kafkaProperties.getProperty(ConsumerConfig.GROUP_ID_CONFIG)
      );
    }
    if (kafkaProperties.containsKey(ConsumerConfig.AUTO_OFFSET_RESET_CONFIG)) {
      throw new IAE(
              "Cannot set kafka property [auto.offset.reset]. Property will be forced to [smallest]. Found [%s]",
              kafkaProperties.getProperty(ConsumerConfig.AUTO_OFFSET_RESET_CONFIG)
      );
    }
    Preconditions.checkNotNull(
            kafkaProperties.getProperty(ConsumerConfig.BOOTSTRAP_SERVERS_CONFIG),
            "zookeeper.connect required property"
    );

    // Enable publish-subscribe
    kafkaProperties.setProperty(ConsumerConfig.AUTO_OFFSET_RESET_CONFIG, "earliest");
    kafkaProperties.setProperty(ConsumerConfig.GROUP_ID_CONFIG, factoryId);

    KafkaConsumer<String, String> kafkaConsumer = new KafkaConsumer<>(kafkaProperties);

    kafkaConsumer.subscribe(Collections.singletonList(getKafkaTopic()));

    Thread.currentThread().setContextClassLoader(original);
    return kafkaConsumer;
  }
=======
>>>>>>> 87db6c33

  @Override
  public boolean close()
  {
    synchronized (started) {
      if (!started.get() || executorService.isShutdown()) {
        LOG.info("Already shutdown, ignoring");
        return !started.get();
      }
      started.set(false);
      executorService.shutdown();

      if (consumer != null) {
        consumer.close();
      }

      final ListenableFuture<?> future = this.future;
      if (future != null) {
        if (!future.isDone() && !future.cancel(false)) {
          LOG.error("Error cancelling future for topic [%s]", getKafkaTopic());
          return false;
        }
      }
      cacheHandler.close();
      return true;
    }
  }

  @Override
  public boolean replaces(@Nullable LookupExtractorFactory other)
  {
    if (this == other) {
      return false;
    }

    if (other == null || getClass() != other.getClass()) {
      return true;
    }

    final KafkaLookupExtractorFactory that = (KafkaLookupExtractorFactory) other;

    return !(getKafkaTopic().equals(that.getKafkaTopic())
             && getKafkaProperties().equals(that.getKafkaProperties())
             && getConnectTimeout() == that.getConnectTimeout()
             && isInjective() == that.isInjective());
  }

  @Nullable
  @Override
  public LookupIntrospectHandler getIntrospectHandler()
  {
    return new KafkaLookupExtractorIntrospectionHandler(this);
  }

  @Override
  public LookupExtractor get()
  {
    final Map<String, String> map = Preconditions.checkNotNull(mapRef.get(), "Not started");
    final long startCount = doubleEventCount.get();
    return new MapLookupExtractor(map, isInjective())
    {
      @Override
      public byte[] getCacheKey()
      {
        final byte[] idutf8 = StringUtils.toUtf8(factoryId);
        // If the number of things added has not changed during the course of this extractor's life, we can cache it
        if (startCount == doubleEventCount.get()) {
          return ByteBuffer
              .allocate(idutf8.length + 1 + Long.BYTES)
              .put(idutf8)
              .put((byte) 0xFF)
              .putLong(startCount)
              .array();
        } else {
          // If the number of things added HAS changed during the course of this extractor's life, we CANNOT cache
          final byte[] scrambler = StringUtils.toUtf8(UUID.randomUUID().toString());
          return ByteBuffer
              .allocate(idutf8.length + 1 + scrambler.length + 1)
              .put(idutf8)
              .put((byte) 0xFF)
              .put(scrambler)
              .put((byte) 0xFF)
              .array();
        }
      }
    };
  }

  public long getCompletedEventCount()
  {
    return doubleEventCount.get() >> 1;
  }

  // Used in tests
  NamespaceExtractionCacheManager getCacheManager()
  {
    return cacheManager;
  }

  AtomicReference<Map<String, String>> getMapRef()
  {
    return mapRef;
  }

  AtomicLong getDoubleEventCount()
  {
    return doubleEventCount;
  }

  ListenableFuture<?> getFuture()
  {
    return future;
  }
<<<<<<< HEAD
=======

  private void verifyKafkaProperties()
  {
    if (kafkaProperties.containsKey(ConsumerConfig.GROUP_ID_CONFIG)) {
      throw new IAE(
              "Cannot set kafka property [group.id]. Property is randomly generated for you. Found [%s]",
              kafkaProperties.get(ConsumerConfig.GROUP_ID_CONFIG)
      );
    }
    if (kafkaProperties.containsKey(ConsumerConfig.AUTO_OFFSET_RESET_CONFIG)) {
      throw new IAE(
              "Cannot set kafka property [auto.offset.reset]. Property will be forced to [smallest]. Found [%s]",
              kafkaProperties.get(ConsumerConfig.AUTO_OFFSET_RESET_CONFIG)
      );
    }
    Preconditions.checkNotNull(
            kafkaProperties.get(ConsumerConfig.BOOTSTRAP_SERVERS_CONFIG),
            "bootstrap.servers required property"
    );
  }

  // Overridden in tests
  Consumer<String, String> getConsumer()
  {
    // Workaround for Kafka String Serializer could not be found
    // Adopted from org.apache.druid.indexing.kafka.KafkaRecordSupplier#getKafkaConsumer
    ClassLoader currCtxCl = Thread.currentThread().getContextClassLoader();
    verifyKafkaProperties();
    final Properties properties = getConsumerProperties();
    try {
      Thread.currentThread().setContextClassLoader(getClass().getClassLoader());
      KafkaConsumer<String, String> kafkaConsumer = new KafkaConsumer<>(properties, new StringDeserializer(), new StringDeserializer());
      kafkaConsumer.subscribe(Collections.singletonList(getKafkaTopic()));
      return kafkaConsumer;
    }
    finally {
      Thread.currentThread().setContextClassLoader(currCtxCl);
    }
  }

  @Nonnull
  private Properties getConsumerProperties()
  {
    final Properties properties = new Properties();
    properties.putAll(kafkaProperties);
    kafkaProperties.put(ConsumerConfig.KEY_DESERIALIZER_CLASS_CONFIG, StringDeserializer.class.getName());
    kafkaProperties.put(ConsumerConfig.VALUE_DESERIALIZER_CLASS_CONFIG, StringDeserializer.class.getName());
    // Enable publish-subscribe
    properties.setProperty(ConsumerConfig.AUTO_OFFSET_RESET_CONFIG, "earliest");
    properties.setProperty(ConsumerConfig.GROUP_ID_CONFIG, factoryId);
    return properties;
  }
>>>>>>> 87db6c33
}<|MERGE_RESOLUTION|>--- conflicted
+++ resolved
@@ -269,66 +269,15 @@
         }
       };
     }
-<<<<<<< HEAD
-
-=======
->>>>>>> 87db6c33
     final Parser<String, String> parser = namespaceParseSpec.getParser();
     try {
       return parser.parseToMap(message);
     }
     catch (Exception exp) {
-<<<<<<< HEAD
-      LOG.error(exp, "Failed to parse kafka message [%s], msg: [%s]", this.getKafkaTopic(), message);
-=======
       LOG.warn(exp, "Failed to parse kafka message [%s], msg: [%s]", this.getKafkaTopic(), message);
->>>>>>> 87db6c33
       return null;
     }
   }
-
-<<<<<<< HEAD
-  Consumer<String, String> getConsumer()
-  {
-    //Adopted from - https://stackoverflow.com/a/54118010/2586315
-    ClassLoader original = Thread.currentThread().getContextClassLoader();
-    Thread.currentThread().setContextClassLoader(null);
-
-    final Properties kafkaProperties = new Properties();
-    kafkaProperties.put(ConsumerConfig.KEY_DESERIALIZER_CLASS_CONFIG, StringDeserializer.class.getName());
-    kafkaProperties.put(ConsumerConfig.VALUE_DESERIALIZER_CLASS_CONFIG, StringDeserializer.class.getName());
-
-    kafkaProperties.putAll(getKafkaProperties());
-    if (kafkaProperties.containsKey(ConsumerConfig.GROUP_ID_CONFIG)) {
-      throw new IAE(
-              "Cannot set kafka property [group.id]. Property is randomly generated for you. Found [%s]",
-              kafkaProperties.getProperty(ConsumerConfig.GROUP_ID_CONFIG)
-      );
-    }
-    if (kafkaProperties.containsKey(ConsumerConfig.AUTO_OFFSET_RESET_CONFIG)) {
-      throw new IAE(
-              "Cannot set kafka property [auto.offset.reset]. Property will be forced to [smallest]. Found [%s]",
-              kafkaProperties.getProperty(ConsumerConfig.AUTO_OFFSET_RESET_CONFIG)
-      );
-    }
-    Preconditions.checkNotNull(
-            kafkaProperties.getProperty(ConsumerConfig.BOOTSTRAP_SERVERS_CONFIG),
-            "zookeeper.connect required property"
-    );
-
-    // Enable publish-subscribe
-    kafkaProperties.setProperty(ConsumerConfig.AUTO_OFFSET_RESET_CONFIG, "earliest");
-    kafkaProperties.setProperty(ConsumerConfig.GROUP_ID_CONFIG, factoryId);
-
-    KafkaConsumer<String, String> kafkaConsumer = new KafkaConsumer<>(kafkaProperties);
-
-    kafkaConsumer.subscribe(Collections.singletonList(getKafkaTopic()));
-
-    Thread.currentThread().setContextClassLoader(original);
-    return kafkaConsumer;
-  }
-=======
->>>>>>> 87db6c33
 
   @Override
   public boolean close()
@@ -442,8 +391,6 @@
   {
     return future;
   }
-<<<<<<< HEAD
-=======
 
   private void verifyKafkaProperties()
   {
@@ -496,5 +443,4 @@
     properties.setProperty(ConsumerConfig.GROUP_ID_CONFIG, factoryId);
     return properties;
   }
->>>>>>> 87db6c33
 }