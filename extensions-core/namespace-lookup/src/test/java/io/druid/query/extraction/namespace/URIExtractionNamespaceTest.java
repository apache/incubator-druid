--- conflicted
+++ resolved
@@ -338,7 +338,6 @@
         namespace.getNamespaceParseSpec().getClass().getCanonicalName()
     );
     Assert.assertEquals("file:/foo", namespace.getUriPrefix().toString());
-    Assert.assertEquals("testNamespace", namespace.getNamespace());
     Assert.assertEquals("a.b.c", namespace.getFileRegex());
     Assert.assertEquals(5L * 60_000L, namespace.getPollMs());
   }
@@ -348,11 +347,7 @@
   {
     final ObjectMapper mapper = registerTypes(new DefaultObjectMapper());
     URIExtractionNamespace namespace = mapper.readValue(
-<<<<<<< HEAD
-        "{\"type\":\"uri\", \"uri\":\"file:/foo\", \"namespaceParseSpec\":{\"format\":\"simpleJson\"}, \"pollPeriod\":\"PT5M\", \"versionRegex\":\"a.b.c\"}",
-=======
-        "{\"type\":\"uri\", \"uri\":\"file:/foo/a.b.c\", \"namespaceParseSpec\":{\"format\":\"simpleJson\"}, \"pollPeriod\":\"PT5M\", \"namespace\":\"testNamespace\"}",
->>>>>>> 6c5bf91f
+        "{\"type\":\"uri\", \"uri\":\"file:/foo\", \"namespaceParseSpec\":{\"format\":\"simpleJson\"}, \"pollPeriod\":\"PT5M\"}",
         URIExtractionNamespace.class
     );
 
@@ -360,13 +355,7 @@
         URIExtractionNamespace.ObjectMapperFlatDataParser.class.getCanonicalName(),
         namespace.getNamespaceParseSpec().getClass().getCanonicalName()
     );
-<<<<<<< HEAD
     Assert.assertEquals("file:/foo", namespace.getUri().toString());
-    Assert.assertEquals("a.b.c", namespace.getVersionRegex());
-=======
-    Assert.assertEquals("file:/foo/a.b.c", namespace.getUri().toString());
-    Assert.assertEquals("testNamespace", namespace.getNamespace());
->>>>>>> 6c5bf91f
     Assert.assertEquals(5L * 60_000L, namespace.getPollMs());
   }
 
