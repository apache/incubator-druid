/*
 * Licensed to Metamarkets Group Inc. (Metamarkets) under one
 * or more contributor license agreements. See the NOTICE file
 * distributed with this work for additional information
 * regarding copyright ownership. Metamarkets licenses this file
 * to you under the Apache License, Version 2.0 (the
 * "License"); you may not use this file except in compliance
 * with the License. You may obtain a copy of the License at
 *
 * http://www.apache.org/licenses/LICENSE-2.0
 *
 * Unless required by applicable law or agreed to in writing,
 * software distributed under the License is distributed on an
 * "AS IS" BASIS, WITHOUT WARRANTIES OR CONDITIONS OF ANY
 * KIND, either express or implied. See the License for the
 * specific language governing permissions and limitations
 * under the License.
 */

package io.druid.indexing.kafka;

import com.fasterxml.jackson.annotation.JacksonInject;
import com.fasterxml.jackson.annotation.JsonCreator;
import com.fasterxml.jackson.annotation.JsonProperty;
import com.fasterxml.jackson.core.JsonProcessingException;
import com.fasterxml.jackson.core.type.TypeReference;
import com.google.common.annotations.VisibleForTesting;
import com.google.common.base.Function;
import com.google.common.base.Joiner;
import com.google.common.base.Optional;
import com.google.common.base.Preconditions;
import com.google.common.base.Supplier;
import com.google.common.base.Throwables;
import com.google.common.collect.ImmutableList;
import com.google.common.collect.ImmutableMap;
import com.google.common.collect.Iterables;
import com.google.common.collect.Lists;
import com.google.common.collect.Maps;
import com.google.common.collect.Sets;
import com.google.common.primitives.Longs;
import com.google.common.util.concurrent.FutureCallback;
import com.google.common.util.concurrent.Futures;
import com.google.common.util.concurrent.ListenableFuture;
import com.google.common.util.concurrent.ListeningExecutorService;
import com.google.common.util.concurrent.MoreExecutors;
import io.druid.data.input.Committer;
import io.druid.data.input.InputRow;
import io.druid.data.input.impl.InputRowParser;
import io.druid.discovery.DiscoveryDruidNode;
import io.druid.discovery.DruidNodeDiscoveryProvider;
import io.druid.discovery.LookupNodeService;
import io.druid.indexer.IngestionState;
import io.druid.indexer.TaskMetricsUtils;
import io.druid.indexer.TaskReport;
import io.druid.indexing.appenderator.ActionBasedSegmentAllocator;
import io.druid.indexing.appenderator.ActionBasedUsedSegmentChecker;
import io.druid.indexer.IngestionStatsAndErrorsTaskReport;
import io.druid.indexer.IngestionStatsAndErrorsTaskReportData;
import io.druid.indexing.common.TaskStatus;
import io.druid.indexing.common.TaskToolbox;
import io.druid.indexing.common.actions.CheckPointDataSourceMetadataAction;
import io.druid.indexing.common.actions.ResetDataSourceMetadataAction;
import io.druid.indexing.common.actions.SegmentTransactionalInsertAction;
import io.druid.indexing.common.actions.TaskActionClient;
import io.druid.indexing.common.task.AbstractTask;
import io.druid.indexing.common.task.IndexTaskUtils;
import io.druid.indexing.common.task.RealtimeIndexTask;
import io.druid.indexing.common.task.TaskResource;
import io.druid.indexing.common.task.Tasks;
import io.druid.indexing.kafka.supervisor.KafkaSupervisor;
import io.druid.java.util.common.DateTimes;
import io.druid.java.util.common.ISE;
import io.druid.java.util.common.Intervals;
import io.druid.java.util.common.StringUtils;
import io.druid.java.util.common.collect.Utils;
import io.druid.java.util.common.concurrent.Execs;
import io.druid.java.util.common.guava.Sequence;
import io.druid.java.util.common.parsers.ParseException;
import io.druid.java.util.emitter.EmittingLogger;
import io.druid.query.DruidMetrics;
import io.druid.query.NoopQueryRunner;
import io.druid.query.Query;
import io.druid.query.QueryPlus;
import io.druid.query.QueryRunner;
import io.druid.segment.indexing.DataSchema;
import io.druid.segment.indexing.RealtimeIOConfig;
import io.druid.segment.realtime.FireDepartment;
import io.druid.segment.realtime.FireDepartmentMetrics;
import io.druid.segment.realtime.RealtimeMetricsMonitor;
import io.druid.segment.realtime.appenderator.Appenderator;
import io.druid.segment.realtime.appenderator.AppenderatorDriverAddResult;
import io.druid.segment.realtime.appenderator.Appenderators;
import io.druid.segment.realtime.appenderator.SegmentIdentifier;
import io.druid.segment.realtime.appenderator.SegmentsAndMetadata;
import io.druid.segment.realtime.appenderator.StreamAppenderatorDriver;
import io.druid.segment.realtime.appenderator.TransactionalSegmentPublisher;
import io.druid.segment.realtime.firehose.ChatHandler;
import io.druid.segment.realtime.firehose.ChatHandlerProvider;
import io.druid.server.security.Access;
import io.druid.server.security.Action;
import io.druid.server.security.AuthorizerMapper;
import io.druid.timeline.DataSegment;
import io.druid.utils.CircularBuffer;
import org.apache.kafka.clients.consumer.ConsumerRecord;
import org.apache.kafka.clients.consumer.ConsumerRecords;
import org.apache.kafka.clients.consumer.KafkaConsumer;
import org.apache.kafka.clients.consumer.OffsetOutOfRangeException;
import org.apache.kafka.common.TopicPartition;
import org.apache.kafka.common.serialization.ByteArrayDeserializer;
import org.joda.time.DateTime;

import javax.annotation.Nullable;
import javax.servlet.http.HttpServletRequest;
import javax.ws.rs.Consumes;
import javax.ws.rs.DefaultValue;
import javax.ws.rs.GET;
import javax.ws.rs.POST;
import javax.ws.rs.Path;
import javax.ws.rs.Produces;
import javax.ws.rs.QueryParam;
import javax.ws.rs.core.Context;
import javax.ws.rs.core.MediaType;
import javax.ws.rs.core.Response;
import java.io.File;
import java.io.IOException;
import java.nio.ByteBuffer;
import java.util.Collections;
import java.util.HashMap;
import java.util.HashSet;
import java.util.Iterator;
import java.util.List;
import java.util.Map;
import java.util.Properties;
import java.util.Random;
import java.util.Set;
import java.util.TreeMap;
import java.util.concurrent.BlockingQueue;
import java.util.concurrent.ConcurrentHashMap;
import java.util.concurrent.CopyOnWriteArrayList;
import java.util.concurrent.CountDownLatch;
import java.util.concurrent.Future;
import java.util.concurrent.LinkedBlockingQueue;
import java.util.concurrent.RejectedExecutionException;
import java.util.concurrent.TimeUnit;
import java.util.concurrent.TimeoutException;
import java.util.concurrent.atomic.AtomicBoolean;
import java.util.concurrent.atomic.AtomicReference;
import java.util.concurrent.locks.Condition;
import java.util.concurrent.locks.Lock;
import java.util.concurrent.locks.ReentrantLock;
import java.util.stream.Collectors;

public class KafkaIndexTask extends AbstractTask implements ChatHandler
{
  public static final long PAUSE_FOREVER = -1L;

  public enum Status
  {
    NOT_STARTED,
    STARTING,
    READING,
    PAUSED,
    PUBLISHING
    // ideally this should be called FINISHING now as the task does incremental publishes
    // through out its lifetime
  }

  private static final EmittingLogger log = new EmittingLogger(KafkaIndexTask.class);
  private static final String TYPE = "index_kafka";
  private static final Random RANDOM = new Random();
  private static final long POLL_TIMEOUT = 100;
  private static final long LOCK_ACQUIRE_TIMEOUT_SECONDS = 15;
  private static final String METADATA_NEXT_PARTITIONS = "nextPartitions";
  private static final String METADATA_PUBLISH_PARTITIONS = "publishPartitions";

  private final DataSchema dataSchema;
  private final InputRowParser<ByteBuffer> parser;
  private final KafkaTuningConfig tuningConfig;
  private final KafkaIOConfig ioConfig;
  private final AuthorizerMapper authorizerMapper;
  private final Optional<ChatHandlerProvider> chatHandlerProvider;

  private final Map<Integer, Long> endOffsets = new ConcurrentHashMap<>();
  private final Map<Integer, Long> nextOffsets = new ConcurrentHashMap<>();
  private final Map<Integer, Long> lastPersistedOffsets = new ConcurrentHashMap<>();

  private TaskToolbox toolbox;

  private volatile Appenderator appenderator = null;
  private volatile StreamAppenderatorDriver driver = null;
  private volatile FireDepartmentMetrics fireDepartmentMetrics = null;
  private volatile DateTime startTime;
  private volatile Status status = Status.NOT_STARTED; // this is only ever set by the task runner thread (runThread)
  private volatile Thread runThread = null;
  private volatile File sequencesPersistFile = null;
  private final AtomicBoolean stopRequested = new AtomicBoolean(false);
  private final AtomicBoolean publishOnStop = new AtomicBoolean(false);

  // The pause lock and associated conditions are to support coordination between the Jetty threads and the main
  // ingestion loop. The goal is to provide callers of the API a guarantee that if pause() returns successfully
  // the ingestion loop has been stopped at the returned offsets and will not ingest any more data until resumed. The
  // fields are used as follows (every step requires acquiring [pauseLock]):
  //   Pausing:
  //   - In pause(), [pauseRequested] is set to true and then execution waits for [status] to change to PAUSED, with the
  //     condition checked when [hasPaused] is signalled.
  //   - In possiblyPause() called from the main loop, if [pauseRequested] is true, [status] is set to PAUSED,
  //     [hasPaused] is signalled, and execution pauses until [pauseRequested] becomes false, either by being set or by
  //     the [pauseMillis] timeout elapsing. [pauseRequested] is checked when [shouldResume] is signalled.
  //   Resuming:
  //   - In resume(), [pauseRequested] is set to false, [shouldResume] is signalled, and execution waits for [status] to
  //     change to something other than PAUSED, with the condition checked when [shouldResume] is signalled.
  //   - In possiblyPause(), when [shouldResume] is signalled, if [pauseRequested] has become false the pause loop ends,
  //     [status] is changed to STARTING and [shouldResume] is signalled.

  private final Lock pauseLock = new ReentrantLock();
  private final Condition hasPaused = pauseLock.newCondition();
  private final Condition shouldResume = pauseLock.newCondition();

  // [pollRetryLock] and [isAwaitingRetry] is used when the Kafka consumer returns an OffsetOutOfRangeException and we
  // pause polling from Kafka for POLL_RETRY_MS before trying again. This allows us to signal the sleeping thread and
  // resume the main run loop in the case of a pause or stop request from a Jetty thread.
  private final Lock pollRetryLock = new ReentrantLock();
  private final Condition isAwaitingRetry = pollRetryLock.newCondition();

  // [statusLock] is used to synchronize the Jetty thread calling stopGracefully() with the main run thread. It prevents
  // the main run thread from switching into a publishing state while the stopGracefully() thread thinks it's still in
  // a pre-publishing state. This is important because stopGracefully() will try to use the [stopRequested] flag to stop
  // the main thread where possible, but this flag is not honored once publishing has begun so in this case we must
  // interrupt the thread. The lock ensures that if the run thread is about to transition into publishing state, it
  // blocks until after stopGracefully() has set [stopRequested] and then does a final check on [stopRequested] before
  // transitioning to publishing state.
  private final Object statusLock = new Object();

  private volatile boolean pauseRequested = false;
  private volatile long pauseMillis = 0;
  private volatile long nextCheckpointTime;

  // This value can be tuned in some tests
  private long pollRetryMs = 30000;

  private final Set<String> publishingSequences = Sets.newConcurrentHashSet();
  private final BlockingQueue<SequenceMetadata> publishQueue = new LinkedBlockingQueue<>();
  private final List<ListenableFuture<SegmentsAndMetadata>> handOffWaitList = new CopyOnWriteArrayList<>(); // to prevent concurrency visibility issue
  private final CountDownLatch waitForPublishes = new CountDownLatch(1);
  private final AtomicReference<Throwable> throwableAtomicReference = new AtomicReference<>();
  private final String topic;

  private volatile CopyOnWriteArrayList<SequenceMetadata> sequences;
  private ListeningExecutorService publishExecService;
  private final boolean useLegacy;
  private CircularBuffer<Throwable> savedParseExceptions;
  private IngestionState ingestionState;

  @JsonCreator
  public KafkaIndexTask(
      @JsonProperty("id") String id,
      @JsonProperty("resource") TaskResource taskResource,
      @JsonProperty("dataSchema") DataSchema dataSchema,
      @JsonProperty("tuningConfig") KafkaTuningConfig tuningConfig,
      @JsonProperty("ioConfig") KafkaIOConfig ioConfig,
      @JsonProperty("context") Map<String, Object> context,
      @JacksonInject ChatHandlerProvider chatHandlerProvider,
      @JacksonInject AuthorizerMapper authorizerMapper
  )
  {
    super(
        id == null ? makeTaskId(dataSchema.getDataSource(), RANDOM.nextInt()) : id,
        StringUtils.format("%s_%s", TYPE, dataSchema.getDataSource()),
        taskResource,
        dataSchema.getDataSource(),
        context
    );

    this.dataSchema = Preconditions.checkNotNull(dataSchema, "dataSchema");
    this.parser = Preconditions.checkNotNull((InputRowParser<ByteBuffer>) dataSchema.getParser(), "parser");
    this.tuningConfig = Preconditions.checkNotNull(tuningConfig, "tuningConfig");
    this.ioConfig = Preconditions.checkNotNull(ioConfig, "ioConfig");
    this.chatHandlerProvider = Optional.fromNullable(chatHandlerProvider);
    this.authorizerMapper = authorizerMapper;
    this.endOffsets.putAll(ioConfig.getEndPartitions().getPartitionOffsetMap());
    this.topic = ioConfig.getStartPartitions().getTopic();
    this.sequences = new CopyOnWriteArrayList<>();
    this.ingestionState = IngestionState.NOT_STARTED;

    if (context != null && context.get(KafkaSupervisor.IS_INCREMENTAL_HANDOFF_SUPPORTED) != null
        && ((boolean) context.get(KafkaSupervisor.IS_INCREMENTAL_HANDOFF_SUPPORTED))) {
      useLegacy = false;
    } else {
      useLegacy = true;
    }
    if (tuningConfig.getMaxSavedParseExceptions() > 0) {
      savedParseExceptions = new CircularBuffer<Throwable>(tuningConfig.getMaxSavedParseExceptions());
    }
    resetNextCheckpointTime();
  }

  private void resetNextCheckpointTime()
  {
    nextCheckpointTime = DateTimes.nowUtc().plus(tuningConfig.getIntermediateHandoffPeriod()).getMillis();
  }

  @VisibleForTesting
  void setPollRetryMs(long retryMs)
  {
    this.pollRetryMs = retryMs;
  }

  private static String makeTaskId(String dataSource, int randomBits)
  {
    final StringBuilder suffix = new StringBuilder(8);
    for (int i = 0; i < Integer.BYTES * 2; ++i) {
      suffix.append((char) ('a' + ((randomBits >>> (i * 4)) & 0x0F)));
    }
    return Joiner.on("_").join(TYPE, dataSource, suffix);
  }

  @Override
  public int getPriority()
  {
    return getContextValue(Tasks.PRIORITY_KEY, Tasks.DEFAULT_REALTIME_TASK_PRIORITY);
  }

  @Override
  public String getType()
  {
    return TYPE;
  }

  @Override
  public boolean isReady(TaskActionClient taskActionClient)
  {
    return true;
  }

  @JsonProperty
  public DataSchema getDataSchema()
  {
    return dataSchema;
  }

  @JsonProperty
  public KafkaTuningConfig getTuningConfig()
  {
    return tuningConfig;
  }

  @JsonProperty("ioConfig")
  public KafkaIOConfig getIOConfig()
  {
    return ioConfig;
  }

  private void createAndStartPublishExecutor()
  {
    publishExecService = MoreExecutors.listeningDecorator(Execs.singleThreaded("publish-driver"));
    publishExecService.submit(
        (Runnable) () -> {
          while (true) {
            try {
              final SequenceMetadata sequenceMetadata = publishQueue.take();

              Preconditions.checkNotNull(driver);

              if (sequenceMetadata.isSentinel()) {
                waitForPublishes.countDown();
                break;
              }

              log.info("Publishing segments for sequence [%s]", sequenceMetadata);

              final SegmentsAndMetadata result = driver.publish(
                  sequenceMetadata.getPublisher(toolbox, ioConfig.isUseTransaction()),
                  sequenceMetadata.getCommitterSupplier(topic, lastPersistedOffsets).get(),
                  ImmutableList.of(sequenceMetadata.getSequenceName())
              ).get();

              if (result == null) {
                throw new ISE(
                    "Transaction failure publishing segments for sequence [%s]",
                    sequenceMetadata
                );
              } else {
                log.info(
                    "Published segments[%s] with metadata[%s].",
                    Joiner.on(", ").join(
                        result.getSegments().stream().map(DataSegment::getIdentifier).collect(Collectors.toList())
                    ),
                    Preconditions.checkNotNull(result.getCommitMetadata(), "commitMetadata")
                );
              }

              sequences.remove(sequenceMetadata);
              publishingSequences.remove(sequenceMetadata.getSequenceName());
              try {
                persistSequences();
              }
              catch (IOException e) {
                log.error(e, "Unable to persist state, dying");
                Throwables.propagate(e);
              }

              final ListenableFuture<SegmentsAndMetadata> handOffFuture = driver.registerHandoff(result);
              handOffWaitList.add(handOffFuture);
            }
            catch (Throwable t) {
              if ((t instanceof InterruptedException || (t instanceof RejectedExecutionException
                                                         && t.getCause() instanceof InterruptedException))) {
                log.warn("Stopping publish thread as we are interrupted, probably we are shutting down");
              } else {
                log.makeAlert(t, "Error in publish thread, dying").emit();
                throwableAtomicReference.set(t);
              }
              Futures.allAsList(handOffWaitList).cancel(true);
              waitForPublishes.countDown();
              break;
            }
          }
        }
    );
  }

  @Override
  public TaskStatus run(final TaskToolbox toolbox) throws Exception
  {
    try {
      // for backwards compatibility, should be remove from versions greater than 0.12.x
      if (useLegacy) {
        return runInternalLegacy(toolbox);
      } else {
        return runInternal(toolbox);
      }
    }
    catch (Exception e) {
      log.error(e, "Encountered exception while running task.");
      Map<String, Object> context = Maps.newHashMap();
      List<String> savedParseExceptionMessages = IndexTaskUtils.getMessagesFromSavedParseExceptions(savedParseExceptions);
      if (savedParseExceptionMessages != null) {
        context.put("unparseableEvents", savedParseExceptionMessages);
      }
      return TaskStatus.failure(
          getId(),
          Throwables.getStackTraceAsString(e),
          getTaskCompletionReports()
      );
    }
  }

  private TaskStatus runInternal(final TaskToolbox toolbox) throws Exception
  {
    log.info("Starting up!");

    startTime = DateTimes.nowUtc();
    status = Status.STARTING;
    this.toolbox = toolbox;

    if (getContext() != null && getContext().get("checkpoints") != null) {
      log.info("Got checkpoints [%s]", (String) getContext().get("checkpoints"));
      final TreeMap<Integer, Map<Integer, Long>> checkpoints = toolbox.getObjectMapper().readValue(
          (String) getContext().get("checkpoints"),
          new TypeReference<TreeMap<Integer, Map<Integer, Long>>>()
          {
          }
      );

      Iterator<Map.Entry<Integer, Map<Integer, Long>>> sequenceOffsets = checkpoints.entrySet().iterator();
      Map.Entry<Integer, Map<Integer, Long>> previous = sequenceOffsets.next();
      while (sequenceOffsets.hasNext()) {
        Map.Entry<Integer, Map<Integer, Long>> current = sequenceOffsets.next();
        sequences.add(new SequenceMetadata(
            previous.getKey(),
            StringUtils.format("%s_%s", ioConfig.getBaseSequenceName(), previous.getKey()),
            previous.getValue(),
            current.getValue(),
            true
        ));
        previous = current;
      }
      sequences.add(new SequenceMetadata(
          previous.getKey(),
          StringUtils.format("%s_%s", ioConfig.getBaseSequenceName(), previous.getKey()),
          previous.getValue(),
          endOffsets,
          false
      ));
    } else {
      sequences.add(new SequenceMetadata(
          0,
          StringUtils.format("%s_%s", ioConfig.getBaseSequenceName(), 0),
          ioConfig.getStartPartitions().getPartitionOffsetMap(),
          endOffsets,
          false
      ));
    }

    sequencesPersistFile = new File(toolbox.getPersistDir(), "sequences.json");
    restoreSequences();
    log.info("Starting with sequences:  %s", sequences);

    if (chatHandlerProvider.isPresent()) {
      log.info("Found chat handler of class[%s]", chatHandlerProvider.get().getClass().getName());
      chatHandlerProvider.get().register(getId(), this, false);
    } else {
      log.warn("No chat handler detected");
    }

    runThread = Thread.currentThread();

    // Set up FireDepartmentMetrics
    final FireDepartment fireDepartmentForMetrics = new FireDepartment(
        dataSchema,
        new RealtimeIOConfig(null, null, null),
        null
    );
    fireDepartmentMetrics = fireDepartmentForMetrics.getMetrics();
    toolbox.getMonitorScheduler().addMonitor(
        new RealtimeMetricsMonitor(
            ImmutableList.of(fireDepartmentForMetrics),
            ImmutableMap.of(DruidMetrics.TASK_ID, new String[]{getId()})
        )
    );

    LookupNodeService lookupNodeService = getContextValue(RealtimeIndexTask.CTX_KEY_LOOKUP_TIER) == null ?
                                          toolbox.getLookupNodeService() :
                                          new LookupNodeService((String) getContextValue(RealtimeIndexTask.CTX_KEY_LOOKUP_TIER));
    DiscoveryDruidNode discoveryDruidNode = new DiscoveryDruidNode(
        toolbox.getDruidNode(),
        DruidNodeDiscoveryProvider.NODE_TYPE_PEON,
        ImmutableMap.of(
            toolbox.getDataNodeService().getName(), toolbox.getDataNodeService(),
            lookupNodeService.getName(), lookupNodeService
        )
    );

    try (
        final KafkaConsumer<byte[], byte[]> consumer = newConsumer()
    ) {
      toolbox.getDataSegmentServerAnnouncer().announce();
      toolbox.getDruidNodeAnnouncer().announce(discoveryDruidNode);

      appenderator = newAppenderator(fireDepartmentMetrics, toolbox);
      driver = newDriver(appenderator, toolbox, fireDepartmentMetrics);
      createAndStartPublishExecutor();

      final String topic = ioConfig.getStartPartitions().getTopic();

      // Start up, set up initial offsets.
      final Object restoredMetadata = driver.startJob();
      if (restoredMetadata == null) {
        // no persist has happened so far
        // so either this is a brand new task or replacement of a failed task
        Preconditions.checkState(sequences.get(0).startOffsets.entrySet().stream().allMatch(
            partitionOffsetEntry -> Longs.compare(
                partitionOffsetEntry.getValue(),
                ioConfig.getStartPartitions()
                        .getPartitionOffsetMap()
                        .get(partitionOffsetEntry.getKey())
            ) >= 0
        ), "Sequence offsets are not compatible with start offsets of task");
        nextOffsets.putAll(sequences.get(0).startOffsets);
      } else {
        final Map<String, Object> restoredMetadataMap = (Map) restoredMetadata;
        final KafkaPartitions restoredNextPartitions = toolbox.getObjectMapper().convertValue(
            restoredMetadataMap.get(METADATA_NEXT_PARTITIONS),
            KafkaPartitions.class
        );
        nextOffsets.putAll(restoredNextPartitions.getPartitionOffsetMap());

        // Sanity checks.
        if (!restoredNextPartitions.getTopic().equals(ioConfig.getStartPartitions().getTopic())) {
          throw new ISE(
              "WTF?! Restored topic[%s] but expected topic[%s]",
              restoredNextPartitions.getTopic(),
              ioConfig.getStartPartitions().getTopic()
          );
        }

        if (!nextOffsets.keySet().equals(ioConfig.getStartPartitions().getPartitionOffsetMap().keySet())) {
          throw new ISE(
              "WTF?! Restored partitions[%s] but expected partitions[%s]",
              nextOffsets.keySet(),
              ioConfig.getStartPartitions().getPartitionOffsetMap().keySet()
          );
        }
        // sequences size can be 0 only when all sequences got published and task stopped before it could finish
        // which is super rare
        if (sequences.size() == 0 || sequences.get(sequences.size() - 1).isCheckpointed()) {
          this.endOffsets.putAll(sequences.size() == 0
                                 ? nextOffsets
                                 : sequences.get(sequences.size() - 1).getEndOffsets());
          log.info("End offsets changed to [%s]", endOffsets);
        }
      }

      // Set up committer.
      final Supplier<Committer> committerSupplier = () -> {
        final Map<Integer, Long> snapshot = ImmutableMap.copyOf(nextOffsets);
        lastPersistedOffsets.clear();
        lastPersistedOffsets.putAll(snapshot);

        return new Committer()
        {
          @Override
          public Object getMetadata()
          {
            return ImmutableMap.of(
                METADATA_NEXT_PARTITIONS, new KafkaPartitions(
                    ioConfig.getStartPartitions().getTopic(),
                    snapshot
                )
            );
          }

          @Override
          public void run()
          {
            // Do nothing.
          }
        };
      };

      // restart publishing of sequences (if any)
      maybePersistAndPublishSequences(committerSupplier);

      Set<Integer> assignment = assignPartitionsAndSeekToNext(consumer, topic);

      ingestionState = IngestionState.BUILD_SEGMENTS;

      // Main loop.
      // Could eventually support leader/follower mode (for keeping replicas more in sync)
      boolean stillReading = !assignment.isEmpty();
      status = Status.READING;
      try {
        while (stillReading) {
          if (possiblyPause(assignment)) {
            // The partition assignments may have changed while paused by a call to setEndOffsets() so reassign
            // partitions upon resuming. This is safe even if the end offsets have not been modified.
            assignment = assignPartitionsAndSeekToNext(consumer, topic);

            if (assignment.isEmpty()) {
              log.info("All partitions have been fully read");
              publishOnStop.set(true);
              stopRequested.set(true);
            }
          }

          // if stop is requested or task's end offset is set by call to setEndOffsets method with finish set to true
          if (stopRequested.get() || (sequences.get(sequences.size() - 1).isCheckpointed()
                                      && !ioConfig.isPauseAfterRead())) {
            status = Status.PUBLISHING;
          }

          if (stopRequested.get()) {
            break;
          }

          checkAndMaybeThrowException();

          if (!ioConfig.isPauseAfterRead()) {
            maybePersistAndPublishSequences(committerSupplier);
          }

          // The retrying business is because the KafkaConsumer throws OffsetOutOfRangeException if the seeked-to
          // offset is not present in the topic-partition. This can happen if we're asking a task to read from data
          // that has not been written yet (which is totally legitimate). So let's wait for it to show up.
          ConsumerRecords<byte[], byte[]> records = ConsumerRecords.empty();
          try {
            records = consumer.poll(POLL_TIMEOUT);
          }
          catch (OffsetOutOfRangeException e) {
            log.warn("OffsetOutOfRangeException with message [%s]", e.getMessage());
            possiblyResetOffsetsOrWait(e.offsetOutOfRangePartitions(), consumer, toolbox);
            stillReading = ioConfig.isPauseAfterRead() || !assignment.isEmpty();
          }

          SequenceMetadata sequenceToCheckpoint = null;
          for (ConsumerRecord<byte[], byte[]> record : records) {
            if (log.isTraceEnabled()) {
              log.trace(
                  "Got topic[%s] partition[%d] offset[%,d].",
                  record.topic(),
                  record.partition(),
                  record.offset()
              );
            }

            if (record.offset() < endOffsets.get(record.partition())) {
              if (record.offset() != nextOffsets.get(record.partition())) {
                if (ioConfig.isSkipOffsetGaps()) {
                  log.warn(
                      "Skipped to offset[%,d] after offset[%,d] in partition[%d].",
                      record.offset(),
                      nextOffsets.get(record.partition()),
                      record.partition()
                  );
                } else {
                  throw new ISE(
                      "WTF?! Got offset[%,d] after offset[%,d] in partition[%d].",
                      record.offset(),
                      nextOffsets.get(record.partition()),
                      record.partition()
                  );
                }
              }

              try {
                final byte[] valueBytes = record.value();
                final List<InputRow> rows = valueBytes == null
                                            ? Utils.nullableListOf((InputRow) null)
                                            : parser.parseBatch(ByteBuffer.wrap(valueBytes));
                boolean isPersistRequired = false;

                for (InputRow row : rows) {
                  if (row != null && withinMinMaxRecordTime(row)) {
                    SequenceMetadata sequenceToUse = null;
                    for (SequenceMetadata sequence : sequences) {
                      if (sequence.canHandle(record)) {
                        sequenceToUse = sequence;
                      }
                    }

                    if (sequenceToUse == null) {
                      throw new ISE(
                          "WTH?! cannot find any valid sequence for record with partition [%d] and offset [%d]. Current sequences: %s",
                          record.partition(),
                          record.offset(),
                          sequences
                      );
                    }

                    final AppenderatorDriverAddResult addResult = driver.add(
                        row,
                        sequenceToUse.getSequenceName(),
                        committerSupplier,
                        // skip segment lineage check as there will always be one segment
                        // for combination of sequence and segment granularity.
                        // It is necessary to skip it as the task puts messages polled from all the
                        // assigned Kafka partitions into a single Druid segment, thus ordering of
                        // messages among replica tasks across assigned partitions is not guaranteed
                        // which may cause replica tasks to ask for segments with different interval
                        // in different order which might cause SegmentAllocateAction to fail.
                        true,
                        // do not allow incremental persists to happen until all the rows from this batch
                        // of rows are indexed
                        false
                    );

                    if (addResult.isOk()) {
                      // If the number of rows in the segment exceeds the threshold after adding a row,
                      // move the segment out from the active segments of BaseAppenderatorDriver to make a new segment.
                      if (addResult.getNumRowsInSegment() > tuningConfig.getMaxRowsPerSegment()) {
                        if (!sequenceToUse.isCheckpointed()) {
                          sequenceToCheckpoint = sequenceToUse;
                        }
                      }
                      isPersistRequired |= addResult.isPersistRequired();
                    } else {
                      // Failure to allocate segment puts determinism at risk, bail out to be safe.
                      // May want configurable behavior here at some point.
                      // If we allow continuing, then consider blacklisting the interval for a while to avoid constant checks.
                      throw new ISE("Could not allocate segment for row with timestamp[%s]", row.getTimestamp());
                    }

                    if (addResult.getParseException() != null) {
                      handleParseException(addResult.getParseException(), record);
                    } else {
                      fireDepartmentMetrics.incrementProcessed();
                    }
                  } else {
                    fireDepartmentMetrics.incrementThrownAway();
                  }
                }
                if (isPersistRequired) {
                  Futures.addCallback(
                      driver.persistAsync(committerSupplier.get()),
                      new FutureCallback<Object>()
                      {
                        @Override
                        public void onSuccess(@Nullable Object result)
                        {
                          log.info("Persist completed with metadata [%s]", result);
                        }

                        @Override
                        public void onFailure(Throwable t)
                        {
                          log.error("Persist failed, dying");
                          throwableAtomicReference.set(t);
                        }
                      }
                  );
                }
              }
              catch (ParseException e) {
                handleParseException(e, record);
              }

              nextOffsets.put(record.partition(), record.offset() + 1);
            }

            if (nextOffsets.get(record.partition()).equals(endOffsets.get(record.partition()))
                && assignment.remove(record.partition())) {
              log.info("Finished reading topic[%s], partition[%,d].", record.topic(), record.partition());
              assignPartitions(consumer, topic, assignment);
              stillReading = ioConfig.isPauseAfterRead() || !assignment.isEmpty();
            }
          }

          if (System.currentTimeMillis() > nextCheckpointTime) {
            sequenceToCheckpoint = sequences.get(sequences.size() - 1);
          }

          if (sequenceToCheckpoint != null && stillReading) {
            Preconditions.checkArgument(
                sequences.get(sequences.size() - 1)
                         .getSequenceName()
                         .equals(sequenceToCheckpoint.getSequenceName()),
                "Cannot checkpoint a sequence [%s] which is not the latest one, sequences %s",
                sequenceToCheckpoint,
                sequences
            );
            requestPause(PAUSE_FOREVER);
            if (!toolbox.getTaskActionClient().submit(new CheckPointDataSourceMetadataAction(
                getDataSource(),
                ioConfig.getBaseSequenceName(),
                new KafkaDataSourceMetadata(new KafkaPartitions(topic, sequenceToCheckpoint.getStartOffsets())),
                new KafkaDataSourceMetadata(new KafkaPartitions(topic, nextOffsets))
            ))) {
              throw new ISE("Checkpoint request with offsets [%s] failed, dying", nextOffsets);
            }
          }
        }
        ingestionState = IngestionState.COMPLETED;
      }
      catch (Exception e) {
        log.error(e, "Encountered exception in run() before persisting.");
        throw e;
      }
      finally {
        log.info("Persisting all pending data");
        driver.persist(committerSupplier.get()); // persist pending data
      }

      synchronized (statusLock) {
        if (stopRequested.get() && !publishOnStop.get()) {
          throw new InterruptedException("Stopping without publishing");
        }

        status = Status.PUBLISHING;
      }

      for (SequenceMetadata sequenceMetadata : sequences) {
        if (!publishingSequences.contains(sequenceMetadata.getSequenceName())) {
          // this is done to prevent checks in sequence specific commit supplier from failing
          sequenceMetadata.setEndOffsets(nextOffsets);
          sequenceMetadata.updateAssignments(nextOffsets);
          publishingSequences.add(sequenceMetadata.getSequenceName());
          // persist already done in finally, so directly add to publishQueue
          publishQueue.add(sequenceMetadata);
        }
      }

      // add Sentinel SequenceMetadata to indicate end of all sequences
      publishQueue.add(SequenceMetadata.getSentinelSequenceMetadata());
      waitForPublishes.await();
      checkAndMaybeThrowException();

      List<SegmentsAndMetadata> handedOffList = Lists.newArrayList();
      if (tuningConfig.getHandoffConditionTimeout() == 0) {
        handedOffList = Futures.allAsList(handOffWaitList).get();
      } else {
        try {
          handedOffList = Futures.allAsList(handOffWaitList)
                                 .get(tuningConfig.getHandoffConditionTimeout(), TimeUnit.MILLISECONDS);
        }
        catch (TimeoutException e) {
          log.makeAlert("Timed out after [%d] millis waiting for handoffs", tuningConfig.getHandoffConditionTimeout())
             .addData("TaskId", this.getId())
             .emit();
        }
      }

      for (SegmentsAndMetadata handedOff : handedOffList) {
        log.info(
            "Handoff completed for segments[%s] with metadata[%s].",
            Joiner.on(", ").join(
                handedOff.getSegments().stream().map(DataSegment::getIdentifier).collect(Collectors.toList())
            ),
            Preconditions.checkNotNull(handedOff.getCommitMetadata(), "commitMetadata")
        );
      }
    }
    catch (InterruptedException | RejectedExecutionException e) {
      appenderator.closeNow();
      // handle the InterruptedException that gets wrapped in a RejectedExecutionException
      if (e instanceof RejectedExecutionException
          && (e.getCause() == null || !(e.getCause() instanceof InterruptedException))) {
        throw e;
      }

      // if we were interrupted because we were asked to stop, handle the exception and return success, else rethrow
      if (!stopRequested.get()) {
        Thread.currentThread().interrupt();
        throw e;
      }

      log.info("The task was asked to stop before completing");
    }
    finally {
      if (appenderator != null) {
        if (throwableAtomicReference.get() != null) {
          appenderator.closeNow();
        } else {
          appenderator.close();
        }
      }
      if (driver != null) {
        driver.close();
      }
      if (chatHandlerProvider.isPresent()) {
        chatHandlerProvider.get().unregister(getId());
      }

      if (publishExecService != null) {
        publishExecService.shutdownNow();
      }

      toolbox.getDruidNodeAnnouncer().unannounce(discoveryDruidNode);
      toolbox.getDataSegmentServerAnnouncer().unannounce();
    }

<<<<<<< HEAD
    Map<String, Object> context = Maps.newHashMap();
    List<String> savedParseExceptionMessages = IndexTaskUtils.getMessagesFromSavedParseExceptions(savedParseExceptions);
    if (savedParseExceptionMessages != null) {
      context.put("unparseableEvents", savedParseExceptionMessages);
    }

    return TaskStatus.success(
        getId(),
        null,
        getTaskCompletionReports()
    );
=======
    toolbox.getTaskReportFileWriter().write(null);
    return success();
>>>>>>> 723f7ac5
  }

  private TaskStatus runInternalLegacy(final TaskToolbox toolbox) throws Exception
  {
    log.info("Starting up!");
    startTime = DateTimes.nowUtc();
    status = Status.STARTING;
    this.toolbox = toolbox;

    if (chatHandlerProvider.isPresent()) {
      log.info("Found chat handler of class[%s]", chatHandlerProvider.get().getClass().getName());
      chatHandlerProvider.get().register(getId(), this, false);
    } else {
      log.warn("No chat handler detected");
    }

    runThread = Thread.currentThread();

    // Set up FireDepartmentMetrics
    final FireDepartment fireDepartmentForMetrics = new FireDepartment(
        dataSchema,
        new RealtimeIOConfig(null, null, null),
        null
    );
    fireDepartmentMetrics = fireDepartmentForMetrics.getMetrics();
    toolbox.getMonitorScheduler().addMonitor(
        new RealtimeMetricsMonitor(
            ImmutableList.of(fireDepartmentForMetrics),
            ImmutableMap.of(DruidMetrics.TASK_ID, new String[]{getId()})
        )
    );

    LookupNodeService lookupNodeService = getContextValue(RealtimeIndexTask.CTX_KEY_LOOKUP_TIER) == null ?
                                          toolbox.getLookupNodeService() :
                                          new LookupNodeService((String) getContextValue(RealtimeIndexTask.CTX_KEY_LOOKUP_TIER));
    DiscoveryDruidNode discoveryDruidNode = new DiscoveryDruidNode(
        toolbox.getDruidNode(),
        DruidNodeDiscoveryProvider.NODE_TYPE_PEON,
        ImmutableMap.of(
            toolbox.getDataNodeService().getName(), toolbox.getDataNodeService(),
            lookupNodeService.getName(), lookupNodeService
        )
    );

    ingestionState = IngestionState.BUILD_SEGMENTS;

    try (
            final Appenderator appenderator0 = newAppenderator(fireDepartmentMetrics, toolbox);
            final StreamAppenderatorDriver driver = newDriver(appenderator0, toolbox, fireDepartmentMetrics);
            final KafkaConsumer<byte[], byte[]> consumer = newConsumer()
    ) {
      toolbox.getDataSegmentServerAnnouncer().announce();
      toolbox.getDruidNodeAnnouncer().announce(discoveryDruidNode);

      appenderator = appenderator0;

      final String topic = ioConfig.getStartPartitions().getTopic();

      // Start up, set up initial offsets.
      final Object restoredMetadata = driver.startJob();
      if (restoredMetadata == null) {
        nextOffsets.putAll(ioConfig.getStartPartitions().getPartitionOffsetMap());
      } else {
        final Map<String, Object> restoredMetadataMap = (Map) restoredMetadata;
        final KafkaPartitions restoredNextPartitions = toolbox.getObjectMapper().convertValue(
            restoredMetadataMap.get(METADATA_NEXT_PARTITIONS),
            KafkaPartitions.class
        );
        nextOffsets.putAll(restoredNextPartitions.getPartitionOffsetMap());

        // Sanity checks.
        if (!restoredNextPartitions.getTopic().equals(ioConfig.getStartPartitions().getTopic())) {
          throw new ISE(
              "WTF?! Restored topic[%s] but expected topic[%s]",
              restoredNextPartitions.getTopic(),
              ioConfig.getStartPartitions().getTopic()
          );
        }

        if (!nextOffsets.keySet().equals(ioConfig.getStartPartitions().getPartitionOffsetMap().keySet())) {
          throw new ISE(
              "WTF?! Restored partitions[%s] but expected partitions[%s]",
              nextOffsets.keySet(),
              ioConfig.getStartPartitions().getPartitionOffsetMap().keySet()
          );
        }
      }

      // Set up sequenceNames.
      final Map<Integer, String> sequenceNames = Maps.newHashMap();
      for (Integer partitionNum : nextOffsets.keySet()) {
        sequenceNames.put(partitionNum, StringUtils.format("%s_%s", ioConfig.getBaseSequenceName(), partitionNum));
      }

      // Set up committer.
      final Supplier<Committer> committerSupplier = new Supplier<Committer>()
      {
        @Override
        public Committer get()
        {
          final Map<Integer, Long> snapshot = ImmutableMap.copyOf(nextOffsets);

          return new Committer()
          {
            @Override
            public Object getMetadata()
            {
              return ImmutableMap.of(
                  METADATA_NEXT_PARTITIONS, new KafkaPartitions(
                      ioConfig.getStartPartitions().getTopic(),
                      snapshot
                  )
              );
            }

            @Override
            public void run()
            {
              // Do nothing.
            }
          };
        }
      };

      Set<Integer> assignment = assignPartitionsAndSeekToNext(consumer, topic);

      // Main loop.
      // Could eventually support leader/follower mode (for keeping replicas more in sync)
      boolean stillReading = !assignment.isEmpty();
      status = Status.READING;
      try {
        while (stillReading) {
          if (possiblyPause(assignment)) {
            // The partition assignments may have changed while paused by a call to setEndOffsets() so reassign
            // partitions upon resuming. This is safe even if the end offsets have not been modified.
            assignment = assignPartitionsAndSeekToNext(consumer, topic);

            if (assignment.isEmpty()) {
              log.info("All partitions have been fully read");
              publishOnStop.set(true);
              stopRequested.set(true);
            }
          }

          if (stopRequested.get()) {
            break;
          }

          // The retrying business is because the KafkaConsumer throws OffsetOutOfRangeException if the seeked-to
          // offset is not present in the topic-partition. This can happen if we're asking a task to read from data
          // that has not been written yet (which is totally legitimate). So let's wait for it to show up.
          ConsumerRecords<byte[], byte[]> records = ConsumerRecords.empty();
          try {
            records = consumer.poll(POLL_TIMEOUT);
          }
          catch (OffsetOutOfRangeException e) {
            log.warn("OffsetOutOfRangeException with message [%s]", e.getMessage());
            possiblyResetOffsetsOrWait(e.offsetOutOfRangePartitions(), consumer, toolbox);
            stillReading = ioConfig.isPauseAfterRead() || !assignment.isEmpty();
          }

          for (ConsumerRecord<byte[], byte[]> record : records) {
            if (log.isTraceEnabled()) {
              log.trace(
                  "Got topic[%s] partition[%d] offset[%,d].",
                  record.topic(),
                  record.partition(),
                  record.offset()
              );
            }

            if (record.offset() < endOffsets.get(record.partition())) {
              if (record.offset() != nextOffsets.get(record.partition())) {
                if (ioConfig.isSkipOffsetGaps()) {
                  log.warn(
                      "Skipped to offset[%,d] after offset[%,d] in partition[%d].",
                      record.offset(),
                      nextOffsets.get(record.partition()),
                      record.partition()
                  );
                } else {
                  throw new ISE(
                      "WTF?! Got offset[%,d] after offset[%,d] in partition[%d].",
                      record.offset(),
                      nextOffsets.get(record.partition()),
                      record.partition()
                  );
                }
              }

              try {
                final byte[] valueBytes = record.value();
                final List<InputRow> rows = valueBytes == null
                                            ? Utils.nullableListOf((InputRow) null)
                                            : parser.parseBatch(ByteBuffer.wrap(valueBytes));
                boolean isPersistRequired = false;
                final Map<String, Set<SegmentIdentifier>> segmentsToMoveOut = new HashMap<>();

                for (InputRow row : rows) {
                  if (row != null && withinMinMaxRecordTime(row)) {
                    final String sequenceName = sequenceNames.get(record.partition());
                    final AppenderatorDriverAddResult addResult = driver.add(
                        row,
                        sequenceName,
                        committerSupplier,
                        false,
                        false
                    );

                    if (addResult.isOk()) {
                      // If the number of rows in the segment exceeds the threshold after adding a row,
                      // move the segment out from the active segments of BaseAppenderatorDriver to make a new segment.
                      if (addResult.getNumRowsInSegment() > tuningConfig.getMaxRowsPerSegment()) {
                        segmentsToMoveOut.computeIfAbsent(sequenceName, k -> new HashSet<>())
                                         .add(addResult.getSegmentIdentifier());
                      }
                      isPersistRequired |= addResult.isPersistRequired();
                    } else {
                      // Failure to allocate segment puts determinism at risk, bail out to be safe.
                      // May want configurable behavior here at some point.
                      // If we allow continuing, then consider blacklisting the interval for a while to avoid constant checks.
                      throw new ISE("Could not allocate segment for row with timestamp[%s]", row.getTimestamp());
                    }

                    if (addResult.getParseException() != null) {
                      handleParseException(addResult.getParseException(), record);
                    } else {
                      fireDepartmentMetrics.incrementProcessed();
                    }
                  } else {
                    fireDepartmentMetrics.incrementThrownAway();
                  }
                }

                if (isPersistRequired) {
                  driver.persist(committerSupplier.get());
                }
                segmentsToMoveOut.entrySet().forEach(sequenceSegments -> driver.moveSegmentOut(
                    sequenceSegments.getKey(),
                    sequenceSegments.getValue().stream().collect(Collectors.toList())
                ));
              }
              catch (ParseException e) {
                handleParseException(e, record);
              }

              nextOffsets.put(record.partition(), record.offset() + 1);
            }

            if (nextOffsets.get(record.partition()).equals(endOffsets.get(record.partition()))
                && assignment.remove(record.partition())) {
              log.info("Finished reading topic[%s], partition[%,d].", record.topic(), record.partition());
              assignPartitions(consumer, topic, assignment);
              stillReading = ioConfig.isPauseAfterRead() || !assignment.isEmpty();
            }
          }
        }
        ingestionState = IngestionState.COMPLETED;
      }
      catch (Exception e) {
        log.error(e, "Encountered exception in runLegacy() before persisting.");
        throw e;
      }
      finally {
        driver.persist(committerSupplier.get()); // persist pending data
      }

      synchronized (statusLock) {
        if (stopRequested.get() && !publishOnStop.get()) {
          throw new InterruptedException("Stopping without publishing");
        }

        status = Status.PUBLISHING;
      }

      final TransactionalSegmentPublisher publisher = (segments, commitMetadata) -> {
        final KafkaPartitions finalPartitions = toolbox.getObjectMapper().convertValue(
            ((Map) Preconditions.checkNotNull(commitMetadata, "commitMetadata")).get(METADATA_NEXT_PARTITIONS),
            KafkaPartitions.class
        );

        // Sanity check, we should only be publishing things that match our desired end state.
        if (!endOffsets.equals(finalPartitions.getPartitionOffsetMap())) {
          throw new ISE("WTF?! Driver attempted to publish invalid metadata[%s].", commitMetadata);
        }

        final SegmentTransactionalInsertAction action;

        if (ioConfig.isUseTransaction()) {
          action = new SegmentTransactionalInsertAction(
              segments,
              new KafkaDataSourceMetadata(ioConfig.getStartPartitions()),
              new KafkaDataSourceMetadata(finalPartitions)
          );
        } else {
          action = new SegmentTransactionalInsertAction(segments, null, null);
        }

        log.info("Publishing with isTransaction[%s].", ioConfig.isUseTransaction());

        return toolbox.getTaskActionClient().submit(action).isSuccess();
      };

      // Supervised kafka tasks are killed by KafkaSupervisor if they are stuck during publishing segments or waiting
      // for hand off. See KafkaSupervisorIOConfig.completionTimeout.
      final SegmentsAndMetadata published = driver.publish(
          publisher,
          committerSupplier.get(),
          sequenceNames.values()
      ).get();

      final Future<SegmentsAndMetadata> handoffFuture = driver.registerHandoff(published);
      final SegmentsAndMetadata handedOff;
      if (tuningConfig.getHandoffConditionTimeout() == 0) {
        handedOff = handoffFuture.get();
      } else {
        handedOff = handoffFuture.get(tuningConfig.getHandoffConditionTimeout(), TimeUnit.MILLISECONDS);
      }

      if (handedOff == null) {
        throw new ISE("Transaction failure publishing segments, aborting");
      } else {
        log.info(
            "Published segments[%s] with metadata[%s].",
            Joiner.on(", ").join(
                Iterables.transform(
                    handedOff.getSegments(),
                    new Function<DataSegment, String>()
                    {
                      @Override
                      public String apply(DataSegment input)
                      {
                        return input.getIdentifier();
                      }
                    }
                )
            ),
            Preconditions.checkNotNull(handedOff.getCommitMetadata(), "commitMetadata")
        );
      }
    }
    catch (InterruptedException | RejectedExecutionException e) {
      // handle the InterruptedException that gets wrapped in a RejectedExecutionException
      if (e instanceof RejectedExecutionException
          && (e.getCause() == null || !(e.getCause() instanceof InterruptedException))) {
        throw e;
      }

      // if we were interrupted because we were asked to stop, handle the exception and return success, else rethrow
      if (!stopRequested.get()) {
        Thread.currentThread().interrupt();
        throw e;
      }

      log.info("The task was asked to stop before completing");
    }
    finally {
      if (chatHandlerProvider.isPresent()) {
        chatHandlerProvider.get().unregister(getId());
      }

      toolbox.getDruidNodeAnnouncer().unannounce(discoveryDruidNode);
      toolbox.getDataSegmentServerAnnouncer().unannounce();
    }

<<<<<<< HEAD
    Map<String, Object> context = Maps.newHashMap();
    List<String> savedParseExceptionMessages = IndexTaskUtils.getMessagesFromSavedParseExceptions(savedParseExceptions);
    if (savedParseExceptionMessages != null) {
      context.put("unparseableEvents", savedParseExceptionMessages);
    }

    return TaskStatus.success(
        getId(),
        null,
        getTaskCompletionReports()
    );
  }

  private void handleParseException(ParseException pe, ConsumerRecord<byte[], byte[]> record)
  {
    if (pe.isFromPartiallyValidRow()) {
      fireDepartmentMetrics.incrementProcessedWithErrors();
    } else {
      fireDepartmentMetrics.incrementUnparseable();
    }

    if (tuningConfig.isLogParseExceptions()) {
      log.error(
          pe,
          "Encountered parse exception on row from partition[%d] offset[%d]",
          record.partition(),
          record.offset()
      );
    }

    if (savedParseExceptions != null) {
      savedParseExceptions.add(pe);
    }

    if (fireDepartmentMetrics.unparseable() + fireDepartmentMetrics.processedWithErrors()
        > tuningConfig.getMaxParseExceptions()) {
      log.error("Max parse exceptions exceeded, terminating task...");
      throw new RuntimeException("Max parse exceptions exceeded, terminating task...");
    }
  }

  private Map<String, TaskReport> getTaskCompletionReports()
  {
    return TaskReport.buildTaskReports(
        new IngestionStatsAndErrorsTaskReport(
            getId(),
            new IngestionStatsAndErrorsTaskReportData(
                ingestionState,
                getTaskCompletionUnparseableEvents(),
                getTaskCompletionRowStats()
            )
        )
    );
  }

  private Map<String, Object> getTaskCompletionUnparseableEvents()
  {
    Map<String, Object> unparseableEventsMap = Maps.newHashMap();
    List<String> buildSegmentsParseExceptionMessages = IndexTaskUtils.getMessagesFromSavedParseExceptions(savedParseExceptions);
    if (buildSegmentsParseExceptionMessages != null) {
      unparseableEventsMap.put("buildSegments", buildSegmentsParseExceptionMessages);
    }
    return unparseableEventsMap;
  }

  private Map<String, Object> getTaskCompletionRowStats()
  {
    Map<String, Object> metrics = Maps.newHashMap();
    if (fireDepartmentMetrics != null) {
      metrics.put(
          "buildSegments",
          FireDepartmentMetrics.getRowMetricsFromFireDepartmentMetrics(fireDepartmentMetrics)
      );
    }
    return metrics;
=======
    toolbox.getTaskReportFileWriter().write(null);
    return success();
>>>>>>> 723f7ac5
  }

  private void checkAndMaybeThrowException()
  {
    if (throwableAtomicReference.get() != null) {
      Throwables.propagate(throwableAtomicReference.get());
    }
  }

  private void maybePersistAndPublishSequences(Supplier<Committer> committerSupplier)
      throws InterruptedException
  {
    for (SequenceMetadata sequenceMetadata : sequences) {
      sequenceMetadata.updateAssignments(nextOffsets);
      if (!sequenceMetadata.isOpen() && !publishingSequences.contains(sequenceMetadata.getSequenceName())) {
        publishingSequences.add(sequenceMetadata.getSequenceName());
        try {
          Object result = driver.persist(committerSupplier.get());
          log.info(
              "Persist completed with results: [%s], adding sequence [%s] to publish queue",
              result,
              sequenceMetadata
          );
          publishQueue.add(sequenceMetadata);
        }
        catch (InterruptedException e) {
          log.warn("Interrupted while persisting sequence [%s]", sequenceMetadata);
          throw e;
        }
      }
    }
  }

  private void restoreSequences() throws IOException
  {
    Preconditions.checkNotNull(sequencesPersistFile);
    if (sequencesPersistFile.exists()) {
      sequences = new CopyOnWriteArrayList<>(toolbox.getObjectMapper().<List<SequenceMetadata>>readValue(
          sequencesPersistFile, new TypeReference<List<SequenceMetadata>>()
          {
          }));
    }
  }

  private synchronized void persistSequences() throws IOException
  {
    log.info("Persisting Sequences Metadata [%s]", sequences);
    toolbox.getObjectMapper().writerWithType(
        new TypeReference<List<SequenceMetadata>>()
        {
        }
    ).writeValue(sequencesPersistFile, sequences);
  }

  @Override
  public boolean canRestore()
  {
    return true;
  }

  /**
   * Authorizes action to be performed on this task's datasource
   *
   * @return authorization result
   */
  private Access authorizationCheck(final HttpServletRequest req, Action action)
  {
    return IndexTaskUtils.datasourceAuthorizationCheck(req, action, getDataSource(), authorizerMapper);
  }

  @VisibleForTesting
  Appenderator getAppenderator()
  {
    return appenderator;
  }

  @Override
  public void stopGracefully()
  {
    log.info("Stopping gracefully (status: [%s])", status);
    stopRequested.set(true);

    synchronized (statusLock) {
      if (status == Status.PUBLISHING) {
        runThread.interrupt();
        return;
      }
    }

    try {
      if (pauseLock.tryLock(LOCK_ACQUIRE_TIMEOUT_SECONDS, TimeUnit.SECONDS)) {
        try {
          if (pauseRequested) {
            pauseRequested = false;
            shouldResume.signalAll();
          }
        }
        finally {
          pauseLock.unlock();
        }
      } else {
        log.warn("While stopping: failed to acquire pauseLock before timeout, interrupting run thread");
        runThread.interrupt();
        return;
      }

      if (pollRetryLock.tryLock(LOCK_ACQUIRE_TIMEOUT_SECONDS, TimeUnit.SECONDS)) {
        try {
          isAwaitingRetry.signalAll();
        }
        finally {
          pollRetryLock.unlock();
        }
      } else {
        log.warn("While stopping: failed to acquire pollRetryLock before timeout, interrupting run thread");
        runThread.interrupt();
      }
    }
    catch (Exception e) {
      Throwables.propagate(e);
    }
  }

  @Override
  public <T> QueryRunner<T> getQueryRunner(Query<T> query)
  {
    if (appenderator == null) {
      // Not yet initialized, no data yet, just return a noop runner.
      return new NoopQueryRunner<>();
    }

    return new QueryRunner<T>()
    {
      @Override
      public Sequence<T> run(final QueryPlus<T> queryPlus, final Map<String, Object> responseContext)
      {
        return queryPlus.run(appenderator, responseContext);
      }
    };
  }

  @POST
  @Path("/stop")
  public Response stop(@Context final HttpServletRequest req)
  {
    authorizationCheck(req, Action.WRITE);
    stopGracefully();
    return Response.status(Response.Status.OK).build();
  }

  @GET
  @Path("/status")
  @Produces(MediaType.APPLICATION_JSON)
  public Status getStatusHTTP(@Context final HttpServletRequest req)
  {
    authorizationCheck(req, Action.READ);
    return status;
  }

  public Status getStatus()
  {
    return status;
  }

  @GET
  @Path("/offsets/current")
  @Produces(MediaType.APPLICATION_JSON)
  public Map<Integer, Long> getCurrentOffsets(@Context final HttpServletRequest req)
  {
    authorizationCheck(req, Action.READ);
    return getCurrentOffsets();
  }

  public Map<Integer, Long> getCurrentOffsets()
  {
    return nextOffsets;
  }

  @GET
  @Path("/offsets/end")
  @Produces(MediaType.APPLICATION_JSON)
  public Map<Integer, Long> getEndOffsetsHTTP(@Context final HttpServletRequest req)
  {
    authorizationCheck(req, Action.READ);
    return getEndOffsets();
  }

  public Map<Integer, Long> getEndOffsets()
  {
    return endOffsets;
  }

  @POST
  @Path("/offsets/end")
  @Consumes(MediaType.APPLICATION_JSON)
  @Produces(MediaType.APPLICATION_JSON)
  public Response setEndOffsetsHTTP(
      Map<Integer, Long> offsets,
      @QueryParam("resume") @DefaultValue("false") final boolean resume,
      @QueryParam("finish") @DefaultValue("true") final boolean finish,
      // this field is only for internal purposes, shouldn't be usually set by users
      @Context final HttpServletRequest req
  ) throws InterruptedException
  {
    authorizationCheck(req, Action.WRITE);
    return setEndOffsets(offsets, resume, finish);
  }

  @GET
  @Path("/rowStats")
  @Produces(MediaType.APPLICATION_JSON)
  public Response getRowStats(
      @Context final HttpServletRequest req
  )
  {
    authorizationCheck(req, Action.READ);
    Map<String, Object> returnMap = Maps.newHashMap();
    Map<String, Object> totalsMap = Maps.newHashMap();

    if (fireDepartmentMetrics != null) {
      totalsMap.put(
          "buildSegments",
          TaskMetricsUtils.makeIngestionRowMetrics(
              fireDepartmentMetrics.processed(),
              fireDepartmentMetrics.processedWithErrors(),
              fireDepartmentMetrics.unparseable(),
              fireDepartmentMetrics.thrownAway()
          )
      );
    }

    returnMap.put("totals", totalsMap);
    return Response.ok(returnMap).build();
  }

  @GET
  @Path("/unparseableEvents")
  @Produces(MediaType.APPLICATION_JSON)
  public Response getUnparseableEvents(
      @Context final HttpServletRequest req
  )
  {
    authorizationCheck(req, Action.READ);
    List<String> events = IndexTaskUtils.getMessagesFromSavedParseExceptions(savedParseExceptions);
    return Response.ok(events).build();
  }

  public Response setEndOffsets(
      Map<Integer, Long> offsets,
      final boolean resume,
      final boolean finish // this field is only for internal purposes, shouldn't be usually set by users
  ) throws InterruptedException
  {
    // for backwards compatibility, should be removed from versions greater than 0.12.x
    if (useLegacy) {
      return setEndOffsetsLegacy(offsets, resume);
    }

    if (offsets == null) {
      return Response.status(Response.Status.BAD_REQUEST)
                     .entity("Request body must contain a map of { partition:endOffset }")
                     .build();
    } else if (!endOffsets.keySet().containsAll(offsets.keySet())) {
      return Response.status(Response.Status.BAD_REQUEST)
                     .entity(
                         StringUtils.format(
                             "Request contains partitions not being handled by this task, my partitions: %s",
                             endOffsets.keySet()
                         )
                     )
                     .build();
    } else {
      try {
        pauseLock.lockInterruptibly();
        // Perform all sequence related checks before checking for isPaused()
        // and after acquiring pauseLock to correctly guard against duplicate requests
        Preconditions.checkState(sequences.size() > 0, "WTH?! No Sequences found to set end offsets");

        final SequenceMetadata latestSequence = sequences.get(sequences.size() - 1);
        if ((latestSequence.getStartOffsets().equals(offsets) && !finish) ||
            (latestSequence.getEndOffsets().equals(offsets) && finish)) {
          log.warn("Ignoring duplicate request, end offsets already set for sequences [%s]", sequences);
          return Response.ok(offsets).build();
        } else if (latestSequence.isCheckpointed() && !ioConfig.isPauseAfterRead()) {
          return Response.status(Response.Status.BAD_REQUEST)
                         .entity(StringUtils.format(
                             "WTH?! Sequence [%s] has already endOffsets set, cannot set to [%s]",
                             latestSequence,
                             offsets
                         )).build();
        } else if (!isPaused()) {
          return Response.status(Response.Status.BAD_REQUEST)
                         .entity("Task must be paused before changing the end offsets")
                         .build();
        }

        for (Map.Entry<Integer, Long> entry : offsets.entrySet()) {
          if (entry.getValue().compareTo(nextOffsets.get(entry.getKey())) < 0) {
            return Response.status(Response.Status.BAD_REQUEST)
                           .entity(
                               StringUtils.format(
                                   "End offset must be >= current offset for partition [%s] (current: %s)",
                                   entry.getKey(),
                                   nextOffsets.get(entry.getKey())
                               )
                           )
                           .build();
          }
        }

        resetNextCheckpointTime();
        latestSequence.setEndOffsets(offsets);

        if (finish) {
          log.info("Updating endOffsets from [%s] to [%s]", endOffsets, offsets);
          endOffsets.putAll(offsets);
        } else {
          Preconditions.checkState(!ioConfig.isPauseAfterRead());
          // create new sequence
          final SequenceMetadata newSequence = new SequenceMetadata(
              latestSequence.getSequenceId() + 1,
              StringUtils.format("%s_%d", ioConfig.getBaseSequenceName(), latestSequence.getSequenceId() + 1),
              offsets,
              endOffsets,
              false
          );
          sequences.add(newSequence);
        }

        persistSequences();
      }
      catch (Exception e) {
        log.error(e, "Unable to set end offsets, dying");
        throwableAtomicReference.set(e);
        Throwables.propagate(e);
      }
      finally {
        pauseLock.unlock();
      }
    }

    if (resume) {
      resume();
    }

    return Response.ok(offsets).build();
  }

  private Response setEndOffsetsLegacy(
      Map<Integer, Long> offsets,
      final boolean resume
  ) throws InterruptedException
  {
    if (offsets == null) {
      return Response.status(Response.Status.BAD_REQUEST)
                     .entity("Request body must contain a map of { partition:endOffset }")
                     .build();
    } else if (!endOffsets.keySet().containsAll(offsets.keySet())) {
      return Response.status(Response.Status.BAD_REQUEST)
                     .entity(
                         StringUtils.format(
                             "Request contains partitions not being handled by this task, my partitions: %s",
                             endOffsets.keySet()
                         )
                     )
                     .build();
    }

    pauseLock.lockInterruptibly();
    try {
      if (!isPaused()) {
        return Response.status(Response.Status.BAD_REQUEST)
                       .entity("Task must be paused before changing the end offsets")
                       .build();
      }

      for (Map.Entry<Integer, Long> entry : offsets.entrySet()) {
        if (entry.getValue().compareTo(nextOffsets.get(entry.getKey())) < 0) {
          return Response.status(Response.Status.BAD_REQUEST)
                         .entity(
                             StringUtils.format(
                                 "End offset must be >= current offset for partition [%s] (current: %s)",
                                 entry.getKey(),
                                 nextOffsets.get(entry.getKey())
                             )
                         )
                         .build();
        }
      }

      endOffsets.putAll(offsets);
      log.info("endOffsets changed to %s", endOffsets);
    }
    finally {
      pauseLock.unlock();
    }

    if (resume) {
      resume();
    }

    return Response.ok(endOffsets).build();
  }

  @GET
  @Path("/checkpoints")
  @Produces(MediaType.APPLICATION_JSON)
  public Map<Integer, Map<Integer, Long>> getCheckpointsHTTP(@Context final HttpServletRequest req)
  {
    authorizationCheck(req, Action.READ);
    return getCheckpoints();
  }

  public Map<Integer, Map<Integer, Long>> getCheckpoints()
  {
    TreeMap<Integer, Map<Integer, Long>> result = new TreeMap<>();
    result.putAll(
        sequences.stream().collect(Collectors.toMap(SequenceMetadata::getSequenceId, SequenceMetadata::getStartOffsets))
    );
    return result;
  }

  /**
   * Signals the ingestion loop to pause.
   *
   * @param timeout how long to pause for before resuming in milliseconds, <= 0 means indefinitely
   *
   * @return one of the following Responses: 400 Bad Request if the task has started publishing; 202 Accepted if the
   * method has timed out and returned before the task has paused; 200 OK with a map of the current partition offsets
   * in the response body if the task successfully paused
   */
  @POST
  @Path("/pause")
  @Produces(MediaType.APPLICATION_JSON)
  public Response pauseHTTP(
      @QueryParam("timeout") @DefaultValue("0") final long timeout,
      @Context final HttpServletRequest req
  ) throws InterruptedException
  {
    authorizationCheck(req, Action.WRITE);
    return pause(timeout);
  }

  public Response pause(final long timeout) throws InterruptedException
  {
    if (!(status == Status.PAUSED || status == Status.READING)) {
      return Response.status(Response.Status.BAD_REQUEST)
                     .entity(StringUtils.format("Can't pause, task is not in a pausable state (state: [%s])", status))
                     .build();
    }

    pauseLock.lockInterruptibly();
    try {
      pauseMillis = timeout <= 0 ? PAUSE_FOREVER : timeout;
      pauseRequested = true;

      pollRetryLock.lockInterruptibly();
      try {
        isAwaitingRetry.signalAll();
      }
      finally {
        pollRetryLock.unlock();
      }

      if (isPaused()) {
        shouldResume.signalAll(); // kick the monitor so it re-awaits with the new pauseMillis
      }

      long nanos = TimeUnit.SECONDS.toNanos(2);
      while (!isPaused()) {
        if (nanos <= 0L) {
          return Response.status(Response.Status.ACCEPTED)
                         .entity("Request accepted but task has not yet paused")
                         .build();
        }
        nanos = hasPaused.awaitNanos(nanos);
      }
    }
    finally {
      pauseLock.unlock();
    }

    try {
      return Response.ok().entity(toolbox.getObjectMapper().writeValueAsString(getCurrentOffsets())).build();
    }
    catch (JsonProcessingException e) {
      throw Throwables.propagate(e);
    }
  }

  @POST
  @Path("/resume")
  public Response resumeHTTP(@Context final HttpServletRequest req) throws InterruptedException
  {
    authorizationCheck(req, Action.WRITE);
    resume();
    return Response.status(Response.Status.OK).build();
  }

  public void resume() throws InterruptedException
  {
    pauseLock.lockInterruptibly();
    try {
      pauseRequested = false;
      shouldResume.signalAll();

      long nanos = TimeUnit.SECONDS.toNanos(5);
      while (isPaused()) {
        if (nanos <= 0L) {
          throw new RuntimeException("Resume command was not accepted within 5 seconds");
        }
        nanos = shouldResume.awaitNanos(nanos);
      }
    }
    finally {
      pauseLock.unlock();
    }
  }

  @GET
  @Path("/time/start")
  @Produces(MediaType.APPLICATION_JSON)
  public DateTime getStartTime(@Context final HttpServletRequest req)
  {
    authorizationCheck(req, Action.WRITE);
    return startTime;
  }

  @VisibleForTesting
  FireDepartmentMetrics getFireDepartmentMetrics()
  {
    return fireDepartmentMetrics;
  }

  private boolean isPaused()
  {
    return status == Status.PAUSED;
  }

  private void requestPause(long pauseMillis)
  {
    this.pauseMillis = pauseMillis;
    pauseRequested = true;
  }

  private Appenderator newAppenderator(FireDepartmentMetrics metrics, TaskToolbox toolbox)
  {
    return Appenderators.createRealtime(
        dataSchema,
        tuningConfig.withBasePersistDirectory(toolbox.getPersistDir()),
        metrics,
        toolbox.getSegmentPusher(),
        toolbox.getObjectMapper(),
        toolbox.getIndexIO(),
        toolbox.getIndexMergerV9(),
        toolbox.getQueryRunnerFactoryConglomerate(),
        toolbox.getSegmentAnnouncer(),
        toolbox.getEmitter(),
        toolbox.getQueryExecutorService(),
        toolbox.getCache(),
        toolbox.getCacheConfig()
    );
  }

  private StreamAppenderatorDriver newDriver(
      final Appenderator appenderator,
      final TaskToolbox toolbox,
      final FireDepartmentMetrics metrics
  )
  {
    return new StreamAppenderatorDriver(
        appenderator,
        new ActionBasedSegmentAllocator(toolbox.getTaskActionClient(), dataSchema),
        toolbox.getSegmentHandoffNotifierFactory(),
        new ActionBasedUsedSegmentChecker(toolbox.getTaskActionClient()),
        toolbox.getObjectMapper(),
        metrics
    );
  }

  private KafkaConsumer<byte[], byte[]> newConsumer()
  {
    ClassLoader currCtxCl = Thread.currentThread().getContextClassLoader();
    try {
      Thread.currentThread().setContextClassLoader(getClass().getClassLoader());

      final Properties props = new Properties();

      for (Map.Entry<String, String> entry : ioConfig.getConsumerProperties().entrySet()) {
        props.setProperty(entry.getKey(), entry.getValue());
      }

      props.setProperty("enable.auto.commit", "false");
      props.setProperty("auto.offset.reset", "none");
      props.setProperty("key.deserializer", ByteArrayDeserializer.class.getName());
      props.setProperty("value.deserializer", ByteArrayDeserializer.class.getName());

      return new KafkaConsumer<>(props);
    }
    finally {
      Thread.currentThread().setContextClassLoader(currCtxCl);
    }
  }

  private static void assignPartitions(
      final KafkaConsumer consumer,
      final String topic,
      final Set<Integer> partitions
  )
  {
    consumer.assign(
        Lists.newArrayList(
            partitions.stream().map(n -> new TopicPartition(topic, n)).collect(Collectors.toList())
        )
    );
  }

  private Set<Integer> assignPartitionsAndSeekToNext(KafkaConsumer consumer, String topic)
  {
    // Initialize consumer assignment.
    final Set<Integer> assignment = Sets.newHashSet();
    for (Map.Entry<Integer, Long> entry : nextOffsets.entrySet()) {
      final long endOffset = endOffsets.get(entry.getKey());
      if (entry.getValue() < endOffset) {
        assignment.add(entry.getKey());
      } else if (entry.getValue() == endOffset) {
        log.info("Finished reading partition[%d].", entry.getKey());
      } else {
        throw new ISE(
            "WTF?! Cannot start from offset[%,d] > endOffset[%,d]",
            entry.getValue(),
            endOffset
        );
      }
    }

    assignPartitions(consumer, topic, assignment);

    // Seek to starting offsets.
    for (final int partition : assignment) {
      final long offset = nextOffsets.get(partition);
      log.info("Seeking partition[%d] to offset[%,d].", partition, offset);
      consumer.seek(new TopicPartition(topic, partition), offset);
    }

    return assignment;
  }

  /**
   * Checks if the pauseRequested flag was set and if so blocks:
   * a) if pauseMillis == PAUSE_FOREVER, until pauseRequested is cleared
   * b) if pauseMillis != PAUSE_FOREVER, until pauseMillis elapses -or- pauseRequested is cleared
   * <p/>
   * If pauseMillis is changed while paused, the new pause timeout will be applied. This allows adjustment of the
   * pause timeout (making a timed pause into an indefinite pause and vice versa is valid) without having to resume
   * and ensures that the loop continues to stay paused without ingesting any new events. You will need to signal
   * shouldResume after adjusting pauseMillis for the new value to take effect.
   * <p/>
   * Sets paused = true and signals paused so callers can be notified when the pause command has been accepted.
   * <p/>
   * Additionally, pauses if all partitions assignments have been read and pauseAfterRead flag is set.
   *
   * @return true if a pause request was handled, false otherwise
   */
  private boolean possiblyPause(Set<Integer> assignment) throws InterruptedException
  {
    pauseLock.lockInterruptibly();
    try {
      if (ioConfig.isPauseAfterRead() && assignment.isEmpty()) {
        pauseMillis = PAUSE_FOREVER;
        pauseRequested = true;
      }

      if (pauseRequested) {
        status = Status.PAUSED;
        long nanos = 0;
        hasPaused.signalAll();

        while (pauseRequested) {
          if (pauseMillis == PAUSE_FOREVER) {
            log.info("Pausing ingestion until resumed");
            shouldResume.await();
          } else {
            if (pauseMillis > 0) {
              log.info("Pausing ingestion for [%,d] ms", pauseMillis);
              nanos = TimeUnit.MILLISECONDS.toNanos(pauseMillis);
              pauseMillis = 0;
            }
            if (nanos <= 0L) {
              pauseRequested = false; // timeout elapsed
            }
            nanos = shouldResume.awaitNanos(nanos);
          }
        }

        status = Status.READING;
        shouldResume.signalAll();
        log.info("Ingestion loop resumed");
        return true;
      }
    }
    finally {
      pauseLock.unlock();
    }

    return false;
  }

  private void possiblyResetOffsetsOrWait(
      Map<TopicPartition, Long> outOfRangePartitions,
      KafkaConsumer<byte[], byte[]> consumer,
      TaskToolbox taskToolbox
  ) throws InterruptedException, IOException
  {
    final Map<TopicPartition, Long> resetPartitions = Maps.newHashMap();
    boolean doReset = false;
    if (tuningConfig.isResetOffsetAutomatically()) {
      for (Map.Entry<TopicPartition, Long> outOfRangePartition : outOfRangePartitions.entrySet()) {
        final TopicPartition topicPartition = outOfRangePartition.getKey();
        final long nextOffset = outOfRangePartition.getValue();
        // seek to the beginning to get the least available offset
        consumer.seekToBeginning(Collections.singletonList(topicPartition));
        final long leastAvailableOffset = consumer.position(topicPartition);
        // reset the seek
        consumer.seek(topicPartition, nextOffset);
        // Reset consumer offset if resetOffsetAutomatically is set to true
        // and the current message offset in the kafka partition is more than the
        // next message offset that we are trying to fetch
        if (leastAvailableOffset > nextOffset) {
          doReset = true;
          resetPartitions.put(topicPartition, nextOffset);
        }
      }
    }

    if (doReset) {
      sendResetRequestAndWait(resetPartitions, taskToolbox);
    } else {
      log.warn("Retrying in %dms", pollRetryMs);
      pollRetryLock.lockInterruptibly();
      try {
        long nanos = TimeUnit.MILLISECONDS.toNanos(pollRetryMs);
        while (nanos > 0L && !pauseRequested && !stopRequested.get()) {
          nanos = isAwaitingRetry.awaitNanos(nanos);
        }
      }
      finally {
        pollRetryLock.unlock();
      }
    }
  }

  private void sendResetRequestAndWait(Map<TopicPartition, Long> outOfRangePartitions, TaskToolbox taskToolbox)
      throws IOException
  {
    Map<Integer, Long> partitionOffsetMap = Maps.newHashMap();
    for (Map.Entry<TopicPartition, Long> outOfRangePartition : outOfRangePartitions.entrySet()) {
      partitionOffsetMap.put(outOfRangePartition.getKey().partition(), outOfRangePartition.getValue());
    }
    boolean result = taskToolbox.getTaskActionClient()
                                .submit(new ResetDataSourceMetadataAction(
                                    getDataSource(),
                                    new KafkaDataSourceMetadata(new KafkaPartitions(
                                        ioConfig.getStartPartitions()
                                                .getTopic(),
                                        partitionOffsetMap
                                    ))
                                ));

    if (result) {
      log.makeAlert("Resetting Kafka offsets for datasource [%s]", getDataSource())
         .addData("partitions", partitionOffsetMap.keySet())
         .emit();
      // wait for being killed by supervisor
      requestPause(PAUSE_FOREVER);
    } else {
      log.makeAlert("Failed to send reset request for partitions [%s]", partitionOffsetMap.keySet()).emit();
    }
  }

  private boolean withinMinMaxRecordTime(final InputRow row)
  {
    final boolean beforeMinimumMessageTime = ioConfig.getMinimumMessageTime().isPresent()
                                             && ioConfig.getMinimumMessageTime().get().isAfter(row.getTimestamp());

    final boolean afterMaximumMessageTime = ioConfig.getMaximumMessageTime().isPresent()
                                            && ioConfig.getMaximumMessageTime().get().isBefore(row.getTimestamp());

    if (!Intervals.ETERNITY.contains(row.getTimestamp())) {
      final String errorMsg = StringUtils.format(
          "Encountered row with timestamp that cannot be represented as a long: [%s]",
          row
      );
      throw new ParseException(errorMsg);
    }

    if (log.isDebugEnabled()) {
      if (beforeMinimumMessageTime) {
        log.debug(
            "CurrentTimeStamp[%s] is before MinimumMessageTime[%s]",
            row.getTimestamp(),
            ioConfig.getMinimumMessageTime().get()
        );
      } else if (afterMaximumMessageTime) {
        log.debug(
            "CurrentTimeStamp[%s] is after MaximumMessageTime[%s]",
            row.getTimestamp(),
            ioConfig.getMaximumMessageTime().get()
        );
      }
    }

    return !beforeMinimumMessageTime && !afterMaximumMessageTime;
  }

  private static class SequenceMetadata
  {
    private final int sequenceId;
    private final String sequenceName;
    private final Map<Integer, Long> startOffsets;
    private final Map<Integer, Long> endOffsets;
    private final Set<Integer> assignments;
    private final boolean sentinel;
    private volatile boolean checkpointed;

    @JsonCreator
    public SequenceMetadata(
        @JsonProperty("sequenceId") int sequenceId,
        @JsonProperty("sequenceName") String sequenceName,
        @JsonProperty("startOffsets") Map<Integer, Long> startOffsets,
        @JsonProperty("endOffsets") Map<Integer, Long> endOffsets,
        @JsonProperty("checkpointed") boolean checkpointed
    )
    {
      Preconditions.checkNotNull(sequenceName);
      Preconditions.checkNotNull(startOffsets);
      Preconditions.checkNotNull(endOffsets);
      this.sequenceId = sequenceId;
      this.sequenceName = sequenceName;
      this.startOffsets = ImmutableMap.copyOf(startOffsets);
      this.endOffsets = Maps.newHashMap(endOffsets);
      this.assignments = Sets.newHashSet(startOffsets.keySet());
      this.checkpointed = checkpointed;
      this.sentinel = false;
    }

    @JsonProperty
    public int getSequenceId()
    {
      return sequenceId;
    }

    @JsonProperty
    public boolean isCheckpointed()
    {
      return checkpointed;
    }

    @JsonProperty
    public String getSequenceName()
    {
      return sequenceName;
    }

    @JsonProperty
    public Map<Integer, Long> getStartOffsets()
    {
      return startOffsets;
    }

    @JsonProperty
    public Map<Integer, Long> getEndOffsets()
    {
      return endOffsets;
    }

    @JsonProperty
    public boolean isSentinel()
    {
      return sentinel;
    }

    public void setEndOffsets(Map<Integer, Long> newEndOffsets)
    {
      endOffsets.putAll(newEndOffsets);
      checkpointed = true;
    }

    public void updateAssignments(Map<Integer, Long> nextPartitionOffset)
    {
      assignments.clear();
      nextPartitionOffset.entrySet().forEach(partitionOffset -> {
        if (Longs.compare(endOffsets.get(partitionOffset.getKey()), nextPartitionOffset.get(partitionOffset.getKey()))
            > 0) {
          assignments.add(partitionOffset.getKey());
        }
      });
    }

    public boolean isOpen()
    {
      return !assignments.isEmpty();
    }

    boolean canHandle(ConsumerRecord<byte[], byte[]> record)
    {
      return isOpen()
             && endOffsets.get(record.partition()) != null
             && record.offset() >= startOffsets.get(record.partition())
             && record.offset() < endOffsets.get(record.partition());
    }

    private SequenceMetadata()
    {
      this.sequenceId = -1;
      this.sequenceName = null;
      this.startOffsets = null;
      this.endOffsets = null;
      this.assignments = null;
      this.checkpointed = true;
      this.sentinel = true;
    }

    public static SequenceMetadata getSentinelSequenceMetadata()
    {
      return new SequenceMetadata();
    }

    @Override
    public String toString()
    {
      return "SequenceMetadata{" +
             "sequenceName='" + sequenceName + '\'' +
             ", sequenceId=" + sequenceId +
             ", startOffsets=" + startOffsets +
             ", endOffsets=" + endOffsets +
             ", assignments=" + assignments +
             ", sentinel=" + sentinel +
             ", checkpointed=" + checkpointed +
             '}';
    }


    public Supplier<Committer> getCommitterSupplier(String topic, Map<Integer, Long> lastPersistedOffsets)
    {
      // Set up committer.
      return () ->
          new Committer()
          {
            @Override
            public Object getMetadata()
            {
              Preconditions.checkState(
                  assignments.isEmpty(),
                  "This committer can be used only once all the records till offsets [%s] have been consumed, also make sure to call updateAssignments before using this committer",
                  endOffsets
              );

              // merge endOffsets for this sequence with globally lastPersistedOffsets
              // This is done because this committer would be persisting only sub set of segments
              // corresponding to the current sequence. Generally, lastPersistedOffsets should already
              // cover endOffsets but just to be sure take max of offsets and persist that
              for (Map.Entry<Integer, Long> partitionOffset : endOffsets.entrySet()) {
                lastPersistedOffsets.put(partitionOffset.getKey(), Math.max(
                    partitionOffset.getValue(),
                    lastPersistedOffsets.getOrDefault(partitionOffset.getKey(), 0L)
                ));
              }

              // Publish metadata can be different from persist metadata as we are going to publish only
              // subset of segments
              return ImmutableMap.of(METADATA_NEXT_PARTITIONS, new KafkaPartitions(topic, lastPersistedOffsets),
                                     METADATA_PUBLISH_PARTITIONS, new KafkaPartitions(topic, endOffsets)
              );
            }

            @Override
            public void run()
            {
              // Do nothing.
            }
          };
    }

    public TransactionalSegmentPublisher getPublisher(TaskToolbox toolbox, boolean useTransaction)
    {
      return (segments, commitMetadata) -> {
        final KafkaPartitions finalPartitions = toolbox.getObjectMapper().convertValue(
            ((Map) Preconditions.checkNotNull(commitMetadata, "commitMetadata")).get(METADATA_PUBLISH_PARTITIONS),
            KafkaPartitions.class
        );

        // Sanity check, we should only be publishing things that match our desired end state.
        if (!getEndOffsets().equals(finalPartitions.getPartitionOffsetMap())) {
          throw new ISE(
              "WTF?! Driver for sequence [%s], attempted to publish invalid metadata[%s].",
              toString(),
              commitMetadata
          );
        }

        final SegmentTransactionalInsertAction action;

        if (useTransaction) {
          action = new SegmentTransactionalInsertAction(
              segments,
              new KafkaDataSourceMetadata(new KafkaPartitions(finalPartitions.getTopic(), getStartOffsets())),
              new KafkaDataSourceMetadata(finalPartitions)
          );
        } else {
          action = new SegmentTransactionalInsertAction(segments, null, null);
        }

        log.info("Publishing with isTransaction[%s].", useTransaction);

        return toolbox.getTaskActionClient().submit(action).isSuccess();
      };
    }
  }
}<|MERGE_RESOLUTION|>--- conflicted
+++ resolved
@@ -51,11 +51,11 @@
 import io.druid.discovery.LookupNodeService;
 import io.druid.indexer.IngestionState;
 import io.druid.indexer.TaskMetricsUtils;
-import io.druid.indexer.TaskReport;
 import io.druid.indexing.appenderator.ActionBasedSegmentAllocator;
 import io.druid.indexing.appenderator.ActionBasedUsedSegmentChecker;
-import io.druid.indexer.IngestionStatsAndErrorsTaskReport;
-import io.druid.indexer.IngestionStatsAndErrorsTaskReportData;
+import io.druid.indexing.common.IngestionStatsAndErrorsTaskReport;
+import io.druid.indexing.common.IngestionStatsAndErrorsTaskReportData;
+import io.druid.indexing.common.TaskReport;
 import io.druid.indexing.common.TaskStatus;
 import io.druid.indexing.common.TaskToolbox;
 import io.druid.indexing.common.actions.CheckPointDataSourceMetadataAction;
@@ -432,15 +432,11 @@
     }
     catch (Exception e) {
       log.error(e, "Encountered exception while running task.");
-      Map<String, Object> context = Maps.newHashMap();
-      List<String> savedParseExceptionMessages = IndexTaskUtils.getMessagesFromSavedParseExceptions(savedParseExceptions);
-      if (savedParseExceptionMessages != null) {
-        context.put("unparseableEvents", savedParseExceptionMessages);
-      }
+
+      toolbox.getTaskReportFileWriter().write(getTaskCompletionReports());
       return TaskStatus.failure(
           getId(),
-          Throwables.getStackTraceAsString(e),
-          getTaskCompletionReports()
+          Throwables.getStackTraceAsString(e)
       );
     }
   }
@@ -928,22 +924,8 @@
       toolbox.getDataSegmentServerAnnouncer().unannounce();
     }
 
-<<<<<<< HEAD
-    Map<String, Object> context = Maps.newHashMap();
-    List<String> savedParseExceptionMessages = IndexTaskUtils.getMessagesFromSavedParseExceptions(savedParseExceptions);
-    if (savedParseExceptionMessages != null) {
-      context.put("unparseableEvents", savedParseExceptionMessages);
-    }
-
-    return TaskStatus.success(
-        getId(),
-        null,
-        getTaskCompletionReports()
-    );
-=======
-    toolbox.getTaskReportFileWriter().write(null);
+    toolbox.getTaskReportFileWriter().write(getTaskCompletionReports());
     return success();
->>>>>>> 723f7ac5
   }
 
   private TaskStatus runInternalLegacy(final TaskToolbox toolbox) throws Exception
@@ -1309,17 +1291,10 @@
       toolbox.getDataSegmentServerAnnouncer().unannounce();
     }
 
-<<<<<<< HEAD
-    Map<String, Object> context = Maps.newHashMap();
-    List<String> savedParseExceptionMessages = IndexTaskUtils.getMessagesFromSavedParseExceptions(savedParseExceptions);
-    if (savedParseExceptionMessages != null) {
-      context.put("unparseableEvents", savedParseExceptionMessages);
-    }
-
+    toolbox.getTaskReportFileWriter().write(getTaskCompletionReports());
     return TaskStatus.success(
         getId(),
-        null,
-        getTaskCompletionReports()
+        null
     );
   }
 
@@ -1385,10 +1360,6 @@
       );
     }
     return metrics;
-=======
-    toolbox.getTaskReportFileWriter().write(null);
-    return success();
->>>>>>> 723f7ac5
   }
 
   private void checkAndMaybeThrowException()
