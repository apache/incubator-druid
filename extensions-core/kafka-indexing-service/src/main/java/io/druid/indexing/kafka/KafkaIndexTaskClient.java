--- conflicted
+++ resolved
@@ -21,23 +21,14 @@
 
 import com.fasterxml.jackson.core.type.TypeReference;
 import com.fasterxml.jackson.databind.ObjectMapper;
-<<<<<<< HEAD
 import com.google.common.base.Throwables;
-=======
-import com.google.common.annotations.VisibleForTesting;
-import com.google.common.base.Optional;
->>>>>>> 37409dc2
 import com.google.common.collect.ImmutableMap;
 import com.google.common.util.concurrent.ListenableFuture;
 import io.druid.indexing.common.IndexTaskClient;
 import io.druid.indexing.common.TaskInfoProvider;
 import io.druid.java.util.common.ISE;
 import io.druid.java.util.common.StringUtils;
-<<<<<<< HEAD
-=======
-import io.druid.java.util.common.concurrent.Execs;
 import io.druid.java.util.common.jackson.JacksonUtils;
->>>>>>> 37409dc2
 import io.druid.java.util.emitter.EmittingLogger;
 import io.druid.java.util.http.client.HttpClient;
 import io.druid.java.util.http.client.response.FullResponseHolder;
@@ -48,13 +39,7 @@
 
 import javax.annotation.Nullable;
 import java.io.IOException;
-<<<<<<< HEAD
-=======
-import java.net.Socket;
-import java.net.URI;
-import java.nio.charset.StandardCharsets;
 import java.util.Collections;
->>>>>>> 37409dc2
 import java.util.Map;
 import java.util.TreeMap;
 
@@ -210,7 +195,7 @@
     log.debug("GetMovingAverages task[%s]", id);
 
     try {
-      final FullResponseHolder response = submitRequest(
+      final FullResponseHolder response = submitRequestWithEmptyContent(
           id,
           HttpMethod.GET,
           "rowStats",
@@ -219,7 +204,7 @@
       );
       return response.getContent() == null || response.getContent().isEmpty()
              ? Collections.emptyMap()
-             : jsonMapper.readValue(response.getContent(), JacksonUtils.TYPE_REFERENCE_MAP_STRING_OBJECT);
+             : deserialize(response.getContent(), JacksonUtils.TYPE_REFERENCE_MAP_STRING_OBJECT);
     }
     catch (NoTaskLocationException e) {
       return Collections.emptyMap();
@@ -227,20 +212,6 @@
     catch (IOException e) {
       throw new RuntimeException(e);
     }
-  }
-
-  public ListenableFuture<Map<String, Object>> getMovingAveragesAsync(final String id)
-  {
-    return executorService.submit(
-        new Callable<Map<String, Object>>()
-        {
-          @Override
-          public Map<String, Object> call()
-          {
-            return getMovingAverages(id);
-          }
-        }
-    );
   }
 
   public Map<Integer, Long> getCurrentOffsets(final String id, final boolean retry)
@@ -337,7 +308,7 @@
       return false;
     }
     catch (IOException e) {
-      throw new RuntimeException(e);
+      throw Throwables.propagate(e);
     }
   }
 
@@ -388,155 +359,11 @@
       final boolean finalize
   )
   {
-<<<<<<< HEAD
     return doAsync(() -> setEndOffsets(id, endOffsets, resume, finalize));
-=======
-    final RetryPolicy retryPolicy = retryPolicyFactory.makeRetryPolicy();
-    while (true) {
-      FullResponseHolder response = null;
-      Request request = null;
-      TaskLocation location = TaskLocation.unknown();
-      String path = StringUtils.format("%s/%s/%s", BASE_PATH, id, pathSuffix);
-
-      Optional<TaskStatus> status = taskInfoProvider.getTaskStatus(id);
-      if (!status.isPresent() || !status.get().isRunnable()) {
-        throw new TaskNotRunnableException(StringUtils.format(
-            "Aborting request because task [%s] is not runnable",
-            id
-        ));
-      }
-
-      String host = location.getHost();
-      String scheme = "";
-      int port = -1;
-
-      try {
-        location = taskInfoProvider.getTaskLocation(id);
-        if (location.equals(TaskLocation.unknown())) {
-          throw new NoTaskLocationException(StringUtils.format("No TaskLocation available for task [%s]", id));
-        }
-
-        host = location.getHost();
-        scheme = location.getTlsPort() >= 0 ? "https" : "http";
-        port = location.getTlsPort() >= 0 ? location.getTlsPort() : location.getPort();
-
-        // Netty throws some annoying exceptions if a connection can't be opened, which happens relatively frequently
-        // for tasks that happen to still be starting up, so test the connection first to keep the logs clean.
-        checkConnection(host, port);
-
-        try {
-          URI serviceUri = new URI(
-              scheme,
-              null,
-              host,
-              port,
-              path,
-              query,
-              null
-          );
-          request = new Request(method, serviceUri.toURL());
-
-          // used to validate that we are talking to the correct worker
-          request.addHeader(ChatHandlerResource.TASK_ID_HEADER, id);
-
-          if (content.length > 0) {
-            request.setContent(MediaType.APPLICATION_JSON, content);
-          }
-
-          log.debug("HTTP %s: %s", method.getName(), serviceUri.toString());
-          response = httpClient.go(request, new FullResponseHandler(StandardCharsets.UTF_8), httpTimeout).get();
-
-        }
-        catch (IOException | ChannelException ioce) {
-          throw ioce;
-        }
-        catch (InterruptedException ie) {
-          Thread.currentThread().interrupt();
-          throw new RuntimeException(ie);
-        }
-        catch (Exception e) {
-          throw new RuntimeException(e);
-        }
-
-        int responseCode = response.getStatus().getCode();
-        if (responseCode / 100 == 2) {
-          return response;
-        } else if (responseCode == 400) { // don't bother retrying if it's a bad request
-          throw new IAE("Received 400 Bad Request with body: %s", response.getContent());
-        } else {
-          throw new IOE("Received status [%d]", responseCode);
-        }
-      }
-      catch (IOException | ChannelException e) {
-
-        // Since workers are free to move tasks around to different ports, there is a chance that a task may have been
-        // moved but our view of its location has not been updated yet from ZK. To detect this case, we send a header
-        // identifying our expected recipient in the request; if this doesn't correspond to the worker we messaged, the
-        // worker will return an HTTP 404 with its ID in the response header. If we get a mismatching task ID, then
-        // we will wait for a short period then retry the request indefinitely, expecting the task's location to
-        // eventually be updated.
-
-        final Duration delay;
-        if (response != null && response.getStatus().equals(HttpResponseStatus.NOT_FOUND)) {
-          String headerId = response.getResponse().headers().get(ChatHandlerResource.TASK_ID_HEADER);
-          if (headerId != null && !headerId.equals(id)) {
-            log.warn(
-                "Expected worker to have taskId [%s] but has taskId [%s], will retry in [%d]s",
-                id, headerId, TASK_MISMATCH_RETRY_DELAY_SECONDS
-            );
-            delay = Duration.standardSeconds(TASK_MISMATCH_RETRY_DELAY_SECONDS);
-          } else {
-            delay = retryPolicy.getAndIncrementRetryDelay();
-          }
-        } else {
-          delay = retryPolicy.getAndIncrementRetryDelay();
-        }
-        String urlForLog = (request != null
-                            ? request.getUrl().toString()
-                            : StringUtils.format(
-                                "%s://%s:%d%s",
-                                scheme,
-                                host,
-                                port,
-                                path
-                            ));
-        if (!retry) {
-          // if retry=false, we probably aren't too concerned if the operation doesn't succeed (i.e. the request was
-          // for informational purposes only) so don't log a scary stack trace
-          log.info("submitRequest failed for [%s], with message [%s]", urlForLog, e.getMessage());
-          throw new RuntimeException(e);
-        } else if (delay == null) {
-          log.warn(e, "Retries exhausted for [%s], last exception:", urlForLog);
-          throw new RuntimeException(e);
-        } else {
-          try {
-            final long sleepTime = delay.getMillis();
-            log.debug(
-                "Bad response HTTP [%s] from [%s]; will try again in [%s] (body/exception: [%s])",
-                (response != null ? response.getStatus().getCode() : "no response"),
-                urlForLog,
-                new Duration(sleepTime).toString(),
-                (response != null ? response.getContent() : e.getMessage())
-            );
-            Thread.sleep(sleepTime);
-          }
-          catch (InterruptedException e2) {
-            Thread.currentThread().interrupt();
-            e.addSuppressed(e2);
-            throw new RuntimeException(e);
-          }
-        }
-      }
-      catch (NoTaskLocationException e) {
-        log.info("No TaskLocation available for task [%s], this task may not have been assigned to a worker yet or "
-                 + "may have already completed", id);
-        throw e;
-      }
-      catch (Exception e) {
-        log.warn(e, "Exception while sending request");
-        throw e;
-      }
-    }
->>>>>>> 37409dc2
+  }
+
+  public ListenableFuture<Map<String, Object>> getMovingAveragesAsync(final String id)
+  {
+    return doAsync(() -> getMovingAverages(id));
   }
 }