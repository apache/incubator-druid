--- conflicted
+++ resolved
@@ -57,11 +57,10 @@
 
   public KafkaRecordSupplier(
       Map<String, Object> consumerProperties,
-      ObjectMapper sortingMapper,
-      Boolean consumeTransactionally
+      ObjectMapper sortingMapper
   )
   {
-    this(getKafkaConsumer(sortingMapper, consumerProperties, consumeTransactionally));
+    this(getKafkaConsumer(sortingMapper, consumerProperties));
   }
 
   @VisibleForTesting
@@ -233,13 +232,9 @@
     return deserializerObject;
   }
 
-  private static KafkaConsumer<byte[], byte[]> getKafkaConsumer(ObjectMapper sortingMapper, Map<String, Object> consumerProperties, Boolean consumeTransactionally)
-  {
-<<<<<<< HEAD
-    final Map<String, Object> consumerConfigs = KafkaConsumerConfigs.getConsumerProperties(consumeTransactionally);
-=======
+  private static KafkaConsumer<byte[], byte[]> getKafkaConsumer(ObjectMapper sortingMapper, Map<String, Object> consumerProperties)
+  {
     final Map<String, Object> consumerConfigs = KafkaConsumerConfigs.getConsumerProperties(consumerProperties);
->>>>>>> f4e31af7
     final Properties props = new Properties();
     addConsumerPropertiesFromConfig(props, sortingMapper, consumerProperties);
     props.putAll(consumerConfigs);
