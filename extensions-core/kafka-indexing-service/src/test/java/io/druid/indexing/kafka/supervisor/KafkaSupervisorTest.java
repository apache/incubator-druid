/*
 * Licensed to Metamarkets Group Inc. (Metamarkets) under one
 * or more contributor license agreements. See the NOTICE file
 * distributed with this work for additional information
 * regarding copyright ownership. Metamarkets licenses this file
 * to you under the Apache License, Version 2.0 (the
 * "License"); you may not use this file except in compliance
 * with the License. You may obtain a copy of the License at
 *
 * http://www.apache.org/licenses/LICENSE-2.0
 *
 * Unless required by applicable law or agreed to in writing,
 * software distributed under the License is distributed on an
 * "AS IS" BASIS, WITHOUT WARRANTIES OR CONDITIONS OF ANY
 * KIND, either express or implied. See the License for the
 * specific language governing permissions and limitations
 * under the License.
 */

package io.druid.indexing.kafka.supervisor;

import com.fasterxml.jackson.databind.ObjectMapper;
import com.google.common.base.Charsets;
import com.google.common.base.Optional;
import com.google.common.collect.ImmutableList;
import com.google.common.collect.ImmutableMap;
import com.google.common.util.concurrent.Futures;
import com.google.common.util.concurrent.ListenableFuture;
import io.druid.data.input.impl.DimensionSchema;
import io.druid.data.input.impl.DimensionsSpec;
import io.druid.data.input.impl.JSONParseSpec;
import io.druid.data.input.impl.JSONPathFieldSpec;
import io.druid.data.input.impl.JSONPathSpec;
import io.druid.data.input.impl.StringDimensionSchema;
import io.druid.data.input.impl.StringInputRowParser;
import io.druid.data.input.impl.TimestampSpec;
import io.druid.indexing.common.TaskInfoProvider;
import io.druid.indexing.common.TaskLocation;
import io.druid.indexing.common.TaskStatus;
import io.druid.indexing.common.task.RealtimeIndexTask;
import io.druid.indexing.common.task.Task;
import io.druid.indexing.kafka.KafkaDataSourceMetadata;
import io.druid.indexing.kafka.KafkaIOConfig;
import io.druid.indexing.kafka.KafkaIndexTask;
import io.druid.indexing.kafka.KafkaIndexTaskClient;
import io.druid.indexing.kafka.KafkaIndexTaskClientFactory;
import io.druid.indexing.kafka.KafkaPartitions;
import io.druid.indexing.kafka.KafkaTuningConfig;
import io.druid.indexing.kafka.test.TestBroker;
import io.druid.indexing.overlord.DataSourceMetadata;
import io.druid.indexing.overlord.IndexerMetadataStorageCoordinator;
import io.druid.indexing.overlord.TaskMaster;
import io.druid.indexing.overlord.TaskQueue;
import io.druid.indexing.overlord.TaskRunner;
import io.druid.indexing.overlord.TaskRunnerListener;
import io.druid.indexing.overlord.TaskRunnerWorkItem;
import io.druid.indexing.overlord.TaskStorage;
import io.druid.indexing.overlord.supervisor.SupervisorReport;
import io.druid.java.util.common.DateTimes;
import io.druid.java.util.common.ISE;
import io.druid.java.util.common.StringUtils;
import io.druid.java.util.common.granularity.Granularities;
import io.druid.query.aggregation.AggregatorFactory;
import io.druid.query.aggregation.CountAggregatorFactory;
import io.druid.segment.TestHelper;
import io.druid.segment.indexing.DataSchema;
import io.druid.segment.indexing.RealtimeIOConfig;
import io.druid.segment.indexing.granularity.UniformGranularitySpec;
import io.druid.segment.realtime.FireDepartment;
import io.druid.server.metrics.DruidMonitorSchedulerConfig;
import io.druid.server.metrics.NoopServiceEmitter;
import org.apache.curator.test.TestingCluster;
import org.apache.kafka.clients.producer.KafkaProducer;
import org.apache.kafka.clients.producer.ProducerRecord;
import org.easymock.Capture;
import org.easymock.CaptureType;
import org.easymock.EasyMock;
import org.easymock.EasyMockSupport;
import org.joda.time.DateTime;
import org.joda.time.Duration;
import org.joda.time.Interval;
import org.joda.time.Period;
import org.junit.After;
import org.junit.AfterClass;
import org.junit.Assert;
import org.junit.Before;
import org.junit.BeforeClass;
import org.junit.Test;
import org.junit.runner.RunWith;
import org.junit.runners.Parameterized;

import java.io.File;
import java.io.IOException;
import java.util.ArrayList;
import java.util.Collection;
import java.util.Collections;
import java.util.List;
import java.util.Map;
import java.util.concurrent.Executor;

import static org.easymock.EasyMock.anyObject;
import static org.easymock.EasyMock.anyString;
import static org.easymock.EasyMock.capture;
import static org.easymock.EasyMock.eq;
import static org.easymock.EasyMock.expect;
import static org.easymock.EasyMock.expectLastCall;
import static org.easymock.EasyMock.replay;
import static org.easymock.EasyMock.reset;

@RunWith(Parameterized.class)
public class KafkaSupervisorTest extends EasyMockSupport
{
  private static final ObjectMapper objectMapper = TestHelper.getJsonMapper();
  private static final String TOPIC_PREFIX = "testTopic";
  private static final String DATASOURCE = "testDS";
  private static final int NUM_PARTITIONS = 3;
  private static final int TEST_CHAT_THREADS = 3;
  private static final long TEST_CHAT_RETRIES = 9L;
  private static final Period TEST_HTTP_TIMEOUT = new Period("PT10S");
  private static final Period TEST_SHUTDOWN_TIMEOUT = new Period("PT80S");

  private static TestingCluster zkServer;
  private static TestBroker kafkaServer;
  private static String kafkaHost;
  private static DataSchema dataSchema;
  private static int topicPostfix;

  private final int numThreads;

  private KafkaSupervisor supervisor;
  private KafkaSupervisorTuningConfig tuningConfig;
  private TaskStorage taskStorage;
  private TaskMaster taskMaster;
  private TaskRunner taskRunner;
  private IndexerMetadataStorageCoordinator indexerMetadataStorageCoordinator;
  private KafkaIndexTaskClient taskClient;
  private TaskQueue taskQueue;
  private String topic;

  private static String getTopic()
  {
    return TOPIC_PREFIX + topicPostfix++;
  }

  @Parameterized.Parameters(name = "numThreads = {0}")
  public static Iterable<Object[]> constructorFeeder()
  {
    return ImmutableList.of(new Object[]{1}, new Object[]{8});
  }

  public KafkaSupervisorTest(int numThreads)
  {
    this.numThreads = numThreads;
  }

  @BeforeClass
  public static void setupClass() throws Exception
  {
    zkServer = new TestingCluster(1);
    zkServer.start();

    kafkaServer = new TestBroker(
        zkServer.getConnectString(),
        null,
        1,
        ImmutableMap.of("num.partitions", String.valueOf(NUM_PARTITIONS))
    );
    kafkaServer.start();
    kafkaHost = StringUtils.format("localhost:%d", kafkaServer.getPort());

    dataSchema = getDataSchema(DATASOURCE);
  }

  @Before
  public void setupTest() throws Exception
  {
    taskStorage = createMock(TaskStorage.class);
    taskMaster = createMock(TaskMaster.class);
    taskRunner = createMock(TaskRunner.class);
    indexerMetadataStorageCoordinator = createMock(IndexerMetadataStorageCoordinator.class);
    taskClient = createMock(KafkaIndexTaskClient.class);
    taskQueue = createMock(TaskQueue.class);

    tuningConfig = new KafkaSupervisorTuningConfig(
        1000,
        50000,
        new Period("P1Y"),
        new File("/test"),
        null,
        null,
        true,
        false,
        null,
        null,
        numThreads,
        TEST_CHAT_THREADS,
        TEST_CHAT_RETRIES,
        TEST_HTTP_TIMEOUT,
        TEST_SHUTDOWN_TIMEOUT,
        null
    );

    topic = getTopic();
  }

  @After
  public void tearDownTest() throws Exception
  {
    supervisor = null;
  }

  @AfterClass
  public static void tearDownClass() throws IOException
  {
    kafkaServer.close();
    kafkaServer = null;

    zkServer.stop();
    zkServer = null;
  }

  @Test
  public void testNoInitialState() throws Exception
  {
    supervisor = getSupervisor(1, 1, true, "PT1H", null, null, false);
    addSomeEvents(1);

    Capture<KafkaIndexTask> captured = Capture.newInstance();
    expect(taskMaster.getTaskQueue()).andReturn(Optional.of(taskQueue)).anyTimes();
    expect(taskMaster.getTaskRunner()).andReturn(Optional.of(taskRunner)).anyTimes();
    expect(taskStorage.getActiveTasks()).andReturn(ImmutableList.<Task>of()).anyTimes();
    expect(indexerMetadataStorageCoordinator.getDataSourceMetadata(DATASOURCE)).andReturn(
        new KafkaDataSourceMetadata(
            null
        )
    ).anyTimes();
    expect(taskQueue.add(capture(captured))).andReturn(true);
    taskRunner.registerListener(anyObject(TaskRunnerListener.class), anyObject(Executor.class));
    replayAll();

    supervisor.start();
    supervisor.runInternal();
    verifyAll();

    KafkaIndexTask task = captured.getValue();
    Assert.assertEquals(dataSchema, task.getDataSchema());
    Assert.assertEquals(KafkaTuningConfig.copyOf(tuningConfig), task.getTuningConfig());

    KafkaIOConfig taskConfig = task.getIOConfig();
    Assert.assertEquals(kafkaHost, taskConfig.getConsumerProperties().get("bootstrap.servers"));
    Assert.assertEquals("myCustomValue", taskConfig.getConsumerProperties().get("myCustomKey"));
    Assert.assertEquals("sequenceName-0", taskConfig.getBaseSequenceName());
    Assert.assertTrue("isUseTransaction", taskConfig.isUseTransaction());
    Assert.assertFalse("pauseAfterRead", taskConfig.isPauseAfterRead());
    Assert.assertFalse("minimumMessageTime", taskConfig.getMinimumMessageTime().isPresent());
    Assert.assertFalse("maximumMessageTime", taskConfig.getMaximumMessageTime().isPresent());
    Assert.assertFalse("skipOffsetGaps", taskConfig.isSkipOffsetGaps());

    Assert.assertEquals(topic, taskConfig.getStartPartitions().getTopic());
    Assert.assertEquals(0L, (long) taskConfig.getStartPartitions().getPartitionOffsetMap().get(0));
    Assert.assertEquals(0L, (long) taskConfig.getStartPartitions().getPartitionOffsetMap().get(1));
    Assert.assertEquals(0L, (long) taskConfig.getStartPartitions().getPartitionOffsetMap().get(2));

    Assert.assertEquals(topic, taskConfig.getEndPartitions().getTopic());
    Assert.assertEquals(Long.MAX_VALUE, (long) taskConfig.getEndPartitions().getPartitionOffsetMap().get(0));
    Assert.assertEquals(Long.MAX_VALUE, (long) taskConfig.getEndPartitions().getPartitionOffsetMap().get(1));
    Assert.assertEquals(Long.MAX_VALUE, (long) taskConfig.getEndPartitions().getPartitionOffsetMap().get(2));
  }

  @Test
  public void testSkipOffsetGaps() throws Exception
  {
    supervisor = getSupervisor(1, 1, true, "PT1H", null, null, true);
    addSomeEvents(1);

    Capture<KafkaIndexTask> captured = Capture.newInstance();
    expect(taskMaster.getTaskQueue()).andReturn(Optional.of(taskQueue)).anyTimes();
    expect(taskMaster.getTaskRunner()).andReturn(Optional.of(taskRunner)).anyTimes();
    expect(taskStorage.getActiveTasks()).andReturn(ImmutableList.<Task>of()).anyTimes();
    expect(indexerMetadataStorageCoordinator.getDataSourceMetadata(DATASOURCE)).andReturn(
        new KafkaDataSourceMetadata(
            null
        )
    ).anyTimes();
    expect(taskQueue.add(capture(captured))).andReturn(true);
    taskRunner.registerListener(anyObject(TaskRunnerListener.class), anyObject(Executor.class));
    replayAll();

    supervisor.start();
    supervisor.runInternal();
    verifyAll();

    KafkaIndexTask task = captured.getValue();
    KafkaIOConfig taskConfig = task.getIOConfig();

    Assert.assertTrue("skipOffsetGaps", taskConfig.isSkipOffsetGaps());
  }

  @Test
  public void testMultiTask() throws Exception
  {
    supervisor = getSupervisor(1, 2, true, "PT1H", null, null, false);
    addSomeEvents(1);

    Capture<KafkaIndexTask> captured = Capture.newInstance(CaptureType.ALL);
    expect(taskMaster.getTaskQueue()).andReturn(Optional.of(taskQueue)).anyTimes();
    expect(taskMaster.getTaskRunner()).andReturn(Optional.<TaskRunner>absent()).anyTimes();
    expect(taskStorage.getActiveTasks()).andReturn(ImmutableList.<Task>of()).anyTimes();
    expect(indexerMetadataStorageCoordinator.getDataSourceMetadata(DATASOURCE)).andReturn(
        new KafkaDataSourceMetadata(
            null
        )
    ).anyTimes();
    expect(taskQueue.add(capture(captured))).andReturn(true).times(2);
    replayAll();

    supervisor.start();
    supervisor.runInternal();
    verifyAll();

    KafkaIndexTask task1 = captured.getValues().get(0);
    Assert.assertEquals(2, task1.getIOConfig().getStartPartitions().getPartitionOffsetMap().size());
    Assert.assertEquals(2, task1.getIOConfig().getEndPartitions().getPartitionOffsetMap().size());
    Assert.assertEquals(0L, (long) task1.getIOConfig().getStartPartitions().getPartitionOffsetMap().get(0));
    Assert.assertEquals(Long.MAX_VALUE, (long) task1.getIOConfig().getEndPartitions().getPartitionOffsetMap().get(0));
    Assert.assertEquals(0L, (long) task1.getIOConfig().getStartPartitions().getPartitionOffsetMap().get(2));
    Assert.assertEquals(Long.MAX_VALUE, (long) task1.getIOConfig().getEndPartitions().getPartitionOffsetMap().get(2));

    KafkaIndexTask task2 = captured.getValues().get(1);
    Assert.assertEquals(1, task2.getIOConfig().getStartPartitions().getPartitionOffsetMap().size());
    Assert.assertEquals(1, task2.getIOConfig().getEndPartitions().getPartitionOffsetMap().size());
    Assert.assertEquals(0L, (long) task2.getIOConfig().getStartPartitions().getPartitionOffsetMap().get(1));
    Assert.assertEquals(Long.MAX_VALUE, (long) task2.getIOConfig().getEndPartitions().getPartitionOffsetMap().get(1));
  }

  @Test
  public void testReplicas() throws Exception
  {
    supervisor = getSupervisor(2, 1, true, "PT1H", null, null, false);
    addSomeEvents(1);

    Capture<KafkaIndexTask> captured = Capture.newInstance(CaptureType.ALL);
    expect(taskMaster.getTaskQueue()).andReturn(Optional.of(taskQueue)).anyTimes();
    expect(taskMaster.getTaskRunner()).andReturn(Optional.<TaskRunner>absent()).anyTimes();
    expect(taskStorage.getActiveTasks()).andReturn(ImmutableList.<Task>of()).anyTimes();
    expect(indexerMetadataStorageCoordinator.getDataSourceMetadata(DATASOURCE)).andReturn(
        new KafkaDataSourceMetadata(
            null
        )
    ).anyTimes();
    expect(taskQueue.add(capture(captured))).andReturn(true).times(2);
    replayAll();

    supervisor.start();
    supervisor.runInternal();
    verifyAll();

    KafkaIndexTask task1 = captured.getValues().get(0);
    Assert.assertEquals(3, task1.getIOConfig().getStartPartitions().getPartitionOffsetMap().size());
    Assert.assertEquals(3, task1.getIOConfig().getEndPartitions().getPartitionOffsetMap().size());
    Assert.assertEquals(0L, (long) task1.getIOConfig().getStartPartitions().getPartitionOffsetMap().get(0));
    Assert.assertEquals(0L, (long) task1.getIOConfig().getStartPartitions().getPartitionOffsetMap().get(1));
    Assert.assertEquals(0L, (long) task1.getIOConfig().getStartPartitions().getPartitionOffsetMap().get(2));

    KafkaIndexTask task2 = captured.getValues().get(1);
    Assert.assertEquals(3, task2.getIOConfig().getStartPartitions().getPartitionOffsetMap().size());
    Assert.assertEquals(3, task2.getIOConfig().getEndPartitions().getPartitionOffsetMap().size());
    Assert.assertEquals(0L, (long) task2.getIOConfig().getStartPartitions().getPartitionOffsetMap().get(0));
    Assert.assertEquals(0L, (long) task2.getIOConfig().getStartPartitions().getPartitionOffsetMap().get(1));
    Assert.assertEquals(0L, (long) task2.getIOConfig().getStartPartitions().getPartitionOffsetMap().get(2));
  }

  @Test
  public void testLateMessageRejectionPeriod() throws Exception
  {
    supervisor = getSupervisor(2, 1, true, "PT1H", new Period("PT1H"), null, false);
    addSomeEvents(1);

    Capture<KafkaIndexTask> captured = Capture.newInstance(CaptureType.ALL);
    expect(taskMaster.getTaskQueue()).andReturn(Optional.of(taskQueue)).anyTimes();
    expect(taskMaster.getTaskRunner()).andReturn(Optional.<TaskRunner>absent()).anyTimes();
    expect(taskStorage.getActiveTasks()).andReturn(ImmutableList.<Task>of()).anyTimes();
    expect(indexerMetadataStorageCoordinator.getDataSourceMetadata(DATASOURCE)).andReturn(
        new KafkaDataSourceMetadata(
            null
        )
    ).anyTimes();
    expect(taskQueue.add(capture(captured))).andReturn(true).times(2);
    replayAll();

    supervisor.start();
    supervisor.runInternal();
    verifyAll();

    KafkaIndexTask task1 = captured.getValues().get(0);
    KafkaIndexTask task2 = captured.getValues().get(1);

    Assert.assertTrue(
        "minimumMessageTime",
        task1.getIOConfig().getMinimumMessageTime().get().plusMinutes(59).isBeforeNow()
    );
    Assert.assertTrue(
        "minimumMessageTime",
        task1.getIOConfig().getMinimumMessageTime().get().plusMinutes(61).isAfterNow()
    );
    Assert.assertEquals(
        task1.getIOConfig().getMinimumMessageTime().get(),
        task2.getIOConfig().getMinimumMessageTime().get()
    );
  }

  @Test
  public void testEarlyMessageRejectionPeriod() throws Exception
  {
    supervisor = getSupervisor(2, 1, true, "PT1H", null, new Period("PT1H"), false);
    addSomeEvents(1);

    Capture<KafkaIndexTask> captured = Capture.newInstance(CaptureType.ALL);
    expect(taskMaster.getTaskQueue()).andReturn(Optional.of(taskQueue)).anyTimes();
    expect(taskMaster.getTaskRunner()).andReturn(Optional.<TaskRunner>absent()).anyTimes();
    expect(taskStorage.getActiveTasks()).andReturn(ImmutableList.<Task>of()).anyTimes();
    expect(indexerMetadataStorageCoordinator.getDataSourceMetadata(DATASOURCE)).andReturn(
        new KafkaDataSourceMetadata(
            null
        )
    ).anyTimes();
    expect(taskQueue.add(capture(captured))).andReturn(true).times(2);
    replayAll();

    supervisor.start();
    supervisor.runInternal();
    verifyAll();

    KafkaIndexTask task1 = captured.getValues().get(0);
    KafkaIndexTask task2 = captured.getValues().get(1);

    Assert.assertTrue(
        "maximumMessageTime",
        task1.getIOConfig().getMaximumMessageTime().get().minusMinutes(59).isAfterNow()
    );
    Assert.assertTrue(
        "maximumMessageTime",
        task1.getIOConfig().getMaximumMessageTime().get().minusMinutes(61).isBeforeNow()
    );
    Assert.assertEquals(
        task1.getIOConfig().getMaximumMessageTime().get(),
        task2.getIOConfig().getMaximumMessageTime().get()
    );
  }

  @Test
  /**
   * Test generating the starting offsets from the partition high water marks in Kafka.
   */
  public void testLatestOffset() throws Exception
  {
    supervisor = getSupervisor(1, 1, false, "PT1H", null, null, false);
    addSomeEvents(1100);

    Capture<KafkaIndexTask> captured = Capture.newInstance();
    expect(taskMaster.getTaskQueue()).andReturn(Optional.of(taskQueue)).anyTimes();
    expect(taskMaster.getTaskRunner()).andReturn(Optional.<TaskRunner>absent()).anyTimes();
    expect(taskStorage.getActiveTasks()).andReturn(ImmutableList.<Task>of()).anyTimes();
    expect(indexerMetadataStorageCoordinator.getDataSourceMetadata(DATASOURCE)).andReturn(
        new KafkaDataSourceMetadata(
            null
        )
    ).anyTimes();
    expect(taskQueue.add(capture(captured))).andReturn(true);
    replayAll();

    supervisor.start();
    supervisor.runInternal();
    verifyAll();

    KafkaIndexTask task = captured.getValue();
    Assert.assertEquals(1100L, (long) task.getIOConfig().getStartPartitions().getPartitionOffsetMap().get(0));
    Assert.assertEquals(1100L, (long) task.getIOConfig().getStartPartitions().getPartitionOffsetMap().get(1));
    Assert.assertEquals(1100L, (long) task.getIOConfig().getStartPartitions().getPartitionOffsetMap().get(2));
  }

  @Test
  /**
   * Test generating the starting offsets from the partition data stored in druid_dataSource which contains the
   * offsets of the last built segments.
   */
  public void testDatasourceMetadata() throws Exception
  {
    supervisor = getSupervisor(1, 1, true, "PT1H", null, null, false);
    addSomeEvents(100);

    Capture<KafkaIndexTask> captured = Capture.newInstance();
    expect(taskMaster.getTaskQueue()).andReturn(Optional.of(taskQueue)).anyTimes();
    expect(taskMaster.getTaskRunner()).andReturn(Optional.<TaskRunner>absent()).anyTimes();
    expect(taskStorage.getActiveTasks()).andReturn(ImmutableList.<Task>of()).anyTimes();
    expect(indexerMetadataStorageCoordinator.getDataSourceMetadata(DATASOURCE)).andReturn(
        new KafkaDataSourceMetadata(
            new KafkaPartitions(topic, ImmutableMap.of(0, 10L, 1, 20L, 2, 30L))
        )
    ).anyTimes();
    expect(taskQueue.add(capture(captured))).andReturn(true);
    replayAll();

    supervisor.start();
    supervisor.runInternal();
    verifyAll();

    KafkaIndexTask task = captured.getValue();
    KafkaIOConfig taskConfig = task.getIOConfig();
    Assert.assertEquals("sequenceName-0", taskConfig.getBaseSequenceName());
    Assert.assertEquals(10L, (long) taskConfig.getStartPartitions().getPartitionOffsetMap().get(0));
    Assert.assertEquals(20L, (long) taskConfig.getStartPartitions().getPartitionOffsetMap().get(1));
    Assert.assertEquals(30L, (long) taskConfig.getStartPartitions().getPartitionOffsetMap().get(2));
  }

  @Test(expected = ISE.class)
  public void testBadMetadataOffsets() throws Exception
  {
    supervisor = getSupervisor(1, 1, true, "PT1H", null, null, false);
    addSomeEvents(1);

    expect(taskMaster.getTaskRunner()).andReturn(Optional.<TaskRunner>absent()).anyTimes();
    expect(taskStorage.getActiveTasks()).andReturn(ImmutableList.<Task>of()).anyTimes();
    expect(indexerMetadataStorageCoordinator.getDataSourceMetadata(DATASOURCE)).andReturn(
        new KafkaDataSourceMetadata(
            new KafkaPartitions(topic, ImmutableMap.of(0, 10L, 1, 20L, 2, 30L))
        )
    ).anyTimes();
    replayAll();

    supervisor.start();
    supervisor.runInternal();
  }

  @Test
  public void testKillIncompatibleTasks() throws Exception
  {
    supervisor = getSupervisor(2, 1, true, "PT1H", null, null, false);
    addSomeEvents(1);

    // unexpected # of partitions (kill)
    Task id1 = createKafkaIndexTask(
        "id1",
        DATASOURCE,
        "index_kafka_testDS__some_other_sequenceName",
        new KafkaPartitions("topic", ImmutableMap.of(0, 0L)),
        new KafkaPartitions("topic", ImmutableMap.of(0, 10L)),
        null,
        null
    );

    // correct number of partitions and ranges (don't kill)
    Task id2 = createKafkaIndexTask(
        "id2",
        DATASOURCE,
        "sequenceName-0",
        new KafkaPartitions("topic", ImmutableMap.of(0, 0L, 1, 0L, 2, 0L)),
        new KafkaPartitions("topic", ImmutableMap.of(0, 333L, 1, 333L, 2, 333L)),
        null,
        null
    );

    // unexpected range on partition 2 (kill)
    Task id3 = createKafkaIndexTask(
        "id3",
        DATASOURCE,
        "index_kafka_testDS__some_other_sequenceName",
        new KafkaPartitions("topic", ImmutableMap.of(0, 0L, 1, 0L, 2, 1L)),
        new KafkaPartitions("topic", ImmutableMap.of(0, 333L, 1, 333L, 2, 330L)),
        null,
        null
    );

    // different datasource (don't kill)
    Task id4 = createKafkaIndexTask(
        "id4",
        "other-datasource",
        "index_kafka_testDS_d927edff33c4b3f",
        new KafkaPartitions("topic", ImmutableMap.of(0, 0L)),
        new KafkaPartitions("topic", ImmutableMap.of(0, 10L)),
        null,
        null
    );

    // non KafkaIndexTask (don't kill)
    Task id5 = new RealtimeIndexTask(
        "id5",
        null,
        new FireDepartment(
            dataSchema,
            new RealtimeIOConfig(null, null, null),
            null
        ),
        null
    );

    List<Task> existingTasks = ImmutableList.of(id1, id2, id3, id4, id5);

    expect(taskMaster.getTaskQueue()).andReturn(Optional.of(taskQueue)).anyTimes();
    expect(taskMaster.getTaskRunner()).andReturn(Optional.of(taskRunner)).anyTimes();
    expect(taskRunner.getRunningTasks()).andReturn(Collections.EMPTY_LIST).anyTimes();
    expect(taskStorage.getActiveTasks()).andReturn(existingTasks).anyTimes();
    expect(taskStorage.getStatus("id1")).andReturn(Optional.of(TaskStatus.running("id1"))).anyTimes();
    expect(taskStorage.getStatus("id2")).andReturn(Optional.of(TaskStatus.running("id2"))).anyTimes();
    expect(taskStorage.getStatus("id3")).andReturn(Optional.of(TaskStatus.running("id3"))).anyTimes();
    expect(taskStorage.getTask("id1")).andReturn(Optional.of(id1)).anyTimes();
    expect(taskStorage.getTask("id2")).andReturn(Optional.of(id2)).anyTimes();
    expect(taskStorage.getTask("id3")).andReturn(Optional.of(id3)).anyTimes();
    expect(taskClient.getStatusAsync(anyString())).andReturn(Futures.immediateFuture(KafkaIndexTask.Status.NOT_STARTED))
                                                  .anyTimes();
    expect(taskClient.getStartTimeAsync(anyString())).andReturn(Futures.immediateFuture(DateTimes.nowUtc())).anyTimes();
    expect(indexerMetadataStorageCoordinator.getDataSourceMetadata(DATASOURCE)).andReturn(
        new KafkaDataSourceMetadata(
            null
        )
    ).anyTimes();
    expect(taskClient.stopAsync("id1", false)).andReturn(Futures.immediateFuture(true));
    expect(taskClient.stopAsync("id3", false)).andReturn(Futures.immediateFuture(false));
    taskRunner.registerListener(anyObject(TaskRunnerListener.class), anyObject(Executor.class));
    taskQueue.shutdown("id3");

    expect(taskQueue.add(anyObject(Task.class))).andReturn(true);
    replayAll();

    supervisor.start();
    supervisor.runInternal();
    verifyAll();
  }

  @Test
  public void testKillBadPartitionAssignment() throws Exception
  {
    supervisor = getSupervisor(1, 2, true, "PT1H", null, null, false);
    addSomeEvents(1);

    Task id1 = createKafkaIndexTask(
        "id1",
        DATASOURCE,
        "sequenceName-0",
        new KafkaPartitions("topic", ImmutableMap.of(0, 0L, 2, 0L)),
        new KafkaPartitions("topic", ImmutableMap.of(0, Long.MAX_VALUE, 2, Long.MAX_VALUE)),
        null,
        null
    );
    Task id2 = createKafkaIndexTask(
        "id2",
        DATASOURCE,
        "sequenceName-1",
        new KafkaPartitions("topic", ImmutableMap.of(1, 0L)),
        new KafkaPartitions("topic", ImmutableMap.of(1, Long.MAX_VALUE)),
        null,
        null
    );
    Task id3 = createKafkaIndexTask(
        "id3",
        DATASOURCE,
        "sequenceName-0",
        new KafkaPartitions("topic", ImmutableMap.of(0, 0L, 1, 0L, 2, 0L)),
        new KafkaPartitions("topic", ImmutableMap.of(0, Long.MAX_VALUE, 1, Long.MAX_VALUE, 2, Long.MAX_VALUE)),
        null,
        null
    );
    Task id4 = createKafkaIndexTask(
        "id4",
        DATASOURCE,
        "sequenceName-0",
        new KafkaPartitions("topic", ImmutableMap.of(0, 0L, 1, 0L)),
        new KafkaPartitions("topic", ImmutableMap.of(0, Long.MAX_VALUE, 1, Long.MAX_VALUE)),
        null,
        null
    );
    Task id5 = createKafkaIndexTask(
        "id5",
        DATASOURCE,
        "sequenceName-0",
        new KafkaPartitions("topic", ImmutableMap.of(1, 0L, 2, 0L)),
        new KafkaPartitions("topic", ImmutableMap.of(1, Long.MAX_VALUE, 2, Long.MAX_VALUE)),
        null,
        null
    );

    List<Task> existingTasks = ImmutableList.of(id1, id2, id3, id4, id5);

    expect(taskMaster.getTaskQueue()).andReturn(Optional.of(taskQueue)).anyTimes();
    expect(taskMaster.getTaskRunner()).andReturn(Optional.of(taskRunner)).anyTimes();
    expect(taskRunner.getRunningTasks()).andReturn(Collections.EMPTY_LIST).anyTimes();
    expect(taskStorage.getActiveTasks()).andReturn(existingTasks).anyTimes();
    expect(taskStorage.getStatus("id1")).andReturn(Optional.of(TaskStatus.running("id1"))).anyTimes();
    expect(taskStorage.getStatus("id2")).andReturn(Optional.of(TaskStatus.running("id2"))).anyTimes();
    expect(taskStorage.getStatus("id3")).andReturn(Optional.of(TaskStatus.running("id3"))).anyTimes();
    expect(taskStorage.getStatus("id4")).andReturn(Optional.of(TaskStatus.running("id4"))).anyTimes();
    expect(taskStorage.getStatus("id5")).andReturn(Optional.of(TaskStatus.running("id5"))).anyTimes();
    expect(taskStorage.getTask("id1")).andReturn(Optional.of(id1)).anyTimes();
    expect(taskStorage.getTask("id2")).andReturn(Optional.of(id2)).anyTimes();
    expect(taskStorage.getTask("id3")).andReturn(Optional.of(id3)).anyTimes();
    expect(taskStorage.getTask("id4")).andReturn(Optional.of(id3)).anyTimes();
    expect(taskStorage.getTask("id5")).andReturn(Optional.of(id3)).anyTimes();
    expect(taskClient.getStatusAsync(anyString())).andReturn(Futures.immediateFuture(KafkaIndexTask.Status.NOT_STARTED))
                                                  .anyTimes();
    expect(taskClient.getStartTimeAsync(anyString())).andReturn(Futures.immediateFuture(DateTimes.nowUtc())).anyTimes();
    expect(indexerMetadataStorageCoordinator.getDataSourceMetadata(DATASOURCE)).andReturn(
        new KafkaDataSourceMetadata(
            null
        )
    ).anyTimes();
    expect(taskClient.stopAsync("id3", false)).andReturn(Futures.immediateFuture(true));
    expect(taskClient.stopAsync("id4", false)).andReturn(Futures.immediateFuture(false));
    expect(taskClient.stopAsync("id5", false)).andReturn(Futures.immediateFuture((Boolean) null));
    taskRunner.registerListener(anyObject(TaskRunnerListener.class), anyObject(Executor.class));
    taskQueue.shutdown("id4");
    taskQueue.shutdown("id5");
    replayAll();

    supervisor.start();
    supervisor.runInternal();
    verifyAll();
  }

  @Test
  public void testRequeueTaskWhenFailed() throws Exception
  {
    supervisor = getSupervisor(2, 2, true, "PT1H", null, null, false);
    addSomeEvents(1);

    Capture<Task> captured = Capture.newInstance(CaptureType.ALL);
    expect(taskMaster.getTaskQueue()).andReturn(Optional.of(taskQueue)).anyTimes();
    expect(taskMaster.getTaskRunner()).andReturn(Optional.of(taskRunner)).anyTimes();
    expect(taskRunner.getRunningTasks()).andReturn(Collections.EMPTY_LIST).anyTimes();
    expect(taskStorage.getActiveTasks()).andReturn(ImmutableList.<Task>of()).anyTimes();
    expect(taskClient.getStatusAsync(anyString())).andReturn(Futures.immediateFuture(KafkaIndexTask.Status.NOT_STARTED))
                                                  .anyTimes();
    expect(taskClient.getStartTimeAsync(anyString())).andReturn(Futures.immediateFuture(DateTimes.nowUtc())).anyTimes();
    expect(indexerMetadataStorageCoordinator.getDataSourceMetadata(DATASOURCE)).andReturn(
        new KafkaDataSourceMetadata(
            null
        )
    ).anyTimes();
    expect(taskQueue.add(capture(captured))).andReturn(true).times(4);
    taskRunner.registerListener(anyObject(TaskRunnerListener.class), anyObject(Executor.class));
    replayAll();

    supervisor.start();
    supervisor.runInternal();
    verifyAll();

    List<Task> tasks = captured.getValues();

    // test that running the main loop again checks the status of the tasks that were created and does nothing if they
    // are all still running
    reset(taskStorage);
    expect(taskStorage.getActiveTasks()).andReturn(tasks).anyTimes();
    for (Task task : tasks) {
      expect(taskStorage.getStatus(task.getId())).andReturn(Optional.of(TaskStatus.running(task.getId()))).anyTimes();
      expect(taskStorage.getTask(task.getId())).andReturn(Optional.of(task)).anyTimes();
    }
    replay(taskStorage);

    supervisor.runInternal();
    verifyAll();

    // test that a task failing causes a new task to be re-queued with the same parameters
    Capture<Task> aNewTaskCapture = Capture.newInstance();
    List<Task> imStillAlive = tasks.subList(0, 3);
    KafkaIndexTask iHaveFailed = (KafkaIndexTask) tasks.get(3);
    reset(taskStorage);
    reset(taskQueue);
    expect(taskStorage.getActiveTasks()).andReturn(imStillAlive).anyTimes();
    for (Task task : imStillAlive) {
      expect(taskStorage.getStatus(task.getId())).andReturn(Optional.of(TaskStatus.running(task.getId()))).anyTimes();
      expect(taskStorage.getTask(task.getId())).andReturn(Optional.of(task)).anyTimes();
    }
    expect(taskStorage.getStatus(iHaveFailed.getId())).andReturn(Optional.of(TaskStatus.failure(iHaveFailed.getId())));
    expect(taskStorage.getTask(iHaveFailed.getId())).andReturn(Optional.of((Task) iHaveFailed)).anyTimes();
    expect(taskQueue.add(capture(aNewTaskCapture))).andReturn(true);
    replay(taskStorage);
    replay(taskQueue);

    supervisor.runInternal();
    verifyAll();

    Assert.assertNotEquals(iHaveFailed.getId(), aNewTaskCapture.getValue().getId());
    Assert.assertEquals(
        iHaveFailed.getIOConfig().getBaseSequenceName(),
        ((KafkaIndexTask) aNewTaskCapture.getValue()).getIOConfig().getBaseSequenceName()
    );
  }

  @Test
  public void testRequeueAdoptedTaskWhenFailed() throws Exception
  {
    supervisor = getSupervisor(2, 1, true, "PT1H", null, null, false);
    addSomeEvents(1);

<<<<<<< HEAD
    DateTime now = DateTimes.nowUtc();
=======
    DateTime now = DateTime.now();
    DateTime maxi = DateTime.now().plusMinutes(60);
>>>>>>> 1bddfc08
    Task id1 = createKafkaIndexTask(
        "id1",
        DATASOURCE,
        "sequenceName-0",
        new KafkaPartitions("topic", ImmutableMap.of(0, 0L, 2, 0L)),
        new KafkaPartitions("topic", ImmutableMap.of(0, Long.MAX_VALUE, 2, Long.MAX_VALUE)),
        now,
        maxi
    );

    List<Task> existingTasks = ImmutableList.of(id1);

    Capture<Task> captured = Capture.newInstance();
    expect(taskMaster.getTaskQueue()).andReturn(Optional.of(taskQueue)).anyTimes();
    expect(taskMaster.getTaskRunner()).andReturn(Optional.of(taskRunner)).anyTimes();
    expect(taskRunner.getRunningTasks()).andReturn(Collections.EMPTY_LIST).anyTimes();
    expect(taskStorage.getActiveTasks()).andReturn(existingTasks).anyTimes();
    expect(taskStorage.getStatus("id1")).andReturn(Optional.of(TaskStatus.running("id1"))).anyTimes();
    expect(taskStorage.getTask("id1")).andReturn(Optional.of(id1)).anyTimes();
    expect(taskClient.getStatusAsync("id1")).andReturn(Futures.immediateFuture(KafkaIndexTask.Status.READING));
    expect(taskClient.getStartTimeAsync("id1")).andReturn(Futures.immediateFuture(now)).anyTimes();
    expect(taskQueue.add(capture(captured))).andReturn(true);
    expect(indexerMetadataStorageCoordinator.getDataSourceMetadata(DATASOURCE)).andReturn(
        new KafkaDataSourceMetadata(
            null
        )
    ).anyTimes();
    taskRunner.registerListener(anyObject(TaskRunnerListener.class), anyObject(Executor.class));
    replayAll();

    supervisor.start();
    supervisor.runInternal();
    verifyAll();

    // check that replica tasks are created with the same minimumMessageTime as tasks inherited from another supervisor
    Assert.assertEquals(now, ((KafkaIndexTask) captured.getValue()).getIOConfig().getMinimumMessageTime().get());

    // test that a task failing causes a new task to be re-queued with the same parameters
    String runningTaskId = captured.getValue().getId();
    Capture<Task> aNewTaskCapture = Capture.newInstance();
    KafkaIndexTask iHaveFailed = (KafkaIndexTask) existingTasks.get(0);
    reset(taskStorage);
    reset(taskQueue);
    reset(taskClient);
    expect(taskStorage.getActiveTasks()).andReturn(ImmutableList.of(captured.getValue())).anyTimes();
    expect(taskStorage.getStatus(iHaveFailed.getId())).andReturn(Optional.of(TaskStatus.failure(iHaveFailed.getId())));
    expect(taskStorage.getStatus(runningTaskId)).andReturn(Optional.of(TaskStatus.running(runningTaskId))).anyTimes();
    expect(taskStorage.getTask(iHaveFailed.getId())).andReturn(Optional.of((Task) iHaveFailed)).anyTimes();
    expect(taskStorage.getTask(runningTaskId)).andReturn(Optional.of(captured.getValue())).anyTimes();
    expect(taskClient.getStatusAsync(runningTaskId)).andReturn(Futures.immediateFuture(KafkaIndexTask.Status.READING));
    expect(taskClient.getStartTimeAsync(runningTaskId)).andReturn(Futures.immediateFuture(now)).anyTimes();
    expect(taskQueue.add(capture(aNewTaskCapture))).andReturn(true);
    replay(taskStorage);
    replay(taskQueue);
    replay(taskClient);

    supervisor.runInternal();
    verifyAll();

    Assert.assertNotEquals(iHaveFailed.getId(), aNewTaskCapture.getValue().getId());
    Assert.assertEquals(
        iHaveFailed.getIOConfig().getBaseSequenceName(),
        ((KafkaIndexTask) aNewTaskCapture.getValue()).getIOConfig().getBaseSequenceName()
    );

    // check that failed tasks are recreated with the same minimumMessageTime as the task it replaced, even if that
    // task came from another supervisor
    Assert.assertEquals(now, ((KafkaIndexTask) aNewTaskCapture.getValue()).getIOConfig().getMinimumMessageTime().get());
    Assert.assertEquals(maxi, ((KafkaIndexTask) aNewTaskCapture.getValue()).getIOConfig().getMaximumMessageTime().get());
  }

  @Test
  public void testQueueNextTasksOnSuccess() throws Exception
  {
    supervisor = getSupervisor(2, 2, true, "PT1H", null, null, false);
    addSomeEvents(1);

    Capture<Task> captured = Capture.newInstance(CaptureType.ALL);
    expect(taskMaster.getTaskQueue()).andReturn(Optional.of(taskQueue)).anyTimes();
    expect(taskMaster.getTaskRunner()).andReturn(Optional.of(taskRunner)).anyTimes();
    expect(taskRunner.getRunningTasks()).andReturn(Collections.EMPTY_LIST).anyTimes();
    expect(taskStorage.getActiveTasks()).andReturn(ImmutableList.<Task>of()).anyTimes();
    expect(taskClient.getStatusAsync(anyString())).andReturn(Futures.immediateFuture(KafkaIndexTask.Status.NOT_STARTED))
                                                  .anyTimes();
    expect(taskClient.getStartTimeAsync(anyString())).andReturn(Futures.immediateFuture(DateTimes.nowUtc())).anyTimes();
    expect(indexerMetadataStorageCoordinator.getDataSourceMetadata(DATASOURCE)).andReturn(
        new KafkaDataSourceMetadata(
            null
        )
    ).anyTimes();
    expect(taskQueue.add(capture(captured))).andReturn(true).times(4);
    taskRunner.registerListener(anyObject(TaskRunnerListener.class), anyObject(Executor.class));
    replayAll();

    supervisor.start();
    supervisor.runInternal();
    verifyAll();

    List<Task> tasks = captured.getValues();

    reset(taskStorage);
    expect(taskStorage.getActiveTasks()).andReturn(tasks).anyTimes();
    for (Task task : tasks) {
      expect(taskStorage.getStatus(task.getId())).andReturn(Optional.of(TaskStatus.running(task.getId()))).anyTimes();
      expect(taskStorage.getTask(task.getId())).andReturn(Optional.of(task)).anyTimes();
    }
    replay(taskStorage);

    supervisor.runInternal();
    verifyAll();

    // test that a task succeeding causes a new task to be re-queued with the next offset range and causes any replica
    // tasks to be shutdown
    Capture<Task> newTasksCapture = Capture.newInstance(CaptureType.ALL);
    Capture<String> shutdownTaskIdCapture = Capture.newInstance();
    List<Task> imStillRunning = tasks.subList(1, 4);
    KafkaIndexTask iAmSuccess = (KafkaIndexTask) tasks.get(0);
    reset(taskStorage);
    reset(taskQueue);
    reset(taskClient);
    expect(taskStorage.getActiveTasks()).andReturn(imStillRunning).anyTimes();
    for (Task task : imStillRunning) {
      expect(taskStorage.getStatus(task.getId())).andReturn(Optional.of(TaskStatus.running(task.getId()))).anyTimes();
      expect(taskStorage.getTask(task.getId())).andReturn(Optional.of(task)).anyTimes();
    }
    expect(taskStorage.getStatus(iAmSuccess.getId())).andReturn(Optional.of(TaskStatus.success(iAmSuccess.getId())));
    expect(taskStorage.getTask(iAmSuccess.getId())).andReturn(Optional.of((Task) iAmSuccess)).anyTimes();
    expect(taskQueue.add(capture(newTasksCapture))).andReturn(true).times(2);
    expect(taskClient.stopAsync(capture(shutdownTaskIdCapture), eq(false))).andReturn(Futures.immediateFuture(true));
    replay(taskStorage);
    replay(taskQueue);
    replay(taskClient);

    supervisor.runInternal();
    verifyAll();

    // make sure we killed the right task (sequenceName for replicas are the same)
    Assert.assertTrue(shutdownTaskIdCapture.getValue().contains(iAmSuccess.getIOConfig().getBaseSequenceName()));
  }

  @Test
  public void testBeginPublishAndQueueNextTasks() throws Exception
  {
    final TaskLocation location = new TaskLocation("testHost", 1234, -1);

    supervisor = getSupervisor(2, 2, true, "PT1M", null, null, false);
    addSomeEvents(100);

    Capture<Task> captured = Capture.newInstance(CaptureType.ALL);
    expect(taskMaster.getTaskQueue()).andReturn(Optional.of(taskQueue)).anyTimes();
    expect(taskMaster.getTaskRunner()).andReturn(Optional.of(taskRunner)).anyTimes();
    expect(taskRunner.getRunningTasks()).andReturn(Collections.EMPTY_LIST).anyTimes();
    expect(taskStorage.getActiveTasks()).andReturn(ImmutableList.<Task>of()).anyTimes();
    expect(indexerMetadataStorageCoordinator.getDataSourceMetadata(DATASOURCE)).andReturn(
        new KafkaDataSourceMetadata(
            null
        )
    ).anyTimes();
    expect(taskQueue.add(capture(captured))).andReturn(true).times(4);
    taskRunner.registerListener(anyObject(TaskRunnerListener.class), anyObject(Executor.class));
    replayAll();

    supervisor.start();
    supervisor.runInternal();
    verifyAll();

    List<Task> tasks = captured.getValues();
    Collection workItems = new ArrayList<>();
    for (Task task : tasks) {
      workItems.add(new TestTaskRunnerWorkItem(task.getId(), null, location));
    }

    reset(taskStorage, taskRunner, taskClient, taskQueue);
    captured = Capture.newInstance(CaptureType.ALL);
    expect(taskStorage.getActiveTasks()).andReturn(tasks).anyTimes();
    for (Task task : tasks) {
      expect(taskStorage.getStatus(task.getId())).andReturn(Optional.of(TaskStatus.running(task.getId()))).anyTimes();
      expect(taskStorage.getTask(task.getId())).andReturn(Optional.of(task)).anyTimes();
    }
    expect(taskRunner.getRunningTasks()).andReturn(workItems).anyTimes();
    expect(taskClient.getStatusAsync(anyString()))
        .andReturn(Futures.immediateFuture(KafkaIndexTask.Status.READING))
        .anyTimes();
    expect(taskClient.getStartTimeAsync(EasyMock.contains("sequenceName-0")))
        .andReturn(Futures.immediateFuture(DateTimes.nowUtc().minusMinutes(2)))
        .andReturn(Futures.immediateFuture(DateTimes.nowUtc()));
    expect(taskClient.getStartTimeAsync(EasyMock.contains("sequenceName-1")))
        .andReturn(Futures.immediateFuture(DateTimes.nowUtc()))
        .times(2);
    expect(taskClient.pauseAsync(EasyMock.contains("sequenceName-0")))
        .andReturn(Futures.immediateFuture((Map<Integer, Long>) ImmutableMap.of(0, 10L, 1, 20L, 2, 30L)))
        .andReturn(Futures.immediateFuture((Map<Integer, Long>) ImmutableMap.of(0, 10L, 1, 15L, 2, 35L)));
    expect(
        taskClient.setEndOffsetsAsync(
            EasyMock.contains("sequenceName-0"),
            EasyMock.eq(ImmutableMap.of(0, 10L, 1, 20L, 2, 35L)),
            EasyMock.eq(true)
        )
    ).andReturn(Futures.immediateFuture(true)).times(2);
    expect(taskQueue.add(capture(captured))).andReturn(true).times(2);

    replay(taskStorage, taskRunner, taskClient, taskQueue);

    supervisor.runInternal();
    verifyAll();

    for (Task task : captured.getValues()) {
      KafkaIndexTask kafkaIndexTask = (KafkaIndexTask) task;
      Assert.assertEquals(dataSchema, kafkaIndexTask.getDataSchema());
      Assert.assertEquals(KafkaTuningConfig.copyOf(tuningConfig), kafkaIndexTask.getTuningConfig());

      KafkaIOConfig taskConfig = kafkaIndexTask.getIOConfig();
      Assert.assertEquals("sequenceName-0", taskConfig.getBaseSequenceName());
      Assert.assertTrue("isUseTransaction", taskConfig.isUseTransaction());
      Assert.assertFalse("pauseAfterRead", taskConfig.isPauseAfterRead());

      Assert.assertEquals(topic, taskConfig.getStartPartitions().getTopic());
      Assert.assertEquals(10L, (long) taskConfig.getStartPartitions().getPartitionOffsetMap().get(0));
      Assert.assertEquals(20L, (long) taskConfig.getStartPartitions().getPartitionOffsetMap().get(1));
      Assert.assertEquals(35L, (long) taskConfig.getStartPartitions().getPartitionOffsetMap().get(2));
    }
  }

  @Test
  public void testDiscoverExistingPublishingTask() throws Exception
  {
    final TaskLocation location = new TaskLocation("testHost", 1234, -1);

    supervisor = getSupervisor(1, 1, true, "PT1H", null, null, false);
    addSomeEvents(1);

    Task task = createKafkaIndexTask(
        "id1",
        DATASOURCE,
        "sequenceName-0",
        new KafkaPartitions("topic", ImmutableMap.of(0, 0L, 1, 0L, 2, 0L)),
        new KafkaPartitions("topic", ImmutableMap.of(0, Long.MAX_VALUE, 1, Long.MAX_VALUE, 2, Long.MAX_VALUE)),
        null,
        null
    );

    Collection workItems = new ArrayList<>();
    workItems.add(new TestTaskRunnerWorkItem(task.getId(), null, location));

    Capture<KafkaIndexTask> captured = Capture.newInstance();
    expect(taskMaster.getTaskQueue()).andReturn(Optional.of(taskQueue)).anyTimes();
    expect(taskMaster.getTaskRunner()).andReturn(Optional.of(taskRunner)).anyTimes();
    expect(taskRunner.getRunningTasks()).andReturn(workItems).anyTimes();
    expect(taskStorage.getActiveTasks()).andReturn(ImmutableList.of(task)).anyTimes();
    expect(taskStorage.getStatus("id1")).andReturn(Optional.of(TaskStatus.running("id1"))).anyTimes();
    expect(taskStorage.getTask("id1")).andReturn(Optional.of(task)).anyTimes();
    expect(indexerMetadataStorageCoordinator.getDataSourceMetadata(DATASOURCE)).andReturn(
        new KafkaDataSourceMetadata(
            null
        )
    ).anyTimes();
    expect(taskClient.getStatusAsync("id1")).andReturn(Futures.immediateFuture(KafkaIndexTask.Status.PUBLISHING));
    expect(taskClient.getCurrentOffsetsAsync("id1", false))
        .andReturn(Futures.immediateFuture((Map<Integer, Long>) ImmutableMap.of(0, 10L, 1, 20L, 2, 30L)));
    expect(taskClient.getCurrentOffsets("id1", true)).andReturn(ImmutableMap.of(0, 10L, 1, 20L, 2, 30L));
    expect(taskQueue.add(capture(captured))).andReturn(true);

    taskRunner.registerListener(anyObject(TaskRunnerListener.class), anyObject(Executor.class));
    replayAll();

    supervisor.start();
    supervisor.runInternal();
    supervisor.updateCurrentAndLatestOffsets().run();
    SupervisorReport report = supervisor.getStatus();
    verifyAll();

    Assert.assertEquals(DATASOURCE, report.getId());
    Assert.assertTrue(report.getPayload() instanceof KafkaSupervisorReport.KafkaSupervisorReportPayload);

    KafkaSupervisorReport.KafkaSupervisorReportPayload payload = (KafkaSupervisorReport.KafkaSupervisorReportPayload)
        report.getPayload();

    Assert.assertEquals(DATASOURCE, payload.getDataSource());
    Assert.assertEquals(3600L, (long) payload.getDurationSeconds());
    Assert.assertEquals(NUM_PARTITIONS, (int) payload.getPartitions());
    Assert.assertEquals(1, (int) payload.getReplicas());
    Assert.assertEquals(topic, payload.getTopic());
    Assert.assertEquals(0, payload.getActiveTasks().size());
    Assert.assertEquals(1, payload.getPublishingTasks().size());

    TaskReportData publishingReport = payload.getPublishingTasks().get(0);

    Assert.assertEquals("id1", publishingReport.getId());
    Assert.assertEquals(ImmutableMap.of(0, 0L, 1, 0L, 2, 0L), publishingReport.getStartingOffsets());
    Assert.assertEquals(ImmutableMap.of(0, 10L, 1, 20L, 2, 30L), publishingReport.getCurrentOffsets());

    KafkaIndexTask capturedTask = captured.getValue();
    Assert.assertEquals(dataSchema, capturedTask.getDataSchema());
    Assert.assertEquals(KafkaTuningConfig.copyOf(tuningConfig), capturedTask.getTuningConfig());

    KafkaIOConfig capturedTaskConfig = capturedTask.getIOConfig();
    Assert.assertEquals(kafkaHost, capturedTaskConfig.getConsumerProperties().get("bootstrap.servers"));
    Assert.assertEquals("myCustomValue", capturedTaskConfig.getConsumerProperties().get("myCustomKey"));
    Assert.assertEquals("sequenceName-0", capturedTaskConfig.getBaseSequenceName());
    Assert.assertTrue("isUseTransaction", capturedTaskConfig.isUseTransaction());
    Assert.assertFalse("pauseAfterRead", capturedTaskConfig.isPauseAfterRead());

    // check that the new task was created with starting offsets matching where the publishing task finished
    Assert.assertEquals(topic, capturedTaskConfig.getStartPartitions().getTopic());
    Assert.assertEquals(10L, (long) capturedTaskConfig.getStartPartitions().getPartitionOffsetMap().get(0));
    Assert.assertEquals(20L, (long) capturedTaskConfig.getStartPartitions().getPartitionOffsetMap().get(1));
    Assert.assertEquals(30L, (long) capturedTaskConfig.getStartPartitions().getPartitionOffsetMap().get(2));

    Assert.assertEquals(topic, capturedTaskConfig.getEndPartitions().getTopic());
    Assert.assertEquals(Long.MAX_VALUE, (long) capturedTaskConfig.getEndPartitions().getPartitionOffsetMap().get(0));
    Assert.assertEquals(Long.MAX_VALUE, (long) capturedTaskConfig.getEndPartitions().getPartitionOffsetMap().get(1));
    Assert.assertEquals(Long.MAX_VALUE, (long) capturedTaskConfig.getEndPartitions().getPartitionOffsetMap().get(2));
  }

  @Test
  public void testDiscoverExistingPublishingTaskWithDifferentPartitionAllocation() throws Exception
  {
    final TaskLocation location = new TaskLocation("testHost", 1234, -1);

    supervisor = getSupervisor(1, 1, true, "PT1H", null, null, false);
    addSomeEvents(1);

    Task task = createKafkaIndexTask(
        "id1",
        DATASOURCE,
        "sequenceName-0",
        new KafkaPartitions("topic", ImmutableMap.of(0, 0L, 2, 0L)),
        new KafkaPartitions("topic", ImmutableMap.of(0, Long.MAX_VALUE, 2, Long.MAX_VALUE)),
        null,
        null
    );

    Collection workItems = new ArrayList<>();
    workItems.add(new TestTaskRunnerWorkItem(task.getId(), null, location));

    Capture<KafkaIndexTask> captured = Capture.newInstance();
    expect(taskMaster.getTaskQueue()).andReturn(Optional.of(taskQueue)).anyTimes();
    expect(taskMaster.getTaskRunner()).andReturn(Optional.of(taskRunner)).anyTimes();
    expect(taskRunner.getRunningTasks()).andReturn(workItems).anyTimes();
    expect(taskStorage.getActiveTasks()).andReturn(ImmutableList.of(task)).anyTimes();
    expect(taskStorage.getStatus("id1")).andReturn(Optional.of(TaskStatus.running("id1"))).anyTimes();
    expect(taskStorage.getTask("id1")).andReturn(Optional.of(task)).anyTimes();
    expect(indexerMetadataStorageCoordinator.getDataSourceMetadata(DATASOURCE)).andReturn(
        new KafkaDataSourceMetadata(
            null
        )
    ).anyTimes();
    expect(taskClient.getStatusAsync("id1")).andReturn(Futures.immediateFuture(KafkaIndexTask.Status.PUBLISHING));
    expect(taskClient.getCurrentOffsetsAsync("id1", false))
        .andReturn(Futures.immediateFuture((Map<Integer, Long>) ImmutableMap.of(0, 10L, 2, 30L)));
    expect(taskClient.getCurrentOffsets("id1", true)).andReturn(ImmutableMap.of(0, 10L, 2, 30L));
    expect(taskQueue.add(capture(captured))).andReturn(true);

    taskRunner.registerListener(anyObject(TaskRunnerListener.class), anyObject(Executor.class));
    replayAll();

    supervisor.start();
    supervisor.runInternal();
    supervisor.updateCurrentAndLatestOffsets().run();
    SupervisorReport report = supervisor.getStatus();
    verifyAll();

    Assert.assertEquals(DATASOURCE, report.getId());
    Assert.assertTrue(report.getPayload() instanceof KafkaSupervisorReport.KafkaSupervisorReportPayload);

    KafkaSupervisorReport.KafkaSupervisorReportPayload payload = (KafkaSupervisorReport.KafkaSupervisorReportPayload)
        report.getPayload();

    Assert.assertEquals(DATASOURCE, payload.getDataSource());
    Assert.assertEquals(3600L, (long) payload.getDurationSeconds());
    Assert.assertEquals(NUM_PARTITIONS, (int) payload.getPartitions());
    Assert.assertEquals(1, (int) payload.getReplicas());
    Assert.assertEquals(topic, payload.getTopic());
    Assert.assertEquals(0, payload.getActiveTasks().size());
    Assert.assertEquals(1, payload.getPublishingTasks().size());

    TaskReportData publishingReport = payload.getPublishingTasks().get(0);

    Assert.assertEquals("id1", publishingReport.getId());
    Assert.assertEquals(ImmutableMap.of(0, 0L, 2, 0L), publishingReport.getStartingOffsets());
    Assert.assertEquals(ImmutableMap.of(0, 10L, 2, 30L), publishingReport.getCurrentOffsets());

    KafkaIndexTask capturedTask = captured.getValue();
    Assert.assertEquals(dataSchema, capturedTask.getDataSchema());
    Assert.assertEquals(KafkaTuningConfig.copyOf(tuningConfig), capturedTask.getTuningConfig());

    KafkaIOConfig capturedTaskConfig = capturedTask.getIOConfig();
    Assert.assertEquals(kafkaHost, capturedTaskConfig.getConsumerProperties().get("bootstrap.servers"));
    Assert.assertEquals("myCustomValue", capturedTaskConfig.getConsumerProperties().get("myCustomKey"));
    Assert.assertEquals("sequenceName-0", capturedTaskConfig.getBaseSequenceName());
    Assert.assertTrue("isUseTransaction", capturedTaskConfig.isUseTransaction());
    Assert.assertFalse("pauseAfterRead", capturedTaskConfig.isPauseAfterRead());

    // check that the new task was created with starting offsets matching where the publishing task finished
    Assert.assertEquals(topic, capturedTaskConfig.getStartPartitions().getTopic());
    Assert.assertEquals(10L, (long) capturedTaskConfig.getStartPartitions().getPartitionOffsetMap().get(0));
    Assert.assertEquals(0L, (long) capturedTaskConfig.getStartPartitions().getPartitionOffsetMap().get(1));
    Assert.assertEquals(30L, (long) capturedTaskConfig.getStartPartitions().getPartitionOffsetMap().get(2));

    Assert.assertEquals(topic, capturedTaskConfig.getEndPartitions().getTopic());
    Assert.assertEquals(Long.MAX_VALUE, (long) capturedTaskConfig.getEndPartitions().getPartitionOffsetMap().get(0));
    Assert.assertEquals(Long.MAX_VALUE, (long) capturedTaskConfig.getEndPartitions().getPartitionOffsetMap().get(1));
    Assert.assertEquals(Long.MAX_VALUE, (long) capturedTaskConfig.getEndPartitions().getPartitionOffsetMap().get(2));
  }

  @Test
  public void testDiscoverExistingPublishingAndReadingTask() throws Exception
  {
    final TaskLocation location1 = new TaskLocation("testHost", 1234, -1);
    final TaskLocation location2 = new TaskLocation("testHost2", 145, -1);
    final DateTime startTime = DateTimes.nowUtc();

    supervisor = getSupervisor(1, 1, true, "PT1H", null, null, false);
    addSomeEvents(6);

    Task id1 = createKafkaIndexTask(
        "id1",
        DATASOURCE,
        "sequenceName-0",
        new KafkaPartitions("topic", ImmutableMap.of(0, 0L, 1, 0L, 2, 0L)),
        new KafkaPartitions("topic", ImmutableMap.of(0, Long.MAX_VALUE, 1, Long.MAX_VALUE, 2, Long.MAX_VALUE)),
        null,
        null
    );

    Task id2 = createKafkaIndexTask(
        "id2",
        DATASOURCE,
        "sequenceName-0",
        new KafkaPartitions("topic", ImmutableMap.of(0, 1L, 1, 2L, 2, 3L)),
        new KafkaPartitions("topic", ImmutableMap.of(0, Long.MAX_VALUE, 1, Long.MAX_VALUE, 2, Long.MAX_VALUE)),
        null,
        null
    );

    Collection workItems = new ArrayList<>();
    workItems.add(new TestTaskRunnerWorkItem(id1.getId(), null, location1));
    workItems.add(new TestTaskRunnerWorkItem(id2.getId(), null, location2));

    expect(taskMaster.getTaskQueue()).andReturn(Optional.of(taskQueue)).anyTimes();
    expect(taskMaster.getTaskRunner()).andReturn(Optional.of(taskRunner)).anyTimes();
    expect(taskRunner.getRunningTasks()).andReturn(workItems).anyTimes();
    expect(taskStorage.getActiveTasks()).andReturn(ImmutableList.of(id1, id2)).anyTimes();
    expect(taskStorage.getStatus("id1")).andReturn(Optional.of(TaskStatus.running("id1"))).anyTimes();
    expect(taskStorage.getStatus("id2")).andReturn(Optional.of(TaskStatus.running("id2"))).anyTimes();
    expect(taskStorage.getTask("id1")).andReturn(Optional.of(id1)).anyTimes();
    expect(taskStorage.getTask("id2")).andReturn(Optional.of(id2)).anyTimes();
    expect(indexerMetadataStorageCoordinator.getDataSourceMetadata(DATASOURCE)).andReturn(
        new KafkaDataSourceMetadata(
            null
        )
    ).anyTimes();
    expect(taskClient.getStatusAsync("id1")).andReturn(Futures.immediateFuture(KafkaIndexTask.Status.PUBLISHING));
    expect(taskClient.getStatusAsync("id2")).andReturn(Futures.immediateFuture(KafkaIndexTask.Status.READING));
    expect(taskClient.getStartTimeAsync("id2")).andReturn(Futures.immediateFuture(startTime));
    expect(taskClient.getCurrentOffsetsAsync("id1", false))
        .andReturn(Futures.immediateFuture((Map<Integer, Long>) ImmutableMap.of(0, 1L, 1, 2L, 2, 3L)));
    expect(taskClient.getCurrentOffsets("id1", true)).andReturn(ImmutableMap.of(0, 1L, 1, 2L, 2, 3L));
    expect(taskClient.getCurrentOffsetsAsync("id2", false))
        .andReturn(Futures.immediateFuture((Map<Integer, Long>) ImmutableMap.of(0, 4L, 1, 5L, 2, 6L)));

    taskRunner.registerListener(anyObject(TaskRunnerListener.class), anyObject(Executor.class));
    replayAll();

    supervisor.start();
    supervisor.runInternal();
    supervisor.updateCurrentAndLatestOffsets().run();
    SupervisorReport report = supervisor.getStatus();
    verifyAll();

    Assert.assertEquals(DATASOURCE, report.getId());
    Assert.assertTrue(report.getPayload() instanceof KafkaSupervisorReport.KafkaSupervisorReportPayload);

    KafkaSupervisorReport.KafkaSupervisorReportPayload payload = (KafkaSupervisorReport.KafkaSupervisorReportPayload)
        report.getPayload();

    Assert.assertEquals(DATASOURCE, payload.getDataSource());
    Assert.assertEquals(3600L, (long) payload.getDurationSeconds());
    Assert.assertEquals(NUM_PARTITIONS, (int) payload.getPartitions());
    Assert.assertEquals(1, (int) payload.getReplicas());
    Assert.assertEquals(topic, payload.getTopic());
    Assert.assertEquals(1, payload.getActiveTasks().size());
    Assert.assertEquals(1, payload.getPublishingTasks().size());

    TaskReportData activeReport = payload.getActiveTasks().get(0);
    TaskReportData publishingReport = payload.getPublishingTasks().get(0);

    Assert.assertEquals("id2", activeReport.getId());
    Assert.assertEquals(startTime, activeReport.getStartTime());
    Assert.assertEquals(ImmutableMap.of(0, 1L, 1, 2L, 2, 3L), activeReport.getStartingOffsets());
    Assert.assertEquals(ImmutableMap.of(0, 4L, 1, 5L, 2, 6L), activeReport.getCurrentOffsets());
    Assert.assertEquals(ImmutableMap.of(0, 2L, 1, 1L, 2, 0L), activeReport.getLag());

    Assert.assertEquals("id1", publishingReport.getId());
    Assert.assertEquals(ImmutableMap.of(0, 0L, 1, 0L, 2, 0L), publishingReport.getStartingOffsets());
    Assert.assertEquals(ImmutableMap.of(0, 1L, 1, 2L, 2, 3L), publishingReport.getCurrentOffsets());
    Assert.assertEquals(null, publishingReport.getLag());

    Assert.assertEquals(ImmutableMap.of(0, 6L, 1, 6L, 2, 6L), payload.getLatestOffsets());
    Assert.assertEquals(ImmutableMap.of(0, 2L, 1, 1L, 2, 0L), payload.getMinimumLag());
    Assert.assertEquals(3L, (long) payload.getAggregateLag());
    Assert.assertTrue(payload.getOffsetsLastUpdated().plusMinutes(1).isAfterNow());
  }

  @Test
  public void testKillUnresponsiveTasksWhileGettingStartTime() throws Exception
  {
    supervisor = getSupervisor(2, 2, true, "PT1H", null, null, false);
    addSomeEvents(1);

    Capture<Task> captured = Capture.newInstance(CaptureType.ALL);
    expect(taskMaster.getTaskQueue()).andReturn(Optional.of(taskQueue)).anyTimes();
    expect(taskMaster.getTaskRunner()).andReturn(Optional.of(taskRunner)).anyTimes();
    expect(taskRunner.getRunningTasks()).andReturn(Collections.EMPTY_LIST).anyTimes();
    expect(taskStorage.getActiveTasks()).andReturn(ImmutableList.<Task>of()).anyTimes();
    expect(indexerMetadataStorageCoordinator.getDataSourceMetadata(DATASOURCE)).andReturn(
        new KafkaDataSourceMetadata(
            null
        )
    ).anyTimes();
    expect(taskQueue.add(capture(captured))).andReturn(true).times(4);
    taskRunner.registerListener(anyObject(TaskRunnerListener.class), anyObject(Executor.class));
    replayAll();

    supervisor.start();
    supervisor.runInternal();
    verifyAll();

    List<Task> tasks = captured.getValues();

    reset(taskStorage, taskClient, taskQueue);
    expect(taskStorage.getActiveTasks()).andReturn(tasks).anyTimes();
    for (Task task : tasks) {
      expect(taskStorage.getStatus(task.getId())).andReturn(Optional.of(TaskStatus.running(task.getId()))).anyTimes();
      expect(taskStorage.getTask(task.getId())).andReturn(Optional.of(task)).anyTimes();
      expect(taskClient.getStatusAsync(task.getId()))
          .andReturn(Futures.immediateFuture(KafkaIndexTask.Status.NOT_STARTED));
      expect(taskClient.getStartTimeAsync(task.getId()))
          .andReturn(Futures.<DateTime>immediateFailedFuture(new RuntimeException()));
      taskQueue.shutdown(task.getId());
    }
    replay(taskStorage, taskClient, taskQueue);

    supervisor.runInternal();
    verifyAll();
  }

  @Test
  public void testKillUnresponsiveTasksWhilePausing() throws Exception
  {
    final TaskLocation location = new TaskLocation("testHost", 1234, -1);

    supervisor = getSupervisor(2, 2, true, "PT1M", null, null, false);
    addSomeEvents(100);

    Capture<Task> captured = Capture.newInstance(CaptureType.ALL);
    expect(taskMaster.getTaskQueue()).andReturn(Optional.of(taskQueue)).anyTimes();
    expect(taskMaster.getTaskRunner()).andReturn(Optional.of(taskRunner)).anyTimes();
    expect(taskRunner.getRunningTasks()).andReturn(Collections.EMPTY_LIST).anyTimes();
    expect(taskStorage.getActiveTasks()).andReturn(ImmutableList.<Task>of()).anyTimes();
    expect(indexerMetadataStorageCoordinator.getDataSourceMetadata(DATASOURCE)).andReturn(
        new KafkaDataSourceMetadata(
            null
        )
    ).anyTimes();
    expect(taskQueue.add(capture(captured))).andReturn(true).times(4);
    taskRunner.registerListener(anyObject(TaskRunnerListener.class), anyObject(Executor.class));
    replayAll();

    supervisor.start();
    supervisor.runInternal();
    verifyAll();

    List<Task> tasks = captured.getValues();
    Collection workItems = new ArrayList<>();
    for (Task task : tasks) {
      workItems.add(new TestTaskRunnerWorkItem(task.getId(), null, location));
    }

    reset(taskStorage, taskRunner, taskClient, taskQueue);
    captured = Capture.newInstance(CaptureType.ALL);
    expect(taskStorage.getActiveTasks()).andReturn(tasks).anyTimes();
    for (Task task : tasks) {
      expect(taskStorage.getStatus(task.getId())).andReturn(Optional.of(TaskStatus.running(task.getId()))).anyTimes();
      expect(taskStorage.getTask(task.getId())).andReturn(Optional.of(task)).anyTimes();
    }
    expect(taskRunner.getRunningTasks()).andReturn(workItems).anyTimes();
    expect(taskClient.getStatusAsync(anyString()))
        .andReturn(Futures.immediateFuture(KafkaIndexTask.Status.READING))
        .anyTimes();
    expect(taskClient.getStartTimeAsync(EasyMock.contains("sequenceName-0")))
        .andReturn(Futures.immediateFuture(DateTimes.nowUtc().minusMinutes(2)))
        .andReturn(Futures.immediateFuture(DateTimes.nowUtc()));
    expect(taskClient.getStartTimeAsync(EasyMock.contains("sequenceName-1")))
        .andReturn(Futures.immediateFuture(DateTimes.nowUtc()))
        .times(2);
    expect(taskClient.pauseAsync(EasyMock.contains("sequenceName-0")))
        .andReturn(Futures.<Map<Integer, Long>>immediateFailedFuture(new RuntimeException())).times(2);
    taskQueue.shutdown(EasyMock.contains("sequenceName-0"));
    expectLastCall().times(2);
    expect(taskQueue.add(capture(captured))).andReturn(true).times(2);

    replay(taskStorage, taskRunner, taskClient, taskQueue);

    supervisor.runInternal();
    verifyAll();

    for (Task task : captured.getValues()) {
      KafkaIOConfig taskConfig = ((KafkaIndexTask) task).getIOConfig();
      Assert.assertEquals(0L, (long) taskConfig.getStartPartitions().getPartitionOffsetMap().get(0));
      Assert.assertEquals(0L, (long) taskConfig.getStartPartitions().getPartitionOffsetMap().get(2));
    }
  }

  @Test
  public void testKillUnresponsiveTasksWhileSettingEndOffsets() throws Exception
  {
    final TaskLocation location = new TaskLocation("testHost", 1234, -1);

    supervisor = getSupervisor(2, 2, true, "PT1M", null, null, false);
    addSomeEvents(100);

    Capture<Task> captured = Capture.newInstance(CaptureType.ALL);
    expect(taskMaster.getTaskQueue()).andReturn(Optional.of(taskQueue)).anyTimes();
    expect(taskMaster.getTaskRunner()).andReturn(Optional.of(taskRunner)).anyTimes();
    expect(taskRunner.getRunningTasks()).andReturn(Collections.EMPTY_LIST).anyTimes();
    expect(taskStorage.getActiveTasks()).andReturn(ImmutableList.<Task>of()).anyTimes();
    expect(indexerMetadataStorageCoordinator.getDataSourceMetadata(DATASOURCE)).andReturn(
        new KafkaDataSourceMetadata(
            null
        )
    ).anyTimes();
    expect(taskQueue.add(capture(captured))).andReturn(true).times(4);
    taskRunner.registerListener(anyObject(TaskRunnerListener.class), anyObject(Executor.class));
    replayAll();

    supervisor.start();
    supervisor.runInternal();
    verifyAll();

    List<Task> tasks = captured.getValues();
    Collection workItems = new ArrayList<>();
    for (Task task : tasks) {
      workItems.add(new TestTaskRunnerWorkItem(task.getId(), null, location));
    }

    reset(taskStorage, taskRunner, taskClient, taskQueue);
    captured = Capture.newInstance(CaptureType.ALL);
    expect(taskStorage.getActiveTasks()).andReturn(tasks).anyTimes();
    for (Task task : tasks) {
      expect(taskStorage.getStatus(task.getId())).andReturn(Optional.of(TaskStatus.running(task.getId()))).anyTimes();
      expect(taskStorage.getTask(task.getId())).andReturn(Optional.of(task)).anyTimes();
    }
    expect(taskRunner.getRunningTasks()).andReturn(workItems).anyTimes();
    expect(taskClient.getStatusAsync(anyString()))
        .andReturn(Futures.immediateFuture(KafkaIndexTask.Status.READING))
        .anyTimes();
    expect(taskClient.getStartTimeAsync(EasyMock.contains("sequenceName-0")))
        .andReturn(Futures.immediateFuture(DateTimes.nowUtc().minusMinutes(2)))
        .andReturn(Futures.immediateFuture(DateTimes.nowUtc()));
    expect(taskClient.getStartTimeAsync(EasyMock.contains("sequenceName-1")))
        .andReturn(Futures.immediateFuture(DateTimes.nowUtc()))
        .times(2);
    expect(taskClient.pauseAsync(EasyMock.contains("sequenceName-0")))
        .andReturn(Futures.immediateFuture((Map<Integer, Long>) ImmutableMap.of(0, 10L, 1, 20L, 2, 30L)))
        .andReturn(Futures.immediateFuture((Map<Integer, Long>) ImmutableMap.of(0, 10L, 1, 15L, 2, 35L)));
    expect(
        taskClient.setEndOffsetsAsync(
            EasyMock.contains("sequenceName-0"),
            EasyMock.eq(ImmutableMap.of(0, 10L, 1, 20L, 2, 35L)),
            EasyMock.eq(true)
        )
    ).andReturn(Futures.<Boolean>immediateFailedFuture(new RuntimeException())).times(2);
    taskQueue.shutdown(EasyMock.contains("sequenceName-0"));
    expectLastCall().times(2);
    expect(taskQueue.add(capture(captured))).andReturn(true).times(2);

    replay(taskStorage, taskRunner, taskClient, taskQueue);

    supervisor.runInternal();
    verifyAll();

    for (Task task : captured.getValues()) {
      KafkaIOConfig taskConfig = ((KafkaIndexTask) task).getIOConfig();
      Assert.assertEquals(0L, (long) taskConfig.getStartPartitions().getPartitionOffsetMap().get(0));
      Assert.assertEquals(0L, (long) taskConfig.getStartPartitions().getPartitionOffsetMap().get(2));
    }
  }

  @Test(expected = IllegalStateException.class)
  public void testStopNotStarted() throws Exception
  {
    supervisor = getSupervisor(1, 1, true, "PT1H", null, null, false);
    supervisor.stop(false);
  }

  @Test
  public void testStop() throws Exception
  {
    expect(taskMaster.getTaskRunner()).andReturn(Optional.of(taskRunner)).anyTimes();
    taskClient.close();
    taskRunner.unregisterListener(StringUtils.format("KafkaSupervisor-%s", DATASOURCE));
    replayAll();

    supervisor = getSupervisor(1, 1, true, "PT1H", null, null, false);
    supervisor.start();
    supervisor.stop(false);

    verifyAll();
  }

  @Test
  public void testStopGracefully() throws Exception
  {
    final TaskLocation location1 = new TaskLocation("testHost", 1234, -1);
    final TaskLocation location2 = new TaskLocation("testHost2", 145, -1);
    final DateTime startTime = DateTimes.nowUtc();

    supervisor = getSupervisor(2, 1, true, "PT1H", null, null, false);
    addSomeEvents(1);

    Task id1 = createKafkaIndexTask(
        "id1",
        DATASOURCE,
        "sequenceName-0",
        new KafkaPartitions("topic", ImmutableMap.of(0, 0L, 1, 0L, 2, 0L)),
        new KafkaPartitions("topic", ImmutableMap.of(0, Long.MAX_VALUE, 1, Long.MAX_VALUE, 2, Long.MAX_VALUE)),
        null,
        null
    );

    Task id2 = createKafkaIndexTask(
        "id2",
        DATASOURCE,
        "sequenceName-0",
        new KafkaPartitions("topic", ImmutableMap.of(0, 10L, 1, 20L, 2, 30L)),
        new KafkaPartitions("topic", ImmutableMap.of(0, Long.MAX_VALUE, 1, Long.MAX_VALUE, 2, Long.MAX_VALUE)),
        null,
        null
    );

    Task id3 = createKafkaIndexTask(
        "id3",
        DATASOURCE,
        "sequenceName-0",
        new KafkaPartitions("topic", ImmutableMap.of(0, 10L, 1, 20L, 2, 30L)),
        new KafkaPartitions("topic", ImmutableMap.of(0, Long.MAX_VALUE, 1, Long.MAX_VALUE, 2, Long.MAX_VALUE)),
        null,
        null
    );

    Collection workItems = new ArrayList<>();
    workItems.add(new TestTaskRunnerWorkItem(id1.getId(), null, location1));
    workItems.add(new TestTaskRunnerWorkItem(id2.getId(), null, location2));

    expect(taskMaster.getTaskQueue()).andReturn(Optional.of(taskQueue)).anyTimes();
    expect(taskMaster.getTaskRunner()).andReturn(Optional.of(taskRunner)).anyTimes();
    expect(taskRunner.getRunningTasks()).andReturn(workItems).anyTimes();
    expect(taskStorage.getActiveTasks()).andReturn(ImmutableList.of(id1, id2, id3)).anyTimes();
    expect(taskStorage.getStatus("id1")).andReturn(Optional.of(TaskStatus.running("id1"))).anyTimes();
    expect(taskStorage.getStatus("id2")).andReturn(Optional.of(TaskStatus.running("id2"))).anyTimes();
    expect(taskStorage.getStatus("id3")).andReturn(Optional.of(TaskStatus.running("id3"))).anyTimes();
    expect(taskStorage.getTask("id1")).andReturn(Optional.of(id1)).anyTimes();
    expect(taskStorage.getTask("id2")).andReturn(Optional.of(id2)).anyTimes();
    expect(taskStorage.getTask("id3")).andReturn(Optional.of(id3)).anyTimes();
    expect(indexerMetadataStorageCoordinator.getDataSourceMetadata(DATASOURCE)).andReturn(
        new KafkaDataSourceMetadata(
            null
        )
    ).anyTimes();
    expect(taskClient.getStatusAsync("id1")).andReturn(Futures.immediateFuture(KafkaIndexTask.Status.PUBLISHING));
    expect(taskClient.getStatusAsync("id2")).andReturn(Futures.immediateFuture(KafkaIndexTask.Status.READING));
    expect(taskClient.getStatusAsync("id3")).andReturn(Futures.immediateFuture(KafkaIndexTask.Status.READING));
    expect(taskClient.getStartTimeAsync("id2")).andReturn(Futures.immediateFuture(startTime));
    expect(taskClient.getStartTimeAsync("id3")).andReturn(Futures.immediateFuture(startTime));
    expect(taskClient.getCurrentOffsets("id1", true)).andReturn(ImmutableMap.of(0, 10L, 1, 20L, 2, 30L));

    taskRunner.registerListener(anyObject(TaskRunnerListener.class), anyObject(Executor.class));
    replayAll();

    supervisor.start();
    supervisor.runInternal();
    verifyAll();

    reset(taskRunner, taskClient, taskQueue);
    expect(taskRunner.getRunningTasks()).andReturn(workItems).anyTimes();
    expect(taskClient.pauseAsync("id2"))
        .andReturn(Futures.immediateFuture((Map<Integer, Long>) ImmutableMap.of(0, 15L, 1, 25L, 2, 30L)));
    expect(taskClient.setEndOffsetsAsync("id2", ImmutableMap.of(0, 15L, 1, 25L, 2, 30L), true))
        .andReturn(Futures.immediateFuture(true));
    taskQueue.shutdown("id3");
    expectLastCall().times(2);

    replay(taskRunner, taskClient, taskQueue);

    supervisor.gracefulShutdownInternal();
    verifyAll();
  }

  @Test
  public void testResetNoTasks() throws Exception
  {
    expect(taskMaster.getTaskQueue()).andReturn(Optional.of(taskQueue)).anyTimes();
    expect(taskMaster.getTaskRunner()).andReturn(Optional.of(taskRunner)).anyTimes();
    expect(taskRunner.getRunningTasks()).andReturn(Collections.EMPTY_LIST).anyTimes();
    expect(taskStorage.getActiveTasks()).andReturn(ImmutableList.<Task>of()).anyTimes();
    taskRunner.registerListener(anyObject(TaskRunnerListener.class), anyObject(Executor.class));
    replayAll();

    supervisor = getSupervisor(1, 1, true, "PT1H", null, null, false);
    supervisor.start();
    supervisor.runInternal();
    verifyAll();

    reset(indexerMetadataStorageCoordinator);
    expect(indexerMetadataStorageCoordinator.deleteDataSourceMetadata(DATASOURCE)).andReturn(true);
    replay(indexerMetadataStorageCoordinator);

    supervisor.resetInternal(null);
    verifyAll();

  }

  @Test
  public void testResetDataSourceMetadata() throws Exception
  {
    supervisor = getSupervisor(1, 1, true, "PT1H", null, null, false);
    expect(taskMaster.getTaskQueue()).andReturn(Optional.of(taskQueue)).anyTimes();
    expect(taskMaster.getTaskRunner()).andReturn(Optional.of(taskRunner)).anyTimes();
    expect(taskRunner.getRunningTasks()).andReturn(Collections.EMPTY_LIST).anyTimes();
    expect(taskStorage.getActiveTasks()).andReturn(ImmutableList.<Task>of()).anyTimes();
    taskRunner.registerListener(anyObject(TaskRunnerListener.class), anyObject(Executor.class));
    replayAll();

    supervisor.start();
    supervisor.runInternal();
    verifyAll();

    Capture<String> captureDataSource = EasyMock.newCapture();
    Capture<DataSourceMetadata> captureDataSourceMetadata = EasyMock.newCapture();

    KafkaDataSourceMetadata kafkaDataSourceMetadata = new KafkaDataSourceMetadata(new KafkaPartitions(
        topic,
        ImmutableMap.of(0, 1000L, 1, 1000L, 2, 1000L)
    ));

    KafkaDataSourceMetadata resetMetadata = new KafkaDataSourceMetadata(new KafkaPartitions(
        topic,
        ImmutableMap.of(1, 1000L, 2, 1000L)
    ));

    KafkaDataSourceMetadata expectedMetadata = new KafkaDataSourceMetadata(new KafkaPartitions(
        topic,
        ImmutableMap.of(0, 1000L)
    ));

    reset(indexerMetadataStorageCoordinator);
    expect(indexerMetadataStorageCoordinator.getDataSourceMetadata(DATASOURCE)).andReturn(kafkaDataSourceMetadata);
    expect(indexerMetadataStorageCoordinator.resetDataSourceMetadata(
        EasyMock.capture(captureDataSource),
        EasyMock.capture(captureDataSourceMetadata)
    )).andReturn(true);
    replay(indexerMetadataStorageCoordinator);

    supervisor.resetInternal(resetMetadata);
    verifyAll();

    Assert.assertEquals(captureDataSource.getValue(), DATASOURCE);
    Assert.assertEquals(captureDataSourceMetadata.getValue(), expectedMetadata);
  }

  @Test
  public void testResetNoDataSourceMetadata() throws Exception
  {
    supervisor = getSupervisor(1, 1, true, "PT1H", null, null, false);
    expect(taskMaster.getTaskQueue()).andReturn(Optional.of(taskQueue)).anyTimes();
    expect(taskMaster.getTaskRunner()).andReturn(Optional.of(taskRunner)).anyTimes();
    expect(taskRunner.getRunningTasks()).andReturn(Collections.EMPTY_LIST).anyTimes();
    expect(taskStorage.getActiveTasks()).andReturn(ImmutableList.<Task>of()).anyTimes();
    taskRunner.registerListener(anyObject(TaskRunnerListener.class), anyObject(Executor.class));
    replayAll();

    supervisor.start();
    supervisor.runInternal();
    verifyAll();

    KafkaDataSourceMetadata resetMetadata = new KafkaDataSourceMetadata(new KafkaPartitions(
        topic,
        ImmutableMap.of(1, 1000L, 2, 1000L)
    ));

    reset(indexerMetadataStorageCoordinator);
    // no DataSourceMetadata in metadata store
    expect(indexerMetadataStorageCoordinator.getDataSourceMetadata(DATASOURCE)).andReturn(null);
    replay(indexerMetadataStorageCoordinator);

    supervisor.resetInternal(resetMetadata);
    verifyAll();
  }

  @Test
  public void testResetRunningTasks() throws Exception
  {
    final TaskLocation location1 = new TaskLocation("testHost", 1234, -1);
    final TaskLocation location2 = new TaskLocation("testHost2", 145, -1);
    final DateTime startTime = DateTimes.nowUtc();

    supervisor = getSupervisor(2, 1, true, "PT1H", null, null, false);
    addSomeEvents(1);

    Task id1 = createKafkaIndexTask(
        "id1",
        DATASOURCE,
        "sequenceName-0",
        new KafkaPartitions("topic", ImmutableMap.of(0, 0L, 1, 0L, 2, 0L)),
        new KafkaPartitions("topic", ImmutableMap.of(0, Long.MAX_VALUE, 1, Long.MAX_VALUE, 2, Long.MAX_VALUE)),
        null,
        null
    );

    Task id2 = createKafkaIndexTask(
        "id2",
        DATASOURCE,
        "sequenceName-0",
        new KafkaPartitions("topic", ImmutableMap.of(0, 10L, 1, 20L, 2, 30L)),
        new KafkaPartitions("topic", ImmutableMap.of(0, Long.MAX_VALUE, 1, Long.MAX_VALUE, 2, Long.MAX_VALUE)),
        null,
        null
    );

    Task id3 = createKafkaIndexTask(
        "id3",
        DATASOURCE,
        "sequenceName-0",
        new KafkaPartitions("topic", ImmutableMap.of(0, 10L, 1, 20L, 2, 30L)),
        new KafkaPartitions("topic", ImmutableMap.of(0, Long.MAX_VALUE, 1, Long.MAX_VALUE, 2, Long.MAX_VALUE)),
        null,
        null
    );

    Collection workItems = new ArrayList<>();
    workItems.add(new TestTaskRunnerWorkItem(id1.getId(), null, location1));
    workItems.add(new TestTaskRunnerWorkItem(id2.getId(), null, location2));

    expect(taskMaster.getTaskQueue()).andReturn(Optional.of(taskQueue)).anyTimes();
    expect(taskMaster.getTaskRunner()).andReturn(Optional.of(taskRunner)).anyTimes();
    expect(taskRunner.getRunningTasks()).andReturn(workItems).anyTimes();
    expect(taskStorage.getActiveTasks()).andReturn(ImmutableList.of(id1, id2, id3)).anyTimes();
    expect(taskStorage.getStatus("id1")).andReturn(Optional.of(TaskStatus.running("id1"))).anyTimes();
    expect(taskStorage.getStatus("id2")).andReturn(Optional.of(TaskStatus.running("id2"))).anyTimes();
    expect(taskStorage.getStatus("id3")).andReturn(Optional.of(TaskStatus.running("id3"))).anyTimes();
    expect(taskStorage.getTask("id1")).andReturn(Optional.of(id1)).anyTimes();
    expect(taskStorage.getTask("id2")).andReturn(Optional.of(id2)).anyTimes();
    expect(taskStorage.getTask("id3")).andReturn(Optional.of(id3)).anyTimes();
    expect(indexerMetadataStorageCoordinator.getDataSourceMetadata(DATASOURCE)).andReturn(
        new KafkaDataSourceMetadata(
            null
        )
    ).anyTimes();
    expect(taskClient.getStatusAsync("id1")).andReturn(Futures.immediateFuture(KafkaIndexTask.Status.PUBLISHING));
    expect(taskClient.getStatusAsync("id2")).andReturn(Futures.immediateFuture(KafkaIndexTask.Status.READING));
    expect(taskClient.getStatusAsync("id3")).andReturn(Futures.immediateFuture(KafkaIndexTask.Status.READING));
    expect(taskClient.getStartTimeAsync("id2")).andReturn(Futures.immediateFuture(startTime));
    expect(taskClient.getStartTimeAsync("id3")).andReturn(Futures.immediateFuture(startTime));
    expect(taskClient.getCurrentOffsets("id1", true)).andReturn(ImmutableMap.of(0, 10L, 1, 20L, 2, 30L));

    taskRunner.registerListener(anyObject(TaskRunnerListener.class), anyObject(Executor.class));
    replayAll();

    supervisor.start();
    supervisor.runInternal();
    verifyAll();

    reset(taskQueue, indexerMetadataStorageCoordinator);
    expect(indexerMetadataStorageCoordinator.deleteDataSourceMetadata(DATASOURCE)).andReturn(true);
    taskQueue.shutdown("id2");
    taskQueue.shutdown("id3");
    replay(taskQueue, indexerMetadataStorageCoordinator);

    supervisor.resetInternal(null);
    verifyAll();
  }

  private void addSomeEvents(int numEventsPerPartition) throws Exception
  {
    try (final KafkaProducer<byte[], byte[]> kafkaProducer = kafkaServer.newProducer()) {
      for (int i = 0; i < NUM_PARTITIONS; i++) {
        for (int j = 0; j < numEventsPerPartition; j++) {
          kafkaProducer.send(
              new ProducerRecord<byte[], byte[]>(
                  topic,
                  i,
                  null,
                  StringUtils.toUtf8(StringUtils.format("event-%d", j))
              )
          ).get();
        }
      }
    }
  }

  private KafkaSupervisor getSupervisor(
      int replicas,
      int taskCount,
      boolean useEarliestOffset,
      String duration,
      Period lateMessageRejectionPeriod,
      Period earlyMessageRejectionPeriod,
      boolean skipOffsetGaps
  )
  {
    KafkaSupervisorIOConfig kafkaSupervisorIOConfig = new KafkaSupervisorIOConfig(
        topic,
        replicas,
        taskCount,
        new Period(duration),
        ImmutableMap.of("myCustomKey", "myCustomValue", "bootstrap.servers", kafkaHost),
        new Period("P1D"),
        new Period("PT30S"),
        useEarliestOffset,
        new Period("PT30M"),
        lateMessageRejectionPeriod,
        earlyMessageRejectionPeriod,
        skipOffsetGaps
    );

    KafkaIndexTaskClientFactory taskClientFactory = new KafkaIndexTaskClientFactory(null, null)
    {
      @Override
      public KafkaIndexTaskClient build(
          TaskInfoProvider taskInfoProvider,
          String dataSource,
          int numThreads,
          Duration httpTimeout,
          long numRetries
      )
      {
        Assert.assertEquals(TEST_CHAT_THREADS, numThreads);
        Assert.assertEquals(TEST_HTTP_TIMEOUT.toStandardDuration(), httpTimeout);
        Assert.assertEquals(TEST_CHAT_RETRIES, numRetries);
        return taskClient;
      }
    };

    return new TestableKafkaSupervisor(
        taskStorage,
        taskMaster,
        indexerMetadataStorageCoordinator,
        taskClientFactory,
        objectMapper,
        new KafkaSupervisorSpec(
            dataSchema,
            tuningConfig,
            kafkaSupervisorIOConfig,
            null,
            taskStorage,
            taskMaster,
            indexerMetadataStorageCoordinator,
            taskClientFactory,
            objectMapper,
            new NoopServiceEmitter(),
            new DruidMonitorSchedulerConfig()
        )
    );
  }

  private static DataSchema getDataSchema(String dataSource)
  {
    List<DimensionSchema> dimensions = new ArrayList<>();
    dimensions.add(StringDimensionSchema.create("dim1"));
    dimensions.add(StringDimensionSchema.create("dim2"));

    return new DataSchema(
        dataSource,
        objectMapper.convertValue(
            new StringInputRowParser(
                new JSONParseSpec(
                    new TimestampSpec("timestamp", "iso", null),
                    new DimensionsSpec(
                        dimensions,
                        null,
                        null
                    ),
                    new JSONPathSpec(true, ImmutableList.<JSONPathFieldSpec>of()),
                    ImmutableMap.<String, Boolean>of()
                ),
                Charsets.UTF_8.name()
            ),
            Map.class
        ),
        new AggregatorFactory[]{new CountAggregatorFactory("rows")},
        new UniformGranularitySpec(
            Granularities.HOUR,
            Granularities.NONE,
            ImmutableList.<Interval>of()
        ),
        objectMapper
    );
  }

  private KafkaIndexTask createKafkaIndexTask(
      String id,
      String dataSource,
      String sequenceName,
      KafkaPartitions startPartitions,
      KafkaPartitions endPartitions,
      DateTime minimumMessageTime,
      DateTime maximumMessageTime
  )
  {
    return new KafkaIndexTask(
        id,
        null,
        getDataSchema(dataSource),
        tuningConfig,
        new KafkaIOConfig(
            sequenceName,
            startPartitions,
            endPartitions,
            ImmutableMap.<String, String>of(),
            true,
            false,
            minimumMessageTime,
            maximumMessageTime,
            false
        ),
        ImmutableMap.<String, Object>of(),
        null
    );
  }

  private static class TestTaskRunnerWorkItem extends TaskRunnerWorkItem
  {

    private TaskLocation location;

    public TestTaskRunnerWorkItem(String taskId, ListenableFuture<TaskStatus> result, TaskLocation location)
    {
      super(taskId, result);
      this.location = location;
    }

    @Override
    public TaskLocation getLocation()
    {
      return location;
    }
  }

  private static class TestableKafkaSupervisor extends KafkaSupervisor
  {
    public TestableKafkaSupervisor(
        TaskStorage taskStorage,
        TaskMaster taskMaster,
        IndexerMetadataStorageCoordinator indexerMetadataStorageCoordinator,
        KafkaIndexTaskClientFactory taskClientFactory,
        ObjectMapper mapper,
        KafkaSupervisorSpec spec
    )
    {
      super(taskStorage, taskMaster, indexerMetadataStorageCoordinator, taskClientFactory, mapper, spec);
    }

    @Override
    protected String generateSequenceName(int groupId)
    {
      return StringUtils.format("sequenceName-%d", groupId);
    }
  }
}<|MERGE_RESOLUTION|>--- conflicted
+++ resolved
@@ -791,12 +791,8 @@
     supervisor = getSupervisor(2, 1, true, "PT1H", null, null, false);
     addSomeEvents(1);
 
-<<<<<<< HEAD
     DateTime now = DateTimes.nowUtc();
-=======
-    DateTime now = DateTime.now();
-    DateTime maxi = DateTime.now().plusMinutes(60);
->>>>>>> 1bddfc08
+    DateTime maxi = now.plusMinutes(60);
     Task id1 = createKafkaIndexTask(
         "id1",
         DATASOURCE,
