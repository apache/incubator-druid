/*
 * Licensed to the Apache Software Foundation (ASF) under one
 * or more contributor license agreements.  See the NOTICE file
 * distributed with this work for additional information
 * regarding copyright ownership.  The ASF licenses this file
 * to you under the Apache License, Version 2.0 (the
 * "License"); you may not use this file except in compliance
 * with the License.  You may obtain a copy of the License at
 *
 *   http://www.apache.org/licenses/LICENSE-2.0
 *
 * Unless required by applicable law or agreed to in writing,
 * software distributed under the License is distributed on an
 * "AS IS" BASIS, WITHOUT WARRANTIES OR CONDITIONS OF ANY
 * KIND, either express or implied.  See the License for the
 * specific language governing permissions and limitations
 * under the License.
 */

package io.druid.indexing.kafka.supervisor;

import com.fasterxml.jackson.core.JsonProcessingException;
import com.fasterxml.jackson.databind.ObjectMapper;
import com.google.common.base.Optional;
import com.google.common.collect.ImmutableList;
import com.google.common.collect.ImmutableMap;
import com.google.common.util.concurrent.Futures;
import com.google.common.util.concurrent.ListenableFuture;
import io.druid.data.input.impl.DimensionSchema;
import io.druid.data.input.impl.DimensionsSpec;
import io.druid.data.input.impl.JSONParseSpec;
import io.druid.data.input.impl.StringDimensionSchema;
import io.druid.data.input.impl.StringInputRowParser;
import io.druid.data.input.impl.TimestampSpec;
import io.druid.indexer.TaskLocation;
import io.druid.indexer.TaskStatus;
import io.druid.indexing.common.TaskInfoProvider;
import io.druid.indexing.common.TestUtils;
import io.druid.indexing.common.stats.RowIngestionMetersFactory;
import io.druid.indexing.common.task.RealtimeIndexTask;
import io.druid.indexing.common.task.Task;
import io.druid.indexing.kafka.KafkaDataSourceMetadata;
import io.druid.indexing.kafka.KafkaIOConfig;
import io.druid.indexing.kafka.KafkaIndexTask;
import io.druid.indexing.kafka.KafkaIndexTaskClient;
import io.druid.indexing.kafka.KafkaIndexTaskClientFactory;
import io.druid.indexing.kafka.KafkaPartitions;
import io.druid.indexing.kafka.KafkaTuningConfig;
import io.druid.indexing.kafka.test.TestBroker;
import io.druid.indexing.overlord.DataSourceMetadata;
import io.druid.indexing.overlord.IndexerMetadataStorageCoordinator;
import io.druid.indexing.overlord.TaskMaster;
import io.druid.indexing.overlord.TaskQueue;
import io.druid.indexing.overlord.TaskRunner;
import io.druid.indexing.overlord.TaskRunnerListener;
import io.druid.indexing.overlord.TaskRunnerWorkItem;
import io.druid.indexing.overlord.TaskStorage;
import io.druid.indexing.overlord.supervisor.SupervisorReport;
import io.druid.java.util.common.DateTimes;
import io.druid.java.util.common.ISE;
import io.druid.java.util.common.StringUtils;
import io.druid.java.util.common.granularity.Granularities;
import io.druid.java.util.common.parsers.JSONPathSpec;
import io.druid.java.util.emitter.EmittingLogger;
import io.druid.query.aggregation.AggregatorFactory;
import io.druid.query.aggregation.CountAggregatorFactory;
import io.druid.segment.TestHelper;
import io.druid.segment.indexing.DataSchema;
import io.druid.segment.indexing.RealtimeIOConfig;
import io.druid.segment.indexing.granularity.UniformGranularitySpec;
import io.druid.segment.realtime.FireDepartment;
import io.druid.server.metrics.DruidMonitorSchedulerConfig;
import io.druid.server.metrics.NoopServiceEmitter;
import io.druid.server.metrics.ExceptionCapturingServiceEmitter;
import org.apache.curator.test.TestingCluster;
import org.apache.kafka.clients.producer.KafkaProducer;
import org.apache.kafka.clients.producer.ProducerRecord;
import org.easymock.Capture;
import org.easymock.CaptureType;
import org.easymock.EasyMock;
import org.easymock.EasyMockSupport;
import org.joda.time.DateTime;
import org.joda.time.Duration;
import org.joda.time.Period;
import org.junit.After;
import org.junit.AfterClass;
import org.junit.Assert;
import org.junit.Before;
import org.junit.BeforeClass;
import org.junit.Test;
import org.junit.runner.RunWith;
import org.junit.runners.Parameterized;

import java.io.File;
import java.io.IOException;
import java.nio.charset.StandardCharsets;
import java.util.ArrayList;
import java.util.Collection;
import java.util.Collections;
import java.util.List;
import java.util.Map;
import java.util.TreeMap;
import java.util.concurrent.ExecutionException;
import java.util.concurrent.Executor;
import java.util.concurrent.TimeoutException;

import static org.easymock.EasyMock.anyBoolean;
import static org.easymock.EasyMock.anyObject;
import static org.easymock.EasyMock.anyString;
import static org.easymock.EasyMock.capture;
import static org.easymock.EasyMock.eq;
import static org.easymock.EasyMock.expect;
import static org.easymock.EasyMock.expectLastCall;
import static org.easymock.EasyMock.replay;
import static org.easymock.EasyMock.reset;

@RunWith(Parameterized.class)
public class KafkaSupervisorTest extends EasyMockSupport
{
  private static final ObjectMapper objectMapper = TestHelper.makeJsonMapper();
  private static final String TOPIC_PREFIX = "testTopic";
  private static final String DATASOURCE = "testDS";
  private static final int NUM_PARTITIONS = 3;
  private static final int TEST_CHAT_THREADS = 3;
  private static final long TEST_CHAT_RETRIES = 9L;
  private static final Period TEST_HTTP_TIMEOUT = new Period("PT10S");
  private static final Period TEST_SHUTDOWN_TIMEOUT = new Period("PT80S");

  private static TestingCluster zkServer;
  private static TestBroker kafkaServer;
  private static String kafkaHost;
  private static DataSchema dataSchema;
  private static int topicPostfix;

  private final int numThreads;

  private KafkaSupervisor supervisor;
  private KafkaSupervisorTuningConfig tuningConfig;
  private TaskStorage taskStorage;
  private TaskMaster taskMaster;
  private TaskRunner taskRunner;
  private IndexerMetadataStorageCoordinator indexerMetadataStorageCoordinator;
  private KafkaIndexTaskClient taskClient;
  private TaskQueue taskQueue;
  private String topic;
  private RowIngestionMetersFactory rowIngestionMetersFactory;
  private ExceptionCapturingServiceEmitter serviceEmitter;

  private static String getTopic()
  {
    return TOPIC_PREFIX + topicPostfix++;
  }

  @Parameterized.Parameters(name = "numThreads = {0}")
  public static Iterable<Object[]> constructorFeeder()
  {
    return ImmutableList.of(new Object[]{1}, new Object[]{8});
  }

  public KafkaSupervisorTest(int numThreads)
  {
    this.numThreads = numThreads;
  }

  @BeforeClass
  public static void setupClass() throws Exception
  {
    zkServer = new TestingCluster(1);
    zkServer.start();

    kafkaServer = new TestBroker(
        zkServer.getConnectString(),
        null,
        1,
        ImmutableMap.of("num.partitions", String.valueOf(NUM_PARTITIONS))
    );
    kafkaServer.start();
    kafkaHost = StringUtils.format("localhost:%d", kafkaServer.getPort());

    dataSchema = getDataSchema(DATASOURCE);
  }

  @Before
  public void setupTest()
  {
    taskStorage = createMock(TaskStorage.class);
    taskMaster = createMock(TaskMaster.class);
    taskRunner = createMock(TaskRunner.class);
    indexerMetadataStorageCoordinator = createMock(IndexerMetadataStorageCoordinator.class);
    taskClient = createMock(KafkaIndexTaskClient.class);
    taskQueue = createMock(TaskQueue.class);

    tuningConfig = new KafkaSupervisorTuningConfig(
        1000,
        null,
        50000,
        new Period("P1Y"),
        new File("/test"),
        null,
        null,
        true,
        false,
        null,
        null,
        null,
        numThreads,
        TEST_CHAT_THREADS,
        TEST_CHAT_RETRIES,
        TEST_HTTP_TIMEOUT,
        TEST_SHUTDOWN_TIMEOUT,
        null,
        null,
        null,
        null,
        null
    );

    topic = getTopic();
    rowIngestionMetersFactory = new TestUtils().getRowIngestionMetersFactory();
    serviceEmitter = new ExceptionCapturingServiceEmitter();
    EmittingLogger.registerEmitter(serviceEmitter);
  }

  @After
  public void tearDownTest()
  {
    supervisor = null;
  }

  @AfterClass
  public static void tearDownClass() throws IOException
  {
    kafkaServer.close();
    kafkaServer = null;

    zkServer.stop();
    zkServer = null;
  }

  @Test
  public void testNoInitialState() throws Exception
  {
    supervisor = getSupervisor(1, 1, true, "PT1H", null, null, false);
    addSomeEvents(1);

    Capture<KafkaIndexTask> captured = Capture.newInstance();
    expect(taskMaster.getTaskQueue()).andReturn(Optional.of(taskQueue)).anyTimes();
    expect(taskMaster.getTaskRunner()).andReturn(Optional.of(taskRunner)).anyTimes();
    expect(taskStorage.getActiveTasks()).andReturn(ImmutableList.of()).anyTimes();
    expect(indexerMetadataStorageCoordinator.getDataSourceMetadata(DATASOURCE)).andReturn(
        new KafkaDataSourceMetadata(
            null
        )
    ).anyTimes();
    expect(taskQueue.add(capture(captured))).andReturn(true);
    taskRunner.registerListener(anyObject(TaskRunnerListener.class), anyObject(Executor.class));
    replayAll();

    supervisor.start();
    supervisor.runInternal();
    verifyAll();

    KafkaIndexTask task = captured.getValue();
    Assert.assertEquals(dataSchema, task.getDataSchema());
    Assert.assertEquals(KafkaTuningConfig.copyOf(tuningConfig), task.getTuningConfig());

    KafkaIOConfig taskConfig = task.getIOConfig();
    Assert.assertEquals(kafkaHost, taskConfig.getConsumerProperties().get("bootstrap.servers"));
    Assert.assertEquals("myCustomValue", taskConfig.getConsumerProperties().get("myCustomKey"));
    Assert.assertEquals("sequenceName-0", taskConfig.getBaseSequenceName());
    Assert.assertTrue("isUseTransaction", taskConfig.isUseTransaction());
    Assert.assertFalse("minimumMessageTime", taskConfig.getMinimumMessageTime().isPresent());
    Assert.assertFalse("maximumMessageTime", taskConfig.getMaximumMessageTime().isPresent());
    Assert.assertFalse("skipOffsetGaps", taskConfig.isSkipOffsetGaps());

    Assert.assertEquals(topic, taskConfig.getStartPartitions().getTopic());
    Assert.assertEquals(0L, (long) taskConfig.getStartPartitions().getPartitionOffsetMap().get(0));
    Assert.assertEquals(0L, (long) taskConfig.getStartPartitions().getPartitionOffsetMap().get(1));
    Assert.assertEquals(0L, (long) taskConfig.getStartPartitions().getPartitionOffsetMap().get(2));

    Assert.assertEquals(topic, taskConfig.getEndPartitions().getTopic());
    Assert.assertEquals(Long.MAX_VALUE, (long) taskConfig.getEndPartitions().getPartitionOffsetMap().get(0));
    Assert.assertEquals(Long.MAX_VALUE, (long) taskConfig.getEndPartitions().getPartitionOffsetMap().get(1));
    Assert.assertEquals(Long.MAX_VALUE, (long) taskConfig.getEndPartitions().getPartitionOffsetMap().get(2));
  }

  @Test
  public void testSkipOffsetGaps() throws Exception
  {
    supervisor = getSupervisor(1, 1, true, "PT1H", null, null, true);
    addSomeEvents(1);

    Capture<KafkaIndexTask> captured = Capture.newInstance();
    expect(taskMaster.getTaskQueue()).andReturn(Optional.of(taskQueue)).anyTimes();
    expect(taskMaster.getTaskRunner()).andReturn(Optional.of(taskRunner)).anyTimes();
    expect(taskStorage.getActiveTasks()).andReturn(ImmutableList.of()).anyTimes();
    expect(indexerMetadataStorageCoordinator.getDataSourceMetadata(DATASOURCE)).andReturn(
        new KafkaDataSourceMetadata(
            null
        )
    ).anyTimes();
    expect(taskQueue.add(capture(captured))).andReturn(true);
    taskRunner.registerListener(anyObject(TaskRunnerListener.class), anyObject(Executor.class));
    replayAll();

    supervisor.start();
    supervisor.runInternal();
    verifyAll();

    KafkaIndexTask task = captured.getValue();
    KafkaIOConfig taskConfig = task.getIOConfig();

    Assert.assertTrue("skipOffsetGaps", taskConfig.isSkipOffsetGaps());
  }

  @Test
  public void testMultiTask() throws Exception
  {
    supervisor = getSupervisor(1, 2, true, "PT1H", null, null, false);
    addSomeEvents(1);

    Capture<KafkaIndexTask> captured = Capture.newInstance(CaptureType.ALL);
    expect(taskMaster.getTaskQueue()).andReturn(Optional.of(taskQueue)).anyTimes();
    expect(taskMaster.getTaskRunner()).andReturn(Optional.absent()).anyTimes();
    expect(taskStorage.getActiveTasks()).andReturn(ImmutableList.of()).anyTimes();
    expect(indexerMetadataStorageCoordinator.getDataSourceMetadata(DATASOURCE)).andReturn(
        new KafkaDataSourceMetadata(
            null
        )
    ).anyTimes();
    expect(taskQueue.add(capture(captured))).andReturn(true).times(2);
    replayAll();

    supervisor.start();
    supervisor.runInternal();
    verifyAll();

    KafkaIndexTask task1 = captured.getValues().get(0);
    Assert.assertEquals(2, task1.getIOConfig().getStartPartitions().getPartitionOffsetMap().size());
    Assert.assertEquals(2, task1.getIOConfig().getEndPartitions().getPartitionOffsetMap().size());
    Assert.assertEquals(0L, (long) task1.getIOConfig().getStartPartitions().getPartitionOffsetMap().get(0));
    Assert.assertEquals(Long.MAX_VALUE, (long) task1.getIOConfig().getEndPartitions().getPartitionOffsetMap().get(0));
    Assert.assertEquals(0L, (long) task1.getIOConfig().getStartPartitions().getPartitionOffsetMap().get(2));
    Assert.assertEquals(Long.MAX_VALUE, (long) task1.getIOConfig().getEndPartitions().getPartitionOffsetMap().get(2));

    KafkaIndexTask task2 = captured.getValues().get(1);
    Assert.assertEquals(1, task2.getIOConfig().getStartPartitions().getPartitionOffsetMap().size());
    Assert.assertEquals(1, task2.getIOConfig().getEndPartitions().getPartitionOffsetMap().size());
    Assert.assertEquals(0L, (long) task2.getIOConfig().getStartPartitions().getPartitionOffsetMap().get(1));
    Assert.assertEquals(Long.MAX_VALUE, (long) task2.getIOConfig().getEndPartitions().getPartitionOffsetMap().get(1));
  }

  @Test
  public void testReplicas() throws Exception
  {
    supervisor = getSupervisor(2, 1, true, "PT1H", null, null, false);
    addSomeEvents(1);

    Capture<KafkaIndexTask> captured = Capture.newInstance(CaptureType.ALL);
    expect(taskMaster.getTaskQueue()).andReturn(Optional.of(taskQueue)).anyTimes();
    expect(taskMaster.getTaskRunner()).andReturn(Optional.absent()).anyTimes();
    expect(taskStorage.getActiveTasks()).andReturn(ImmutableList.of()).anyTimes();
    expect(indexerMetadataStorageCoordinator.getDataSourceMetadata(DATASOURCE)).andReturn(
        new KafkaDataSourceMetadata(
            null
        )
    ).anyTimes();
    expect(taskQueue.add(capture(captured))).andReturn(true).times(2);
    replayAll();

    supervisor.start();
    supervisor.runInternal();
    verifyAll();

    KafkaIndexTask task1 = captured.getValues().get(0);
    Assert.assertEquals(3, task1.getIOConfig().getStartPartitions().getPartitionOffsetMap().size());
    Assert.assertEquals(3, task1.getIOConfig().getEndPartitions().getPartitionOffsetMap().size());
    Assert.assertEquals(0L, (long) task1.getIOConfig().getStartPartitions().getPartitionOffsetMap().get(0));
    Assert.assertEquals(0L, (long) task1.getIOConfig().getStartPartitions().getPartitionOffsetMap().get(1));
    Assert.assertEquals(0L, (long) task1.getIOConfig().getStartPartitions().getPartitionOffsetMap().get(2));

    KafkaIndexTask task2 = captured.getValues().get(1);
    Assert.assertEquals(3, task2.getIOConfig().getStartPartitions().getPartitionOffsetMap().size());
    Assert.assertEquals(3, task2.getIOConfig().getEndPartitions().getPartitionOffsetMap().size());
    Assert.assertEquals(0L, (long) task2.getIOConfig().getStartPartitions().getPartitionOffsetMap().get(0));
    Assert.assertEquals(0L, (long) task2.getIOConfig().getStartPartitions().getPartitionOffsetMap().get(1));
    Assert.assertEquals(0L, (long) task2.getIOConfig().getStartPartitions().getPartitionOffsetMap().get(2));
  }

  @Test
  public void testLateMessageRejectionPeriod() throws Exception
  {
    supervisor = getSupervisor(2, 1, true, "PT1H", new Period("PT1H"), null, false);
    addSomeEvents(1);

    Capture<KafkaIndexTask> captured = Capture.newInstance(CaptureType.ALL);
    expect(taskMaster.getTaskQueue()).andReturn(Optional.of(taskQueue)).anyTimes();
    expect(taskMaster.getTaskRunner()).andReturn(Optional.absent()).anyTimes();
    expect(taskStorage.getActiveTasks()).andReturn(ImmutableList.of()).anyTimes();
    expect(indexerMetadataStorageCoordinator.getDataSourceMetadata(DATASOURCE)).andReturn(
        new KafkaDataSourceMetadata(
            null
        )
    ).anyTimes();
    expect(taskQueue.add(capture(captured))).andReturn(true).times(2);
    replayAll();

    supervisor.start();
    supervisor.runInternal();
    verifyAll();

    KafkaIndexTask task1 = captured.getValues().get(0);
    KafkaIndexTask task2 = captured.getValues().get(1);

    Assert.assertTrue(
        "minimumMessageTime",
        task1.getIOConfig().getMinimumMessageTime().get().plusMinutes(59).isBeforeNow()
    );
    Assert.assertTrue(
        "minimumMessageTime",
        task1.getIOConfig().getMinimumMessageTime().get().plusMinutes(61).isAfterNow()
    );
    Assert.assertEquals(
        task1.getIOConfig().getMinimumMessageTime().get(),
        task2.getIOConfig().getMinimumMessageTime().get()
    );
  }

  @Test
  public void testEarlyMessageRejectionPeriod() throws Exception
  {
    supervisor = getSupervisor(2, 1, true, "PT1H", null, new Period("PT1H"), false);
    addSomeEvents(1);

    Capture<KafkaIndexTask> captured = Capture.newInstance(CaptureType.ALL);
    expect(taskMaster.getTaskQueue()).andReturn(Optional.of(taskQueue)).anyTimes();
    expect(taskMaster.getTaskRunner()).andReturn(Optional.absent()).anyTimes();
    expect(taskStorage.getActiveTasks()).andReturn(ImmutableList.of()).anyTimes();
    expect(indexerMetadataStorageCoordinator.getDataSourceMetadata(DATASOURCE)).andReturn(
        new KafkaDataSourceMetadata(
            null
        )
    ).anyTimes();
    expect(taskQueue.add(capture(captured))).andReturn(true).times(2);
    replayAll();

    supervisor.start();
    supervisor.runInternal();
    verifyAll();

    KafkaIndexTask task1 = captured.getValues().get(0);
    KafkaIndexTask task2 = captured.getValues().get(1);

    Assert.assertTrue(
        "maximumMessageTime",
        task1.getIOConfig().getMaximumMessageTime().get().minusMinutes(59 + 60).isAfterNow()
    );
    Assert.assertTrue(
        "maximumMessageTime",
        task1.getIOConfig().getMaximumMessageTime().get().minusMinutes(61 + 60).isBeforeNow()
    );
    Assert.assertEquals(
        task1.getIOConfig().getMaximumMessageTime().get(),
        task2.getIOConfig().getMaximumMessageTime().get()
    );
  }

  @Test
  /**
   * Test generating the starting offsets from the partition high water marks in Kafka.
   */
  public void testLatestOffset() throws Exception
  {
    supervisor = getSupervisor(1, 1, false, "PT1H", null, null, false);
    addSomeEvents(1100);

    Capture<KafkaIndexTask> captured = Capture.newInstance();
    expect(taskMaster.getTaskQueue()).andReturn(Optional.of(taskQueue)).anyTimes();
    expect(taskMaster.getTaskRunner()).andReturn(Optional.absent()).anyTimes();
    expect(taskStorage.getActiveTasks()).andReturn(ImmutableList.of()).anyTimes();
    expect(indexerMetadataStorageCoordinator.getDataSourceMetadata(DATASOURCE)).andReturn(
        new KafkaDataSourceMetadata(
            null
        )
    ).anyTimes();
    expect(taskQueue.add(capture(captured))).andReturn(true);
    replayAll();

    supervisor.start();
    supervisor.runInternal();
    verifyAll();

    KafkaIndexTask task = captured.getValue();
    Assert.assertEquals(1100L, (long) task.getIOConfig().getStartPartitions().getPartitionOffsetMap().get(0));
    Assert.assertEquals(1100L, (long) task.getIOConfig().getStartPartitions().getPartitionOffsetMap().get(1));
    Assert.assertEquals(1100L, (long) task.getIOConfig().getStartPartitions().getPartitionOffsetMap().get(2));
  }

  @Test
  /**
   * Test generating the starting offsets from the partition data stored in druid_dataSource which contains the
   * offsets of the last built segments.
   */
  public void testDatasourceMetadata() throws Exception
  {
    supervisor = getSupervisor(1, 1, true, "PT1H", null, null, false);
    addSomeEvents(100);

    Capture<KafkaIndexTask> captured = Capture.newInstance();
    expect(taskMaster.getTaskQueue()).andReturn(Optional.of(taskQueue)).anyTimes();
    expect(taskMaster.getTaskRunner()).andReturn(Optional.absent()).anyTimes();
    expect(taskStorage.getActiveTasks()).andReturn(ImmutableList.of()).anyTimes();
    expect(indexerMetadataStorageCoordinator.getDataSourceMetadata(DATASOURCE)).andReturn(
        new KafkaDataSourceMetadata(
            new KafkaPartitions(topic, ImmutableMap.of(0, 10L, 1, 20L, 2, 30L))
        )
    ).anyTimes();
    expect(taskQueue.add(capture(captured))).andReturn(true);
    replayAll();

    supervisor.start();
    supervisor.runInternal();
    verifyAll();

    KafkaIndexTask task = captured.getValue();
    KafkaIOConfig taskConfig = task.getIOConfig();
    Assert.assertEquals("sequenceName-0", taskConfig.getBaseSequenceName());
    Assert.assertEquals(10L, (long) taskConfig.getStartPartitions().getPartitionOffsetMap().get(0));
    Assert.assertEquals(20L, (long) taskConfig.getStartPartitions().getPartitionOffsetMap().get(1));
    Assert.assertEquals(30L, (long) taskConfig.getStartPartitions().getPartitionOffsetMap().get(2));
  }

  @Test(expected = ISE.class)
  public void testBadMetadataOffsets() throws Exception
  {
    supervisor = getSupervisor(1, 1, true, "PT1H", null, null, false);
    addSomeEvents(1);

    expect(taskMaster.getTaskRunner()).andReturn(Optional.absent()).anyTimes();
    expect(taskStorage.getActiveTasks()).andReturn(ImmutableList.of()).anyTimes();
    expect(indexerMetadataStorageCoordinator.getDataSourceMetadata(DATASOURCE)).andReturn(
        new KafkaDataSourceMetadata(
            new KafkaPartitions(topic, ImmutableMap.of(0, 10L, 1, 20L, 2, 30L))
        )
    ).anyTimes();
    replayAll();

    supervisor.start();
    supervisor.runInternal();
  }

  @Test
  public void testKillIncompatibleTasks() throws Exception
  {
    supervisor = getSupervisor(2, 1, true, "PT1H", null, null, false);
    addSomeEvents(1);

    // unexpected # of partitions (kill)
    Task id1 = createKafkaIndexTask(
        "id1",
        DATASOURCE,
        1,
        new KafkaPartitions("topic", ImmutableMap.of(0, 0L)),
        new KafkaPartitions("topic", ImmutableMap.of(0, 10L)),
        null,
        null
    );

    // correct number of partitions and ranges (don't kill)
    Task id2 = createKafkaIndexTask(
        "id2",
        DATASOURCE,
        0,
        new KafkaPartitions("topic", ImmutableMap.of(0, 0L, 1, 0L, 2, 0L)),
        new KafkaPartitions("topic", ImmutableMap.of(0, 333L, 1, 333L, 2, 333L)),
        null,
        null
    );

    // unexpected range on partition 2 (kill)
    Task id3 = createKafkaIndexTask(
        "id3",
        DATASOURCE,
        1,
        new KafkaPartitions("topic", ImmutableMap.of(0, 0L, 1, 0L, 2, 1L)),
        new KafkaPartitions("topic", ImmutableMap.of(0, 333L, 1, 333L, 2, 330L)),
        null,
        null
    );

    // different datasource (don't kill)
    Task id4 = createKafkaIndexTask(
        "id4",
        "other-datasource",
        2,
        new KafkaPartitions("topic", ImmutableMap.of(0, 0L)),
        new KafkaPartitions("topic", ImmutableMap.of(0, 10L)),
        null,
        null
    );

    // non KafkaIndexTask (don't kill)
    Task id5 = new RealtimeIndexTask(
        "id5",
        null,
        new FireDepartment(
            dataSchema,
            new RealtimeIOConfig(null, null, null),
            null
        ),
        null
    );

    List<Task> existingTasks = ImmutableList.of(id1, id2, id3, id4, id5);

    expect(taskMaster.getTaskQueue()).andReturn(Optional.of(taskQueue)).anyTimes();
    expect(taskMaster.getTaskRunner()).andReturn(Optional.of(taskRunner)).anyTimes();
    expect(taskRunner.getRunningTasks()).andReturn(Collections.EMPTY_LIST).anyTimes();
    expect(taskStorage.getActiveTasks()).andReturn(existingTasks).anyTimes();
    expect(taskStorage.getStatus("id1")).andReturn(Optional.of(TaskStatus.running("id1"))).anyTimes();
    expect(taskStorage.getStatus("id2")).andReturn(Optional.of(TaskStatus.running("id2"))).anyTimes();
    expect(taskStorage.getStatus("id3")).andReturn(Optional.of(TaskStatus.running("id3"))).anyTimes();
    expect(taskStorage.getTask("id1")).andReturn(Optional.of(id1)).anyTimes();
    expect(taskStorage.getTask("id2")).andReturn(Optional.of(id2)).anyTimes();
    expect(taskStorage.getTask("id3")).andReturn(Optional.of(id3)).anyTimes();
    expect(taskClient.getStatusAsync(anyString())).andReturn(Futures.immediateFuture(KafkaIndexTask.Status.NOT_STARTED))
                                                  .anyTimes();
    expect(taskClient.getStartTimeAsync(anyString())).andReturn(Futures.immediateFuture(DateTimes.nowUtc())).anyTimes();
    expect(indexerMetadataStorageCoordinator.getDataSourceMetadata(DATASOURCE)).andReturn(
        new KafkaDataSourceMetadata(
            null
        )
    ).anyTimes();
    expect(taskClient.stopAsync("id1", false)).andReturn(Futures.immediateFuture(true));
    expect(taskClient.stopAsync("id3", false)).andReturn(Futures.immediateFuture(false));
    taskRunner.registerListener(anyObject(TaskRunnerListener.class), anyObject(Executor.class));
    taskQueue.shutdown("id3");

    expect(taskQueue.add(anyObject(Task.class))).andReturn(true);

    TreeMap<Integer, Map<Integer, Long>> checkpoints = new TreeMap<>();
    checkpoints.put(0, ImmutableMap.of(0, 0L, 1, 0L, 2, 0L));
    expect(taskClient.getCheckpointsAsync(EasyMock.contains("id2"), anyBoolean()))
        .andReturn(Futures.immediateFuture(checkpoints))
        .times(2);

    replayAll();

    supervisor.start();
    supervisor.runInternal();
    verifyAll();
  }

  @Test
  public void testKillBadPartitionAssignment() throws Exception
  {
    supervisor = getSupervisor(1, 2, true, "PT1H", null, null, false);
    addSomeEvents(1);

    Task id1 = createKafkaIndexTask(
        "id1",
        DATASOURCE,
        0,
        new KafkaPartitions("topic", ImmutableMap.of(0, 0L, 2, 0L)),
        new KafkaPartitions("topic", ImmutableMap.of(0, Long.MAX_VALUE, 2, Long.MAX_VALUE)),
        null,
        null
    );
    Task id2 = createKafkaIndexTask(
        "id2",
        DATASOURCE,
        1,
        new KafkaPartitions("topic", ImmutableMap.of(1, 0L)),
        new KafkaPartitions("topic", ImmutableMap.of(1, Long.MAX_VALUE)),
        null,
        null
    );
    Task id3 = createKafkaIndexTask(
        "id3",
        DATASOURCE,
        0,
        new KafkaPartitions("topic", ImmutableMap.of(0, 0L, 1, 0L, 2, 0L)),
        new KafkaPartitions("topic", ImmutableMap.of(0, Long.MAX_VALUE, 1, Long.MAX_VALUE, 2, Long.MAX_VALUE)),
        null,
        null
    );
    Task id4 = createKafkaIndexTask(
        "id4",
        DATASOURCE,
        0,
        new KafkaPartitions("topic", ImmutableMap.of(0, 0L, 1, 0L)),
        new KafkaPartitions("topic", ImmutableMap.of(0, Long.MAX_VALUE, 1, Long.MAX_VALUE)),
        null,
        null
    );
    Task id5 = createKafkaIndexTask(
        "id5",
        DATASOURCE,
        0,
        new KafkaPartitions("topic", ImmutableMap.of(1, 0L, 2, 0L)),
        new KafkaPartitions("topic", ImmutableMap.of(1, Long.MAX_VALUE, 2, Long.MAX_VALUE)),
        null,
        null
    );

    List<Task> existingTasks = ImmutableList.of(id1, id2, id3, id4, id5);

    expect(taskMaster.getTaskQueue()).andReturn(Optional.of(taskQueue)).anyTimes();
    expect(taskMaster.getTaskRunner()).andReturn(Optional.of(taskRunner)).anyTimes();
    expect(taskRunner.getRunningTasks()).andReturn(Collections.EMPTY_LIST).anyTimes();
    expect(taskStorage.getActiveTasks()).andReturn(existingTasks).anyTimes();
    expect(taskStorage.getStatus("id1")).andReturn(Optional.of(TaskStatus.running("id1"))).anyTimes();
    expect(taskStorage.getStatus("id2")).andReturn(Optional.of(TaskStatus.running("id2"))).anyTimes();
    expect(taskStorage.getStatus("id3")).andReturn(Optional.of(TaskStatus.running("id3"))).anyTimes();
    expect(taskStorage.getStatus("id4")).andReturn(Optional.of(TaskStatus.running("id4"))).anyTimes();
    expect(taskStorage.getStatus("id5")).andReturn(Optional.of(TaskStatus.running("id5"))).anyTimes();
    expect(taskStorage.getTask("id1")).andReturn(Optional.of(id1)).anyTimes();
    expect(taskStorage.getTask("id2")).andReturn(Optional.of(id2)).anyTimes();
    expect(taskStorage.getTask("id3")).andReturn(Optional.of(id3)).anyTimes();
    expect(taskStorage.getTask("id4")).andReturn(Optional.of(id4)).anyTimes();
    expect(taskStorage.getTask("id5")).andReturn(Optional.of(id5)).anyTimes();
    expect(taskClient.getStatusAsync(anyString())).andReturn(Futures.immediateFuture(KafkaIndexTask.Status.NOT_STARTED))
                                                  .anyTimes();
    expect(taskClient.getStartTimeAsync(anyString())).andReturn(Futures.immediateFuture(DateTimes.nowUtc())).anyTimes();
    expect(indexerMetadataStorageCoordinator.getDataSourceMetadata(DATASOURCE)).andReturn(
        new KafkaDataSourceMetadata(
            null
        )
    ).anyTimes();
    expect(taskClient.stopAsync("id3", false)).andReturn(Futures.immediateFuture(true));
    expect(taskClient.stopAsync("id4", false)).andReturn(Futures.immediateFuture(false));
    expect(taskClient.stopAsync("id5", false)).andReturn(Futures.immediateFuture((Boolean) null));

    TreeMap<Integer, Map<Integer, Long>> checkpoints1 = new TreeMap<>();
    checkpoints1.put(0, ImmutableMap.of(0, 0L, 2, 0L));
    TreeMap<Integer, Map<Integer, Long>> checkpoints2 = new TreeMap<>();
    checkpoints2.put(0, ImmutableMap.of(1, 0L));
    expect(taskClient.getCheckpointsAsync(EasyMock.contains("id1"), anyBoolean()))
        .andReturn(Futures.immediateFuture(checkpoints1))
        .times(1);
    expect(taskClient.getCheckpointsAsync(EasyMock.contains("id2"), anyBoolean()))
        .andReturn(Futures.immediateFuture(checkpoints2))
        .times(1);

    taskRunner.registerListener(anyObject(TaskRunnerListener.class), anyObject(Executor.class));
    taskQueue.shutdown("id4");
    taskQueue.shutdown("id5");
    replayAll();

    supervisor.start();
    supervisor.runInternal();
    verifyAll();
  }

  @Test
  public void testRequeueTaskWhenFailed() throws Exception
  {
    supervisor = getSupervisor(2, 2, true, "PT1H", null, null, false);
    addSomeEvents(1);

    Capture<Task> captured = Capture.newInstance(CaptureType.ALL);
    expect(taskMaster.getTaskQueue()).andReturn(Optional.of(taskQueue)).anyTimes();
    expect(taskMaster.getTaskRunner()).andReturn(Optional.of(taskRunner)).anyTimes();
    expect(taskRunner.getRunningTasks()).andReturn(Collections.EMPTY_LIST).anyTimes();
    expect(taskStorage.getActiveTasks()).andReturn(ImmutableList.of()).anyTimes();
    expect(taskClient.getStatusAsync(anyString())).andReturn(Futures.immediateFuture(KafkaIndexTask.Status.NOT_STARTED))
                                                  .anyTimes();
    expect(taskClient.getStartTimeAsync(anyString())).andReturn(Futures.immediateFuture(DateTimes.nowUtc())).anyTimes();
    expect(indexerMetadataStorageCoordinator.getDataSourceMetadata(DATASOURCE)).andReturn(
        new KafkaDataSourceMetadata(
            null
        )
    ).anyTimes();
    expect(taskQueue.add(capture(captured))).andReturn(true).times(4);

    TreeMap<Integer, Map<Integer, Long>> checkpoints1 = new TreeMap<>();
    checkpoints1.put(0, ImmutableMap.of(0, 0L, 2, 0L));
    TreeMap<Integer, Map<Integer, Long>> checkpoints2 = new TreeMap<>();
    checkpoints2.put(0, ImmutableMap.of(1, 0L));
    expect(taskClient.getCheckpointsAsync(EasyMock.contains("sequenceName-0"), anyBoolean()))
        .andReturn(Futures.immediateFuture(checkpoints1))
        .anyTimes();
    expect(taskClient.getCheckpointsAsync(EasyMock.contains("sequenceName-1"), anyBoolean()))
        .andReturn(Futures.immediateFuture(checkpoints2))
        .anyTimes();

    taskRunner.registerListener(anyObject(TaskRunnerListener.class), anyObject(Executor.class));
    replayAll();

    supervisor.start();
    supervisor.runInternal();
    verifyAll();

    List<Task> tasks = captured.getValues();

    // test that running the main loop again checks the status of the tasks that were created and does nothing if they
    // are all still running
    reset(taskStorage);
    expect(taskStorage.getActiveTasks()).andReturn(tasks).anyTimes();
    for (Task task : tasks) {
      expect(taskStorage.getStatus(task.getId())).andReturn(Optional.of(TaskStatus.running(task.getId()))).anyTimes();
      expect(taskStorage.getTask(task.getId())).andReturn(Optional.of(task)).anyTimes();
    }
    replay(taskStorage);

    supervisor.runInternal();
    verifyAll();

    // test that a task failing causes a new task to be re-queued with the same parameters
    Capture<Task> aNewTaskCapture = Capture.newInstance();
    List<Task> imStillAlive = tasks.subList(0, 3);
    KafkaIndexTask iHaveFailed = (KafkaIndexTask) tasks.get(3);
    reset(taskStorage);
    reset(taskQueue);
    expect(taskStorage.getActiveTasks()).andReturn(imStillAlive).anyTimes();
    for (Task task : imStillAlive) {
      expect(taskStorage.getStatus(task.getId())).andReturn(Optional.of(TaskStatus.running(task.getId()))).anyTimes();
      expect(taskStorage.getTask(task.getId())).andReturn(Optional.of(task)).anyTimes();
    }
    expect(taskStorage.getStatus(iHaveFailed.getId())).andReturn(Optional.of(TaskStatus.failure(iHaveFailed.getId())));
    expect(taskStorage.getTask(iHaveFailed.getId())).andReturn(Optional.of((Task) iHaveFailed)).anyTimes();
    expect(taskQueue.add(capture(aNewTaskCapture))).andReturn(true);
    replay(taskStorage);
    replay(taskQueue);

    supervisor.runInternal();
    verifyAll();

    Assert.assertNotEquals(iHaveFailed.getId(), aNewTaskCapture.getValue().getId());
    Assert.assertEquals(
        iHaveFailed.getIOConfig().getBaseSequenceName(),
        ((KafkaIndexTask) aNewTaskCapture.getValue()).getIOConfig().getBaseSequenceName()
    );
  }

  @Test
  public void testRequeueAdoptedTaskWhenFailed() throws Exception
  {
    supervisor = getSupervisor(2, 1, true, "PT1H", null, null, false);
    addSomeEvents(1);

    DateTime now = DateTimes.nowUtc();
    DateTime maxi = now.plusMinutes(60);
    Task id1 = createKafkaIndexTask(
        "id1",
        DATASOURCE,
        0,
        new KafkaPartitions("topic", ImmutableMap.of(0, 0L, 2, 0L)),
        new KafkaPartitions("topic", ImmutableMap.of(0, Long.MAX_VALUE, 2, Long.MAX_VALUE)),
        now,
        maxi
    );

    List<Task> existingTasks = ImmutableList.of(id1);

    Capture<Task> captured = Capture.newInstance();
    expect(taskMaster.getTaskQueue()).andReturn(Optional.of(taskQueue)).anyTimes();
    expect(taskMaster.getTaskRunner()).andReturn(Optional.of(taskRunner)).anyTimes();
    expect(taskRunner.getRunningTasks()).andReturn(Collections.EMPTY_LIST).anyTimes();
    expect(taskStorage.getActiveTasks()).andReturn(existingTasks).anyTimes();
    expect(taskStorage.getStatus("id1")).andReturn(Optional.of(TaskStatus.running("id1"))).anyTimes();
    expect(taskStorage.getTask("id1")).andReturn(Optional.of(id1)).anyTimes();
    expect(taskClient.getStatusAsync("id1")).andReturn(Futures.immediateFuture(KafkaIndexTask.Status.READING));
    expect(taskClient.getStartTimeAsync("id1")).andReturn(Futures.immediateFuture(now)).anyTimes();
    expect(taskQueue.add(capture(captured))).andReturn(true);
    expect(indexerMetadataStorageCoordinator.getDataSourceMetadata(DATASOURCE)).andReturn(
        new KafkaDataSourceMetadata(
            null
        )
    ).anyTimes();

    TreeMap<Integer, Map<Integer, Long>> checkpoints = new TreeMap<>();
    checkpoints.put(0, ImmutableMap.of(0, 0L, 2, 0L));
    expect(taskClient.getCheckpointsAsync(EasyMock.contains("id1"), anyBoolean()))
        .andReturn(Futures.immediateFuture(checkpoints))
        .times(2);

    taskRunner.registerListener(anyObject(TaskRunnerListener.class), anyObject(Executor.class));
    replayAll();

    supervisor.start();
    supervisor.runInternal();
    verifyAll();

    // check that replica tasks are created with the same minimumMessageTime as tasks inherited from another supervisor
    Assert.assertEquals(now, ((KafkaIndexTask) captured.getValue()).getIOConfig().getMinimumMessageTime().get());

    // test that a task failing causes a new task to be re-queued with the same parameters
    String runningTaskId = captured.getValue().getId();
    Capture<Task> aNewTaskCapture = Capture.newInstance();
    KafkaIndexTask iHaveFailed = (KafkaIndexTask) existingTasks.get(0);
    reset(taskStorage);
    reset(taskQueue);
    reset(taskClient);

    // for the newly created replica task
    expect(taskClient.getCheckpointsAsync(EasyMock.contains("sequenceName-0"), anyBoolean()))
        .andReturn(Futures.immediateFuture(checkpoints))
        .times(2);
    expect(taskClient.getCheckpointsAsync(EasyMock.contains("id1"), anyBoolean()))
        .andReturn(Futures.immediateFuture(checkpoints))
        .times(1);

    expect(taskStorage.getActiveTasks()).andReturn(ImmutableList.of(captured.getValue())).anyTimes();
    expect(taskStorage.getStatus(iHaveFailed.getId())).andReturn(Optional.of(TaskStatus.failure(iHaveFailed.getId())));
    expect(taskStorage.getStatus(runningTaskId)).andReturn(Optional.of(TaskStatus.running(runningTaskId))).anyTimes();
    expect(taskStorage.getTask(iHaveFailed.getId())).andReturn(Optional.of((Task) iHaveFailed)).anyTimes();
    expect(taskStorage.getTask(runningTaskId)).andReturn(Optional.of(captured.getValue())).anyTimes();
    expect(taskClient.getStatusAsync(runningTaskId)).andReturn(Futures.immediateFuture(KafkaIndexTask.Status.READING));
    expect(taskClient.getStartTimeAsync(runningTaskId)).andReturn(Futures.immediateFuture(now)).anyTimes();
    expect(taskQueue.add(capture(aNewTaskCapture))).andReturn(true);
    replay(taskStorage);
    replay(taskQueue);
    replay(taskClient);

    supervisor.runInternal();
    verifyAll();

    Assert.assertNotEquals(iHaveFailed.getId(), aNewTaskCapture.getValue().getId());
    Assert.assertEquals(
        iHaveFailed.getIOConfig().getBaseSequenceName(),
        ((KafkaIndexTask) aNewTaskCapture.getValue()).getIOConfig().getBaseSequenceName()
    );

    // check that failed tasks are recreated with the same minimumMessageTime as the task it replaced, even if that
    // task came from another supervisor
    Assert.assertEquals(now, ((KafkaIndexTask) aNewTaskCapture.getValue()).getIOConfig().getMinimumMessageTime().get());
    Assert.assertEquals(
        maxi,
        ((KafkaIndexTask) aNewTaskCapture.getValue()).getIOConfig().getMaximumMessageTime().get()
    );
  }

  @Test
  public void testQueueNextTasksOnSuccess() throws Exception
  {
    supervisor = getSupervisor(2, 2, true, "PT1H", null, null, false);
    addSomeEvents(1);

    Capture<Task> captured = Capture.newInstance(CaptureType.ALL);
    expect(taskMaster.getTaskQueue()).andReturn(Optional.of(taskQueue)).anyTimes();
    expect(taskMaster.getTaskRunner()).andReturn(Optional.of(taskRunner)).anyTimes();
    expect(taskRunner.getRunningTasks()).andReturn(Collections.EMPTY_LIST).anyTimes();
    expect(taskStorage.getActiveTasks()).andReturn(ImmutableList.of()).anyTimes();
    expect(taskClient.getStatusAsync(anyString())).andReturn(Futures.immediateFuture(KafkaIndexTask.Status.NOT_STARTED))
                                                  .anyTimes();
    expect(taskClient.getStartTimeAsync(anyString())).andReturn(Futures.immediateFuture(DateTimes.nowUtc())).anyTimes();
    expect(indexerMetadataStorageCoordinator.getDataSourceMetadata(DATASOURCE)).andReturn(
        new KafkaDataSourceMetadata(
            null
        )
    ).anyTimes();
    expect(taskQueue.add(capture(captured))).andReturn(true).times(4);
    taskRunner.registerListener(anyObject(TaskRunnerListener.class), anyObject(Executor.class));

    replayAll();

    supervisor.start();
    supervisor.runInternal();
    verifyAll();

    List<Task> tasks = captured.getValues();

    reset(taskStorage);
    reset(taskClient);

    expect(taskClient.getStatusAsync(anyString())).andReturn(Futures.immediateFuture(KafkaIndexTask.Status.NOT_STARTED))
                                                  .anyTimes();
    expect(taskClient.getStartTimeAsync(anyString())).andReturn(Futures.immediateFuture(DateTimes.nowUtc())).anyTimes();
    TreeMap<Integer, Map<Integer, Long>> checkpoints1 = new TreeMap<>();
    checkpoints1.put(0, ImmutableMap.of(0, 0L, 2, 0L));
    TreeMap<Integer, Map<Integer, Long>> checkpoints2 = new TreeMap<>();
    checkpoints2.put(0, ImmutableMap.of(1, 0L));
    // there would be 4 tasks, 2 for each task group
    expect(taskClient.getCheckpointsAsync(EasyMock.contains("sequenceName-0"), anyBoolean()))
        .andReturn(Futures.immediateFuture(checkpoints1))
        .times(2);
    expect(taskClient.getCheckpointsAsync(EasyMock.contains("sequenceName-1"), anyBoolean()))
        .andReturn(Futures.immediateFuture(checkpoints2))
        .times(2);

    expect(taskStorage.getActiveTasks()).andReturn(tasks).anyTimes();
    for (Task task : tasks) {
      expect(taskStorage.getStatus(task.getId())).andReturn(Optional.of(TaskStatus.running(task.getId()))).anyTimes();
      expect(taskStorage.getTask(task.getId())).andReturn(Optional.of(task)).anyTimes();
    }
    replay(taskStorage);
    replay(taskClient);

    supervisor.runInternal();
    verifyAll();

    // test that a task succeeding causes a new task to be re-queued with the next offset range and causes any replica
    // tasks to be shutdown
    Capture<Task> newTasksCapture = Capture.newInstance(CaptureType.ALL);
    Capture<String> shutdownTaskIdCapture = Capture.newInstance();
    List<Task> imStillRunning = tasks.subList(1, 4);
    KafkaIndexTask iAmSuccess = (KafkaIndexTask) tasks.get(0);
    reset(taskStorage);
    reset(taskQueue);
    reset(taskClient);
    expect(taskStorage.getActiveTasks()).andReturn(imStillRunning).anyTimes();
    for (Task task : imStillRunning) {
      expect(taskStorage.getStatus(task.getId())).andReturn(Optional.of(TaskStatus.running(task.getId()))).anyTimes();
      expect(taskStorage.getTask(task.getId())).andReturn(Optional.of(task)).anyTimes();
    }
    expect(taskStorage.getStatus(iAmSuccess.getId())).andReturn(Optional.of(TaskStatus.success(iAmSuccess.getId())));
    expect(taskStorage.getTask(iAmSuccess.getId())).andReturn(Optional.of((Task) iAmSuccess)).anyTimes();
    expect(taskQueue.add(capture(newTasksCapture))).andReturn(true).times(2);
    expect(taskClient.stopAsync(capture(shutdownTaskIdCapture), eq(false))).andReturn(Futures.immediateFuture(true));
    replay(taskStorage);
    replay(taskQueue);
    replay(taskClient);

    supervisor.runInternal();
    verifyAll();

    // make sure we killed the right task (sequenceName for replicas are the same)
    Assert.assertTrue(shutdownTaskIdCapture.getValue().contains(iAmSuccess.getIOConfig().getBaseSequenceName()));
  }

  @Test
  public void testBeginPublishAndQueueNextTasks() throws Exception
  {
    final TaskLocation location = new TaskLocation("testHost", 1234, -1);

    supervisor = getSupervisor(2, 2, true, "PT1M", null, null, false);
    addSomeEvents(100);

    Capture<Task> captured = Capture.newInstance(CaptureType.ALL);
    expect(taskMaster.getTaskQueue()).andReturn(Optional.of(taskQueue)).anyTimes();
    expect(taskMaster.getTaskRunner()).andReturn(Optional.of(taskRunner)).anyTimes();
    expect(taskRunner.getRunningTasks()).andReturn(Collections.EMPTY_LIST).anyTimes();
    expect(taskStorage.getActiveTasks()).andReturn(ImmutableList.of()).anyTimes();
    expect(indexerMetadataStorageCoordinator.getDataSourceMetadata(DATASOURCE)).andReturn(
        new KafkaDataSourceMetadata(
            null
        )
    ).anyTimes();
    expect(taskQueue.add(capture(captured))).andReturn(true).times(4);
    taskRunner.registerListener(anyObject(TaskRunnerListener.class), anyObject(Executor.class));
    replayAll();

    supervisor.start();
    supervisor.runInternal();
    verifyAll();

    List<Task> tasks = captured.getValues();
    Collection workItems = new ArrayList<>();
    for (Task task : tasks) {
      workItems.add(new TestTaskRunnerWorkItem(task, null, location));
    }

    reset(taskStorage, taskRunner, taskClient, taskQueue);
    captured = Capture.newInstance(CaptureType.ALL);
    expect(taskStorage.getActiveTasks()).andReturn(tasks).anyTimes();
    for (Task task : tasks) {
      expect(taskStorage.getStatus(task.getId())).andReturn(Optional.of(TaskStatus.running(task.getId()))).anyTimes();
      expect(taskStorage.getTask(task.getId())).andReturn(Optional.of(task)).anyTimes();
    }
    expect(taskRunner.getRunningTasks()).andReturn(workItems).anyTimes();
    expect(taskClient.getStatusAsync(anyString()))
        .andReturn(Futures.immediateFuture(KafkaIndexTask.Status.READING))
        .anyTimes();
    expect(taskClient.getStartTimeAsync(EasyMock.contains("sequenceName-0")))
        .andReturn(Futures.immediateFuture(DateTimes.nowUtc().minusMinutes(2)))
        .andReturn(Futures.immediateFuture(DateTimes.nowUtc()));
    expect(taskClient.getStartTimeAsync(EasyMock.contains("sequenceName-1")))
        .andReturn(Futures.immediateFuture(DateTimes.nowUtc()))
        .times(2);
    expect(taskClient.pauseAsync(EasyMock.contains("sequenceName-0")))
        .andReturn(Futures.immediateFuture((Map<Integer, Long>) ImmutableMap.of(0, 10L, 1, 20L, 2, 30L)))
        .andReturn(Futures.immediateFuture((Map<Integer, Long>) ImmutableMap.of(0, 10L, 1, 15L, 2, 35L)));
    expect(
        taskClient.setEndOffsetsAsync(
            EasyMock.contains("sequenceName-0"),
            EasyMock.eq(ImmutableMap.of(0, 10L, 1, 20L, 2, 35L)),
            EasyMock.eq(true)
        )
    ).andReturn(Futures.immediateFuture(true)).times(2);
    expect(taskQueue.add(capture(captured))).andReturn(true).times(2);

    TreeMap<Integer, Map<Integer, Long>> checkpoints1 = new TreeMap<>();
    checkpoints1.put(0, ImmutableMap.of(0, 0L, 2, 0L));
    TreeMap<Integer, Map<Integer, Long>> checkpoints2 = new TreeMap<>();
    checkpoints2.put(0, ImmutableMap.of(1, 0L));
    expect(taskClient.getCheckpointsAsync(EasyMock.contains("sequenceName-0"), anyBoolean()))
        .andReturn(Futures.immediateFuture(checkpoints1))
        .times(2);
    expect(taskClient.getCheckpointsAsync(EasyMock.contains("sequenceName-1"), anyBoolean()))
        .andReturn(Futures.immediateFuture(checkpoints2))
        .times(2);

    replay(taskStorage, taskRunner, taskClient, taskQueue);

    supervisor.runInternal();
    verifyAll();

    for (Task task : captured.getValues()) {
      KafkaIndexTask kafkaIndexTask = (KafkaIndexTask) task;
      Assert.assertEquals(dataSchema, kafkaIndexTask.getDataSchema());
      Assert.assertEquals(KafkaTuningConfig.copyOf(tuningConfig), kafkaIndexTask.getTuningConfig());

      KafkaIOConfig taskConfig = kafkaIndexTask.getIOConfig();
      Assert.assertEquals("sequenceName-0", taskConfig.getBaseSequenceName());
      Assert.assertTrue("isUseTransaction", taskConfig.isUseTransaction());

      Assert.assertEquals(topic, taskConfig.getStartPartitions().getTopic());
      Assert.assertEquals(10L, (long) taskConfig.getStartPartitions().getPartitionOffsetMap().get(0));
      Assert.assertEquals(20L, (long) taskConfig.getStartPartitions().getPartitionOffsetMap().get(1));
      Assert.assertEquals(35L, (long) taskConfig.getStartPartitions().getPartitionOffsetMap().get(2));
    }
  }

  @Test
  public void testDiscoverExistingPublishingTask() throws Exception
  {
    final TaskLocation location = new TaskLocation("testHost", 1234, -1);

    supervisor = getSupervisor(1, 1, true, "PT1H", null, null, false);
    addSomeEvents(1);

    Task task = createKafkaIndexTask(
        "id1",
        DATASOURCE,
        0,
        new KafkaPartitions("topic", ImmutableMap.of(0, 0L, 1, 0L, 2, 0L)),
        new KafkaPartitions("topic", ImmutableMap.of(0, Long.MAX_VALUE, 1, Long.MAX_VALUE, 2, Long.MAX_VALUE)),
        null,
        null
    );

    Collection workItems = new ArrayList<>();
    workItems.add(new TestTaskRunnerWorkItem(task, null, location));

    Capture<KafkaIndexTask> captured = Capture.newInstance();
    expect(taskMaster.getTaskQueue()).andReturn(Optional.of(taskQueue)).anyTimes();
    expect(taskMaster.getTaskRunner()).andReturn(Optional.of(taskRunner)).anyTimes();
    expect(taskRunner.getRunningTasks()).andReturn(workItems).anyTimes();
    expect(taskStorage.getActiveTasks()).andReturn(ImmutableList.of(task)).anyTimes();
    expect(taskStorage.getStatus("id1")).andReturn(Optional.of(TaskStatus.running("id1"))).anyTimes();
    expect(taskStorage.getTask("id1")).andReturn(Optional.of(task)).anyTimes();
    expect(indexerMetadataStorageCoordinator.getDataSourceMetadata(DATASOURCE)).andReturn(
        new KafkaDataSourceMetadata(
            null
        )
    ).anyTimes();
    expect(taskClient.getStatusAsync("id1")).andReturn(Futures.immediateFuture(KafkaIndexTask.Status.PUBLISHING));
    expect(taskClient.getCurrentOffsetsAsync("id1", false))
        .andReturn(Futures.immediateFuture((Map<Integer, Long>) ImmutableMap.of(0, 10L, 1, 20L, 2, 30L)));
    expect(taskClient.getEndOffsets("id1")).andReturn(ImmutableMap.of(0, 10L, 1, 20L, 2, 30L));
    expect(taskQueue.add(capture(captured))).andReturn(true);

    TreeMap<Integer, Map<Integer, Long>> checkpoints = new TreeMap<>();
    checkpoints.put(0, ImmutableMap.of(0, 0L, 1, 0L, 2, 0L));
    expect(taskClient.getCheckpoints(anyString(), anyBoolean())).andReturn(checkpoints).anyTimes();

    taskRunner.registerListener(anyObject(TaskRunnerListener.class), anyObject(Executor.class));
    replayAll();

    supervisor.start();
    supervisor.runInternal();
    supervisor.updateCurrentAndLatestOffsets().run();
    SupervisorReport<KafkaSupervisorReportPayload> report = supervisor.getStatus();
    verifyAll();

    Assert.assertEquals(DATASOURCE, report.getId());

    KafkaSupervisorReportPayload payload = report.getPayload();

    Assert.assertEquals(DATASOURCE, payload.getDataSource());
    Assert.assertEquals(3600L, (long) payload.getDurationSeconds());
    Assert.assertEquals(NUM_PARTITIONS, (int) payload.getPartitions());
    Assert.assertEquals(1, (int) payload.getReplicas());
    Assert.assertEquals(topic, payload.getTopic());
    Assert.assertEquals(0, payload.getActiveTasks().size());
    Assert.assertEquals(1, payload.getPublishingTasks().size());

    TaskReportData publishingReport = payload.getPublishingTasks().get(0);

    Assert.assertEquals("id1", publishingReport.getId());
    Assert.assertEquals(ImmutableMap.of(0, 0L, 1, 0L, 2, 0L), publishingReport.getStartingOffsets());
    Assert.assertEquals(ImmutableMap.of(0, 10L, 1, 20L, 2, 30L), publishingReport.getCurrentOffsets());

    KafkaIndexTask capturedTask = captured.getValue();
    Assert.assertEquals(dataSchema, capturedTask.getDataSchema());
    Assert.assertEquals(KafkaTuningConfig.copyOf(tuningConfig), capturedTask.getTuningConfig());

    KafkaIOConfig capturedTaskConfig = capturedTask.getIOConfig();
    Assert.assertEquals(kafkaHost, capturedTaskConfig.getConsumerProperties().get("bootstrap.servers"));
    Assert.assertEquals("myCustomValue", capturedTaskConfig.getConsumerProperties().get("myCustomKey"));
    Assert.assertEquals("sequenceName-0", capturedTaskConfig.getBaseSequenceName());
    Assert.assertTrue("isUseTransaction", capturedTaskConfig.isUseTransaction());

    // check that the new task was created with starting offsets matching where the publishing task finished
    Assert.assertEquals(topic, capturedTaskConfig.getStartPartitions().getTopic());
    Assert.assertEquals(10L, (long) capturedTaskConfig.getStartPartitions().getPartitionOffsetMap().get(0));
    Assert.assertEquals(20L, (long) capturedTaskConfig.getStartPartitions().getPartitionOffsetMap().get(1));
    Assert.assertEquals(30L, (long) capturedTaskConfig.getStartPartitions().getPartitionOffsetMap().get(2));

    Assert.assertEquals(topic, capturedTaskConfig.getEndPartitions().getTopic());
    Assert.assertEquals(Long.MAX_VALUE, (long) capturedTaskConfig.getEndPartitions().getPartitionOffsetMap().get(0));
    Assert.assertEquals(Long.MAX_VALUE, (long) capturedTaskConfig.getEndPartitions().getPartitionOffsetMap().get(1));
    Assert.assertEquals(Long.MAX_VALUE, (long) capturedTaskConfig.getEndPartitions().getPartitionOffsetMap().get(2));
  }

  @Test
  public void testDiscoverExistingPublishingTaskWithDifferentPartitionAllocation() throws Exception
  {
    final TaskLocation location = new TaskLocation("testHost", 1234, -1);

    supervisor = getSupervisor(1, 1, true, "PT1H", null, null, false);
    addSomeEvents(1);

    Task task = createKafkaIndexTask(
        "id1",
        DATASOURCE,
        0,
        new KafkaPartitions("topic", ImmutableMap.of(0, 0L, 2, 0L)),
        new KafkaPartitions("topic", ImmutableMap.of(0, Long.MAX_VALUE, 2, Long.MAX_VALUE)),
        null,
        null
    );

    Collection workItems = new ArrayList<>();
    workItems.add(new TestTaskRunnerWorkItem(task, null, location));

    Capture<KafkaIndexTask> captured = Capture.newInstance();
    expect(taskMaster.getTaskQueue()).andReturn(Optional.of(taskQueue)).anyTimes();
    expect(taskMaster.getTaskRunner()).andReturn(Optional.of(taskRunner)).anyTimes();
    expect(taskRunner.getRunningTasks()).andReturn(workItems).anyTimes();
    expect(taskStorage.getActiveTasks()).andReturn(ImmutableList.of(task)).anyTimes();
    expect(taskStorage.getStatus("id1")).andReturn(Optional.of(TaskStatus.running("id1"))).anyTimes();
    expect(taskStorage.getTask("id1")).andReturn(Optional.of(task)).anyTimes();
    expect(indexerMetadataStorageCoordinator.getDataSourceMetadata(DATASOURCE)).andReturn(
        new KafkaDataSourceMetadata(
            null
        )
    ).anyTimes();
    expect(taskClient.getStatusAsync("id1")).andReturn(Futures.immediateFuture(KafkaIndexTask.Status.PUBLISHING));
    expect(taskClient.getCurrentOffsetsAsync("id1", false))
        .andReturn(Futures.immediateFuture((Map<Integer, Long>) ImmutableMap.of(0, 10L, 2, 30L)));
    expect(taskClient.getEndOffsets("id1")).andReturn(ImmutableMap.of(0, 10L, 2, 30L));
    expect(taskQueue.add(capture(captured))).andReturn(true);

    taskRunner.registerListener(anyObject(TaskRunnerListener.class), anyObject(Executor.class));
    replayAll();

    supervisor.start();
    supervisor.runInternal();
    supervisor.updateCurrentAndLatestOffsets().run();
    SupervisorReport<KafkaSupervisorReportPayload> report = supervisor.getStatus();
    verifyAll();

    Assert.assertEquals(DATASOURCE, report.getId());

    KafkaSupervisorReportPayload payload = report.getPayload();

    Assert.assertEquals(DATASOURCE, payload.getDataSource());
    Assert.assertEquals(3600L, (long) payload.getDurationSeconds());
    Assert.assertEquals(NUM_PARTITIONS, (int) payload.getPartitions());
    Assert.assertEquals(1, (int) payload.getReplicas());
    Assert.assertEquals(topic, payload.getTopic());
    Assert.assertEquals(0, payload.getActiveTasks().size());
    Assert.assertEquals(1, payload.getPublishingTasks().size());

    TaskReportData publishingReport = payload.getPublishingTasks().get(0);

    Assert.assertEquals("id1", publishingReport.getId());
    Assert.assertEquals(ImmutableMap.of(0, 0L, 2, 0L), publishingReport.getStartingOffsets());
    Assert.assertEquals(ImmutableMap.of(0, 10L, 2, 30L), publishingReport.getCurrentOffsets());

    KafkaIndexTask capturedTask = captured.getValue();
    Assert.assertEquals(dataSchema, capturedTask.getDataSchema());
    Assert.assertEquals(KafkaTuningConfig.copyOf(tuningConfig), capturedTask.getTuningConfig());

    KafkaIOConfig capturedTaskConfig = capturedTask.getIOConfig();
    Assert.assertEquals(kafkaHost, capturedTaskConfig.getConsumerProperties().get("bootstrap.servers"));
    Assert.assertEquals("myCustomValue", capturedTaskConfig.getConsumerProperties().get("myCustomKey"));
    Assert.assertEquals("sequenceName-0", capturedTaskConfig.getBaseSequenceName());
    Assert.assertTrue("isUseTransaction", capturedTaskConfig.isUseTransaction());

    // check that the new task was created with starting offsets matching where the publishing task finished
    Assert.assertEquals(topic, capturedTaskConfig.getStartPartitions().getTopic());
    Assert.assertEquals(10L, (long) capturedTaskConfig.getStartPartitions().getPartitionOffsetMap().get(0));
    Assert.assertEquals(0L, (long) capturedTaskConfig.getStartPartitions().getPartitionOffsetMap().get(1));
    Assert.assertEquals(30L, (long) capturedTaskConfig.getStartPartitions().getPartitionOffsetMap().get(2));

    Assert.assertEquals(topic, capturedTaskConfig.getEndPartitions().getTopic());
    Assert.assertEquals(Long.MAX_VALUE, (long) capturedTaskConfig.getEndPartitions().getPartitionOffsetMap().get(0));
    Assert.assertEquals(Long.MAX_VALUE, (long) capturedTaskConfig.getEndPartitions().getPartitionOffsetMap().get(1));
    Assert.assertEquals(Long.MAX_VALUE, (long) capturedTaskConfig.getEndPartitions().getPartitionOffsetMap().get(2));
  }

  @Test
  public void testDiscoverExistingPublishingAndReadingTask() throws Exception
  {
    final TaskLocation location1 = new TaskLocation("testHost", 1234, -1);
    final TaskLocation location2 = new TaskLocation("testHost2", 145, -1);
    final DateTime startTime = DateTimes.nowUtc();

    supervisor = getSupervisor(1, 1, true, "PT1H", null, null, false);
    addSomeEvents(6);

    Task id1 = createKafkaIndexTask(
        "id1",
        DATASOURCE,
        0,
        new KafkaPartitions("topic", ImmutableMap.of(0, 0L, 1, 0L, 2, 0L)),
        new KafkaPartitions("topic", ImmutableMap.of(0, Long.MAX_VALUE, 1, Long.MAX_VALUE, 2, Long.MAX_VALUE)),
        null,
        null
    );

    Task id2 = createKafkaIndexTask(
        "id2",
        DATASOURCE,
        0,
        new KafkaPartitions("topic", ImmutableMap.of(0, 1L, 1, 2L, 2, 3L)),
        new KafkaPartitions("topic", ImmutableMap.of(0, Long.MAX_VALUE, 1, Long.MAX_VALUE, 2, Long.MAX_VALUE)),
        null,
        null
    );

    Collection workItems = new ArrayList<>();
    workItems.add(new TestTaskRunnerWorkItem(id1, null, location1));
    workItems.add(new TestTaskRunnerWorkItem(id2, null, location2));

    expect(taskMaster.getTaskQueue()).andReturn(Optional.of(taskQueue)).anyTimes();
    expect(taskMaster.getTaskRunner()).andReturn(Optional.of(taskRunner)).anyTimes();
    expect(taskRunner.getRunningTasks()).andReturn(workItems).anyTimes();
    expect(taskStorage.getActiveTasks()).andReturn(ImmutableList.of(id1, id2)).anyTimes();
    expect(taskStorage.getStatus("id1")).andReturn(Optional.of(TaskStatus.running("id1"))).anyTimes();
    expect(taskStorage.getStatus("id2")).andReturn(Optional.of(TaskStatus.running("id2"))).anyTimes();
    expect(taskStorage.getTask("id1")).andReturn(Optional.of(id1)).anyTimes();
    expect(taskStorage.getTask("id2")).andReturn(Optional.of(id2)).anyTimes();
    expect(indexerMetadataStorageCoordinator.getDataSourceMetadata(DATASOURCE)).andReturn(
        new KafkaDataSourceMetadata(
            null
        )
    ).anyTimes();
    expect(taskClient.getStatusAsync("id1")).andReturn(Futures.immediateFuture(KafkaIndexTask.Status.PUBLISHING));
    expect(taskClient.getStatusAsync("id2")).andReturn(Futures.immediateFuture(KafkaIndexTask.Status.READING));
    expect(taskClient.getStartTimeAsync("id2")).andReturn(Futures.immediateFuture(startTime));
    expect(taskClient.getCurrentOffsetsAsync("id1", false))
        .andReturn(Futures.immediateFuture((Map<Integer, Long>) ImmutableMap.of(0, 1L, 1, 2L, 2, 3L)));
    expect(taskClient.getEndOffsets("id1")).andReturn(ImmutableMap.of(0, 1L, 1, 2L, 2, 3L));
    expect(taskClient.getCurrentOffsetsAsync("id2", false))
        .andReturn(Futures.immediateFuture((Map<Integer, Long>) ImmutableMap.of(0, 4L, 1, 5L, 2, 6L)));

    taskRunner.registerListener(anyObject(TaskRunnerListener.class), anyObject(Executor.class));

    // since id1 is publishing, so getCheckpoints wouldn't be called for it
    TreeMap<Integer, Map<Integer, Long>> checkpoints = new TreeMap<>();
    checkpoints.put(0, ImmutableMap.of(0, 1L, 1, 2L, 2, 3L));
    expect(taskClient.getCheckpointsAsync(EasyMock.contains("id2"), anyBoolean()))
        .andReturn(Futures.immediateFuture(checkpoints))
        .times(1);

    replayAll();

    supervisor.start();
    supervisor.runInternal();
    supervisor.updateCurrentAndLatestOffsets().run();
    SupervisorReport<KafkaSupervisorReportPayload> report = supervisor.getStatus();
    verifyAll();

    Assert.assertEquals(DATASOURCE, report.getId());

    KafkaSupervisorReportPayload payload = report.getPayload();

    Assert.assertEquals(DATASOURCE, payload.getDataSource());
    Assert.assertEquals(3600L, (long) payload.getDurationSeconds());
    Assert.assertEquals(NUM_PARTITIONS, (int) payload.getPartitions());
    Assert.assertEquals(1, (int) payload.getReplicas());
    Assert.assertEquals(topic, payload.getTopic());
    Assert.assertEquals(1, payload.getActiveTasks().size());
    Assert.assertEquals(1, payload.getPublishingTasks().size());

    TaskReportData activeReport = payload.getActiveTasks().get(0);
    TaskReportData publishingReport = payload.getPublishingTasks().get(0);

    Assert.assertEquals("id2", activeReport.getId());
    Assert.assertEquals(startTime, activeReport.getStartTime());
    Assert.assertEquals(ImmutableMap.of(0, 1L, 1, 2L, 2, 3L), activeReport.getStartingOffsets());
    Assert.assertEquals(ImmutableMap.of(0, 4L, 1, 5L, 2, 6L), activeReport.getCurrentOffsets());
    Assert.assertEquals(ImmutableMap.of(0, 2L, 1, 1L, 2, 0L), activeReport.getLag());

    Assert.assertEquals("id1", publishingReport.getId());
    Assert.assertEquals(ImmutableMap.of(0, 0L, 1, 0L, 2, 0L), publishingReport.getStartingOffsets());
    Assert.assertEquals(ImmutableMap.of(0, 1L, 1, 2L, 2, 3L), publishingReport.getCurrentOffsets());
    Assert.assertEquals(null, publishingReport.getLag());

    Assert.assertEquals(ImmutableMap.of(0, 6L, 1, 6L, 2, 6L), payload.getLatestOffsets());
    Assert.assertEquals(ImmutableMap.of(0, 2L, 1, 1L, 2, 0L), payload.getMinimumLag());
    Assert.assertEquals(3L, (long) payload.getAggregateLag());
    Assert.assertTrue(payload.getOffsetsLastUpdated().plusMinutes(1).isAfterNow());
  }

  @Test
  public void testKillUnresponsiveTasksWhileGettingStartTime() throws Exception
  {
    supervisor = getSupervisor(2, 2, true, "PT1H", null, null, false);
    addSomeEvents(1);

    Capture<Task> captured = Capture.newInstance(CaptureType.ALL);
    expect(taskMaster.getTaskQueue()).andReturn(Optional.of(taskQueue)).anyTimes();
    expect(taskMaster.getTaskRunner()).andReturn(Optional.of(taskRunner)).anyTimes();
    expect(taskRunner.getRunningTasks()).andReturn(Collections.EMPTY_LIST).anyTimes();
    expect(taskStorage.getActiveTasks()).andReturn(ImmutableList.of()).anyTimes();
    expect(indexerMetadataStorageCoordinator.getDataSourceMetadata(DATASOURCE)).andReturn(
        new KafkaDataSourceMetadata(
            null
        )
    ).anyTimes();
    expect(taskQueue.add(capture(captured))).andReturn(true).times(4);
    taskRunner.registerListener(anyObject(TaskRunnerListener.class), anyObject(Executor.class));
    replayAll();

    supervisor.start();
    supervisor.runInternal();
    verifyAll();

    List<Task> tasks = captured.getValues();

    reset(taskStorage, taskClient, taskQueue);

    TreeMap<Integer, Map<Integer, Long>> checkpoints1 = new TreeMap<>();
    checkpoints1.put(0, ImmutableMap.of(0, 0L, 2, 0L));
    TreeMap<Integer, Map<Integer, Long>> checkpoints2 = new TreeMap<>();
    checkpoints2.put(0, ImmutableMap.of(1, 0L));
    expect(taskClient.getCheckpointsAsync(EasyMock.contains("sequenceName-0"), anyBoolean()))
        .andReturn(Futures.immediateFuture(checkpoints1))
        .times(2);
    expect(taskClient.getCheckpointsAsync(EasyMock.contains("sequenceName-1"), anyBoolean()))
        .andReturn(Futures.immediateFuture(checkpoints2))
        .times(2);

    expect(taskStorage.getActiveTasks()).andReturn(tasks).anyTimes();
    for (Task task : tasks) {
      expect(taskStorage.getStatus(task.getId())).andReturn(Optional.of(TaskStatus.running(task.getId()))).anyTimes();
      expect(taskStorage.getTask(task.getId())).andReturn(Optional.of(task)).anyTimes();
      expect(taskClient.getStatusAsync(task.getId()))
          .andReturn(Futures.immediateFuture(KafkaIndexTask.Status.NOT_STARTED));
      expect(taskClient.getStartTimeAsync(task.getId()))
          .andReturn(Futures.immediateFailedFuture(new RuntimeException()));
      taskQueue.shutdown(task.getId());
    }
    replay(taskStorage, taskClient, taskQueue);

    supervisor.runInternal();
    verifyAll();
  }

  @Test
  public void testKillUnresponsiveTasksWhilePausing() throws Exception
  {
    final TaskLocation location = new TaskLocation("testHost", 1234, -1);

    supervisor = getSupervisor(2, 2, true, "PT1M", null, null, false);
    addSomeEvents(100);

    Capture<Task> captured = Capture.newInstance(CaptureType.ALL);
    expect(taskMaster.getTaskQueue()).andReturn(Optional.of(taskQueue)).anyTimes();
    expect(taskMaster.getTaskRunner()).andReturn(Optional.of(taskRunner)).anyTimes();
    expect(taskRunner.getRunningTasks()).andReturn(Collections.EMPTY_LIST).anyTimes();
    expect(taskStorage.getActiveTasks()).andReturn(ImmutableList.of()).anyTimes();
    expect(indexerMetadataStorageCoordinator.getDataSourceMetadata(DATASOURCE)).andReturn(
        new KafkaDataSourceMetadata(
            null
        )
    ).anyTimes();
    expect(taskQueue.add(capture(captured))).andReturn(true).times(4);
    taskRunner.registerListener(anyObject(TaskRunnerListener.class), anyObject(Executor.class));
    replayAll();

    supervisor.start();
    supervisor.runInternal();
    verifyAll();

    List<Task> tasks = captured.getValues();
    Collection workItems = new ArrayList<>();
    for (Task task : tasks) {
      workItems.add(new TestTaskRunnerWorkItem(task, null, location));
    }

    reset(taskStorage, taskRunner, taskClient, taskQueue);

    TreeMap<Integer, Map<Integer, Long>> checkpoints1 = new TreeMap<>();
    checkpoints1.put(0, ImmutableMap.of(0, 0L, 2, 0L));
    TreeMap<Integer, Map<Integer, Long>> checkpoints2 = new TreeMap<>();
    checkpoints2.put(0, ImmutableMap.of(1, 0L));
    expect(taskClient.getCheckpointsAsync(EasyMock.contains("sequenceName-0"), anyBoolean()))
        .andReturn(Futures.immediateFuture(checkpoints1))
        .times(2);
    expect(taskClient.getCheckpointsAsync(EasyMock.contains("sequenceName-1"), anyBoolean()))
        .andReturn(Futures.immediateFuture(checkpoints2))
        .times(2);

    captured = Capture.newInstance(CaptureType.ALL);
    expect(taskStorage.getActiveTasks()).andReturn(tasks).anyTimes();
    for (Task task : tasks) {
      expect(taskStorage.getStatus(task.getId())).andReturn(Optional.of(TaskStatus.running(task.getId()))).anyTimes();
      expect(taskStorage.getTask(task.getId())).andReturn(Optional.of(task)).anyTimes();
    }
    expect(taskRunner.getRunningTasks()).andReturn(workItems).anyTimes();
    expect(taskClient.getStatusAsync(anyString()))
        .andReturn(Futures.immediateFuture(KafkaIndexTask.Status.READING))
        .anyTimes();
    expect(taskClient.getStartTimeAsync(EasyMock.contains("sequenceName-0")))
        .andReturn(Futures.immediateFuture(DateTimes.nowUtc().minusMinutes(2)))
        .andReturn(Futures.immediateFuture(DateTimes.nowUtc()));
    expect(taskClient.getStartTimeAsync(EasyMock.contains("sequenceName-1")))
        .andReturn(Futures.immediateFuture(DateTimes.nowUtc()))
        .times(2);
    expect(taskClient.pauseAsync(EasyMock.contains("sequenceName-0")))
        .andReturn(Futures.immediateFailedFuture(new RuntimeException())).times(2);
    taskQueue.shutdown(EasyMock.contains("sequenceName-0"));
    expectLastCall().times(2);
    expect(taskQueue.add(capture(captured))).andReturn(true).times(2);

    replay(taskStorage, taskRunner, taskClient, taskQueue);

    supervisor.runInternal();
    verifyAll();

    for (Task task : captured.getValues()) {
      KafkaIOConfig taskConfig = ((KafkaIndexTask) task).getIOConfig();
      Assert.assertEquals(0L, (long) taskConfig.getStartPartitions().getPartitionOffsetMap().get(0));
      Assert.assertEquals(0L, (long) taskConfig.getStartPartitions().getPartitionOffsetMap().get(2));
    }
  }

  @Test
  public void testKillUnresponsiveTasksWhileSettingEndOffsets() throws Exception
  {
    final TaskLocation location = new TaskLocation("testHost", 1234, -1);

    supervisor = getSupervisor(2, 2, true, "PT1M", null, null, false);
    addSomeEvents(100);

    Capture<Task> captured = Capture.newInstance(CaptureType.ALL);
    expect(taskMaster.getTaskQueue()).andReturn(Optional.of(taskQueue)).anyTimes();
    expect(taskMaster.getTaskRunner()).andReturn(Optional.of(taskRunner)).anyTimes();
    expect(taskRunner.getRunningTasks()).andReturn(Collections.EMPTY_LIST).anyTimes();
    expect(taskStorage.getActiveTasks()).andReturn(ImmutableList.of()).anyTimes();
    expect(indexerMetadataStorageCoordinator.getDataSourceMetadata(DATASOURCE)).andReturn(
        new KafkaDataSourceMetadata(
            null
        )
    ).anyTimes();
    expect(taskQueue.add(capture(captured))).andReturn(true).times(4);
    taskRunner.registerListener(anyObject(TaskRunnerListener.class), anyObject(Executor.class));
    replayAll();

    supervisor.start();
    supervisor.runInternal();
    verifyAll();

    List<Task> tasks = captured.getValues();
    Collection workItems = new ArrayList<>();
    for (Task task : tasks) {
      workItems.add(new TestTaskRunnerWorkItem(task, null, location));
    }

    reset(taskStorage, taskRunner, taskClient, taskQueue);

    TreeMap<Integer, Map<Integer, Long>> checkpoints1 = new TreeMap<>();
    checkpoints1.put(0, ImmutableMap.of(0, 0L, 2, 0L));
    TreeMap<Integer, Map<Integer, Long>> checkpoints2 = new TreeMap<>();
    checkpoints2.put(0, ImmutableMap.of(1, 0L));
    expect(taskClient.getCheckpointsAsync(EasyMock.contains("sequenceName-0"), anyBoolean()))
        .andReturn(Futures.immediateFuture(checkpoints1))
        .times(2);
    expect(taskClient.getCheckpointsAsync(EasyMock.contains("sequenceName-1"), anyBoolean()))
        .andReturn(Futures.immediateFuture(checkpoints2))
        .times(2);

    captured = Capture.newInstance(CaptureType.ALL);
    expect(taskStorage.getActiveTasks()).andReturn(tasks).anyTimes();
    for (Task task : tasks) {
      expect(taskStorage.getStatus(task.getId())).andReturn(Optional.of(TaskStatus.running(task.getId()))).anyTimes();
      expect(taskStorage.getTask(task.getId())).andReturn(Optional.of(task)).anyTimes();
    }
    expect(taskRunner.getRunningTasks()).andReturn(workItems).anyTimes();
    expect(taskClient.getStatusAsync(anyString()))
        .andReturn(Futures.immediateFuture(KafkaIndexTask.Status.READING))
        .anyTimes();
    expect(taskClient.getStartTimeAsync(EasyMock.contains("sequenceName-0")))
        .andReturn(Futures.immediateFuture(DateTimes.nowUtc().minusMinutes(2)))
        .andReturn(Futures.immediateFuture(DateTimes.nowUtc()));
    expect(taskClient.getStartTimeAsync(EasyMock.contains("sequenceName-1")))
        .andReturn(Futures.immediateFuture(DateTimes.nowUtc()))
        .times(2);
    expect(taskClient.pauseAsync(EasyMock.contains("sequenceName-0")))
        .andReturn(Futures.immediateFuture((Map<Integer, Long>) ImmutableMap.of(0, 10L, 1, 20L, 2, 30L)))
        .andReturn(Futures.immediateFuture((Map<Integer, Long>) ImmutableMap.of(0, 10L, 1, 15L, 2, 35L)));
    expect(
        taskClient.setEndOffsetsAsync(
            EasyMock.contains("sequenceName-0"),
            EasyMock.eq(ImmutableMap.of(0, 10L, 1, 20L, 2, 35L)),
            EasyMock.eq(true)
        )
    ).andReturn(Futures.immediateFailedFuture(new RuntimeException())).times(2);
    taskQueue.shutdown(EasyMock.contains("sequenceName-0"));
    expectLastCall().times(2);
    expect(taskQueue.add(capture(captured))).andReturn(true).times(2);

    replay(taskStorage, taskRunner, taskClient, taskQueue);

    supervisor.runInternal();
    verifyAll();

    for (Task task : captured.getValues()) {
      KafkaIOConfig taskConfig = ((KafkaIndexTask) task).getIOConfig();
      Assert.assertEquals(0L, (long) taskConfig.getStartPartitions().getPartitionOffsetMap().get(0));
      Assert.assertEquals(0L, (long) taskConfig.getStartPartitions().getPartitionOffsetMap().get(2));
    }
  }

  @Test(expected = IllegalStateException.class)
  public void testStopNotStarted()
  {
    supervisor = getSupervisor(1, 1, true, "PT1H", null, null, false);
    supervisor.stop(false);
  }

  @Test
  public void testStop()
  {
    expect(taskMaster.getTaskRunner()).andReturn(Optional.of(taskRunner)).anyTimes();
    taskClient.close();
    taskRunner.unregisterListener(StringUtils.format("KafkaSupervisor-%s", DATASOURCE));
    replayAll();

    supervisor = getSupervisor(1, 1, true, "PT1H", null, null, false);
    supervisor.start();
    supervisor.stop(false);

    verifyAll();
  }

  @Test
  public void testStopGracefully() throws Exception
  {
    final TaskLocation location1 = new TaskLocation("testHost", 1234, -1);
    final TaskLocation location2 = new TaskLocation("testHost2", 145, -1);
    final DateTime startTime = DateTimes.nowUtc();

    supervisor = getSupervisor(2, 1, true, "PT1H", null, null, false);
    addSomeEvents(1);

    Task id1 = createKafkaIndexTask(
        "id1",
        DATASOURCE,
        0,
        new KafkaPartitions("topic", ImmutableMap.of(0, 0L, 1, 0L, 2, 0L)),
        new KafkaPartitions("topic", ImmutableMap.of(0, Long.MAX_VALUE, 1, Long.MAX_VALUE, 2, Long.MAX_VALUE)),
        null,
        null
    );

    Task id2 = createKafkaIndexTask(
        "id2",
        DATASOURCE,
        0,
        new KafkaPartitions("topic", ImmutableMap.of(0, 10L, 1, 20L, 2, 30L)),
        new KafkaPartitions("topic", ImmutableMap.of(0, Long.MAX_VALUE, 1, Long.MAX_VALUE, 2, Long.MAX_VALUE)),
        null,
        null
    );

    Task id3 = createKafkaIndexTask(
        "id3",
        DATASOURCE,
        0,
        new KafkaPartitions("topic", ImmutableMap.of(0, 10L, 1, 20L, 2, 30L)),
        new KafkaPartitions("topic", ImmutableMap.of(0, Long.MAX_VALUE, 1, Long.MAX_VALUE, 2, Long.MAX_VALUE)),
        null,
        null
    );

    Collection workItems = new ArrayList<>();
    workItems.add(new TestTaskRunnerWorkItem(id1, null, location1));
    workItems.add(new TestTaskRunnerWorkItem(id2, null, location2));

    expect(taskMaster.getTaskQueue()).andReturn(Optional.of(taskQueue)).anyTimes();
    expect(taskMaster.getTaskRunner()).andReturn(Optional.of(taskRunner)).anyTimes();
    expect(taskRunner.getRunningTasks()).andReturn(workItems).anyTimes();
    expect(taskStorage.getActiveTasks()).andReturn(ImmutableList.of(id1, id2, id3)).anyTimes();
    expect(taskStorage.getStatus("id1")).andReturn(Optional.of(TaskStatus.running("id1"))).anyTimes();
    expect(taskStorage.getStatus("id2")).andReturn(Optional.of(TaskStatus.running("id2"))).anyTimes();
    expect(taskStorage.getStatus("id3")).andReturn(Optional.of(TaskStatus.running("id3"))).anyTimes();
    expect(taskStorage.getTask("id1")).andReturn(Optional.of(id1)).anyTimes();
    expect(taskStorage.getTask("id2")).andReturn(Optional.of(id2)).anyTimes();
    expect(taskStorage.getTask("id3")).andReturn(Optional.of(id3)).anyTimes();
    expect(indexerMetadataStorageCoordinator.getDataSourceMetadata(DATASOURCE)).andReturn(
        new KafkaDataSourceMetadata(
            null
        )
    ).anyTimes();
    expect(taskClient.getStatusAsync("id1")).andReturn(Futures.immediateFuture(KafkaIndexTask.Status.PUBLISHING));
    expect(taskClient.getStatusAsync("id2")).andReturn(Futures.immediateFuture(KafkaIndexTask.Status.READING));
    expect(taskClient.getStatusAsync("id3")).andReturn(Futures.immediateFuture(KafkaIndexTask.Status.READING));
    expect(taskClient.getStartTimeAsync("id2")).andReturn(Futures.immediateFuture(startTime));
    expect(taskClient.getStartTimeAsync("id3")).andReturn(Futures.immediateFuture(startTime));
    expect(taskClient.getEndOffsets("id1")).andReturn(ImmutableMap.of(0, 10L, 1, 20L, 2, 30L));

    // getCheckpoints will not be called for id1 as it is in publishing state
    TreeMap<Integer, Map<Integer, Long>> checkpoints = new TreeMap<>();
    checkpoints.put(0, ImmutableMap.of(0, 10L, 1, 20L, 2, 30L));
    expect(taskClient.getCheckpointsAsync(EasyMock.contains("id2"), anyBoolean()))
        .andReturn(Futures.immediateFuture(checkpoints))
        .times(1);
    expect(taskClient.getCheckpointsAsync(EasyMock.contains("id3"), anyBoolean()))
        .andReturn(Futures.immediateFuture(checkpoints))
        .times(1);

    taskRunner.registerListener(anyObject(TaskRunnerListener.class), anyObject(Executor.class));
    replayAll();

    supervisor.start();
    supervisor.runInternal();
    verifyAll();

    reset(taskRunner, taskClient, taskQueue);
    expect(taskRunner.getRunningTasks()).andReturn(workItems).anyTimes();
    expect(taskClient.pauseAsync("id2"))
        .andReturn(Futures.immediateFuture((Map<Integer, Long>) ImmutableMap.of(0, 15L, 1, 25L, 2, 30L)));
    expect(taskClient.setEndOffsetsAsync("id2", ImmutableMap.of(0, 15L, 1, 25L, 2, 30L), true))
        .andReturn(Futures.immediateFuture(true));
    taskQueue.shutdown("id3");
    expectLastCall().times(2);

    replay(taskRunner, taskClient, taskQueue);

    supervisor.gracefulShutdownInternal();
    verifyAll();
  }

  @Test
  public void testResetNoTasks() throws Exception
  {
    expect(taskMaster.getTaskQueue()).andReturn(Optional.of(taskQueue)).anyTimes();
    expect(taskMaster.getTaskRunner()).andReturn(Optional.of(taskRunner)).anyTimes();
    expect(taskRunner.getRunningTasks()).andReturn(Collections.EMPTY_LIST).anyTimes();
    expect(taskStorage.getActiveTasks()).andReturn(ImmutableList.of()).anyTimes();
    taskRunner.registerListener(anyObject(TaskRunnerListener.class), anyObject(Executor.class));
    replayAll();

    supervisor = getSupervisor(1, 1, true, "PT1H", null, null, false);
    supervisor.start();
    supervisor.runInternal();
    verifyAll();

    reset(indexerMetadataStorageCoordinator);
    expect(indexerMetadataStorageCoordinator.deleteDataSourceMetadata(DATASOURCE)).andReturn(true);
    replay(indexerMetadataStorageCoordinator);

    supervisor.resetInternal(null);
    verifyAll();

  }

  @Test
  public void testResetDataSourceMetadata() throws Exception
  {
    supervisor = getSupervisor(1, 1, true, "PT1H", null, null, false);
    expect(taskMaster.getTaskQueue()).andReturn(Optional.of(taskQueue)).anyTimes();
    expect(taskMaster.getTaskRunner()).andReturn(Optional.of(taskRunner)).anyTimes();
    expect(taskRunner.getRunningTasks()).andReturn(Collections.EMPTY_LIST).anyTimes();
    expect(taskStorage.getActiveTasks()).andReturn(ImmutableList.of()).anyTimes();
    taskRunner.registerListener(anyObject(TaskRunnerListener.class), anyObject(Executor.class));
    replayAll();

    supervisor.start();
    supervisor.runInternal();
    verifyAll();

    Capture<String> captureDataSource = EasyMock.newCapture();
    Capture<DataSourceMetadata> captureDataSourceMetadata = EasyMock.newCapture();

    KafkaDataSourceMetadata kafkaDataSourceMetadata = new KafkaDataSourceMetadata(new KafkaPartitions(
        topic,
        ImmutableMap.of(0, 1000L, 1, 1000L, 2, 1000L)
    ));

    KafkaDataSourceMetadata resetMetadata = new KafkaDataSourceMetadata(new KafkaPartitions(
        topic,
        ImmutableMap.of(1, 1000L, 2, 1000L)
    ));

    KafkaDataSourceMetadata expectedMetadata = new KafkaDataSourceMetadata(new KafkaPartitions(
        topic,
        ImmutableMap.of(0, 1000L)
    ));

    reset(indexerMetadataStorageCoordinator);
    expect(indexerMetadataStorageCoordinator.getDataSourceMetadata(DATASOURCE)).andReturn(kafkaDataSourceMetadata);
    expect(indexerMetadataStorageCoordinator.resetDataSourceMetadata(
        EasyMock.capture(captureDataSource),
        EasyMock.capture(captureDataSourceMetadata)
    )).andReturn(true);
    replay(indexerMetadataStorageCoordinator);

    try {
      supervisor.resetInternal(resetMetadata);
    }
    catch (NullPointerException npe) {
      // Expected as there will be an attempt to reset partitionGroups offsets to NOT_SET
      // however there would be no entries in the map as we have not put nay data in kafka
      Assert.assertTrue(npe.getCause() == null);
    }
    verifyAll();

    Assert.assertEquals(captureDataSource.getValue(), DATASOURCE);
    Assert.assertEquals(captureDataSourceMetadata.getValue(), expectedMetadata);
  }

  @Test
  public void testResetNoDataSourceMetadata() throws Exception
  {
    supervisor = getSupervisor(1, 1, true, "PT1H", null, null, false);
    expect(taskMaster.getTaskQueue()).andReturn(Optional.of(taskQueue)).anyTimes();
    expect(taskMaster.getTaskRunner()).andReturn(Optional.of(taskRunner)).anyTimes();
    expect(taskRunner.getRunningTasks()).andReturn(Collections.EMPTY_LIST).anyTimes();
    expect(taskStorage.getActiveTasks()).andReturn(ImmutableList.of()).anyTimes();
    taskRunner.registerListener(anyObject(TaskRunnerListener.class), anyObject(Executor.class));
    replayAll();

    supervisor.start();
    supervisor.runInternal();
    verifyAll();

    KafkaDataSourceMetadata resetMetadata = new KafkaDataSourceMetadata(new KafkaPartitions(
        topic,
        ImmutableMap.of(1, 1000L, 2, 1000L)
    ));

    reset(indexerMetadataStorageCoordinator);
    // no DataSourceMetadata in metadata store
    expect(indexerMetadataStorageCoordinator.getDataSourceMetadata(DATASOURCE)).andReturn(null);
    replay(indexerMetadataStorageCoordinator);

    supervisor.resetInternal(resetMetadata);
    verifyAll();
  }

  @Test
  public void testResetRunningTasks() throws Exception
  {
    final TaskLocation location1 = new TaskLocation("testHost", 1234, -1);
    final TaskLocation location2 = new TaskLocation("testHost2", 145, -1);
    final DateTime startTime = DateTimes.nowUtc();

    supervisor = getSupervisor(2, 1, true, "PT1H", null, null, false);
    addSomeEvents(1);

    Task id1 = createKafkaIndexTask(
        "id1",
        DATASOURCE,
        0,
        new KafkaPartitions("topic", ImmutableMap.of(0, 0L, 1, 0L, 2, 0L)),
        new KafkaPartitions("topic", ImmutableMap.of(0, Long.MAX_VALUE, 1, Long.MAX_VALUE, 2, Long.MAX_VALUE)),
        null,
        null
    );

    Task id2 = createKafkaIndexTask(
        "id2",
        DATASOURCE,
        0,
        new KafkaPartitions("topic", ImmutableMap.of(0, 10L, 1, 20L, 2, 30L)),
        new KafkaPartitions("topic", ImmutableMap.of(0, Long.MAX_VALUE, 1, Long.MAX_VALUE, 2, Long.MAX_VALUE)),
        null,
        null
    );

    Task id3 = createKafkaIndexTask(
        "id3",
        DATASOURCE,
        0,
        new KafkaPartitions("topic", ImmutableMap.of(0, 10L, 1, 20L, 2, 30L)),
        new KafkaPartitions("topic", ImmutableMap.of(0, Long.MAX_VALUE, 1, Long.MAX_VALUE, 2, Long.MAX_VALUE)),
        null,
        null
    );

    Collection workItems = new ArrayList<>();
    workItems.add(new TestTaskRunnerWorkItem(id1, null, location1));
    workItems.add(new TestTaskRunnerWorkItem(id2, null, location2));

    expect(taskMaster.getTaskQueue()).andReturn(Optional.of(taskQueue)).anyTimes();
    expect(taskMaster.getTaskRunner()).andReturn(Optional.of(taskRunner)).anyTimes();
    expect(taskRunner.getRunningTasks()).andReturn(workItems).anyTimes();
    expect(taskStorage.getActiveTasks()).andReturn(ImmutableList.of(id1, id2, id3)).anyTimes();
    expect(taskStorage.getStatus("id1")).andReturn(Optional.of(TaskStatus.running("id1"))).anyTimes();
    expect(taskStorage.getStatus("id2")).andReturn(Optional.of(TaskStatus.running("id2"))).anyTimes();
    expect(taskStorage.getStatus("id3")).andReturn(Optional.of(TaskStatus.running("id3"))).anyTimes();
    expect(taskStorage.getTask("id1")).andReturn(Optional.of(id1)).anyTimes();
    expect(taskStorage.getTask("id2")).andReturn(Optional.of(id2)).anyTimes();
    expect(taskStorage.getTask("id3")).andReturn(Optional.of(id3)).anyTimes();
    expect(indexerMetadataStorageCoordinator.getDataSourceMetadata(DATASOURCE)).andReturn(
        new KafkaDataSourceMetadata(
            null
        )
    ).anyTimes();
    expect(taskClient.getStatusAsync("id1")).andReturn(Futures.immediateFuture(KafkaIndexTask.Status.PUBLISHING));
    expect(taskClient.getStatusAsync("id2")).andReturn(Futures.immediateFuture(KafkaIndexTask.Status.READING));
    expect(taskClient.getStatusAsync("id3")).andReturn(Futures.immediateFuture(KafkaIndexTask.Status.READING));
    expect(taskClient.getStartTimeAsync("id2")).andReturn(Futures.immediateFuture(startTime));
    expect(taskClient.getStartTimeAsync("id3")).andReturn(Futures.immediateFuture(startTime));
    expect(taskClient.getEndOffsets("id1")).andReturn(ImmutableMap.of(0, 10L, 1, 20L, 2, 30L));

    TreeMap<Integer, Map<Integer, Long>> checkpoints = new TreeMap<>();
    checkpoints.put(0, ImmutableMap.of(0, 10L, 1, 20L, 2, 30L));
    expect(taskClient.getCheckpointsAsync(EasyMock.contains("id2"), anyBoolean()))
        .andReturn(Futures.immediateFuture(checkpoints))
        .times(1);
    expect(taskClient.getCheckpointsAsync(EasyMock.contains("id3"), anyBoolean()))
        .andReturn(Futures.immediateFuture(checkpoints))
        .times(1);

    taskRunner.registerListener(anyObject(TaskRunnerListener.class), anyObject(Executor.class));
    replayAll();

    supervisor.start();
    supervisor.runInternal();
    verifyAll();

    reset(taskQueue, indexerMetadataStorageCoordinator);
    expect(indexerMetadataStorageCoordinator.deleteDataSourceMetadata(DATASOURCE)).andReturn(true);
    taskQueue.shutdown("id2");
    taskQueue.shutdown("id3");
    replay(taskQueue, indexerMetadataStorageCoordinator);

    supervisor.resetInternal(null);
    verifyAll();
  }

  @Test
  public void testNoDataIngestionTasks() throws Exception
  {
    final DateTime startTime = DateTimes.nowUtc();
    supervisor = getSupervisor(2, 1, true, "PT1S", null, null, false);
    //not adding any events
    Task id1 = createKafkaIndexTask(
        "id1",
        DATASOURCE,
        0,
        new KafkaPartitions("topic", ImmutableMap.of(0, 0L, 1, 0L, 2, 0L)),
        new KafkaPartitions("topic", ImmutableMap.of(0, Long.MAX_VALUE, 1, Long.MAX_VALUE, 2, Long.MAX_VALUE)),
        null,
        null
    );

    Task id2 = createKafkaIndexTask(
        "id2",
        DATASOURCE,
        0,
        new KafkaPartitions("topic", ImmutableMap.of(0, 10L, 1, 20L, 2, 30L)),
        new KafkaPartitions("topic", ImmutableMap.of(0, Long.MAX_VALUE, 1, Long.MAX_VALUE, 2, Long.MAX_VALUE)),
        null,
        null
    );

    Task id3 = createKafkaIndexTask(
        "id3",
        DATASOURCE,
        0,
        new KafkaPartitions("topic", ImmutableMap.of(0, 10L, 1, 20L, 2, 30L)),
        new KafkaPartitions("topic", ImmutableMap.of(0, Long.MAX_VALUE, 1, Long.MAX_VALUE, 2, Long.MAX_VALUE)),
        null,
        null
    );

    expect(taskMaster.getTaskQueue()).andReturn(Optional.of(taskQueue)).anyTimes();
    expect(taskMaster.getTaskRunner()).andReturn(Optional.of(taskRunner)).anyTimes();
    expect(taskStorage.getActiveTasks()).andReturn(ImmutableList.of(id1, id2, id3)).anyTimes();
    expect(taskStorage.getStatus("id1")).andReturn(Optional.of(TaskStatus.running("id1"))).anyTimes();
    expect(taskStorage.getStatus("id2")).andReturn(Optional.of(TaskStatus.running("id2"))).anyTimes();
    expect(taskStorage.getStatus("id3")).andReturn(Optional.of(TaskStatus.running("id3"))).anyTimes();
    expect(taskStorage.getTask("id1")).andReturn(Optional.of(id1)).anyTimes();
    expect(taskStorage.getTask("id2")).andReturn(Optional.of(id2)).anyTimes();
    expect(taskStorage.getTask("id3")).andReturn(Optional.of(id3)).anyTimes();
    expect(indexerMetadataStorageCoordinator.getDataSourceMetadata(DATASOURCE)).andReturn(
        new KafkaDataSourceMetadata(
            null
        )
    ).anyTimes();
    expect(taskClient.getStatusAsync("id1")).andReturn(Futures.immediateFuture(KafkaIndexTask.Status.READING));
    expect(taskClient.getStatusAsync("id2")).andReturn(Futures.immediateFuture(KafkaIndexTask.Status.READING));
    expect(taskClient.getStatusAsync("id3")).andReturn(Futures.immediateFuture(KafkaIndexTask.Status.READING));
    expect(taskClient.getStartTimeAsync("id1")).andReturn(Futures.immediateFuture(startTime));
    expect(taskClient.getStartTimeAsync("id2")).andReturn(Futures.immediateFuture(startTime));
    expect(taskClient.getStartTimeAsync("id3")).andReturn(Futures.immediateFuture(startTime));

    TreeMap<Integer, Map<Integer, Long>> checkpoints = new TreeMap<>();
    checkpoints.put(0, ImmutableMap.of(0, 10L, 1, 20L, 2, 30L));
    expect(taskClient.getCheckpointsAsync(EasyMock.contains("id1"), anyBoolean()))
        .andReturn(Futures.immediateFuture(checkpoints))
        .times(1);
    expect(taskClient.getCheckpointsAsync(EasyMock.contains("id2"), anyBoolean()))
        .andReturn(Futures.immediateFuture(checkpoints))
        .times(1);
    expect(taskClient.getCheckpointsAsync(EasyMock.contains("id3"), anyBoolean()))
        .andReturn(Futures.immediateFuture(checkpoints))
        .times(1);

    taskRunner.registerListener(anyObject(TaskRunnerListener.class), anyObject(Executor.class));
    replayAll();

    supervisor.start();
    supervisor.runInternal();
    verifyAll();

    reset(taskQueue, indexerMetadataStorageCoordinator);
    expect(indexerMetadataStorageCoordinator.deleteDataSourceMetadata(DATASOURCE)).andReturn(true);
    taskQueue.shutdown("id1");
    taskQueue.shutdown("id2");
    taskQueue.shutdown("id3");
    replay(taskQueue, indexerMetadataStorageCoordinator);

    supervisor.resetInternal(null);
    verifyAll();
  }

  @Test(timeout = 60_000L)
  public void testCheckpointForInactiveTaskGroup()
      throws InterruptedException, ExecutionException, TimeoutException, JsonProcessingException
  {
    supervisor = getSupervisor(2, 1, true, "PT1S", null, null, false);
    //not adding any events
    final Task id1 = createKafkaIndexTask(
        "id1",
        DATASOURCE,
        0,
        new KafkaPartitions(topic, ImmutableMap.of(0, 0L, 1, 0L, 2, 0L)),
        new KafkaPartitions(topic, ImmutableMap.of(0, Long.MAX_VALUE, 1, Long.MAX_VALUE, 2, Long.MAX_VALUE)),
        null,
        null
    );

    final Task id2 = createKafkaIndexTask(
        "id2",
        DATASOURCE,
        0,
        new KafkaPartitions(topic, ImmutableMap.of(0, 10L, 1, 20L, 2, 30L)),
        new KafkaPartitions(topic, ImmutableMap.of(0, Long.MAX_VALUE, 1, Long.MAX_VALUE, 2, Long.MAX_VALUE)),
        null,
        null
    );

    final Task id3 = createKafkaIndexTask(
        "id3",
        DATASOURCE,
        0,
        new KafkaPartitions(topic, ImmutableMap.of(0, 10L, 1, 20L, 2, 30L)),
        new KafkaPartitions(topic, ImmutableMap.of(0, Long.MAX_VALUE, 1, Long.MAX_VALUE, 2, Long.MAX_VALUE)),
        null,
        null
    );

    expect(taskMaster.getTaskQueue()).andReturn(Optional.of(taskQueue)).anyTimes();
    expect(taskMaster.getTaskRunner()).andReturn(Optional.of(taskRunner)).anyTimes();
    expect(taskStorage.getActiveTasks()).andReturn(ImmutableList.of(id1, id2, id3)).anyTimes();
    expect(taskStorage.getStatus("id1")).andReturn(Optional.of(TaskStatus.running("id1"))).anyTimes();
    expect(taskStorage.getStatus("id2")).andReturn(Optional.of(TaskStatus.running("id2"))).anyTimes();
    expect(taskStorage.getStatus("id3")).andReturn(Optional.of(TaskStatus.running("id3"))).anyTimes();
    expect(taskStorage.getTask("id1")).andReturn(Optional.of(id1)).anyTimes();
    expect(taskStorage.getTask("id2")).andReturn(Optional.of(id2)).anyTimes();
    expect(taskStorage.getTask("id3")).andReturn(Optional.of(id3)).anyTimes();
    expect(
        indexerMetadataStorageCoordinator.getDataSourceMetadata(DATASOURCE)).andReturn(new KafkaDataSourceMetadata(null)
    ).anyTimes();
    expect(taskClient.getStatusAsync("id1")).andReturn(Futures.immediateFuture(KafkaIndexTask.Status.READING));
    expect(taskClient.getStatusAsync("id2")).andReturn(Futures.immediateFuture(KafkaIndexTask.Status.READING));
    expect(taskClient.getStatusAsync("id3")).andReturn(Futures.immediateFuture(KafkaIndexTask.Status.READING));

    final DateTime startTime = DateTimes.nowUtc();
    expect(taskClient.getStartTimeAsync("id1")).andReturn(Futures.immediateFuture(startTime));
    expect(taskClient.getStartTimeAsync("id2")).andReturn(Futures.immediateFuture(startTime));
    expect(taskClient.getStartTimeAsync("id3")).andReturn(Futures.immediateFuture(startTime));

    final TreeMap<Integer, Map<Integer, Long>> checkpoints = new TreeMap<>();
    checkpoints.put(0, ImmutableMap.of(0, 10L, 1, 20L, 2, 30L));
    expect(taskClient.getCheckpointsAsync(EasyMock.contains("id1"), anyBoolean()))
        .andReturn(Futures.immediateFuture(checkpoints))
        .times(1);
    expect(taskClient.getCheckpointsAsync(EasyMock.contains("id2"), anyBoolean()))
        .andReturn(Futures.immediateFuture(checkpoints))
        .times(1);
    expect(taskClient.getCheckpointsAsync(EasyMock.contains("id3"), anyBoolean()))
        .andReturn(Futures.immediateFuture(checkpoints))
        .times(1);

    taskRunner.registerListener(anyObject(TaskRunnerListener.class), anyObject(Executor.class));
    replayAll();

    supervisor.start();
    supervisor.runInternal();

    final Map<Integer, Long> fakeCheckpoints = Collections.emptyMap();
    supervisor.moveTaskGroupToPendingCompletion(0);
    supervisor.checkpoint(
        0,
        new KafkaDataSourceMetadata(new KafkaPartitions(topic, checkpoints.get(0))),
        new KafkaDataSourceMetadata(new KafkaPartitions(topic, fakeCheckpoints))
    );

    while (supervisor.getNoticesQueueSize() > 0) {
      Thread.sleep(100);
    }

    verifyAll();

    Assert.assertNull(serviceEmitter.getStackTrace());
    Assert.assertNull(serviceEmitter.getExceptionMessage());
    Assert.assertNull(serviceEmitter.getExceptionClass());
  }

  @Test(timeout = 60_000L)
  public void testCheckpointForUnknownTaskGroup() throws InterruptedException
  {
    supervisor = getSupervisor(2, 1, true, "PT1S", null, null, false);
    //not adding any events
    final Task id1 = createKafkaIndexTask(
        "id1",
        DATASOURCE,
        0,
        new KafkaPartitions(topic, ImmutableMap.of(0, 0L, 1, 0L, 2, 0L)),
        new KafkaPartitions(topic, ImmutableMap.of(0, Long.MAX_VALUE, 1, Long.MAX_VALUE, 2, Long.MAX_VALUE)),
        null,
        null
    );

    final Task id2 = createKafkaIndexTask(
        "id2",
        DATASOURCE,
        0,
        new KafkaPartitions(topic, ImmutableMap.of(0, 10L, 1, 20L, 2, 30L)),
        new KafkaPartitions(topic, ImmutableMap.of(0, Long.MAX_VALUE, 1, Long.MAX_VALUE, 2, Long.MAX_VALUE)),
        null,
        null
    );

    final Task id3 = createKafkaIndexTask(
        "id3",
        DATASOURCE,
        0,
        new KafkaPartitions(topic, ImmutableMap.of(0, 10L, 1, 20L, 2, 30L)),
        new KafkaPartitions(topic, ImmutableMap.of(0, Long.MAX_VALUE, 1, Long.MAX_VALUE, 2, Long.MAX_VALUE)),
        null,
        null
    );

    expect(taskMaster.getTaskQueue()).andReturn(Optional.of(taskQueue)).anyTimes();
    expect(taskMaster.getTaskRunner()).andReturn(Optional.of(taskRunner)).anyTimes();
    expect(taskStorage.getActiveTasks()).andReturn(ImmutableList.of(id1, id2, id3)).anyTimes();
    expect(taskStorage.getStatus("id1")).andReturn(Optional.of(TaskStatus.running("id1"))).anyTimes();
    expect(taskStorage.getStatus("id2")).andReturn(Optional.of(TaskStatus.running("id2"))).anyTimes();
    expect(taskStorage.getStatus("id3")).andReturn(Optional.of(TaskStatus.running("id3"))).anyTimes();
    expect(taskStorage.getTask("id1")).andReturn(Optional.of(id1)).anyTimes();
    expect(taskStorage.getTask("id2")).andReturn(Optional.of(id2)).anyTimes();
    expect(taskStorage.getTask("id3")).andReturn(Optional.of(id3)).anyTimes();
    expect(
        indexerMetadataStorageCoordinator.getDataSourceMetadata(DATASOURCE)).andReturn(new KafkaDataSourceMetadata(null)
    ).anyTimes();

    replayAll();

    supervisor.start();

    supervisor.checkpoint(
        0,
        new KafkaDataSourceMetadata(new KafkaPartitions(topic, Collections.emptyMap())),
        new KafkaDataSourceMetadata(new KafkaPartitions(topic, Collections.emptyMap()))
    );

    while (supervisor.getNoticesQueueSize() > 0) {
      Thread.sleep(100);
    }

    verifyAll();

    Assert.assertNotNull(serviceEmitter.getStackTrace());
    Assert.assertEquals(
        "WTH?! cannot find taskGroup [0] among all taskGroups [{}]",
        serviceEmitter.getExceptionMessage()
    );
    Assert.assertEquals(ISE.class, serviceEmitter.getExceptionClass());
  }

  private void addSomeEvents(int numEventsPerPartition) throws Exception
  {
    try (final KafkaProducer<byte[], byte[]> kafkaProducer = kafkaServer.newProducer()) {
      for (int i = 0; i < NUM_PARTITIONS; i++) {
        for (int j = 0; j < numEventsPerPartition; j++) {
          kafkaProducer.send(
              new ProducerRecord<byte[], byte[]>(
                  topic,
                  i,
                  null,
                  StringUtils.toUtf8(StringUtils.format("event-%d", j))
              )
          ).get();
        }
      }
    }
  }

  private KafkaSupervisor getSupervisor(
      int replicas,
      int taskCount,
      boolean useEarliestOffset,
      String duration,
      Period lateMessageRejectionPeriod,
      Period earlyMessageRejectionPeriod,
      boolean skipOffsetGaps
  )
  {
    KafkaSupervisorIOConfig kafkaSupervisorIOConfig = new KafkaSupervisorIOConfig(
        topic,
        replicas,
        taskCount,
        new Period(duration),
        ImmutableMap.of("myCustomKey", "myCustomValue", "bootstrap.servers", kafkaHost),
        new Period("P1D"),
        new Period("PT30S"),
        useEarliestOffset,
        new Period("PT30M"),
        lateMessageRejectionPeriod,
        earlyMessageRejectionPeriod,
        skipOffsetGaps
    );

    KafkaIndexTaskClientFactory taskClientFactory = new KafkaIndexTaskClientFactory(
        null,
        null
    )
    {
      @Override
      public KafkaIndexTaskClient build(
          TaskInfoProvider taskInfoProvider,
          String dataSource,
          int numThreads,
          Duration httpTimeout,
          long numRetries
      )
      {
        Assert.assertEquals(TEST_CHAT_THREADS, numThreads);
        Assert.assertEquals(TEST_HTTP_TIMEOUT.toStandardDuration(), httpTimeout);
        Assert.assertEquals(TEST_CHAT_RETRIES, numRetries);
        return taskClient;
      }
    };

    return new TestableKafkaSupervisor(
        taskStorage,
        taskMaster,
        indexerMetadataStorageCoordinator,
        taskClientFactory,
        objectMapper,
        new KafkaSupervisorSpec(
            dataSchema,
            tuningConfig,
            kafkaSupervisorIOConfig,
            null,
            taskStorage,
            taskMaster,
            indexerMetadataStorageCoordinator,
            taskClientFactory,
            objectMapper,
            new NoopServiceEmitter(),
            new DruidMonitorSchedulerConfig(),
            rowIngestionMetersFactory
        ),
        rowIngestionMetersFactory
    );
  }

  private static DataSchema getDataSchema(String dataSource)
  {
    List<DimensionSchema> dimensions = new ArrayList<>();
    dimensions.add(StringDimensionSchema.create("dim1"));
    dimensions.add(StringDimensionSchema.create("dim2"));

    return new DataSchema(
        dataSource,
        objectMapper.convertValue(
            new StringInputRowParser(
                new JSONParseSpec(
                    new TimestampSpec("timestamp", "iso", null),
                    new DimensionsSpec(
                        dimensions,
                        null,
                        null
                    ),
                    new JSONPathSpec(true, ImmutableList.of()),
                    ImmutableMap.of()
                ),
                StandardCharsets.UTF_8.name()
            ),
            Map.class
        ),
        new AggregatorFactory[]{new CountAggregatorFactory("rows")},
        new UniformGranularitySpec(
            Granularities.HOUR,
            Granularities.NONE,
            ImmutableList.of()
        ),
        null,
        objectMapper
    );
  }

  private KafkaIndexTask createKafkaIndexTask(
      String id,
      String dataSource,
      int taskGroupId,
      KafkaPartitions startPartitions,
      KafkaPartitions endPartitions,
      DateTime minimumMessageTime,
      DateTime maximumMessageTime
  )
  {
    return new KafkaIndexTask(
        id,
        null,
        getDataSchema(dataSource),
        tuningConfig,
        new KafkaIOConfig(
            taskGroupId,
            "sequenceName-" + taskGroupId,
            startPartitions,
            endPartitions,
            ImmutableMap.of(),
            true,
            minimumMessageTime,
            maximumMessageTime,
            false
        ),
<<<<<<< HEAD
        ImmutableMap.of(),
=======
        Collections.emptyMap(),
>>>>>>> c48aa74a
        null,
        null,
        rowIngestionMetersFactory
    );
  }

  private static class TestTaskRunnerWorkItem extends TaskRunnerWorkItem
  {
    private final String taskType;
    private final TaskLocation location;
    private final String dataSource;

    public TestTaskRunnerWorkItem(Task task, ListenableFuture<TaskStatus> result, TaskLocation location)
    {
      super(task.getId(), result);
      this.taskType = task.getType();
      this.location = location;
      this.dataSource = task.getDataSource();
    }

    @Override
    public TaskLocation getLocation()
    {
      return location;
    }

    @Override
    public String getTaskType()
    {
      return taskType;
    }

    @Override
    public String getDataSource() 
    {
      return dataSource;
    }

  }

  private static class TestableKafkaSupervisor extends KafkaSupervisor
  {
    public TestableKafkaSupervisor(
        TaskStorage taskStorage,
        TaskMaster taskMaster,
        IndexerMetadataStorageCoordinator indexerMetadataStorageCoordinator,
        KafkaIndexTaskClientFactory taskClientFactory,
        ObjectMapper mapper,
        KafkaSupervisorSpec spec,
        RowIngestionMetersFactory rowIngestionMetersFactory
    )
    {
      super(
          taskStorage,
          taskMaster,
          indexerMetadataStorageCoordinator,
          taskClientFactory,
          mapper,
          spec,
          rowIngestionMetersFactory
      );
    }

    @Override
    protected String generateSequenceName(
        Map<Integer, Long> startPartitions,
        Optional<DateTime> minimumMessageTime,
        Optional<DateTime> maximumMessageTime
    )
    {
      final int groupId = getTaskGroupIdForPartition(startPartitions.keySet().iterator().next());
      return StringUtils.format("sequenceName-%d", groupId);
    }
  }
}<|MERGE_RESOLUTION|>--- conflicted
+++ resolved
@@ -2340,11 +2340,7 @@
             maximumMessageTime,
             false
         ),
-<<<<<<< HEAD
-        ImmutableMap.of(),
-=======
         Collections.emptyMap(),
->>>>>>> c48aa74a
         null,
         null,
         rowIngestionMetersFactory
