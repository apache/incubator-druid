--- conflicted
+++ resolved
@@ -2520,13 +2520,8 @@
         new TestDataSegmentAnnouncer(),
         EasyMock.createNiceMock(DataSegmentServerAnnouncer.class),
         handoffNotifierFactory,
-<<<<<<< HEAD
         this::makeTimeseriesAndScanConglomerate,
-        MoreExecutors.sameThreadExecutor(), // queryExecutorService
-=======
-        this::makeTimeseriesOnlyConglomerate,
         Execs.directExecutor(), // queryExecutorService
->>>>>>> c23c5ef4
         EasyMock.createMock(MonitorScheduler.class),
         new SegmentLoaderFactory(
             new SegmentLoaderLocalCacheManager(null, segmentLoaderConfig, testUtils.getTestObjectMapper())
