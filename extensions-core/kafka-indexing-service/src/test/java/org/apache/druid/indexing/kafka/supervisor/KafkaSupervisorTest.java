--- conflicted
+++ resolved
@@ -62,12 +62,8 @@
 import org.apache.druid.indexing.overlord.supervisor.SupervisorReport;
 import org.apache.druid.indexing.seekablestream.SeekableStreamEndSequenceNumbers;
 import org.apache.druid.indexing.seekablestream.SeekableStreamIndexTaskRunner.Status;
-<<<<<<< HEAD
 import org.apache.druid.indexing.seekablestream.SeekableStreamIndexTaskTuningConfig;
-import org.apache.druid.indexing.seekablestream.SeekableStreamPartitions;
-=======
 import org.apache.druid.indexing.seekablestream.SeekableStreamStartSequenceNumbers;
->>>>>>> eeb3dbe7
 import org.apache.druid.indexing.seekablestream.supervisor.TaskReportData;
 import org.apache.druid.java.util.common.DateTimes;
 import org.apache.druid.java.util.common.ISE;
@@ -109,6 +105,7 @@
 import java.util.ArrayList;
 import java.util.Collection;
 import java.util.Collections;
+import java.util.HashMap;
 import java.util.List;
 import java.util.Map;
 import java.util.Properties;
@@ -586,7 +583,11 @@
     expect(taskStorage.getActiveTasks()).andReturn(ImmutableList.of()).anyTimes();
     expect(indexerMetadataStorageCoordinator.getDataSourceMetadata(DATASOURCE)).andReturn(
         new KafkaDataSourceMetadata(
-            new SeekableStreamStartSequenceNumbers<>(topic, ImmutableMap.of(0, 10L, 1, 20L, 2, 30L), ImmutableSet.of(0, 1, 2))
+            new SeekableStreamStartSequenceNumbers<>(
+                topic,
+                ImmutableMap.of(0, 10L, 1, 20L, 2, 30L),
+                ImmutableSet.of(0, 1, 2)
+            )
         )
     ).anyTimes();
     expect(taskQueue.add(capture(captured))).andReturn(true);
@@ -623,7 +624,11 @@
     expect(taskStorage.getActiveTasks()).andReturn(ImmutableList.of()).anyTimes();
     expect(indexerMetadataStorageCoordinator.getDataSourceMetadata(DATASOURCE)).andReturn(
         new KafkaDataSourceMetadata(
-            new SeekableStreamStartSequenceNumbers<>(topic, ImmutableMap.of(0, 10L, 1, 20L, 2, 30L), ImmutableSet.of(0, 1, 2))
+            new SeekableStreamStartSequenceNumbers<>(
+                topic,
+                ImmutableMap.of(0, 10L, 1, 20L, 2, 30L),
+                ImmutableSet.of(0, 1, 2)
+            )
         )
     ).anyTimes();
     replayAll();
@@ -633,221 +638,6 @@
   }
 
   @Test
-<<<<<<< HEAD
-=======
-  public void testKillIncompatibleTasks() throws Exception
-  {
-    supervisor = getSupervisor(2, 1, true, "PT1H", null, null);
-    addSomeEvents(1);
-
-    // unexpected # of partitions (kill)
-    Task id1 = createKafkaIndexTask(
-        "id1",
-        DATASOURCE,
-        1,
-        new SeekableStreamStartSequenceNumbers<>("topic", ImmutableMap.of(0, 0L), ImmutableSet.of()),
-        new SeekableStreamEndSequenceNumbers<>("topic", ImmutableMap.of(0, 10L)),
-        null,
-        null
-    );
-
-    // correct number of partitions and ranges (don't kill)
-    Task id2 = createKafkaIndexTask(
-        "id2",
-        DATASOURCE,
-        0,
-        new SeekableStreamStartSequenceNumbers<>("topic", ImmutableMap.of(0, 0L, 1, 0L, 2, 0L), ImmutableSet.of()),
-        new SeekableStreamEndSequenceNumbers<>("topic", ImmutableMap.of(0, 333L, 1, 333L, 2, 333L)),
-        null,
-        null
-    );
-
-    // unexpected range on partition 2 (kill)
-    Task id3 = createKafkaIndexTask(
-        "id3",
-        DATASOURCE,
-        1,
-        new SeekableStreamStartSequenceNumbers<>("topic", ImmutableMap.of(0, 0L, 1, 0L, 2, 1L), ImmutableSet.of()),
-        new SeekableStreamEndSequenceNumbers<>("topic", ImmutableMap.of(0, 333L, 1, 333L, 2, 330L)),
-        null,
-        null
-    );
-
-    // different datasource (don't kill)
-    Task id4 = createKafkaIndexTask(
-        "id4",
-        "other-datasource",
-        2,
-        new SeekableStreamStartSequenceNumbers<>("topic", ImmutableMap.of(0, 0L), ImmutableSet.of()),
-        new SeekableStreamEndSequenceNumbers<>("topic", ImmutableMap.of(0, 10L)),
-        null,
-        null
-    );
-
-    // non KafkaIndexTask (don't kill)
-    Task id5 = new RealtimeIndexTask(
-        "id5",
-        null,
-        new FireDepartment(
-            dataSchema,
-            new RealtimeIOConfig(null, null, null),
-            null
-        ),
-        null
-    );
-
-    List<Task> existingTasks = ImmutableList.of(id1, id2, id3, id4, id5);
-
-    expect(taskMaster.getTaskQueue()).andReturn(Optional.of(taskQueue)).anyTimes();
-    expect(taskMaster.getTaskRunner()).andReturn(Optional.of(taskRunner)).anyTimes();
-    expect(taskRunner.getRunningTasks()).andReturn(Collections.EMPTY_LIST).anyTimes();
-    expect(taskStorage.getActiveTasks()).andReturn(existingTasks).anyTimes();
-    expect(taskStorage.getStatus("id1")).andReturn(Optional.of(TaskStatus.running("id1"))).anyTimes();
-    expect(taskStorage.getStatus("id2")).andReturn(Optional.of(TaskStatus.running("id2"))).anyTimes();
-    expect(taskStorage.getStatus("id3")).andReturn(Optional.of(TaskStatus.running("id3"))).anyTimes();
-    expect(taskStorage.getTask("id1")).andReturn(Optional.of(id1)).anyTimes();
-    expect(taskStorage.getTask("id2")).andReturn(Optional.of(id2)).anyTimes();
-    expect(taskStorage.getTask("id3")).andReturn(Optional.of(id3)).anyTimes();
-    expect(taskClient.getStatusAsync(EasyMock.anyString()))
-        .andReturn(Futures.immediateFuture(Status.NOT_STARTED))
-        .anyTimes();
-    expect(taskClient.getStartTimeAsync(EasyMock.anyString()))
-        .andReturn(Futures.immediateFuture(DateTimes.nowUtc()))
-        .anyTimes();
-    expect(indexerMetadataStorageCoordinator.getDataSourceMetadata(DATASOURCE)).andReturn(
-        new KafkaDataSourceMetadata(
-            null
-        )
-    ).anyTimes();
-    expect(taskClient.stopAsync("id1", false)).andReturn(Futures.immediateFuture(true));
-    expect(taskClient.stopAsync("id3", false)).andReturn(Futures.immediateFuture(false));
-    taskRunner.registerListener(anyObject(TaskRunnerListener.class), anyObject(Executor.class));
-    taskQueue.shutdown("id3", "Task [%s] failed to stop in a timely manner, killing task", "id3");
-
-    expect(taskQueue.add(anyObject(Task.class))).andReturn(true);
-
-    TreeMap<Integer, Map<Integer, Long>> checkpoints = new TreeMap<>();
-    checkpoints.put(0, ImmutableMap.of(0, 0L, 1, 0L, 2, 0L));
-    expect(taskClient.getCheckpointsAsync(EasyMock.contains("id2"), EasyMock.anyBoolean()))
-        .andReturn(Futures.immediateFuture(checkpoints))
-        .times(2);
-
-    replayAll();
-
-    supervisor.start();
-    supervisor.runInternal();
-    verifyAll();
-  }
-
-  @Test
-  public void testKillBadPartitionAssignment() throws Exception
-  {
-    supervisor = getSupervisor(1, 2, true, "PT1H", null, null);
-    addSomeEvents(1);
-
-    Task id1 = createKafkaIndexTask(
-        "id1",
-        DATASOURCE,
-        0,
-        new SeekableStreamStartSequenceNumbers<>("topic", ImmutableMap.of(0, 0L, 2, 0L), ImmutableSet.of()),
-        new SeekableStreamEndSequenceNumbers<>("topic", ImmutableMap.of(0, Long.MAX_VALUE, 2, Long.MAX_VALUE)),
-        null,
-        null
-    );
-    Task id2 = createKafkaIndexTask(
-        "id2",
-        DATASOURCE,
-        1,
-        new SeekableStreamStartSequenceNumbers<>("topic", ImmutableMap.of(1, 0L), ImmutableSet.of()),
-        new SeekableStreamEndSequenceNumbers<>("topic", ImmutableMap.of(1, Long.MAX_VALUE)),
-        null,
-        null
-    );
-    Task id3 = createKafkaIndexTask(
-        "id3",
-        DATASOURCE,
-        0,
-        new SeekableStreamStartSequenceNumbers<>("topic", ImmutableMap.of(0, 0L, 1, 0L, 2, 0L), ImmutableSet.of()),
-        new SeekableStreamEndSequenceNumbers<>(
-            "topic",
-            ImmutableMap.of(0, Long.MAX_VALUE, 1, Long.MAX_VALUE, 2, Long.MAX_VALUE)
-        ),
-        null,
-        null
-    );
-    Task id4 = createKafkaIndexTask(
-        "id4",
-        DATASOURCE,
-        0,
-        new SeekableStreamStartSequenceNumbers<>("topic", ImmutableMap.of(0, 0L, 1, 0L), ImmutableSet.of()),
-        new SeekableStreamEndSequenceNumbers<>("topic", ImmutableMap.of(0, Long.MAX_VALUE, 1, Long.MAX_VALUE)),
-        null,
-        null
-    );
-    Task id5 = createKafkaIndexTask(
-        "id5",
-        DATASOURCE,
-        0,
-        new SeekableStreamStartSequenceNumbers<>("topic", ImmutableMap.of(1, 0L, 2, 0L), ImmutableSet.of()),
-        new SeekableStreamEndSequenceNumbers<>("topic", ImmutableMap.of(1, Long.MAX_VALUE, 2, Long.MAX_VALUE)),
-        null,
-        null
-    );
-
-    List<Task> existingTasks = ImmutableList.of(id1, id2, id3, id4, id5);
-
-    expect(taskMaster.getTaskQueue()).andReturn(Optional.of(taskQueue)).anyTimes();
-    expect(taskMaster.getTaskRunner()).andReturn(Optional.of(taskRunner)).anyTimes();
-    expect(taskRunner.getRunningTasks()).andReturn(Collections.emptyList()).anyTimes();
-    expect(taskStorage.getActiveTasks()).andReturn(existingTasks).anyTimes();
-    expect(taskStorage.getStatus("id1")).andReturn(Optional.of(TaskStatus.running("id1"))).anyTimes();
-    expect(taskStorage.getStatus("id2")).andReturn(Optional.of(TaskStatus.running("id2"))).anyTimes();
-    expect(taskStorage.getStatus("id3")).andReturn(Optional.of(TaskStatus.running("id3"))).anyTimes();
-    expect(taskStorage.getStatus("id4")).andReturn(Optional.of(TaskStatus.running("id4"))).anyTimes();
-    expect(taskStorage.getStatus("id5")).andReturn(Optional.of(TaskStatus.running("id5"))).anyTimes();
-    expect(taskStorage.getTask("id1")).andReturn(Optional.of(id1)).anyTimes();
-    expect(taskStorage.getTask("id2")).andReturn(Optional.of(id2)).anyTimes();
-    expect(taskStorage.getTask("id3")).andReturn(Optional.of(id3)).anyTimes();
-    expect(taskStorage.getTask("id4")).andReturn(Optional.of(id4)).anyTimes();
-    expect(taskStorage.getTask("id5")).andReturn(Optional.of(id5)).anyTimes();
-    expect(taskClient.getStatusAsync(EasyMock.anyString()))
-        .andReturn(Futures.immediateFuture(Status.NOT_STARTED))
-        .anyTimes();
-    expect(taskClient.getStartTimeAsync(EasyMock.anyString()))
-        .andReturn(Futures.immediateFuture(DateTimes.nowUtc()))
-        .anyTimes();
-    expect(indexerMetadataStorageCoordinator.getDataSourceMetadata(DATASOURCE)).andReturn(
-        new KafkaDataSourceMetadata(
-            null
-        )
-    ).anyTimes();
-    expect(taskClient.stopAsync("id3", false)).andReturn(Futures.immediateFuture(true));
-    expect(taskClient.stopAsync("id4", false)).andReturn(Futures.immediateFuture(false));
-    expect(taskClient.stopAsync("id5", false)).andReturn(Futures.immediateFuture((Boolean) null));
-
-    TreeMap<Integer, Map<Integer, Long>> checkpoints1 = new TreeMap<>();
-    checkpoints1.put(0, ImmutableMap.of(0, 0L, 2, 0L));
-    TreeMap<Integer, Map<Integer, Long>> checkpoints2 = new TreeMap<>();
-    checkpoints2.put(0, ImmutableMap.of(1, 0L));
-    expect(taskClient.getCheckpointsAsync(EasyMock.contains("id1"), EasyMock.anyBoolean()))
-        .andReturn(Futures.immediateFuture(checkpoints1))
-        .times(1);
-    expect(taskClient.getCheckpointsAsync(EasyMock.contains("id2"), EasyMock.anyBoolean()))
-        .andReturn(Futures.immediateFuture(checkpoints2))
-        .times(1);
-
-    taskRunner.registerListener(anyObject(TaskRunnerListener.class), anyObject(Executor.class));
-    taskQueue.shutdown("id4", "Task [%s] failed to stop in a timely manner, killing task", "id4");
-    taskQueue.shutdown("id5", "Task [%s] failed to stop in a timely manner, killing task", "id5");
-    replayAll();
-
-    supervisor.start();
-    supervisor.runInternal();
-    verifyAll();
-  }
-
-  @Test
->>>>>>> eeb3dbe7
   public void testRequeueTaskWhenFailed() throws Exception
   {
     supervisor = getTestableSupervisor(2, 2, true, "PT1H", null, null);
@@ -1974,7 +1764,11 @@
     Capture<DataSourceMetadata> captureDataSourceMetadata = EasyMock.newCapture();
 
     KafkaDataSourceMetadata kafkaDataSourceMetadata = new KafkaDataSourceMetadata(
-        new SeekableStreamStartSequenceNumbers<>(topic, ImmutableMap.of(0, 1000L, 1, 1000L, 2, 1000L), ImmutableSet.of())
+        new SeekableStreamStartSequenceNumbers<>(
+            topic,
+            ImmutableMap.of(0, 1000L, 1, 1000L, 2, 1000L),
+            ImmutableSet.of()
+        )
     );
 
     KafkaDataSourceMetadata resetMetadata = new KafkaDataSourceMetadata(
@@ -2333,8 +2127,16 @@
     supervisor.checkpoint(
         0,
         ((KafkaIndexTask) id1).getIOConfig().getBaseSequenceName(),
-        new KafkaDataSourceMetadata(new SeekableStreamStartSequenceNumbers<>(topic, checkpoints.get(0), ImmutableSet.of())),
-        new KafkaDataSourceMetadata(new SeekableStreamStartSequenceNumbers<>(topic, fakeCheckpoints, fakeCheckpoints.keySet()))
+        new KafkaDataSourceMetadata(new SeekableStreamStartSequenceNumbers<>(
+            topic,
+            checkpoints.get(0),
+            ImmutableSet.of()
+        )),
+        new KafkaDataSourceMetadata(new SeekableStreamStartSequenceNumbers<>(
+            topic,
+            fakeCheckpoints,
+            fakeCheckpoints.keySet()
+        ))
     );
 
     while (supervisor.getNoticesQueueSize() > 0) {
@@ -2413,8 +2215,16 @@
     supervisor.checkpoint(
         0,
         ((KafkaIndexTask) id1).getIOConfig().getBaseSequenceName(),
-        new KafkaDataSourceMetadata(new SeekableStreamStartSequenceNumbers<>(topic, Collections.emptyMap(), ImmutableSet.of())),
-        new KafkaDataSourceMetadata(new SeekableStreamStartSequenceNumbers<>(topic, Collections.emptyMap(), ImmutableSet.of()))
+        new KafkaDataSourceMetadata(new SeekableStreamStartSequenceNumbers<>(
+            topic,
+            Collections.emptyMap(),
+            ImmutableSet.of()
+        )),
+        new KafkaDataSourceMetadata(new SeekableStreamStartSequenceNumbers<>(
+            topic,
+            Collections.emptyMap(),
+            ImmutableSet.of()
+        ))
     );
 
     while (supervisor.getNoticesQueueSize() > 0) {
@@ -2519,7 +2329,11 @@
     supervisor.checkpoint(
         null,
         ((KafkaIndexTask) id1).getIOConfig().getBaseSequenceName(),
-        new KafkaDataSourceMetadata(new SeekableStreamStartSequenceNumbers<>(topic, checkpoints.get(0), ImmutableSet.of())),
+        new KafkaDataSourceMetadata(new SeekableStreamStartSequenceNumbers<>(
+            topic,
+            checkpoints.get(0),
+            ImmutableSet.of()
+        )),
         new KafkaDataSourceMetadata(
             new SeekableStreamStartSequenceNumbers<>(topic, newCheckpoints.get(0), newCheckpoints.get(0).keySet())
         )
@@ -2840,7 +2654,6 @@
     Assert.assertEquals(ImmutableMap.of("task2", ImmutableMap.of("prop2", "val2")), stats.get("1"));
   }
 
-<<<<<<< HEAD
   @Test
   public void testDoNotKillCompatibleTasks()
       throws Exception
@@ -2864,8 +2677,15 @@
         "id1",
         DATASOURCE,
         0,
-        new SeekableStreamPartitions<>("topic", ImmutableMap.of(0, 0L, 2, 0L)),
-        new SeekableStreamPartitions<>("topic", ImmutableMap.of(0, Long.MAX_VALUE, 2, Long.MAX_VALUE)),
+        new SeekableStreamStartSequenceNumbers<>(
+            "topic",
+            ImmutableMap.of(0, 0L, 2, 0L),
+            ImmutableSet.of()
+        ),
+        new SeekableStreamEndSequenceNumbers<>(
+            "topic",
+            ImmutableMap.of(0, Long.MAX_VALUE, 2, Long.MAX_VALUE)
+        ),
         null,
         null
     );
@@ -2929,8 +2749,12 @@
         "id1",
         DATASOURCE,
         0,
-        new SeekableStreamPartitions<>("topic", ImmutableMap.of(0, 0L, 2, 0L)),
-        new SeekableStreamPartitions<>("topic", ImmutableMap.of(0, Long.MAX_VALUE, 2, Long.MAX_VALUE)),
+        new SeekableStreamStartSequenceNumbers<>(
+            "topic",
+            ImmutableMap.of(0, 0L, 2, 0L),
+            ImmutableSet.of()
+        ),
+        new SeekableStreamEndSequenceNumbers<>("topic", ImmutableMap.of(0, Long.MAX_VALUE, 2, Long.MAX_VALUE)),
         null,
         null
     );
@@ -3022,8 +2846,15 @@
     KafkaIndexTask taskFromStorage = createKafkaIndexTask(
         "id1",
         0,
-        new SeekableStreamPartitions<>("topic", ImmutableMap.of(0, 0L, 2, 0L)),
-        new SeekableStreamPartitions<>("topic", ImmutableMap.of(0, Long.MAX_VALUE, 2, Long.MAX_VALUE)),
+        new SeekableStreamStartSequenceNumbers<>(
+            "topic",
+            ImmutableMap.of(0, 0L, 2, 0L),
+            ImmutableSet.of()
+        ),
+        new SeekableStreamEndSequenceNumbers<>(
+            "topic",
+            ImmutableMap.of(0, Long.MAX_VALUE, 2, Long.MAX_VALUE)
+        ),
         minMessageTime,
         maxMessageTime,
         dataSchema
@@ -3032,8 +2863,15 @@
     KafkaIndexTask taskFromStorageMismatchedDataSchema = createKafkaIndexTask(
         "id2",
         0,
-        new SeekableStreamPartitions<>("topic", ImmutableMap.of(0, 0L, 2, 0L)),
-        new SeekableStreamPartitions<>("topic", ImmutableMap.of(0, Long.MAX_VALUE, 2, Long.MAX_VALUE)),
+        new SeekableStreamStartSequenceNumbers<>(
+            "topic",
+            ImmutableMap.of(0, 0L, 2, 0L),
+            ImmutableSet.of()
+        ),
+        new SeekableStreamEndSequenceNumbers<>(
+            "topic",
+            ImmutableMap.of(0, Long.MAX_VALUE, 2, Long.MAX_VALUE)
+        ),
         minMessageTime,
         maxMessageTime,
         modifiedDataSchema
@@ -3042,8 +2880,15 @@
     KafkaIndexTask taskFromStorageMismatchedTuningConfig = createKafkaIndexTask(
         "id3",
         0,
-        new SeekableStreamPartitions<>("topic", ImmutableMap.of(0, 0L, 2, 0L)),
-        new SeekableStreamPartitions<>("topic", ImmutableMap.of(0, Long.MAX_VALUE, 2, Long.MAX_VALUE)),
+        new SeekableStreamStartSequenceNumbers<>(
+            "topic",
+            ImmutableMap.of(0, 0L, 2, 0L),
+            ImmutableSet.of()
+        ),
+        new SeekableStreamEndSequenceNumbers<>(
+            "topic",
+            ImmutableMap.of(0, Long.MAX_VALUE, 2, Long.MAX_VALUE)
+        ),
         minMessageTime,
         maxMessageTime,
         dataSchema,
@@ -3053,8 +2898,15 @@
     KafkaIndexTask taskFromStorageMismatchedPartitionsWithTaskGroup = createKafkaIndexTask(
         "id4",
         0,
-        new SeekableStreamPartitions<>("topic", ImmutableMap.of(0, 0L, 2, 6L)),
-        new SeekableStreamPartitions<>("topic", ImmutableMap.of(0, Long.MAX_VALUE, 2, Long.MAX_VALUE)),
+        new SeekableStreamStartSequenceNumbers<>(
+            "topic",
+            ImmutableMap.of(0, 0L, 2, 6L),
+            ImmutableSet.of()
+        ),
+        new SeekableStreamEndSequenceNumbers<>(
+            "topic",
+            ImmutableMap.of(0, Long.MAX_VALUE, 2, Long.MAX_VALUE)
+        ),
         minMessageTime,
         maxMessageTime,
         dataSchema
@@ -3082,8 +2934,6 @@
     verifyAll();
   }
 
-=======
->>>>>>> eeb3dbe7
   private void addSomeEvents(int numEventsPerPartition) throws Exception
   {
     //create topic manually
@@ -3425,8 +3275,8 @@
   private KafkaIndexTask createKafkaIndexTask(
       String id,
       int taskGroupId,
-      SeekableStreamPartitions<Integer, Long> startPartitions,
-      SeekableStreamPartitions<Integer, Long> endPartitions,
+      SeekableStreamStartSequenceNumbers<Integer, Long> startPartitions,
+      SeekableStreamEndSequenceNumbers<Integer, Long> endPartitions,
       DateTime minimumMessageTime,
       DateTime maximumMessageTime,
       DataSchema schema
@@ -3447,8 +3297,8 @@
   private KafkaIndexTask createKafkaIndexTask(
       String id,
       int taskGroupId,
-      SeekableStreamPartitions<Integer, Long> startPartitions,
-      SeekableStreamPartitions<Integer, Long> endPartitions,
+      SeekableStreamStartSequenceNumbers<Integer, Long> startPartitions,
+      SeekableStreamEndSequenceNumbers<Integer, Long> endPartitions,
       DateTime minimumMessageTime,
       DateTime maximumMessageTime,
       DataSchema schema,
