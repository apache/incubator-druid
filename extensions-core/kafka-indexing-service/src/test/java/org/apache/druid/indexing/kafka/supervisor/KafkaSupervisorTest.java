--- conflicted
+++ resolved
@@ -3557,12 +3557,8 @@
         null,
         null,
         rowIngestionMetersFactory,
-<<<<<<< HEAD
-        OBJECT_MAPPER
-=======
-        objectMapper,
+        OBJECT_MAPPER,
         new DummyForInjectionAppenderatorsManager()
->>>>>>> ac856fe4
     );
   }
 
