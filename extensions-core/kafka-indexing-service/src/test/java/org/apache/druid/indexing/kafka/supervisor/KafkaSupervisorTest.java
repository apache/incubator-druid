--- conflicted
+++ resolved
@@ -271,11 +271,6 @@
             null,
             null,
             null,
-<<<<<<< HEAD
-            null,
-            null,
-=======
->>>>>>> 0a4c0ebf
             null
         ),
         null
@@ -3079,9 +3074,6 @@
             null,
             1000,
             null,
-            null,
-            null,
-            null,
             50000,
             null,
             new Period("P1Y"),
@@ -3121,9 +3113,6 @@
     KafkaSupervisorTuningConfig modifiedTuningConfig = new KafkaSupervisorTuningConfig(
         null,
         42, // This is different
-        null,
-        null,
-        null,
         null,
         50000,
         null,
@@ -3420,9 +3409,6 @@
     final KafkaSupervisorTuningConfig tuningConfig = new KafkaSupervisorTuningConfig(
         null,
         1000,
-        null,
-        null,
-        null,
         null,
         50000,
         null,
@@ -3534,9 +3520,6 @@
     final KafkaSupervisorTuningConfig tuningConfig = new KafkaSupervisorTuningConfig(
         null,
         1000,
-        null,
-        null,
-        null,
         null,
         50000,
         null,
