--- conflicted
+++ resolved
@@ -25,11 +25,8 @@
 import com.google.common.collect.Iterables;
 import io.druid.client.TimelineServerView;
 import io.druid.common.config.NullHandling;
-<<<<<<< HEAD
 import io.druid.discovery.DruidLeaderClient;
-=======
 import io.druid.java.util.common.Pair;
->>>>>>> c47032d5
 import io.druid.java.util.common.granularity.Granularities;
 import io.druid.java.util.common.io.Closer;
 import io.druid.query.Druids;
@@ -156,13 +153,9 @@
     );
 
     final PlannerConfig plannerConfig = new PlannerConfig();
-<<<<<<< HEAD
-    final DruidSchema druidSchema = CalciteTests.createMockSchema(walker, plannerConfig);
     final TimelineServerView serverView = new TestServerInventoryView(walker.getSegments());
     final DruidLeaderClient druidLeaderClient = EasyMock.createMock(DruidLeaderClient.class);
-=======
     final DruidSchema druidSchema = CalciteTests.createMockSchema(conglomerate, walker, plannerConfig);
->>>>>>> c47032d5
     final DruidOperatorTable operatorTable = new DruidOperatorTable(
         ImmutableSet.of(new QuantileSqlAggregator()),
         ImmutableSet.of()
@@ -170,12 +163,8 @@
 
     plannerFactory = new PlannerFactory(
         druidSchema,
-<<<<<<< HEAD
         serverView,
-        CalciteTests.createMockQueryLifecycleFactory(walker),
-=======
         CalciteTests.createMockQueryLifecycleFactory(walker, conglomerate),
->>>>>>> c47032d5
         operatorTable,
         CalciteTests.createExprMacroTable(),
         plannerConfig,
