--- conflicted
+++ resolved
@@ -145,7 +145,6 @@
         operatorTable,
         CalciteTests.createExprMacroTable(),
         plannerConfig,
-<<<<<<< HEAD
         new AuthConfig(),
         new AuthenticatorMapper(defaultMap, "allowAll"),
         new AuthorizerMapper(null) {
@@ -154,10 +153,8 @@
           {
             return new AllowAllAuthorizer();
           }
-        }
-=======
+        },
         CalciteTests.getJsonMapper()
->>>>>>> 33c0928b
     );
   }
 
