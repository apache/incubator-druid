--- conflicted
+++ resolved
@@ -185,11 +185,7 @@
                                 <limit>
                                     <counter>LINE</counter>
                                     <value>COVEREDRATIO</value>
-<<<<<<< HEAD
-                                    <minimum>0.83</minimum>
-=======
                                     <minimum>0.86</minimum>
->>>>>>> 68013fbc
                                 </limit>
                                 <limit>
                                     <counter>BRANCH</counter>
