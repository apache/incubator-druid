--- conflicted
+++ resolved
@@ -527,13 +527,9 @@
               public void configure(Binder binder)
               {
                 JsonConfigProvider.bindInstance(
-<<<<<<< HEAD
                     binder,
                     Key.get(DruidNode.class, Self.class),
-                    new DruidNode("test-inject", null, null, null, true, false)
-=======
-                    binder, Key.get(DruidNode.class, Self.class), new DruidNode("test-inject", null, false, null, null, true, false)
->>>>>>> 789c9a1d
+                    new DruidNode("test-inject", null, false, null, null, true, false)
                 );
               }
             }
