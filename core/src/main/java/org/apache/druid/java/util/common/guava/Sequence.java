--- conflicted
+++ resolved
@@ -54,7 +54,7 @@
    */
   <OutType> OutType accumulate(OutType initValue, Accumulator<OutType, T> accumulator);
 
- /**
+  /**
    * Return a Yielder for accumulated sequence.
    *
    * @param initValue   the initial value to pass along to start the accumulation.
@@ -72,20 +72,14 @@
     return new MappedSequence<>(this, mapper);
   }
 
-<<<<<<< HEAD
   default Sequence<T> filter(Predicate<? super T> predicate)
   {
     return Sequences.filter(this, predicate);
   }
 
-=======
   /**
    * This will materialize the entire sequence.  Use at your own risk.
-   *
-   * Several benchmarks rely on this method to eagerly accumulate Sequences to ArrayLists.  e.g.
-   * GroupByBenchmark.
    */
->>>>>>> 0344a020
   default List<T> toList()
   {
     return accumulate(new ArrayList<>(), Accumulators.list());
