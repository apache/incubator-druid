--- conflicted
+++ resolved
@@ -50,11 +50,7 @@
       Lifecycle lifecycle
   )
   {
-<<<<<<< HEAD
     Map<String, Object> jsonified;
-=======
-    Map<String, Object> jsonified = new HashMap<>();
->>>>>>> 676f5e6d
     if (props.getProperty(LOG_EMITTER_PROP) != null) {
       jsonified = makeLoggingMap(props);
       jsonified.put("type", "logging");
