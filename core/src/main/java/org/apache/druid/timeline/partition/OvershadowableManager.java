/*
 * Licensed to the Apache Software Foundation (ASF) under one
 * or more contributor license agreements.  See the NOTICE file
 * distributed with this work for additional information
 * regarding copyright ownership.  The ASF licenses this file
 * to you under the Apache License, Version 2.0 (the
 * "License"); you may not use this file except in compliance
 * with the License.  You may obtain a copy of the License at
 *
 *   http://www.apache.org/licenses/LICENSE-2.0
 *
 * Unless required by applicable law or agreed to in writing,
 * software distributed under the License is distributed on an
 * "AS IS" BASIS, WITHOUT WARRANTIES OR CONDITIONS OF ANY
 * KIND, either express or implied.  See the License for the
 * specific language governing permissions and limitations
 * under the License.
 */

package org.apache.druid.timeline.partition;

import com.google.common.annotations.VisibleForTesting;
import com.google.common.base.Preconditions;
import com.google.common.collect.Iterables;
import it.unimi.dsi.fastutil.objects.AbstractObjectCollection;
import it.unimi.dsi.fastutil.objects.ObjectCollection;
import it.unimi.dsi.fastutil.objects.ObjectIterator;
import it.unimi.dsi.fastutil.objects.ObjectIterators;
import it.unimi.dsi.fastutil.objects.ObjectSortedSet;
import it.unimi.dsi.fastutil.objects.ObjectSortedSets;
import it.unimi.dsi.fastutil.shorts.AbstractShort2ObjectSortedMap;
import it.unimi.dsi.fastutil.shorts.Short2ObjectMap;
import it.unimi.dsi.fastutil.shorts.Short2ObjectRBTreeMap;
import it.unimi.dsi.fastutil.shorts.Short2ObjectSortedMap;
import it.unimi.dsi.fastutil.shorts.ShortComparator;
import it.unimi.dsi.fastutil.shorts.ShortComparators;
import it.unimi.dsi.fastutil.shorts.ShortSortedSet;
import it.unimi.dsi.fastutil.shorts.ShortSortedSets;
import org.apache.druid.java.util.common.IAE;
import org.apache.druid.java.util.common.ISE;
import org.apache.druid.timeline.Overshadowable;

import javax.annotation.Nullable;
import java.util.ArrayList;
import java.util.Collection;
import java.util.Collections;
import java.util.HashMap;
import java.util.List;
import java.util.Map;
import java.util.Map.Entry;
import java.util.NoSuchElementException;
import java.util.Objects;
import java.util.Set;
import java.util.TreeMap;
import java.util.function.BiPredicate;
import java.util.stream.Collectors;
import java.util.stream.Stream;

/**
 * OvershadowableManager manages the state of {@link AtomicUpdateGroup}. See the below {@link State} for details.
 * Note that an AtomicUpdateGroup can consist of {@link Overshadowable}s of the same majorVersion, minorVersion,
 * rootPartition range, and atomicUpdateGroupSize.
 * In {@link org.apache.druid.timeline.VersionedIntervalTimeline}, this class is used to manage segments in the same
 * timeChunk.
 *
 * This class is not thread-safe.
 */
class OvershadowableManager<T extends Overshadowable<T>>
{
  /**
   * There are 3 states for atomicUpdateGroups.
   * There could be at most one visible atomicUpdateGroup at any time in a non-empty overshadowableManager.
   *
   * - Visible: fully available atomicUpdateGroup of the highest version if any.
   *            If there's no fully available atomicUpdateGroup, the standby atomicUpdateGroup of the highest version
   *            becomes visible.
   * - Standby: all atomicUpdateGroups of higher versions than that of the visible atomicUpdateGroup.
   * - Overshadowed: all atomicUpdateGroups of lower versions than that of the visible atomicUpdateGroup.
   */
  @VisibleForTesting
  enum State
  {
    STANDBY,
    VISIBLE,
    OVERSHADOWED
  }

  private final Map<Integer, PartitionChunk<T>> knownPartitionChunks; // served segments

  // (start partitionId, end partitionId) -> minorVersion -> atomicUpdateGroup
  private final TreeMap<RootPartitionRange, Short2ObjectSortedMap<AtomicUpdateGroup<T>>> standbyGroups;
  private final TreeMap<RootPartitionRange, Short2ObjectSortedMap<AtomicUpdateGroup<T>>> visibleGroups;
  private final TreeMap<RootPartitionRange, Short2ObjectSortedMap<AtomicUpdateGroup<T>>> overshadowedGroups;

  OvershadowableManager()
  {
    this.knownPartitionChunks = new HashMap<>();
    this.standbyGroups = new TreeMap<>();
    this.visibleGroups = new TreeMap<>();
    this.overshadowedGroups = new TreeMap<>();
  }

  OvershadowableManager(OvershadowableManager<T> other)
  {
    this.knownPartitionChunks = new HashMap<>(other.knownPartitionChunks);
    this.standbyGroups = new TreeMap<>(other.standbyGroups);
    this.visibleGroups = new TreeMap<>(other.visibleGroups);
    this.overshadowedGroups = new TreeMap<>(other.overshadowedGroups);
  }

  private OvershadowableManager(List<AtomicUpdateGroup<T>> groups)
  {
    this();
    for (AtomicUpdateGroup<T> entry : groups) {
      for (PartitionChunk<T> chunk : entry.getChunks()) {
        addChunk(chunk);
      }
    }
  }

  private TreeMap<RootPartitionRange, Short2ObjectSortedMap<AtomicUpdateGroup<T>>> getStateMap(State state)
  {
    switch (state) {
      case STANDBY:
        return standbyGroups;
      case VISIBLE:
        return visibleGroups;
      case OVERSHADOWED:
        return overshadowedGroups;
      default:
        throw new ISE("Unknown state[%s]", state);
    }
  }

  private Short2ObjectSortedMap<AtomicUpdateGroup<T>> createMinorVersionToAugMap(State state)
  {
    switch (state) {
      case STANDBY:
      case OVERSHADOWED:
        return new Short2ObjectRBTreeMap<>();
      case VISIBLE:
        return new SingleEntryShort2ObjectSortedMap<>();
      default:
        throw new ISE("Unknown state[%s]", state);
    }
  }

  private void transitAtomicUpdateGroupState(AtomicUpdateGroup<T> atomicUpdateGroup, State from, State to)
  {
    Preconditions.checkNotNull(atomicUpdateGroup, "atomicUpdateGroup");
    Preconditions.checkArgument(!atomicUpdateGroup.isEmpty(), "empty atomicUpdateGroup");

    removeFrom(atomicUpdateGroup, from);
    addAtomicUpdateGroupWithState(atomicUpdateGroup, to, false);
  }

  /**
   * Replace the oldVisibleGroups with the newVisibleGroups.
   * This method first removes the oldVisibleGroups from the visibles map,
   * moves the newVisibleGroups from its old state map to the visibles map,
   * and finally add the oldVisibleGroups to its new state map.
   */
  private void replaceVisibleWith(
      Collection<AtomicUpdateGroup<T>> oldVisibleGroups,
      State newStateOfOldVisibleGroup,
      List<AtomicUpdateGroup<T>> newVisibleGroups,
      State oldStateOfNewVisibleGroups
  )
  {
    oldVisibleGroups.forEach(
        group -> {
          if (!group.isEmpty()) {
            removeFrom(group, State.VISIBLE);
          }
        }
    );
    newVisibleGroups.forEach(
        entry -> transitAtomicUpdateGroupState(entry, oldStateOfNewVisibleGroups, State.VISIBLE)
    );
    oldVisibleGroups.forEach(
        group -> {
          if (!group.isEmpty()) {
            addAtomicUpdateGroupWithState(group, newStateOfOldVisibleGroup, false);
          }
        }
    );
  }

  /**
   * Find the {@link AtomicUpdateGroup} of the given state which has the same {@link RootPartitionRange} and
   * minorVersion with {@link PartitionChunk}.
   */
  @Nullable
  private AtomicUpdateGroup<T> findAtomicUpdateGroupWith(PartitionChunk<T> chunk, State state)
  {
    final Short2ObjectSortedMap<AtomicUpdateGroup<T>> versionToGroup = getStateMap(state).get(
        RootPartitionRange.of(chunk)
    );
    if (versionToGroup != null) {
      final AtomicUpdateGroup<T> atomicUpdateGroup = versionToGroup.get(chunk.getObject().getMinorVersion());
      if (atomicUpdateGroup != null) {
        return atomicUpdateGroup;
      }
    }
    return null;
  }

  /**
   * Returns null if atomicUpdateGroup is not found for the state.
   * Can return an empty atomicUpdateGroup.
   */
  @Nullable
  private AtomicUpdateGroup<T> tryRemoveChunkFromGroupWithState(PartitionChunk<T> chunk, State state)
  {
    final RootPartitionRange rangeKey = RootPartitionRange.of(chunk);
    final Short2ObjectSortedMap<AtomicUpdateGroup<T>> versionToGroup = getStateMap(state).get(rangeKey);
    if (versionToGroup != null) {
      final AtomicUpdateGroup<T> atomicUpdateGroup = versionToGroup.get(chunk.getObject().getMinorVersion());
      if (atomicUpdateGroup != null) {
        atomicUpdateGroup.remove(chunk);
        if (atomicUpdateGroup.isEmpty()) {
          versionToGroup.remove(chunk.getObject().getMinorVersion());
          if (versionToGroup.isEmpty()) {
            getStateMap(state).remove(rangeKey);
          }
        }

        determineVisibleGroupAfterRemove(
            atomicUpdateGroup,
            RootPartitionRange.of(chunk),
            chunk.getObject().getMinorVersion(),
            state
        );
        return atomicUpdateGroup;
      }
    }
    return null;
  }

  private List<AtomicUpdateGroup<T>> findOvershadowedBy(
      AtomicUpdateGroup<T> aug,
      State fromState
  )
  {
    final RootPartitionRange rangeKeyOfGivenAug = RootPartitionRange.of(aug);
    return findOvershadowedBy(rangeKeyOfGivenAug, aug.getMinorVersion(), fromState);
  }

  /**
   * Find all atomicUpdateGroups of the given state overshadowed by the minorVersion in the given rootPartitionRange.
   * The atomicUpdateGroup of a higher minorVersion can have a wider RootPartitionRange.
   * To find all atomicUpdateGroups overshadowed by the given rootPartitionRange and minorVersion,
   * we first need to find the first key contained by the given rootPartitionRange.
   * Once we find such key, then we go through the entire map until we see an atomicUpdateGroup of which
   * rootRangePartition is not contained by the given rootPartitionRange.
   *
   * @param rangeOfAug   the partition range to search for overshadowed groups.
   * @param minorVersion the minor version to check overshadow relation. The found groups will have lower minor versions
   *                     than this.
   * @param fromState    the state to search for overshadowed groups.
   *
   * @return a list of found atomicUpdateGroups. It could be empty if no groups are found.
   */
  @VisibleForTesting
  List<AtomicUpdateGroup<T>> findOvershadowedBy(RootPartitionRange rangeOfAug, short minorVersion, State fromState)
  {
    final TreeMap<RootPartitionRange, Short2ObjectSortedMap<AtomicUpdateGroup<T>>> stateMap = getStateMap(fromState);
    Entry<RootPartitionRange, Short2ObjectSortedMap<AtomicUpdateGroup<T>>> current = findLowestOverlappingEntry(
        rangeOfAug,
        stateMap,
        true
    );

    if (current == null) {
      return Collections.emptyList();
    }

    // Going through the map to find all entries of the RootPartitionRange contained by the given rangeOfAug.
    // Note that RootPartitionRange of entries are always consecutive.
    final List<AtomicUpdateGroup<T>> found = new ArrayList<>();
    while (current != null && rangeOfAug.overlaps(current.getKey())) {
      if (rangeOfAug.contains(current.getKey())) {
        // versionToGroup is sorted by minorVersion.
        // versionToGroup.headMap(minorVersion) below returns a map containing all entries of lower minorVersions
        // than the given minorVersion.
        final Short2ObjectSortedMap<AtomicUpdateGroup<T>> versionToGroup = current.getValue();
        // Short2ObjectRBTreeMap.SubMap.short2ObjectEntrySet() implementation, especially size(), is not optimized.
        // Note that size() is indirectly called in ArrayList.addAll() when ObjectSortedSet.toArray() is called.
        // See AbstractObjectCollection.toArray().
        // If you see performance degradation here, probably we need to improve the below line.
        if (versionToGroup.firstShortKey() < minorVersion) {
          found.addAll(versionToGroup.headMap(minorVersion).values());
        }
      }
      current = stateMap.higherEntry(current.getKey());
    }
    return found;
  }

  private List<AtomicUpdateGroup<T>> findOvershadows(AtomicUpdateGroup<T> aug, State fromState)
  {
    return findOvershadows(RootPartitionRange.of(aug), aug.getMinorVersion(), fromState);
  }

  /**
   * Find all atomicUpdateGroups which overshadow others of the given minorVersion in the given rootPartitionRange.
   * Similar to {@link #findOvershadowedBy}.
   *
   * Note that one atomicUpdateGroup can overshadow multiple other groups. If you're finding overshadowing
   * atomicUpdateGroups by calling this method in a loop, the results of this method can contain duplicate groups.
   *
   * @param rangeOfAug   the partition range to search for overshadowing groups.
   * @param minorVersion the minor version to check overshadow relation. The found groups will have higher minor
   *                     versions than this.
   * @param fromState    the state to search for overshadowed groups.
   *
   * @return a list of found atomicUpdateGroups. It could be empty if no groups are found.
   */
  @VisibleForTesting
  List<AtomicUpdateGroup<T>> findOvershadows(RootPartitionRange rangeOfAug, short minorVersion, State fromState)
  {
    final TreeMap<RootPartitionRange, Short2ObjectSortedMap<AtomicUpdateGroup<T>>> stateMap = getStateMap(fromState);
    Entry<RootPartitionRange, Short2ObjectSortedMap<AtomicUpdateGroup<T>>> current = findLowestOverlappingEntry(
        rangeOfAug,
        stateMap,
        false
    );

    if (current == null) {
      return Collections.emptyList();
    }

    // Going through the map to find all entries of the RootPartitionRange contains the given rangeOfAug.
    // Note that RootPartitionRange of entries are always consecutive.
    final List<AtomicUpdateGroup<T>> found = new ArrayList<>();
    while (current != null && current.getKey().overlaps(rangeOfAug)) {
      if (current.getKey().contains(rangeOfAug)) {
        // versionToGroup is sorted by minorVersion.
        // versionToGroup.tailMap(minorVersion) below returns a map containing all entries of equal to or higher
        // minorVersions than the given minorVersion.
        final Short2ObjectSortedMap<AtomicUpdateGroup<T>> versionToGroup = current.getValue();
        // Short2ObjectRBTreeMap.SubMap.short2ObjectEntrySet() implementation, especially size(), is not optimized.
        // Note that size() is indirectly called in ArrayList.addAll() when ObjectSortedSet.toArray() is called.
        // See AbstractObjectCollection.toArray().
        // If you see performance degradation here, probably we need to improve the below line.
        if (versionToGroup.lastShortKey() > minorVersion) {
          found.addAll(versionToGroup.tailMap(minorVersion).values());
        }
      }
      current = stateMap.higherEntry(current.getKey());
    }
    return found;
  }

  /**
   * Finds the lowest entry overlapping with the given root partition range.
   * It first searches the entries lower than or equal to the given range.
   * If there's no such entry lower than the given range, then it searches the entries higher than the given range.
   *
   * @return an entry of the lowest key overlapping with the given range. Otherwise null.
   */
  @Nullable
  private Entry<RootPartitionRange, Short2ObjectSortedMap<AtomicUpdateGroup<T>>> findLowestOverlappingEntry(
      RootPartitionRange rangeOfAug,
      TreeMap<RootPartitionRange, Short2ObjectSortedMap<AtomicUpdateGroup<T>>> stateMap,
      boolean strictSameStartId
  )
  {
    // Searches the entries lower than or equal to the given range.
    Entry<RootPartitionRange, Short2ObjectSortedMap<AtomicUpdateGroup<T>>> current = stateMap.floorEntry(rangeOfAug);

    if (current == null) {
      // Searches the entries higher than then given range.
      current = stateMap.higherEntry(rangeOfAug);
    }

    if (current == null) {
      return null;
    }

    // floorEntry() can return the greatest key less than rangeOfAug. We need to skip non-overlapping keys.
    while (current != null && !current.getKey().overlaps(rangeOfAug)) {
      current = stateMap.higherEntry(current.getKey());
    }

    final BiPredicate<RootPartitionRange, RootPartitionRange> predicate;
    if (strictSameStartId) {
      predicate = (entryRange, groupRange) -> entryRange.startPartitionId == groupRange.startPartitionId;
    } else {
      predicate = RootPartitionRange::overlaps;
    }

    // There could be multiple entries of the same startPartitionId but different endPartitionId.
    // Find the first key of the same startPartitionId which has the lowest endPartitionId.
    while (current != null) {
      final Entry<RootPartitionRange, Short2ObjectSortedMap<AtomicUpdateGroup<T>>> lowerEntry = stateMap.lowerEntry(
          current.getKey()
      );
      if (lowerEntry != null && predicate.test(lowerEntry.getKey(), rangeOfAug)) {
        current = lowerEntry;
      } else {
        break;
      }
    }

    return current;
  }

  /**
   * Determine the visible group after a new chunk is added.
   */
  private void determineVisibleGroupAfterAdd(AtomicUpdateGroup<T> aug, State stateOfAug)
  {
    if (stateOfAug == State.STANDBY) {
      moveNewStandbyToVisibleIfNecessary(aug, stateOfAug);
    } else if (stateOfAug == State.OVERSHADOWED) {
      checkVisibleIsFullyAvailableAndTryToMoveOvershadowedToVisible(aug, stateOfAug);
    }
  }

  /**
   * This method is called in {@link #determineVisibleGroupAfterAdd}.
   * The given standby group can be visible in the below two cases:
   *
   * - The standby group is full. Since every standby group has a higher version than the current visible group,
   *   it should become visible immediately when it's full.
   * - The standby group is not full but not empty and the current visible is not full. If there's no fully available
   *   group, the group of the highest version should be the visible.
   */
  private void moveNewStandbyToVisibleIfNecessary(AtomicUpdateGroup<T> standbyGroup, State stateOfGroup)
  {
    assert stateOfGroup == State.STANDBY;

    // A standby atomicUpdateGroup becomes visible when its all segments are available.
    if (standbyGroup.isFull()) {
      // A current visible atomicUpdateGroup becomes overshadowed when a fully available standby atomicUpdateGroup
      // becomes visible.
      replaceVisibleWith(
          findOvershadowedBy(standbyGroup, State.VISIBLE),
          State.OVERSHADOWED,
          Collections.singletonList(standbyGroup),
          State.STANDBY
      );
      findOvershadowedBy(standbyGroup, State.STANDBY)
          .forEach(entry -> transitAtomicUpdateGroupState(entry, State.STANDBY, State.OVERSHADOWED));
    } else {
      // The given atomicUpdateGroup is in the standby state which means it's not overshadowed by the visible group.
      // If the visible group is not fully available, then the new standby group should be visible since it has a
      // higher minor version.
      if (!standbyGroup.isEmpty()) {
        // Check there are visible atomicUpdateGroups overshadowed by the given atomicUpdateGroup.
        final List<AtomicUpdateGroup<T>> overshadowedVisibles = findOvershadowedBy(
            standbyGroup,
            State.VISIBLE
        );
        if (overshadowedVisibles.isEmpty()) {
          // There is no visible atomicUpdateGroup for the rootPartitionRange of the given aug.
          // The given aug should be visible.
          transitAtomicUpdateGroupState(standbyGroup, State.STANDBY, State.VISIBLE);
          findOvershadowedBy(standbyGroup, State.STANDBY)
              .forEach(entry -> transitAtomicUpdateGroupState(entry, State.STANDBY, State.OVERSHADOWED));
        } else {
          // Check there is any missing chunk in the current visible groups.
          // If the current visible groups don't cover the partitino range of the given standby group,
          // the given standby group should be visible.
          final boolean fullyCoverAugRange = doGroupsFullyCoverPartitionRange(
              overshadowedVisibles,
              standbyGroup.getStartRootPartitionId(),
              standbyGroup.getEndRootPartitionId()
          );
          if (!fullyCoverAugRange) {
            replaceVisibleWith(
                overshadowedVisibles,
                State.OVERSHADOWED,
                Collections.singletonList(standbyGroup),
                State.STANDBY
            );
            findOvershadowedBy(standbyGroup, State.STANDBY)
                .forEach(entry -> transitAtomicUpdateGroupState(entry, State.STANDBY, State.OVERSHADOWED));

          }
          // If all visible atomicUpdateGroups are full, then the given atomicUpdateGroup should stay in the standby
          // state.
        }
      }
    }
  }

  /**
   * This method is called in {@link #determineVisibleGroupAfterAdd}. It first checks the current visible group is
   * fully available. If not, it checks there are overshadowed groups which can cover the rootPartitionRange of
   * the visible groups and are fully available. If it finds such groups, they become visible.
   */
  private void checkVisibleIsFullyAvailableAndTryToMoveOvershadowedToVisible(
      AtomicUpdateGroup<T> group,
      State stateOfGroup
  )
  {
    assert stateOfGroup == State.OVERSHADOWED;
    if (group.isFull()) {
      // Since this atomicUpdateGroup is full, it could be changed to visible if the current visible group is not
      // fully available. To check this, we first check the current visible is fully available.
      // And if not, we check the overshadowed groups are fully available and can cover the partition range of
      // the atomicUpdateGroups overshadow the given overshadowed group.

      // Visible or standby groups overshadowing the given group.
      // Used to both 1) check fully available visible group and
      // 2) get the partition range which the fully available overshadowed groups should cover to become visible.
      final List<AtomicUpdateGroup<T>> groupsOvershadowingAug;
      final boolean isOvershadowingGroupsFull;

      final List<AtomicUpdateGroup<T>> overshadowingVisibles = findOvershadows(group, State.VISIBLE);
      if (overshadowingVisibles.isEmpty()) {
        final List<AtomicUpdateGroup<T>> overshadowingStandbys = findLatestNonFullyAvailableAtomicUpdateGroups(
            findOvershadows(group, State.STANDBY)
        );
        if (overshadowingStandbys.isEmpty()) {
          throw new ISE("WTH? atomicUpdateGroup[%s] is in overshadowed state, but no one overshadows it?", group);
        }
        groupsOvershadowingAug = overshadowingStandbys;
        isOvershadowingGroupsFull = false;
      } else {
        groupsOvershadowingAug = overshadowingVisibles;
        isOvershadowingGroupsFull = doGroupsFullyCoverPartitionRange(
            groupsOvershadowingAug,
            groupsOvershadowingAug.get(0).getStartRootPartitionId(),
            groupsOvershadowingAug.get(groupsOvershadowingAug.size() - 1).getEndRootPartitionId()
        );
      }

      // If groupsOvershadowingAug is the standby groups, isOvershadowingGroupsFull is always false.
      // If groupsOvershadowingAug is the visible groups, isOvershadowingGroupsFull indicates the visible group is
      // fully available or not.
      if (!isOvershadowingGroupsFull) {
        // Let's check the overshadowed groups can cover the partition range of groupsOvershadowingAug
        // and are fully available.
        final List<AtomicUpdateGroup<T>> latestFullGroups = groupsOvershadowingAug
            .stream()
            .flatMap(eachFullgroup -> findLatestFullyAvailableOvershadowedAtomicUpdateGroups(
                RootPartitionRange.of(eachFullgroup),
                eachFullgroup.getMinorVersion()).stream()
            )
            .collect(Collectors.toList());

        if (!latestFullGroups.isEmpty()) {
          final boolean isOvershadowedGroupsFull = doGroupsFullyCoverPartitionRange(
              latestFullGroups,
              groupsOvershadowingAug.get(0).getStartRootPartitionId(),
              groupsOvershadowingAug.get(groupsOvershadowingAug.size() - 1).getEndRootPartitionId()
          );

          if (isOvershadowedGroupsFull) {
            replaceVisibleWith(overshadowingVisibles, State.STANDBY, latestFullGroups, State.OVERSHADOWED);
          }
        }
      }
    }
  }

  /**
   * Checks if the given groups fully cover the given partition range. To fully cover the range, the given groups
   * should satisfy the below:
   *
   * - All groups must be full.
   * - All groups must be adjacent.
   * - The lowest startPartitionId and the highest endPartitionId must be same with the given startPartitionId and
   *   the given endPartitionId, respectively.
   *
   * @param groups               atomicUpdateGroups sorted by their rootPartitionRange
   * @param startRootPartitionId the start partitionId of the root partition range to check the coverage
   * @param endRootPartitionId   the end partitionId of the root partition range to check the coverage
   *
   * @return true if the given groups fully cover the given partition range.
   */
  private boolean doGroupsFullyCoverPartitionRange(
      List<AtomicUpdateGroup<T>> groups,
      int startRootPartitionId,
      int endRootPartitionId
  )
  {
    final int startRootPartitionIdOfOvershadowed = groups.get(0).getStartRootPartitionId();
    final int endRootPartitionIdOfOvershadowed = groups.get(groups.size() - 1).getEndRootPartitionId();
    if (startRootPartitionId != startRootPartitionIdOfOvershadowed
        || endRootPartitionId != endRootPartitionIdOfOvershadowed) {
      return false;
    } else {
      int prevEndPartitionId = groups.get(0).getStartRootPartitionId();
      for (AtomicUpdateGroup<T> group : groups) {
        if (!group.isFull() || prevEndPartitionId != group.getStartRootPartitionId()) {
          // If any visible atomicUpdateGroup overshadowed by the given standby atomicUpdateGroup is not full,
          // then the given atomicUpdateGroup should be visible since it has a higher version.
          return false;
        }
        prevEndPartitionId = group.getEndRootPartitionId();
      }
    }
    return true;
  }

  private void addAtomicUpdateGroupWithState(AtomicUpdateGroup<T> aug, State state, boolean determineVisible)
  {
    final AtomicUpdateGroup<T> existing = getStateMap(state)
        .computeIfAbsent(RootPartitionRange.of(aug), k -> createMinorVersionToAugMap(state))
        .put(aug.getMinorVersion(), aug);

    if (existing != null) {
      throw new ISE("AtomicUpdateGroup[%s] is already in state[%s]", existing, state);
    }

    if (determineVisible) {
      determineVisibleGroupAfterAdd(aug, state);
    }
  }

  boolean addChunk(PartitionChunk<T> chunk)
  {
    // Sanity check. ExistingChunk should be usually null.
    final PartitionChunk<T> existingChunk = knownPartitionChunks.put(chunk.getChunkNumber(), chunk);
    if (existingChunk != null) {
      if (!existingChunk.equals(chunk)) {
        throw new ISE(
            "existingChunk[%s] is different from newChunk[%s] for partitionId[%d]",
            existingChunk,
            chunk,
            chunk.getChunkNumber()
        );
      } else {
        // A new chunk of the same major version and partitionId can be added in segment handoff
        // from stream ingestion tasks to historicals
        return false;
      }
    }

    // Find atomicUpdateGroup of the new chunk
    AtomicUpdateGroup<T> atomicUpdateGroup = findAtomicUpdateGroupWith(chunk, State.OVERSHADOWED);

    if (atomicUpdateGroup != null) {
      atomicUpdateGroup.add(chunk);
      // If overshadowed atomicUpdateGroup is full and visible atomicUpdateGroup is not full,
      // move overshadowed one to visible.
      determineVisibleGroupAfterAdd(atomicUpdateGroup, State.OVERSHADOWED);
    } else {
      atomicUpdateGroup = findAtomicUpdateGroupWith(chunk, State.STANDBY);

      if (atomicUpdateGroup != null) {
        atomicUpdateGroup.add(chunk);
        determineVisibleGroupAfterAdd(atomicUpdateGroup, State.STANDBY);
      } else {
        atomicUpdateGroup = findAtomicUpdateGroupWith(chunk, State.VISIBLE);

        if (atomicUpdateGroup != null) {
          if (atomicUpdateGroup.findChunk(chunk.getChunkNumber()) == null) {
            // If this chunk is not in the atomicUpdateGroup, then we add the chunk to it if it's not full.
            if (!atomicUpdateGroup.isFull()) {
              atomicUpdateGroup.add(chunk);
            } else {
              throw new ISE("Can't add chunk[%s] to a full atomicUpdateGroup[%s]", chunk, atomicUpdateGroup);
            }
          } else {
            // If this chunk is already in the atomicUpdateGroup, it should be in knownPartitionChunks
            // and this code must not be executed.
            throw new ISE(
                "WTH? chunk[%s] is in the atomicUpdateGroup[%s] but not in knownPartitionChunks[%s]?",
                chunk,
                atomicUpdateGroup,
                knownPartitionChunks
            );
          }
        } else {
          final AtomicUpdateGroup<T> newAtomicUpdateGroup = new AtomicUpdateGroup<>(chunk);

          // Decide the initial state of the new atomicUpdateGroup
          final boolean overshadowed = visibleGroups
              .values()
              .stream()
              .flatMap(map -> map.values().stream())
              .anyMatch(group -> group.overshadows(newAtomicUpdateGroup));

          if (overshadowed) {
            addAtomicUpdateGroupWithState(newAtomicUpdateGroup, State.OVERSHADOWED, true);
          } else {
            addAtomicUpdateGroupWithState(newAtomicUpdateGroup, State.STANDBY, true);
          }
        }
      }
    }
    return true;
  }

  /**
   * Handles the removal of an empty atomicUpdateGroup from a state.
   */
  private void determineVisibleGroupAfterRemove(
      AtomicUpdateGroup<T> augOfRemovedChunk,
      RootPartitionRange rangeOfAug,
      short minorVersion,
      State stateOfRemovedAug
  )
  {
    // If an atomicUpdateGroup is overshadowed by another non-visible atomicUpdateGroup, there must be another visible
    // atomicUpdateGroup which also overshadows the same atomicUpdateGroup.
    // As a result, the state of overshadowed atomicUpdateGroup should be updated only when a visible atomicUpdateGroup
    // is removed.

    if (stateOfRemovedAug == State.VISIBLE) {
      // A chunk is removed from the current visible group.
      // Fall back to
      //   1) the latest fully available overshadowed group if any
      //   2) the latest standby group if any
      //   3) the latest overshadowed group if any

      // Check there is a fully available latest overshadowed atomicUpdateGroup.
      final List<AtomicUpdateGroup<T>> latestFullAugs = findLatestFullyAvailableOvershadowedAtomicUpdateGroups(
          rangeOfAug,
          minorVersion
      );

      // If there are fully available overshadowed groups, then the latest one becomes visible.
      if (!latestFullAugs.isEmpty()) {
        // The current visible atomicUpdateGroup becomes standby
        // and the fully available overshadowed atomicUpdateGroups become visible
        final Set<AtomicUpdateGroup<T>> overshadowsLatestFullAugsInVisible = latestFullAugs
            .stream()
            .flatMap(group -> findOvershadows(group, State.VISIBLE).stream())
            .collect(Collectors.toSet());
        replaceVisibleWith(
            overshadowsLatestFullAugsInVisible,
            State.STANDBY,
            latestFullAugs,
            State.OVERSHADOWED
        );
        latestFullAugs
            .stream()
            .flatMap(group -> findOvershadows(group, State.OVERSHADOWED).stream())
            .collect(Collectors.toSet())
            .forEach(group -> transitAtomicUpdateGroupState(group, State.OVERSHADOWED, State.STANDBY));
      } else {
        // Find the latest non-fully available atomicUpdateGroups
        final List<AtomicUpdateGroup<T>> latestStandby = findLatestNonFullyAvailableAtomicUpdateGroups(
            findOvershadows(rangeOfAug, minorVersion, State.STANDBY)
        );
        if (!latestStandby.isEmpty()) {
          final List<AtomicUpdateGroup<T>> overshadowedByLatestStandby = latestStandby
              .stream()
              .flatMap(group -> findOvershadowedBy(group, State.VISIBLE).stream())
              .collect(Collectors.toList());
          replaceVisibleWith(overshadowedByLatestStandby, State.OVERSHADOWED, latestStandby, State.STANDBY);

          // All standby groups overshadowed by the new visible group should be moved to overshadowed
          latestStandby
              .stream()
              .flatMap(group -> findOvershadowedBy(group, State.STANDBY).stream())
              .collect(Collectors.toSet())
              .forEach(aug -> transitAtomicUpdateGroupState(aug, State.STANDBY, State.OVERSHADOWED));
        } else if (augOfRemovedChunk.isEmpty()) {
          // Visible is empty. Move the latest overshadowed to visible.
          final List<AtomicUpdateGroup<T>> latestOvershadowed = findLatestNonFullyAvailableAtomicUpdateGroups(
              findOvershadowedBy(rangeOfAug, minorVersion, State.OVERSHADOWED)
          );
          if (!latestOvershadowed.isEmpty()) {
            latestOvershadowed.forEach(aug -> transitAtomicUpdateGroupState(aug, State.OVERSHADOWED, State.VISIBLE));
          }
        }
      }
    }
  }

  /**
   * Find the latest NON-FULLY available atomicUpdateGroups from the given groups.
   *
   * This method MUST be called only when there is no fully available ones in the given groups. If the given groups
   * are in the overshadowed state, calls {@link #findLatestFullyAvailableOvershadowedAtomicUpdateGroups} first
   * to check there is any fully available group.
   * If the given groups are in the standby state, you can freely call this method because there should be no fully
   * available one in the standby groups at any time.
   */
  private List<AtomicUpdateGroup<T>> findLatestNonFullyAvailableAtomicUpdateGroups(List<AtomicUpdateGroup<T>> groups)
  {
    if (groups.isEmpty()) {
      return Collections.emptyList();
    }

    final OvershadowableManager<T> manager = new OvershadowableManager<>(groups);
    if (!manager.standbyGroups.isEmpty()) {
      throw new ISE("This method should be called only when there is no fully available group in the given state.");
    }

    final List<AtomicUpdateGroup<T>> visibles = new ArrayList<>();
    for (Short2ObjectSortedMap<AtomicUpdateGroup<T>> map : manager.visibleGroups.values()) {
      visibles.addAll(map.values());
    }
    return visibles;
  }

  private List<AtomicUpdateGroup<T>> findLatestFullyAvailableOvershadowedAtomicUpdateGroups(
      RootPartitionRange rangeOfAug,
      short minorVersion
  )
  {
    final List<AtomicUpdateGroup<T>> overshadowedGroups = findOvershadowedBy(
        rangeOfAug,
        minorVersion,
        State.OVERSHADOWED
    );
    if (overshadowedGroups.isEmpty()) {
      return Collections.emptyList();
    }

    final OvershadowableManager<T> manager = new OvershadowableManager<>(overshadowedGroups);
    final List<AtomicUpdateGroup<T>> visibles = new ArrayList<>();
    for (Short2ObjectSortedMap<AtomicUpdateGroup<T>> map : manager.visibleGroups.values()) {
      for (AtomicUpdateGroup<T> atomicUpdateGroup : map.values()) {
        if (!atomicUpdateGroup.isFull()) {
          return Collections.emptyList();
        }
        visibles.add(atomicUpdateGroup);
      }
    }
    final RootPartitionRange foundRange = RootPartitionRange.of(
        visibles.get(0).getStartRootPartitionId(),
        visibles.get(visibles.size() - 1).getEndRootPartitionId()
    );
    if (!rangeOfAug.equals(foundRange)) {
      return Collections.emptyList();
    }
    return visibles;
  }

  private void removeFrom(AtomicUpdateGroup<T> aug, State state)
  {
    final RootPartitionRange rangeKey = RootPartitionRange.of(aug);
    final Short2ObjectSortedMap<AtomicUpdateGroup<T>> versionToGroup = getStateMap(state).get(rangeKey);
    if (versionToGroup == null) {
      throw new ISE("Unknown atomicUpdateGroup[%s] in state[%s]", aug, state);
    }

    final AtomicUpdateGroup<T> removed = versionToGroup.remove(aug.getMinorVersion());
    if (removed == null) {
      throw new ISE("Unknown atomicUpdateGroup[%s] in state[%s]", aug, state);
    }

    if (!removed.equals(aug)) {
      throw new ISE(
          "WTH? actually removed atomicUpdateGroup[%s] is different from the one which is supposed to be[%s]",
          removed,
          aug
      );
    }

    if (versionToGroup.isEmpty()) {
      getStateMap(state).remove(rangeKey);
    }
  }

  @Nullable
  PartitionChunk<T> removeChunk(PartitionChunk<T> partitionChunk)
  {
    final PartitionChunk<T> knownChunk = knownPartitionChunks.get(partitionChunk.getChunkNumber());
    if (knownChunk == null) {
      return null;
    }

    if (!knownChunk.equals(partitionChunk)) {
      throw new ISE(
          "WTH? Same partitionId[%d], but known partition[%s] is different from the input partition[%s]",
          partitionChunk.getChunkNumber(),
          knownChunk,
          partitionChunk
      );
    }

    AtomicUpdateGroup<T> augOfRemovedChunk = tryRemoveChunkFromGroupWithState(partitionChunk, State.STANDBY);

    if (augOfRemovedChunk == null) {
      augOfRemovedChunk = tryRemoveChunkFromGroupWithState(partitionChunk, State.VISIBLE);
      if (augOfRemovedChunk == null) {
        augOfRemovedChunk = tryRemoveChunkFromGroupWithState(partitionChunk, State.OVERSHADOWED);
        if (augOfRemovedChunk == null) {
          throw new ISE("Can't find atomicUpdateGroup for partitionChunk[%s]", partitionChunk);
        }
      }
    }

    return knownPartitionChunks.remove(partitionChunk.getChunkNumber());
  }

  public boolean isEmpty()
  {
    return visibleGroups.isEmpty();
  }

  public boolean isComplete()
  {
    return visibleGroups.values().stream().allMatch(map -> Iterables.getOnlyElement(map.values()).isFull());
  }

  @Nullable
  PartitionChunk<T> getChunk(int partitionId)
  {
    final PartitionChunk<T> chunk = knownPartitionChunks.get(partitionId);
    if (chunk == null) {
      return null;
    }
    final AtomicUpdateGroup<T> aug = findAtomicUpdateGroupWith(chunk, State.VISIBLE);
    if (aug == null) {
      return null;
    } else {
      return Preconditions.checkNotNull(
          aug.findChunk(partitionId),
          "Can't find partitionChunk for partitionId[%s] in atomicUpdateGroup[%s]",
          partitionId,
          aug
      );
    }
  }

  Stream<PartitionChunk<T>> createVisibleChunksStream()
  {
<<<<<<< HEAD
    return getAllChunks(visibleGroups);
=======
    return visibleGroup
        .values()
        .stream()
        .flatMap((Short2ObjectSortedMap<AtomicUpdateGroup<T>> map) -> map.values().stream())
        .flatMap((AtomicUpdateGroup<T> aug) -> aug.getChunks().stream());
>>>>>>> 517c1463
  }

  List<PartitionChunk<T>> getOvershadowedChunks()
  {
    return getAllChunks(overshadowedGroups);
  }

  @VisibleForTesting
  List<PartitionChunk<T>> getStandbyChunks()
  {
    return getAllChunks(standbyGroups);
  }

  private static <T extends Overshadowable<T>> List<PartitionChunk<T>> getAllChunks(
      TreeMap<RootPartitionRange, Short2ObjectSortedMap<AtomicUpdateGroup<T>>> stateMap
  )
  {
    final List<PartitionChunk<T>> allChunks = new ArrayList<>();
    for (Short2ObjectSortedMap<AtomicUpdateGroup<T>> treeMap : stateMap.values()) {
      for (AtomicUpdateGroup<T> aug : treeMap.values()) {
        allChunks.addAll(aug.getChunks());
      }
    }
    return allChunks;
  }

  @Override
  public boolean equals(Object o)
  {
    if (this == o) {
      return true;
    }
    if (o == null || getClass() != o.getClass()) {
      return false;
    }
    OvershadowableManager<?> that = (OvershadowableManager<?>) o;
    return Objects.equals(knownPartitionChunks, that.knownPartitionChunks) &&
           Objects.equals(standbyGroups, that.standbyGroups) &&
           Objects.equals(visibleGroups, that.visibleGroups) &&
           Objects.equals(overshadowedGroups, that.overshadowedGroups);
  }

  @Override
  public int hashCode()
  {
    return Objects.hash(knownPartitionChunks, standbyGroups, visibleGroups, overshadowedGroups);
  }

  @Override
  public String toString()
  {
    return "OvershadowableManager{" +
           "knownPartitionChunks=" + knownPartitionChunks +
           ", standbyGroups=" + standbyGroups +
           ", visibleGroups=" + visibleGroups +
           ", overshadowedGroups=" + overshadowedGroups +
           '}';
  }

  @VisibleForTesting
  static class RootPartitionRange implements Comparable<RootPartitionRange>
  {
    private final short startPartitionId;
    private final short endPartitionId;

    @VisibleForTesting
    static RootPartitionRange of(int startPartitionId, int endPartitionId)
    {
      return new RootPartitionRange((short) startPartitionId, (short) endPartitionId);
    }

    private static <T extends Overshadowable<T>> RootPartitionRange of(PartitionChunk<T> chunk)
    {
      return of(chunk.getObject().getStartRootPartitionId(), chunk.getObject().getEndRootPartitionId());
    }

    private static <T extends Overshadowable<T>> RootPartitionRange of(AtomicUpdateGroup<T> aug)
    {
      return of(aug.getStartRootPartitionId(), aug.getEndRootPartitionId());
    }

    private RootPartitionRange(short startPartitionId, short endPartitionId)
    {
      this.startPartitionId = startPartitionId;
      this.endPartitionId = endPartitionId;
    }

    public boolean contains(RootPartitionRange that)
    {
      return Short.toUnsignedInt(startPartitionId) <= Short.toUnsignedInt(that.startPartitionId)
             && Short.toUnsignedInt(this.endPartitionId) >= Short.toUnsignedInt(that.endPartitionId);
    }

    public boolean overlaps(RootPartitionRange that)
    {
      return Short.toUnsignedInt(startPartitionId) <= Short.toUnsignedInt(that.startPartitionId)
          && Short.toUnsignedInt(endPartitionId) > Short.toUnsignedInt(that.startPartitionId)
          || Short.toUnsignedInt(startPartitionId) >= Short.toUnsignedInt(that.startPartitionId)
          && Short.toUnsignedInt(startPartitionId) < Short.toUnsignedInt(that.endPartitionId);
    }

    @Override
    public int compareTo(RootPartitionRange o)
    {
      if (startPartitionId != o.startPartitionId) {
        return Integer.compare(Short.toUnsignedInt(startPartitionId), Short.toUnsignedInt(o.startPartitionId));
      } else {
        return Integer.compare(Short.toUnsignedInt(endPartitionId), Short.toUnsignedInt(o.endPartitionId));
      }
    }

    @Override
    public boolean equals(Object o)
    {
      if (this == o) {
        return true;
      }
      if (o == null || getClass() != o.getClass()) {
        return false;
      }
      RootPartitionRange that = (RootPartitionRange) o;
      return startPartitionId == that.startPartitionId &&
             endPartitionId == that.endPartitionId;
    }

    @Override
    public int hashCode()
    {
      return Objects.hash(startPartitionId, endPartitionId);
    }

    @Override
    public String toString()
    {
      return "RootPartitionRange{" +
             "startPartitionId=" + startPartitionId +
             ", endPartitionId=" + endPartitionId +
             '}';
    }
  }

  /**
   * Map can store at most a single entry.
   * Comparing to{@link it.unimi.dsi.fastutil.shorts.Short2ObjectSortedMaps.Singleton}, it's different from the
   * perspective of that this class supports update.
   */
  private static class SingleEntryShort2ObjectSortedMap<V> extends AbstractShort2ObjectSortedMap<V>
  {
    private short key;
    private V val;

    private SingleEntryShort2ObjectSortedMap()
    {
      key = -1;
      val = null;
    }

    @Override
    public Short2ObjectSortedMap<V> subMap(short fromKey, short toKey)
    {
      if (fromKey <= key && toKey > key) {
        return this;
      } else {
        throw new IAE("fromKey: %s, toKey: %s, key: %s", fromKey, toKey, key);
      }
    }

    @Override
    public Short2ObjectSortedMap<V> headMap(short toKey)
    {
      if (toKey > key) {
        return this;
      } else {
        throw new IAE("toKey: %s, key: %s", toKey, key);
      }
    }

    @Override
    public Short2ObjectSortedMap<V> tailMap(short fromKey)
    {
      if (fromKey <= key) {
        return this;
      } else {
        throw new IAE("fromKey: %s, key: %s", fromKey, key);
      }
    }

    @Override
    public short firstShortKey()
    {
      if (key < 0) {
        throw new NoSuchElementException();
      }
      return key;
    }

    @Override
    public short lastShortKey()
    {
      if (key < 0) {
        throw new NoSuchElementException();
      }
      return key;
    }

    @Override
    public ObjectSortedSet<Short2ObjectMap.Entry<V>> short2ObjectEntrySet()
    {
      return isEmpty() ? ObjectSortedSets.EMPTY_SET : ObjectSortedSets.singleton(new BasicEntry<>(key, val));
    }

    @Override
    public ShortSortedSet keySet()
    {
      return isEmpty() ? ShortSortedSets.EMPTY_SET : ShortSortedSets.singleton(key);
    }

    @Override
    public ObjectCollection<V> values()
    {
      return new AbstractObjectCollection<V>()
      {
        @Override
        public ObjectIterator<V> iterator()
        {
          return size() > 0 ? ObjectIterators.singleton(val) : ObjectIterators.emptyIterator();
        }

        @Override
        public int size()
        {
          return key < 0 ? 0 : 1;
        }
      };
    }

    @Override
    public V put(final short key, final V value)
    {
      if (isEmpty()) {
        this.key = key;
        this.val = value;
        return null;
      } else {
        if (this.key == key) {
          final V existing = this.val;
          this.val = value;
          return existing;
        } else {
          throw new ISE(
              "Can't add [%d, %s] to non-empty SingleEntryShort2ObjectSortedMap[%d, %s]",
              key,
              value,
              this.key,
              this.val
          );
        }
      }
    }

    @Override
    public V get(short key)
    {
      return this.key == key ? val : null;
    }

    @Override
    public V remove(final short key)
    {
      if (this.key == key) {
        this.key = -1;
        return val;
      } else {
        return null;
      }
    }

    @Override
    public boolean containsKey(short key)
    {
      return this.key == key;
    }

    @Override
    public ShortComparator comparator()
    {
      return ShortComparators.NATURAL_COMPARATOR;
    }

    @Override
    public int size()
    {
      return key < 0 ? 0 : 1;
    }

    @Override
    public void defaultReturnValue(V rv)
    {
      throw new UnsupportedOperationException();
    }

    @Override
    public V defaultReturnValue()
    {
      throw new UnsupportedOperationException();
    }

    @Override
    public boolean isEmpty()
    {
      return key < 0;
    }

    @Override
    public boolean containsValue(Object value)
    {
      if (key < 0) {
        return false;
      } else {
        return Objects.equals(val, value);
      }
    }

    @Override
    public void putAll(Map<? extends Short, ? extends V> m)
    {
      if (!m.isEmpty()) {
        if (m.size() == 1) {
          final Map.Entry<? extends Short, ? extends V> entry = m.entrySet().iterator().next();
          this.key = entry.getKey();
          this.val = entry.getValue();
        } else {
          throw new IllegalArgumentException();
        }
      }
    }
  }
}<|MERGE_RESOLUTION|>--- conflicted
+++ resolved
@@ -916,15 +916,11 @@
 
   Stream<PartitionChunk<T>> createVisibleChunksStream()
   {
-<<<<<<< HEAD
-    return getAllChunks(visibleGroups);
-=======
-    return visibleGroup
+    return visibleGroups
         .values()
         .stream()
         .flatMap((Short2ObjectSortedMap<AtomicUpdateGroup<T>> map) -> map.values().stream())
         .flatMap((AtomicUpdateGroup<T> aug) -> aug.getChunks().stream());
->>>>>>> 517c1463
   }
 
   List<PartitionChunk<T>> getOvershadowedChunks()
