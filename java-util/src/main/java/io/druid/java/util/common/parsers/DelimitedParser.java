/*
 * Licensed to Metamarkets Group Inc. (Metamarkets) under one
 * or more contributor license agreements. See the NOTICE file
 * distributed with this work for additional information
 * regarding copyright ownership. Metamarkets licenses this file
 * to you under the Apache License, Version 2.0 (the
 * "License"); you may not use this file except in compliance
 * with the License. You may obtain a copy of the License at
 *
 * http://www.apache.org/licenses/LICENSE-2.0
 *
 * Unless required by applicable law or agreed to in writing,
 * software distributed under the License is distributed on an
 * "AS IS" BASIS, WITHOUT WARRANTIES OR CONDITIONS OF ANY
 * KIND, either express or implied. See the License for the
 * specific language governing permissions and limitations
 * under the License.
 */

package io.druid.java.util.common.parsers;

import com.google.common.base.Function;
import com.google.common.base.Optional;
import com.google.common.base.Preconditions;
import com.google.common.base.Splitter;
import com.google.common.collect.Iterables;
import com.google.common.collect.Iterators;
import com.google.common.collect.Lists;
import io.druid.java.util.common.collect.Utils;

import java.util.ArrayList;
import java.util.List;
import java.util.Map;

public class DelimitedParser implements Parser<String, Object>
{
  private static final String DEFAULT_DELIMITER = "\t";

  private static final Function<String, Object> getValueFunction(
      final String listDelimiter,
      final Splitter listSplitter
  )
  {
    return new Function<String, Object>()
    {
      @Override
      public Object apply(String input)
      {
        if (input.contains(listDelimiter)) {
          return Lists.newArrayList(
              Iterables.transform(
                  listSplitter.split(input),
                  ParserUtils.nullEmptyStringFunction
              )
          );
        } else {
          return ParserUtils.nullEmptyStringFunction.apply(input);
        }
      }
    };
  }

  private final String delimiter;
  private final String listDelimiter;

  private final Splitter splitter;
  private final Splitter listSplitter;
  private final Function<String, Object> valueFunction;
  private final boolean hasHeaderRow;

  private ArrayList<String> fieldNames = null;
  private boolean hasParsedHeader = false;

  public DelimitedParser(final Optional<String> delimiter, Optional<String> listDelimiter)
  {
    this.delimiter = delimiter.isPresent() ? delimiter.get() : DEFAULT_DELIMITER;
    this.listDelimiter = listDelimiter.isPresent() ? listDelimiter.get() : Parsers.DEFAULT_LIST_DELIMITER;

    Preconditions.checkState(
        !this.delimiter.equals(this.listDelimiter),
        "Cannot have same delimiter and list delimiter of [%s]",
        this.delimiter
    );

    this.splitter = Splitter.on(this.delimiter);
    this.listSplitter = Splitter.on(this.listDelimiter);
    this.valueFunction = getValueFunction(this.listDelimiter, this.listSplitter);
    this.hasHeaderRow = false;
  }

  public DelimitedParser(
      final Optional<String> delimiter,
      final Optional<String> listDelimiter,
      final Iterable<String> fieldNames
  )
  {
    this(delimiter, listDelimiter);

    setFieldNames(fieldNames);
  }

<<<<<<< HEAD
  public DelimitedParser(
      final Optional<String> delimiter,
      final Optional<String> listDelimiter,
      final String header
  )

=======
  public DelimitedParser(final Optional<String> delimiter, final Optional<String> listDelimiter, final String header)
>>>>>>> 6ad82f59
  {
    this(delimiter, listDelimiter);

    setFieldNames(header);
  }

  public DelimitedParser(
      final Optional<String> delimiter,
      final Optional<String> listDelimiter,
      final Iterable<String> fieldNames,
      final boolean hasHeaderRow
  )
  {
    this.delimiter = delimiter.isPresent() ? delimiter.get() : DEFAULT_DELIMITER;
    this.listDelimiter = listDelimiter.isPresent() ? listDelimiter.get() : Parsers.DEFAULT_LIST_DELIMITER;

    Preconditions.checkState(
        !this.delimiter.equals(this.listDelimiter),
        "Cannot have same delimiter and list delimiter of [%s]",
        this.delimiter
    );

    this.splitter = Splitter.on(this.delimiter);
    this.listSplitter = Splitter.on(this.listDelimiter);
    this.valueFunction = getValueFunction(this.listDelimiter, this.listSplitter);
    this.hasHeaderRow = hasHeaderRow;

    setFieldNames(fieldNames);
  }

  public String getDelimiter()
  {
    return delimiter;
  }

  public String getListDelimiter()
  {
    return listDelimiter;
  }

  @Override
  public List<String> getFieldNames()
  {
    return fieldNames;
  }

  @Override
  public void setFieldNames(final Iterable<String> fieldNames)
  {
    if (fieldNames != null) {
      ParserUtils.validateFields(fieldNames);
      this.fieldNames = Lists.newArrayList(fieldNames);
    }
  }

  public void setFieldNames(String header)
  {
    try {
      setFieldNames(splitter.split(header));
    }
    catch (Exception e) {
      throw new ParseException(e, "Unable to parse header [%s]", header);
    }
  }

  @Override
  public Map<String, Object> parse(final String input)
  {
    try {
      Iterable<String> values = splitter.split(input);

      if (hasHeaderRow && !hasParsedHeader) {
        if (fieldNames == null) {
          setFieldNames(values);
        }
        hasParsedHeader = true;
        return null;
      }

      if (fieldNames == null) {
        setFieldNames(ParserUtils.generateFieldNames(Iterators.size(values.iterator())));
      }

      return Utils.zipMapPartial(fieldNames, Iterables.transform(values, valueFunction));
    }
    catch (Exception e) {
      throw new ParseException(e, "Unable to parse row [%s]", input);
    }
  }

  @Override
  public void reset()
  {
    hasParsedHeader = false;
  }
}<|MERGE_RESOLUTION|>--- conflicted
+++ resolved
@@ -99,16 +99,7 @@
     setFieldNames(fieldNames);
   }
 
-<<<<<<< HEAD
-  public DelimitedParser(
-      final Optional<String> delimiter,
-      final Optional<String> listDelimiter,
-      final String header
-  )
-
-=======
   public DelimitedParser(final Optional<String> delimiter, final Optional<String> listDelimiter, final String header)
->>>>>>> 6ad82f59
   {
     this(delimiter, listDelimiter);
 
