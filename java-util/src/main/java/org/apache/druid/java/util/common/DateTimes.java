--- conflicted
+++ resolved
@@ -42,7 +42,6 @@
       ISODateTimeFormat.dateTimeParser().withOffsetParsed()
   );
 
-<<<<<<< HEAD
   /**
    * This pattern aims to match strings, produced by {@link DateTime#toString()}. It's not rigorous: it could accept
    * some strings that couldn't be obtained by calling toString() on any {@link DateTime} object, and also it could
@@ -53,11 +52,8 @@
       "[0-9]{4}-[01][0-9]-[0-3][0-9]T[0-2][0-9]:[0-5][0-9]:[0-5][0-9]\\.[0-9]{3}(Z|[+\\-][0-9]{2}(:[0-9]{2}))"
   );
 
+  @SuppressForbidden(reason = "DateTimeZone#forID")
   public static DateTimeZone inferTzFromString(String tzId)
-=======
-  @SuppressForbidden(reason = "DateTimeZone#forID")
-  public static DateTimeZone inferTzfromString(String tzId)
->>>>>>> 6843cbba
   {
     try {
       return DateTimeZone.forID(tzId);
