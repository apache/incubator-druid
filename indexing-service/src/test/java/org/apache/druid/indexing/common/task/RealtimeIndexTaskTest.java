/*
 * Licensed to the Apache Software Foundation (ASF) under one
 * or more contributor license agreements.  See the NOTICE file
 * distributed with this work for additional information
 * regarding copyright ownership.  The ASF licenses this file
 * to you under the Apache License, Version 2.0 (the
 * "License"); you may not use this file except in compliance
 * with the License.  You may obtain a copy of the License at
 *
 *   http://www.apache.org/licenses/LICENSE-2.0
 *
 * Unless required by applicable law or agreed to in writing,
 * software distributed under the License is distributed on an
 * "AS IS" BASIS, WITHOUT WARRANTIES OR CONDITIONS OF ANY
 * KIND, either express or implied.  See the License for the
 * specific language governing permissions and limitations
 * under the License.
 */

package org.apache.druid.indexing.common.task;

import com.fasterxml.jackson.databind.ObjectMapper;
import com.google.common.collect.ImmutableList;
import com.google.common.collect.ImmutableMap;
import com.google.common.collect.ImmutableSet;
import com.google.common.collect.Iterables;
import com.google.common.util.concurrent.ListenableFuture;
import com.google.common.util.concurrent.ListeningExecutorService;
import com.google.common.util.concurrent.MoreExecutors;
import org.apache.druid.client.cache.CacheConfig;
import org.apache.druid.client.cache.CachePopulatorStats;
import org.apache.druid.client.cache.MapCache;
import org.apache.druid.common.config.NullHandling;
import org.apache.druid.data.input.FirehoseFactory;
import org.apache.druid.data.input.impl.DimensionsSpec;
import org.apache.druid.data.input.impl.MapInputRowParser;
import org.apache.druid.data.input.impl.TimeAndDimsParseSpec;
import org.apache.druid.data.input.impl.TimestampSpec;
import org.apache.druid.discovery.DataNodeService;
import org.apache.druid.discovery.DruidNodeAnnouncer;
import org.apache.druid.discovery.LookupNodeService;
import org.apache.druid.indexer.TaskState;
import org.apache.druid.indexer.TaskStatus;
import org.apache.druid.indexing.common.SegmentLoaderFactory;
import org.apache.druid.indexing.common.TaskToolbox;
import org.apache.druid.indexing.common.TaskToolboxFactory;
import org.apache.druid.indexing.common.TestFirehose;
import org.apache.druid.indexing.common.TestUtils;
import org.apache.druid.indexing.common.actions.LocalTaskActionClientFactory;
import org.apache.druid.indexing.common.actions.TaskActionClientFactory;
import org.apache.druid.indexing.common.actions.TaskActionToolbox;
import org.apache.druid.indexing.common.actions.TaskAuditLogConfig;
import org.apache.druid.indexing.common.config.TaskConfig;
import org.apache.druid.indexing.common.config.TaskStorageConfig;
import org.apache.druid.indexing.overlord.HeapMemoryTaskStorage;
import org.apache.druid.indexing.overlord.IndexerMetadataStorageCoordinator;
import org.apache.druid.indexing.overlord.TaskLockbox;
import org.apache.druid.indexing.overlord.TaskStorage;
import org.apache.druid.indexing.overlord.supervisor.SupervisorManager;
import org.apache.druid.indexing.test.TestDataSegmentAnnouncer;
import org.apache.druid.indexing.test.TestDataSegmentKiller;
import org.apache.druid.indexing.test.TestDataSegmentPusher;
import org.apache.druid.indexing.test.TestIndexerMetadataStorageCoordinator;
import org.apache.druid.jackson.DefaultObjectMapper;
import org.apache.druid.java.util.common.DateTimes;
import org.apache.druid.java.util.common.ISE;
import org.apache.druid.java.util.common.Pair;
import org.apache.druid.java.util.common.StringUtils;
import org.apache.druid.java.util.common.concurrent.Execs;
import org.apache.druid.java.util.common.granularity.Granularities;
import org.apache.druid.java.util.common.jackson.JacksonUtils;
import org.apache.druid.java.util.common.logger.Logger;
import org.apache.druid.java.util.common.parsers.ParseException;
import org.apache.druid.java.util.emitter.EmittingLogger;
import org.apache.druid.java.util.emitter.core.NoopEmitter;
import org.apache.druid.java.util.emitter.service.ServiceEmitter;
import org.apache.druid.java.util.metrics.MonitorScheduler;
import org.apache.druid.math.expr.ExprMacroTable;
import org.apache.druid.metadata.EntryExistsException;
import org.apache.druid.query.DefaultQueryRunnerFactoryConglomerate;
import org.apache.druid.query.Druids;
import org.apache.druid.query.IntervalChunkingQueryRunnerDecorator;
import org.apache.druid.query.Query;
import org.apache.druid.query.QueryPlus;
import org.apache.druid.query.QueryRunner;
import org.apache.druid.query.QueryRunnerFactoryConglomerate;
import org.apache.druid.query.QueryToolChest;
import org.apache.druid.query.QueryWatcher;
import org.apache.druid.query.Result;
import org.apache.druid.query.SegmentDescriptor;
import org.apache.druid.query.aggregation.AggregatorFactory;
import org.apache.druid.query.aggregation.CountAggregatorFactory;
import org.apache.druid.query.aggregation.LongSumAggregatorFactory;
import org.apache.druid.query.filter.DimFilter;
import org.apache.druid.query.filter.SelectorDimFilter;
import org.apache.druid.query.timeseries.TimeseriesQuery;
import org.apache.druid.query.timeseries.TimeseriesQueryEngine;
import org.apache.druid.query.timeseries.TimeseriesQueryQueryToolChest;
import org.apache.druid.query.timeseries.TimeseriesQueryRunnerFactory;
import org.apache.druid.query.timeseries.TimeseriesResultValue;
import org.apache.druid.segment.TestHelper;
import org.apache.druid.segment.indexing.DataSchema;
import org.apache.druid.segment.indexing.RealtimeIOConfig;
import org.apache.druid.segment.indexing.RealtimeTuningConfig;
import org.apache.druid.segment.indexing.granularity.UniformGranularitySpec;
import org.apache.druid.segment.loading.SegmentLoaderConfig;
import org.apache.druid.segment.loading.StorageLocationConfig;
import org.apache.druid.segment.realtime.FireDepartment;
import org.apache.druid.segment.realtime.plumber.SegmentHandoffNotifier;
import org.apache.druid.segment.realtime.plumber.SegmentHandoffNotifierFactory;
import org.apache.druid.segment.realtime.plumber.ServerTimeRejectionPolicyFactory;
import org.apache.druid.segment.transform.ExpressionTransform;
import org.apache.druid.segment.transform.TransformSpec;
import org.apache.druid.server.DruidNode;
import org.apache.druid.server.coordination.DataSegmentServerAnnouncer;
import org.apache.druid.server.coordination.ServerType;
import org.apache.druid.timeline.DataSegment;
import org.easymock.EasyMock;
import org.hamcrest.CoreMatchers;
import org.joda.time.DateTime;
import org.joda.time.Period;
import org.junit.After;
import org.junit.Assert;
import org.junit.Before;
import org.junit.Rule;
import org.junit.Test;
import org.junit.internal.matchers.ThrowableMessageMatcher;
import org.junit.rules.ExpectedException;
import org.junit.rules.TemporaryFolder;

import javax.annotation.Nullable;
import java.io.File;
import java.nio.file.Files;
import java.util.ArrayList;
import java.util.Arrays;
import java.util.HashSet;
import java.util.List;
import java.util.Map;
import java.util.concurrent.Callable;
import java.util.concurrent.ConcurrentHashMap;
import java.util.concurrent.ExecutionException;
import java.util.concurrent.Executor;

public class RealtimeIndexTaskTest
{
  private static final Logger log = new Logger(RealtimeIndexTaskTest.class);
  private static final ServiceEmitter emitter = new ServiceEmitter(
      "service",
      "host",
      new NoopEmitter()
  );

  @Rule
  public final ExpectedException expectedException = ExpectedException.none();

  @Rule
  public final TemporaryFolder tempFolder = new TemporaryFolder();

  private DateTime now;
  private ListeningExecutorService taskExec;
  private Map<SegmentDescriptor, Pair<Executor, Runnable>> handOffCallbacks;

  @Before
  public void setUp()
  {
    EmittingLogger.registerEmitter(emitter);
    emitter.start();
    taskExec = MoreExecutors.listeningDecorator(Execs.singleThreaded("realtime-index-task-test-%d"));
    now = DateTimes.nowUtc();
  }

  @After
  public void tearDown()
  {
    taskExec.shutdownNow();
  }

  @Test
  public void testMakeTaskId()
  {
    Assert.assertEquals(
        "index_realtime_test_0_2015-01-02T00:00:00.000Z_abcdefgh",
        RealtimeIndexTask.makeTaskId("test", 0, DateTimes.of("2015-01-02"), "abcdefgh")
    );
  }

  @Test(timeout = 60_000L)
  public void testDefaultResource()
  {
    final RealtimeIndexTask task = makeRealtimeTask(null);
    Assert.assertEquals(task.getId(), task.getTaskResource().getAvailabilityGroup());
  }


  @Test(timeout = 60_000L, expected = ExecutionException.class)
  public void testHandoffTimeout() throws Exception
  {
    final TestIndexerMetadataStorageCoordinator mdc = new TestIndexerMetadataStorageCoordinator();
    final RealtimeIndexTask task = makeRealtimeTask(null, TransformSpec.NONE, true, 100L);
    final TaskToolbox taskToolbox = makeToolbox(task, mdc, tempFolder.newFolder());
    final ListenableFuture<TaskStatus> statusFuture = runTask(task, taskToolbox);

    // Wait for firehose to show up, it starts off null.
    while (task.getFirehose() == null) {
      Thread.sleep(50);
    }

    final TestFirehose firehose = (TestFirehose) task.getFirehose();

    firehose.addRows(
        ImmutableList.of(
            ImmutableMap.of("t", now.getMillis(), "dim1", "foo", "met1", "1")
        )
    );

    // Stop the firehose, this will drain out existing events.
    firehose.close();

    // Wait for publish.
    while (mdc.getPublished().isEmpty()) {
      Thread.sleep(50);
    }

    Assert.assertEquals(1, task.getMetrics().processed());
    Assert.assertNotNull(Iterables.getOnlyElement(mdc.getPublished()));


    // handoff would timeout, resulting in exception
    statusFuture.get();
  }

  @Test(timeout = 60_000L)
  public void testBasics() throws Exception
  {
    final TestIndexerMetadataStorageCoordinator mdc = new TestIndexerMetadataStorageCoordinator();
    final RealtimeIndexTask task = makeRealtimeTask(null);
    final TaskToolbox taskToolbox = makeToolbox(task, mdc, tempFolder.newFolder());
    final ListenableFuture<TaskStatus> statusFuture = runTask(task, taskToolbox);
    final DataSegment publishedSegment;

    // Wait for firehose to show up, it starts off null.
    while (task.getFirehose() == null) {
      Thread.sleep(50);
    }

    final TestFirehose firehose = (TestFirehose) task.getFirehose();

    firehose.addRows(
        ImmutableList.of(
            ImmutableMap.of("t", now.getMillis(), "dim1", "foo", "met1", "1"),
            ImmutableMap.of("t", now.minus(new Period("P1D")).getMillis(), "dim1", "foo", "met1", 2.0),
            ImmutableMap.of("t", now.getMillis(), "dim2", "bar", "met1", 2.0)
        )
    );

    // Stop the firehose, this will drain out existing events.
    firehose.close();

    // Wait for publish.
    while (mdc.getPublished().isEmpty()) {
      Thread.sleep(50);
    }

    publishedSegment = Iterables.getOnlyElement(mdc.getPublished());

    // Check metrics.
    Assert.assertEquals(2, task.getMetrics().processed());
    Assert.assertEquals(1, task.getMetrics().thrownAway());
    Assert.assertEquals(0, task.getMetrics().unparseable());

    // Do some queries.
    Assert.assertEquals(2, sumMetric(task, null, "rows").longValue());
    Assert.assertEquals(3, sumMetric(task, null, "met1").longValue());

    // Simulate handoff.
    for (Map.Entry<SegmentDescriptor, Pair<Executor, Runnable>> entry : handOffCallbacks.entrySet()) {
      final Pair<Executor, Runnable> executorRunnablePair = entry.getValue();
      Assert.assertEquals(
          new SegmentDescriptor(
              publishedSegment.getInterval(),
              publishedSegment.getVersion(),
              publishedSegment.getShardSpec().getPartitionNum()
          ),
          entry.getKey()
      );
      executorRunnablePair.lhs.execute(executorRunnablePair.rhs);
    }
    handOffCallbacks.clear();

    // Wait for the task to finish.
    final TaskStatus taskStatus = statusFuture.get();
    Assert.assertEquals(TaskState.SUCCESS, taskStatus.getStatusCode());
  }

  @Test(timeout = 60_000L)
  public void testTransformSpec() throws Exception
  {
    final TestIndexerMetadataStorageCoordinator mdc = new TestIndexerMetadataStorageCoordinator();
    final TransformSpec transformSpec = new TransformSpec(
        new SelectorDimFilter("dim1", "foo", null),
        ImmutableList.of(
            new ExpressionTransform("dim1t", "concat(dim1,dim1)", ExprMacroTable.nil())
        )
    );
    final RealtimeIndexTask task = makeRealtimeTask(null, transformSpec, true, 0);
    final TaskToolbox taskToolbox = makeToolbox(task, mdc, tempFolder.newFolder());
    final ListenableFuture<TaskStatus> statusFuture = runTask(task, taskToolbox);
    final DataSegment publishedSegment;

    // Wait for firehose to show up, it starts off null.
    while (task.getFirehose() == null) {
      Thread.sleep(50);
    }

    final TestFirehose firehose = (TestFirehose) task.getFirehose();

    firehose.addRows(
        ImmutableList.of(
            ImmutableMap.of("t", now.getMillis(), "dim1", "foo", "met1", "1"),
            ImmutableMap.of("t", now.minus(new Period("P1D")).getMillis(), "dim1", "foo", "met1", 2.0),
            ImmutableMap.of("t", now.getMillis(), "dim2", "bar", "met1", 2.0)
        )
    );

    // Stop the firehose, this will drain out existing events.
    firehose.close();

    // Wait for publish.
    while (mdc.getPublished().isEmpty()) {
      Thread.sleep(50);
    }

    publishedSegment = Iterables.getOnlyElement(mdc.getPublished());

    // Check metrics.
    Assert.assertEquals(1, task.getMetrics().processed());
    Assert.assertEquals(2, task.getMetrics().thrownAway());
    Assert.assertEquals(0, task.getMetrics().unparseable());

    // Do some queries.
    Assert.assertEquals(1, sumMetric(task, null, "rows").longValue());
    Assert.assertEquals(1, sumMetric(task, new SelectorDimFilter("dim1t", "foofoo", null), "rows").longValue());
    if (NullHandling.replaceWithDefault()) {
      Assert.assertEquals(0, sumMetric(task, new SelectorDimFilter("dim1t", "barbar", null), "rows").longValue());
    } else {
      Assert.assertNull(sumMetric(task, new SelectorDimFilter("dim1t", "barbar", null), "rows"));

    }
    Assert.assertEquals(1, sumMetric(task, null, "met1").longValue());

    // Simulate handoff.
    for (Map.Entry<SegmentDescriptor, Pair<Executor, Runnable>> entry : handOffCallbacks.entrySet()) {
      final Pair<Executor, Runnable> executorRunnablePair = entry.getValue();
      Assert.assertEquals(
          new SegmentDescriptor(
              publishedSegment.getInterval(),
              publishedSegment.getVersion(),
              publishedSegment.getShardSpec().getPartitionNum()
          ),
          entry.getKey()
      );
      executorRunnablePair.lhs.execute(executorRunnablePair.rhs);
    }
    handOffCallbacks.clear();

    // Wait for the task to finish.
    final TaskStatus taskStatus = statusFuture.get();
    Assert.assertEquals(TaskState.SUCCESS, taskStatus.getStatusCode());
  }

  @Test(timeout = 60_000L)
  public void testReportParseExceptionsOnBadMetric() throws Exception
  {
    final TestIndexerMetadataStorageCoordinator mdc = new TestIndexerMetadataStorageCoordinator();
    final RealtimeIndexTask task = makeRealtimeTask(null, true);
    final TaskToolbox taskToolbox = makeToolbox(task, mdc, tempFolder.newFolder());
    final ListenableFuture<TaskStatus> statusFuture = runTask(task, taskToolbox);

    // Wait for firehose to show up, it starts off null.
    while (task.getFirehose() == null) {
      Thread.sleep(50);
    }

    final TestFirehose firehose = (TestFirehose) task.getFirehose();

    firehose.addRows(
        ImmutableList.of(
            ImmutableMap.of("t", now.getMillis(), "dim1", "foo", "met1", "1"),
            ImmutableMap.of("t", now.getMillis(), "dim1", "foo", "met1", "foo"),
            ImmutableMap.of("t", now.minus(new Period("P1D")).getMillis(), "dim1", "foo", "met1", "foo"),
            ImmutableMap.of("t", now.getMillis(), "dim2", "bar", "met1", 2.0)
        )
    );

    // Stop the firehose, this will drain out existing events.
    firehose.close();

    // Wait for the task to finish.
    expectedException.expect(ExecutionException.class);
    expectedException.expectCause(CoreMatchers.instanceOf(ParseException.class));
    expectedException.expectCause(
        ThrowableMessageMatcher.hasMessage(
            CoreMatchers.containsString("[Unable to parse value[foo] for field[met1]")
        )
    );

    statusFuture.get();
  }

  @Test(timeout = 60_000L)
  public void testNoReportParseExceptions() throws Exception
  {
    final TestIndexerMetadataStorageCoordinator mdc = new TestIndexerMetadataStorageCoordinator();
    final RealtimeIndexTask task = makeRealtimeTask(null, false);
    final TaskToolbox taskToolbox = makeToolbox(task, mdc, tempFolder.newFolder());
    final ListenableFuture<TaskStatus> statusFuture = runTask(task, taskToolbox);
    final DataSegment publishedSegment;

    // Wait for firehose to show up, it starts off null.
    while (task.getFirehose() == null) {
      Thread.sleep(50);
    }

    final TestFirehose firehose = (TestFirehose) task.getFirehose();

    firehose.addRows(
        Arrays.asList(
            // Good row- will be processed.
            ImmutableMap.of("t", now.getMillis(), "dim1", "foo", "met1", "1"),

            // Null row- will be thrown away.
            null,

            // Bad metric- will count as processed, but that particular metric won't update.
            ImmutableMap.of("t", now.getMillis(), "dim1", "foo", "met1", "foo"),

            // Bad row- will be unparseable.
            ImmutableMap.of("dim1", "foo", "met1", 2.0, TestFirehose.FAIL_DIM, "x"),

            // Old row- will be thrownAway.
            ImmutableMap.of("t", now.minus(Period.days(1)).getMillis(), "dim1", "foo", "met1", 2.0),

            // Good row- will be processed.
            ImmutableMap.of("t", now.getMillis(), "dim2", "bar", "met1", 2.0)
        )
    );

    // Stop the firehose, this will drain out existing events.
    firehose.close();

    // Wait for publish.
    while (mdc.getPublished().isEmpty()) {
      Thread.sleep(50);
    }

    publishedSegment = Iterables.getOnlyElement(mdc.getPublished());

    // Check metrics.
    Assert.assertEquals(3, task.getMetrics().processed());
    Assert.assertEquals(1, task.getMetrics().thrownAway());
    Assert.assertEquals(2, task.getMetrics().unparseable());

    // Do some queries.
    Assert.assertEquals(3, sumMetric(task, null, "rows").longValue());
    Assert.assertEquals(3, sumMetric(task, null, "met1").longValue());

    // Simulate handoff.
    for (Map.Entry<SegmentDescriptor, Pair<Executor, Runnable>> entry : handOffCallbacks.entrySet()) {
      final Pair<Executor, Runnable> executorRunnablePair = entry.getValue();
      Assert.assertEquals(
          new SegmentDescriptor(
              publishedSegment.getInterval(),
              publishedSegment.getVersion(),
              publishedSegment.getShardSpec().getPartitionNum()
          ),
          entry.getKey()
      );
      executorRunnablePair.lhs.execute(executorRunnablePair.rhs);
    }
    handOffCallbacks.clear();

    // Wait for the task to finish.
    final TaskStatus taskStatus = statusFuture.get();
    Assert.assertEquals(TaskState.SUCCESS, taskStatus.getStatusCode());
  }

  @Test(timeout = 60_000L)
  public void testRestore() throws Exception
  {
    final File directory = tempFolder.newFolder();
    final RealtimeIndexTask task1 = makeRealtimeTask(null);
    final DataSegment publishedSegment;

    // First run:
    {
      final TestIndexerMetadataStorageCoordinator mdc = new TestIndexerMetadataStorageCoordinator();
      final TaskToolbox taskToolbox = makeToolbox(task1, mdc, directory);
      final ListenableFuture<TaskStatus> statusFuture = runTask(task1, taskToolbox);

      // Wait for firehose to show up, it starts off null.
      while (task1.getFirehose() == null) {
        Thread.sleep(50);
      }

      final TestFirehose firehose = (TestFirehose) task1.getFirehose();

      firehose.addRows(
          ImmutableList.of(
              ImmutableMap.of("t", now.getMillis(), "dim1", "foo")
          )
      );

      // Trigger graceful shutdown.
      task1.stopGracefully(taskToolbox.getConfig());

      // Wait for the task to finish. The status doesn't really matter, but we'll check it anyway.
      final TaskStatus taskStatus = statusFuture.get();
      Assert.assertEquals(TaskState.SUCCESS, taskStatus.getStatusCode());

      // Nothing should be published.
      Assert.assertEquals(new HashSet<>(), mdc.getPublished());
    }

    // Second run:
    {
      final TestIndexerMetadataStorageCoordinator mdc = new TestIndexerMetadataStorageCoordinator();
      final RealtimeIndexTask task2 = makeRealtimeTask(task1.getId());
      final TaskToolbox taskToolbox = makeToolbox(task2, mdc, directory);
      final ListenableFuture<TaskStatus> statusFuture = runTask(task2, taskToolbox);

      // Wait for firehose to show up, it starts off null.
      while (task2.getFirehose() == null) {
        Thread.sleep(50);
      }

      // Do a query, at this point the previous data should be loaded.
      Assert.assertEquals(1, sumMetric(task2, null, "rows").longValue());

      final TestFirehose firehose = (TestFirehose) task2.getFirehose();

      firehose.addRows(
          ImmutableList.of(
              ImmutableMap.of("t", now.getMillis(), "dim2", "bar")
          )
      );

      // Stop the firehose, this will drain out existing events.
      firehose.close();

      // Wait for publish.
      while (mdc.getPublished().isEmpty()) {
        Thread.sleep(50);
      }

      publishedSegment = Iterables.getOnlyElement(mdc.getPublished());

      // Do a query.
      Assert.assertEquals(2, sumMetric(task2, null, "rows").longValue());

      // Simulate handoff.
      for (Map.Entry<SegmentDescriptor, Pair<Executor, Runnable>> entry : handOffCallbacks.entrySet()) {
        final Pair<Executor, Runnable> executorRunnablePair = entry.getValue();
        Assert.assertEquals(
            new SegmentDescriptor(
                publishedSegment.getInterval(),
                publishedSegment.getVersion(),
                publishedSegment.getShardSpec().getPartitionNum()
            ),
            entry.getKey()
        );
        executorRunnablePair.lhs.execute(executorRunnablePair.rhs);
      }
      handOffCallbacks.clear();

      // Wait for the task to finish.
      final TaskStatus taskStatus = statusFuture.get();
      Assert.assertEquals(TaskState.SUCCESS, taskStatus.getStatusCode());
    }
  }

  @Test(timeout = 60_000L)
  public void testRestoreAfterHandoffAttemptDuringShutdown() throws Exception
  {
    final TaskStorage taskStorage = new HeapMemoryTaskStorage(new TaskStorageConfig(null));
    final TestIndexerMetadataStorageCoordinator mdc = new TestIndexerMetadataStorageCoordinator();
    final File directory = tempFolder.newFolder();
    final RealtimeIndexTask task1 = makeRealtimeTask(null);
    final DataSegment publishedSegment;

    // First run:
    {
      final TaskToolbox taskToolbox = makeToolbox(task1, taskStorage, mdc, directory);
      final ListenableFuture<TaskStatus> statusFuture = runTask(task1, taskToolbox);

      // Wait for firehose to show up, it starts off null.
      while (task1.getFirehose() == null) {
        Thread.sleep(50);
      }

      final TestFirehose firehose = (TestFirehose) task1.getFirehose();

      firehose.addRows(
          ImmutableList.of(
              ImmutableMap.of("t", now.getMillis(), "dim1", "foo")
          )
      );

      // Stop the firehose, this will trigger a finishJob.
      firehose.close();

      // Wait for publish.
      while (mdc.getPublished().isEmpty()) {
        Thread.sleep(50);
      }

      publishedSegment = Iterables.getOnlyElement(mdc.getPublished());

      // Do a query.
      Assert.assertEquals(1, sumMetric(task1, null, "rows").longValue());

      // Trigger graceful shutdown.
      task1.stopGracefully(taskToolbox.getConfig());

      // Wait for the task to finish. The status doesn't really matter.
      while (!statusFuture.isDone()) {
        Thread.sleep(50);
      }
    }

    // Second run:
    {
      final RealtimeIndexTask task2 = makeRealtimeTask(task1.getId());
      final TaskToolbox taskToolbox = makeToolbox(task2, taskStorage, mdc, directory);
      final ListenableFuture<TaskStatus> statusFuture = runTask(task2, taskToolbox);

      // Wait for firehose to show up, it starts off null.
      while (task2.getFirehose() == null) {
        Thread.sleep(50);
      }

      // Stop the firehose again, this will start another handoff.
      final TestFirehose firehose = (TestFirehose) task2.getFirehose();

      // Stop the firehose, this will trigger a finishJob.
      firehose.close();

      // publishedSegment is still published. No reason it shouldn't be.
      Assert.assertEquals(ImmutableSet.of(publishedSegment), mdc.getPublished());

      // Wait for a handoffCallback to show up.
      while (handOffCallbacks.isEmpty()) {
        Thread.sleep(50);
      }

      // Simulate handoff.
      for (Map.Entry<SegmentDescriptor, Pair<Executor, Runnable>> entry : handOffCallbacks.entrySet()) {
        final Pair<Executor, Runnable> executorRunnablePair = entry.getValue();
        Assert.assertEquals(
            new SegmentDescriptor(
                publishedSegment.getInterval(),
                publishedSegment.getVersion(),
                publishedSegment.getShardSpec().getPartitionNum()
            ),
            entry.getKey()
        );
        executorRunnablePair.lhs.execute(executorRunnablePair.rhs);
      }
      handOffCallbacks.clear();

      // Wait for the task to finish.
      final TaskStatus taskStatus = statusFuture.get();
      Assert.assertEquals(TaskState.SUCCESS, taskStatus.getStatusCode());
    }
  }

  @Test(timeout = 60_000L)
  public void testRestoreCorruptData() throws Exception
  {
    final File directory = tempFolder.newFolder();
    final RealtimeIndexTask task1 = makeRealtimeTask(null);

    // First run:
    {
      final TestIndexerMetadataStorageCoordinator mdc = new TestIndexerMetadataStorageCoordinator();
      final TaskToolbox taskToolbox = makeToolbox(task1, mdc, directory);
      final ListenableFuture<TaskStatus> statusFuture = runTask(task1, taskToolbox);

      // Wait for firehose to show up, it starts off null.
      while (task1.getFirehose() == null) {
        Thread.sleep(50);
      }

      final TestFirehose firehose = (TestFirehose) task1.getFirehose();

      firehose.addRows(
          ImmutableList.of(
              ImmutableMap.of("t", now.getMillis(), "dim1", "foo")
          )
      );

      // Trigger graceful shutdown.
      task1.stopGracefully(taskToolbox.getConfig());

      // Wait for the task to finish. The status doesn't really matter, but we'll check it anyway.
      final TaskStatus taskStatus = statusFuture.get();
      Assert.assertEquals(TaskState.SUCCESS, taskStatus.getStatusCode());

      // Nothing should be published.
      Assert.assertEquals(new HashSet<>(), mdc.getPublished());
    }

    // Corrupt the data:
    final File smooshFile = new File(
        StringUtils.format(
            "%s/persistent/task/%s/work/persist/%s/%s_%s/0/00000.smoosh",
            directory,
            task1.getId(),
            task1.getDataSource(),
            Granularities.DAY.bucketStart(now),
            Granularities.DAY.bucketEnd(now)
        )
    );

    Files.write(smooshFile.toPath(), StringUtils.toUtf8("oops!"));

    // Second run:
    {
      final TestIndexerMetadataStorageCoordinator mdc = new TestIndexerMetadataStorageCoordinator();
      final RealtimeIndexTask task2 = makeRealtimeTask(task1.getId());
      final TaskToolbox taskToolbox = makeToolbox(task2, mdc, directory);
      final ListenableFuture<TaskStatus> statusFuture = runTask(task2, taskToolbox);

      // Wait for the task to finish.
      boolean caught = false;
      try {
        statusFuture.get();
      }
      catch (Exception e) {
        caught = true;
      }
      Assert.assertTrue("expected exception", caught);
    }
  }

  @Test(timeout = 60_000L)
  public void testStopBeforeStarting() throws Exception
  {
    final File directory = tempFolder.newFolder();
    final RealtimeIndexTask task1 = makeRealtimeTask(null);

    final TestIndexerMetadataStorageCoordinator mdc = new TestIndexerMetadataStorageCoordinator();
    final TaskToolbox taskToolbox = makeToolbox(task1, mdc, directory);
    task1.stopGracefully(taskToolbox.getConfig());
    final ListenableFuture<TaskStatus> statusFuture = runTask(task1, taskToolbox);

    // Wait for the task to finish.
    final TaskStatus taskStatus = statusFuture.get();
    Assert.assertEquals(TaskState.SUCCESS, taskStatus.getStatusCode());
  }

  private ListenableFuture<TaskStatus> runTask(final Task task, final TaskToolbox toolbox)
  {
    return taskExec.submit(
        new Callable<TaskStatus>()
        {
          @Override
          public TaskStatus call() throws Exception
          {
            try {
              if (task.isReady(toolbox.getTaskActionClient())) {
                return task.run(toolbox);
              } else {
                throw new ISE("Task is not ready");
              }
            }
            catch (Exception e) {
              log.warn(e, "Task failed");
              throw e;
            }
          }
        }
    );
  }

  private RealtimeIndexTask makeRealtimeTask(final String taskId)
  {
    return makeRealtimeTask(taskId, TransformSpec.NONE, true, 0);
  }

  private RealtimeIndexTask makeRealtimeTask(final String taskId, boolean reportParseExceptions)
  {
    return makeRealtimeTask(taskId, TransformSpec.NONE, reportParseExceptions, 0);
  }

  private RealtimeIndexTask makeRealtimeTask(
      final String taskId,
      final TransformSpec transformSpec,
      final boolean reportParseExceptions,
      final long handoffTimeout
  )
  {
    ObjectMapper objectMapper = new DefaultObjectMapper();
    DataSchema dataSchema = new DataSchema(
        "test_ds",
        TestHelper.makeJsonMapper().convertValue(
            new MapInputRowParser(
                new TimeAndDimsParseSpec(
                    new TimestampSpec("t", "auto", null),
                    new DimensionsSpec(
                        DimensionsSpec.getDefaultSchemas(ImmutableList.of("dim1", "dim2", "dim1t")),
                        null,
                        null
                    )
                )
            ),
            JacksonUtils.TYPE_REFERENCE_MAP_STRING_OBJECT
        ),
        new AggregatorFactory[]{new CountAggregatorFactory("rows"), new LongSumAggregatorFactory("met1", "met1")},
        new UniformGranularitySpec(Granularities.DAY, Granularities.NONE, null),
        transformSpec,
        objectMapper
    );
    RealtimeIOConfig realtimeIOConfig = new RealtimeIOConfig(
        new TestFirehose.TestFirehoseFactory(),
        null
    );
    RealtimeTuningConfig realtimeTuningConfig = new RealtimeTuningConfig(
        1000,
        null,
        new Period("P1Y"),
        new Period("PT10M"),
        null,
        null,
        new ServerTimeRejectionPolicyFactory(),
        null,
        null,
        null,
        null,
        true,
        0,
        0,
        reportParseExceptions,
        handoffTimeout,
        null,
        null,
        null
    );
    return new RealtimeIndexTask(
        taskId,
        null,
        new FireDepartment(dataSchema, realtimeIOConfig, realtimeTuningConfig),
        null
    )
    {
      @Override
      protected boolean isFirehoseDrainableByClosing(FirehoseFactory firehoseFactory)
      {
        return true;
      }
    };
  }

  private TaskToolbox makeToolbox(
      final Task task,
      final IndexerMetadataStorageCoordinator mdc,
      final File directory
  )
  {
    return makeToolbox(
        task,
        new HeapMemoryTaskStorage(new TaskStorageConfig(null)),
        mdc,
        directory
    );
  }

  private TaskToolbox makeToolbox(
      final Task task,
      final TaskStorage taskStorage,
      final IndexerMetadataStorageCoordinator mdc,
      final File directory
  )
  {
<<<<<<< HEAD
    final TaskConfig taskConfig = new TaskConfig(directory.getPath(), null, null, 50000, null, true, null, null);
    final TaskLockbox taskLockbox = new TaskLockbox(taskStorage, mdc);
=======
    final TaskConfig taskConfig = new TaskConfig(directory.getPath(), null, null, 50000, null, true, null, null, null);
    final TaskLockbox taskLockbox = new TaskLockbox(taskStorage);
>>>>>>> ceb3a891
    try {
      taskStorage.insert(task, TaskStatus.running(task.getId()));
    }
    catch (EntryExistsException e) {
      // suppress
    }
    taskLockbox.syncFromStorage();
    final TaskActionToolbox taskActionToolbox = new TaskActionToolbox(
        taskLockbox,
        taskStorage,
        mdc,
        emitter,
        EasyMock.createMock(SupervisorManager.class)
    );
    final TaskActionClientFactory taskActionClientFactory = new LocalTaskActionClientFactory(
        taskStorage,
        taskActionToolbox,
        new TaskAuditLogConfig(false)
    );
    IntervalChunkingQueryRunnerDecorator queryRunnerDecorator = new IntervalChunkingQueryRunnerDecorator(
        null,
        null,
        null
    )
    {
      @Override
      public <T> QueryRunner<T> decorate(QueryRunner<T> delegate, QueryToolChest<T, ? extends Query<T>> toolChest)
      {
        return delegate;
      }
    };
    final QueryRunnerFactoryConglomerate conglomerate = new DefaultQueryRunnerFactoryConglomerate(
        ImmutableMap.of(
            TimeseriesQuery.class,
            new TimeseriesQueryRunnerFactory(
                new TimeseriesQueryQueryToolChest(queryRunnerDecorator),
                new TimeseriesQueryEngine(),
                new QueryWatcher()
                {
                  @Override
                  public void registerQuery(Query query, ListenableFuture future)
                  {
                    // do nothing
                  }
                }
            )
        )
    );
    handOffCallbacks = new ConcurrentHashMap<>();
    final SegmentHandoffNotifierFactory handoffNotifierFactory = new SegmentHandoffNotifierFactory()
    {
      @Override
      public SegmentHandoffNotifier createSegmentHandoffNotifier(String dataSource)
      {
        return new SegmentHandoffNotifier()
        {
          @Override
          public boolean registerSegmentHandoffCallback(
              SegmentDescriptor descriptor,
              Executor exec,
              Runnable handOffRunnable
          )
          {
            handOffCallbacks.put(descriptor, new Pair<>(exec, handOffRunnable));
            return true;
          }

          @Override
          public void start()
          {
            //Noop
          }

          @Override
          public void close()
          {
            //Noop
          }

        };
      }
    };
    final TestUtils testUtils = new TestUtils();
    SegmentLoaderConfig segmentLoaderConfig = new SegmentLoaderConfig()
    {
      @Override
      public List<StorageLocationConfig> getLocations()
      {
        return new ArrayList<>();
      }
    };
    final TaskToolboxFactory toolboxFactory = new TaskToolboxFactory(
        taskConfig,
        taskActionClientFactory,
        emitter,
        new TestDataSegmentPusher(),
        new TestDataSegmentKiller(),
        null, // DataSegmentMover
        null, // DataSegmentArchiver
        new TestDataSegmentAnnouncer(),
        EasyMock.createNiceMock(DataSegmentServerAnnouncer.class),
        handoffNotifierFactory,
        () -> conglomerate,
        Execs.directExecutor(), // queryExecutorService
        EasyMock.createMock(MonitorScheduler.class),
        new SegmentLoaderFactory(null, testUtils.getTestObjectMapper()),
        testUtils.getTestObjectMapper(),
        testUtils.getTestIndexIO(),
        MapCache.create(1024),
        new CacheConfig(),
        new CachePopulatorStats(),
        testUtils.getTestIndexMergerV9(),
        EasyMock.createNiceMock(DruidNodeAnnouncer.class),
        EasyMock.createNiceMock(DruidNode.class),
        new LookupNodeService("tier"),
        new DataNodeService("tier", 1000, ServerType.INDEXER_EXECUTOR, 0),
        new NoopTestTaskFileWriter()
    );

    return toolboxFactory.build(task);
  }

  @Nullable
  public Long sumMetric(final Task task, final DimFilter filter, final String metric)
  {
    // Do a query.
    TimeseriesQuery query = Druids.newTimeseriesQueryBuilder()
                                  .dataSource("test_ds")
                                  .filters(filter)
                                  .aggregators(
                                      ImmutableList.of(
                                          new LongSumAggregatorFactory(metric, metric)
                                      )
                                  ).granularity(Granularities.ALL)
                                  .intervals("2000/3000")
                                  .build();

    List<Result<TimeseriesResultValue>> results =
        task.getQueryRunner(query).run(QueryPlus.wrap(query), ImmutableMap.of()).toList();
    if (results.isEmpty()) {
      return 0L;
    } else {
      return results.get(0).getValue().getLongMetric(metric);
    }
  }
}<|MERGE_RESOLUTION|>--- conflicted
+++ resolved
@@ -881,13 +881,8 @@
       final File directory
   )
   {
-<<<<<<< HEAD
-    final TaskConfig taskConfig = new TaskConfig(directory.getPath(), null, null, 50000, null, true, null, null);
+    final TaskConfig taskConfig = new TaskConfig(directory.getPath(), null, null, 50000, null, true, null, null, null);
     final TaskLockbox taskLockbox = new TaskLockbox(taskStorage, mdc);
-=======
-    final TaskConfig taskConfig = new TaskConfig(directory.getPath(), null, null, 50000, null, true, null, null, null);
-    final TaskLockbox taskLockbox = new TaskLockbox(taskStorage);
->>>>>>> ceb3a891
     try {
       taskStorage.insert(task, TaskStatus.running(task.getId()));
     }
