/*
 * Licensed to the Apache Software Foundation (ASF) under one
 * or more contributor license agreements.  See the NOTICE file
 * distributed with this work for additional information
 * regarding copyright ownership.  The ASF licenses this file
 * to you under the Apache License, Version 2.0 (the
 * "License"); you may not use this file except in compliance
 * with the License.  You may obtain a copy of the License at
 *
 *   http://www.apache.org/licenses/LICENSE-2.0
 *
 * Unless required by applicable law or agreed to in writing,
 * software distributed under the License is distributed on an
 * "AS IS" BASIS, WITHOUT WARRANTIES OR CONDITIONS OF ANY
 * KIND, either express or implied.  See the License for the
 * specific language governing permissions and limitations
 * under the License.
 */

package org.apache.druid.indexing.overlord.hrtr;

import com.google.common.collect.ImmutableList;
import org.apache.druid.indexer.TaskLocation;
import org.apache.druid.indexer.TaskStatus;
import org.apache.druid.indexing.common.task.NoopTask;
import org.apache.druid.indexing.common.task.Task;
import org.apache.druid.indexing.overlord.config.HttpRemoteTaskRunnerConfig;
import org.apache.druid.indexing.worker.TaskAnnouncement;
import org.apache.druid.indexing.worker.Worker;
import org.apache.druid.indexing.worker.WorkerHistoryItem;
import org.apache.druid.indexing.worker.config.WorkerConfig;
import org.apache.druid.java.util.http.client.HttpClient;
import org.apache.druid.segment.TestHelper;
import org.apache.druid.server.coordination.ChangeRequestHttpSyncer;
import org.easymock.EasyMock;
import org.junit.Assert;
import org.junit.Test;

import java.util.ArrayList;
import java.util.List;
import java.util.concurrent.ScheduledExecutorService;

/**
 */
public class WorkerHolderTest
{
  @Test
  public void testSyncListener()
  {
    List<TaskAnnouncement> updates = new ArrayList<>();

    Task task0 = NoopTask.create("task0", 0);
    Task task1 = NoopTask.create("task1", 0);
    Task task2 = NoopTask.create("task2", 0);
    Task task3 = NoopTask.create("task3", 0);

    WorkerHolder workerHolder = new WorkerHolder(
        TestHelper.makeJsonMapper(),
        EasyMock.createNiceMock(HttpClient.class),
        new HttpRemoteTaskRunnerConfig(),
        EasyMock.createNiceMock(ScheduledExecutorService.class),
        (taskAnnouncement, holder) -> updates.add(taskAnnouncement),
<<<<<<< HEAD
        new Worker("http", "localhost", "127.0.0.1", 5, "v0", WorkerConfig.DEFAULT_TIER)
=======
        new Worker("http", "localhost", "127.0.0.1", 5, "v0"),
        ImmutableList.of(
            TaskAnnouncement.create(
                task0,
                TaskStatus.running(task0.getId()),
                TaskLocation.unknown()
            ),
            TaskAnnouncement.create(
                task1,
                TaskStatus.running(task1.getId()),
                TaskLocation.unknown()
            )
        )
>>>>>>> 1d42551d
    );

    ChangeRequestHttpSyncer.Listener<WorkerHistoryItem> syncListener = workerHolder.createSyncListener();

    Assert.assertTrue(workerHolder.disabled.get());

    syncListener.fullSync(
        ImmutableList.of(
            new WorkerHistoryItem.Metadata(false),
            new WorkerHistoryItem.TaskUpdate(TaskAnnouncement.create(
                task1,
                TaskStatus.success(task1.getId()),
                TaskLocation.create("w1", 1, -1)
            )),
            new WorkerHistoryItem.TaskUpdate(TaskAnnouncement.create(
                task2,
                TaskStatus.running(task2.getId()),
                TaskLocation.create("w1", 2, -1)
            )),
            new WorkerHistoryItem.TaskUpdate(TaskAnnouncement.create(
                task3,
                TaskStatus.running(task3.getId()),
                TaskLocation.create("w1", 2, -1)
            ))
        )
    );

    Assert.assertFalse(workerHolder.disabled.get());

    Assert.assertEquals(4, updates.size());

    Assert.assertEquals(task1.getId(), updates.get(0).getTaskId());
    Assert.assertTrue(updates.get(0).getTaskStatus().isSuccess());

    Assert.assertEquals(task2.getId(), updates.get(1).getTaskId());
    Assert.assertTrue(updates.get(1).getTaskStatus().isRunnable());

    Assert.assertEquals(task3.getId(), updates.get(2).getTaskId());
    Assert.assertTrue(updates.get(2).getTaskStatus().isRunnable());

    Assert.assertEquals(task0.getId(), updates.get(3).getTaskId());
    Assert.assertTrue(updates.get(3).getTaskStatus().isFailure());

    updates.clear();

    syncListener.deltaSync(
        ImmutableList.of(
            new WorkerHistoryItem.Metadata(false),
            new WorkerHistoryItem.TaskRemoval(task1.getId()),
            new WorkerHistoryItem.Metadata(true),
            new WorkerHistoryItem.TaskRemoval(task2.getId()),
            new WorkerHistoryItem.Metadata(false),
            new WorkerHistoryItem.TaskUpdate(TaskAnnouncement.create(
                task3,
                TaskStatus.running(task3.getId()),
                TaskLocation.create("w1", 3, -1)
            ))
        )
    );

    Assert.assertFalse(workerHolder.disabled.get());
    Assert.assertEquals(2, updates.size());

    Assert.assertEquals(task2.getId(), updates.get(0).getTaskId());
    Assert.assertTrue(updates.get(0).getTaskStatus().isFailure());

    Assert.assertEquals(task3.getId(), updates.get(1).getTaskId());
    Assert.assertTrue(updates.get(1).getTaskStatus().isRunnable());

    updates.clear();

    syncListener.fullSync(
        ImmutableList.of(
            new WorkerHistoryItem.Metadata(true),
            new WorkerHistoryItem.TaskUpdate(TaskAnnouncement.create(
                task1,
                TaskStatus.success(task1.getId()),
                TaskLocation.create("w1", 1, -1)
            )),
            new WorkerHistoryItem.TaskUpdate(TaskAnnouncement.create(
                task2,
                TaskStatus.running(task2.getId()),
                TaskLocation.create("w1", 2, -1)
            )),
            new WorkerHistoryItem.TaskUpdate(TaskAnnouncement.create(
                task3,
                TaskStatus.running(task3.getId()),
                TaskLocation.create("w1", 2, -1)
            ))
        )
    );

    Assert.assertTrue(workerHolder.disabled.get());

    Assert.assertEquals(3, updates.size());

    Assert.assertEquals(task1.getId(), updates.get(0).getTaskId());
    Assert.assertTrue(updates.get(0).getTaskStatus().isSuccess());

    Assert.assertEquals(task2.getId(), updates.get(1).getTaskId());
    Assert.assertTrue(updates.get(1).getTaskStatus().isRunnable());

    Assert.assertEquals(task3.getId(), updates.get(2).getTaskId());
    Assert.assertTrue(updates.get(2).getTaskStatus().isRunnable());

    updates.clear();
  }
}<|MERGE_RESOLUTION|>--- conflicted
+++ resolved
@@ -60,10 +60,7 @@
         new HttpRemoteTaskRunnerConfig(),
         EasyMock.createNiceMock(ScheduledExecutorService.class),
         (taskAnnouncement, holder) -> updates.add(taskAnnouncement),
-<<<<<<< HEAD
-        new Worker("http", "localhost", "127.0.0.1", 5, "v0", WorkerConfig.DEFAULT_TIER)
-=======
-        new Worker("http", "localhost", "127.0.0.1", 5, "v0"),
+        new Worker("http", "localhost", "127.0.0.1", 5, "v0", WorkerConfig.DEFAULT_TIER),
         ImmutableList.of(
             TaskAnnouncement.create(
                 task0,
@@ -76,7 +73,6 @@
                 TaskLocation.unknown()
             )
         )
->>>>>>> 1d42551d
     );
 
     ChangeRequestHttpSyncer.Listener<WorkerHistoryItem> syncListener = workerHolder.createSyncListener();
