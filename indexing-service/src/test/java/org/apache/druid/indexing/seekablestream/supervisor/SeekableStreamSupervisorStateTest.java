--- conflicted
+++ resolved
@@ -754,26 +754,6 @@
     spec = createMock(SeekableStreamSupervisorSpec.class);
     EasyMock.expect(spec.getSupervisorStateManagerConfig()).andReturn(supervisorConfig).anyTimes();
     EasyMock.expect(spec.getDataSchema()).andReturn(getDataSchema()).anyTimes();
-<<<<<<< HEAD
-    EasyMock.expect(spec.getIoConfig())
-            .andReturn(
-                new SeekableStreamSupervisorIOConfig(
-                    "stream",
-                    new JsonInputFormat(new JSONPathSpec(true, ImmutableList.of()), ImmutableMap.of()),
-                    1,
-                    1,
-                    new Period("PT1H"),
-                    new Period("PT1S"),
-                    new Period("PT30S"),
-                    false,
-                    new Period("PT30M"),
-                    null,
-                    null, null
-                )
-                {
-                }
-            ).anyTimes();
-=======
     EasyMock.expect(spec.getIoConfig()).andReturn(new SeekableStreamSupervisorIOConfig(
         "stream",
         new JsonInputFormat(new JSONPathSpec(true, ImmutableList.of()), ImmutableMap.of(), false),
@@ -785,11 +765,11 @@
         false,
         new Period("PT30M"),
         null,
-        null, null
+        null,
+        null
     )
     {
     }).anyTimes();
->>>>>>> c06d3f14
     EasyMock.expect(spec.getTuningConfig()).andReturn(getTuningConfig()).anyTimes();
     EasyMock.expect(spec.getEmitter()).andReturn(emitter).anyTimes();
     EasyMock.expect(spec.getMonitorSchedulerConfig()).andReturn(new DruidMonitorSchedulerConfig() {
