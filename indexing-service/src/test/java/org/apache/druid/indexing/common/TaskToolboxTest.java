/*
 * Licensed to the Apache Software Foundation (ASF) under one
 * or more contributor license agreements.  See the NOTICE file
 * distributed with this work for additional information
 * regarding copyright ownership.  The ASF licenses this file
 * to you under the Apache License, Version 2.0 (the
 * "License"); you may not use this file except in compliance
 * with the License.  You may obtain a copy of the License at
 *
 *   http://www.apache.org/licenses/LICENSE-2.0
 *
 * Unless required by applicable law or agreed to in writing,
 * software distributed under the License is distributed on an
 * "AS IS" BASIS, WITHOUT WARRANTIES OR CONDITIONS OF ANY
 * KIND, either express or implied.  See the License for the
 * specific language governing permissions and limitations
 * under the License.
 */

package org.apache.druid.indexing.common;

import com.fasterxml.jackson.databind.ObjectMapper;
import com.google.common.collect.ImmutableList;
import org.apache.druid.client.cache.Cache;
import org.apache.druid.client.cache.CacheConfig;
import org.apache.druid.client.cache.CachePopulatorStats;
import org.apache.druid.client.indexing.NoopIndexingServiceClient;
import org.apache.druid.indexing.common.actions.TaskActionClientFactory;
import org.apache.druid.indexing.common.config.TaskConfig;
import org.apache.druid.indexing.common.stats.DropwizardRowIngestionMetersFactory;
import org.apache.druid.indexing.common.task.NoopTestTaskReportFileWriter;
import org.apache.druid.indexing.common.task.Task;
import org.apache.druid.indexing.common.task.TestAppenderatorsManager;
import org.apache.druid.java.util.common.Intervals;
import org.apache.druid.java.util.emitter.service.ServiceEmitter;
import org.apache.druid.java.util.metrics.MonitorScheduler;
import org.apache.druid.query.QueryRunnerFactoryConglomerate;
import org.apache.druid.segment.IndexIO;
import org.apache.druid.segment.IndexMergerV9;
import org.apache.druid.segment.handoff.SegmentHandoffNotifierFactory;
import org.apache.druid.segment.join.NoopJoinableFactory;
import org.apache.druid.segment.loading.DataSegmentArchiver;
import org.apache.druid.segment.loading.DataSegmentKiller;
import org.apache.druid.segment.loading.DataSegmentMover;
import org.apache.druid.segment.loading.DataSegmentPusher;
import org.apache.druid.segment.loading.SegmentLoaderLocalCacheManager;
import org.apache.druid.segment.loading.SegmentLoadingException;
import org.apache.druid.segment.realtime.firehose.NoopChatHandlerProvider;
import org.apache.druid.server.DruidNode;
import org.apache.druid.server.coordination.DataSegmentAnnouncer;
import org.apache.druid.server.coordination.DataSegmentServerAnnouncer;
import org.apache.druid.server.security.AuthTestUtils;
import org.apache.druid.timeline.DataSegment;
import org.easymock.EasyMock;
import org.junit.Assert;
import org.junit.Before;
import org.junit.Rule;
import org.junit.Test;
import org.junit.rules.TemporaryFolder;

import java.io.File;
import java.io.IOException;
import java.util.List;
import java.util.Map;
import java.util.concurrent.ExecutorService;

public class TaskToolboxTest
{

  private TaskToolboxFactory taskToolbox = null;
  private TaskActionClientFactory mockTaskActionClientFactory = EasyMock.createMock(TaskActionClientFactory.class);
  private ServiceEmitter mockEmitter = EasyMock.createMock(ServiceEmitter.class);
  private DataSegmentPusher mockSegmentPusher = EasyMock.createMock(DataSegmentPusher.class);
  private DataSegmentKiller mockDataSegmentKiller = EasyMock.createMock(DataSegmentKiller.class);
  private DataSegmentMover mockDataSegmentMover = EasyMock.createMock(DataSegmentMover.class);
  private DataSegmentArchiver mockDataSegmentArchiver = EasyMock.createMock(DataSegmentArchiver.class);
  private DataSegmentAnnouncer mockSegmentAnnouncer = EasyMock.createMock(DataSegmentAnnouncer.class);
  private SegmentHandoffNotifierFactory mockHandoffNotifierFactory = EasyMock.createNiceMock(
      SegmentHandoffNotifierFactory.class
  );
  private QueryRunnerFactoryConglomerate mockQueryRunnerFactoryConglomerate
      = EasyMock.createMock(QueryRunnerFactoryConglomerate.class);
  private MonitorScheduler mockMonitorScheduler = EasyMock.createMock(MonitorScheduler.class);
  private ExecutorService mockQueryExecutorService = EasyMock.createMock(ExecutorService.class);
  private ObjectMapper ObjectMapper = new ObjectMapper();
  private SegmentLoaderFactory mockSegmentLoaderFactory = EasyMock.createMock(SegmentLoaderFactory.class);
  private SegmentLoaderLocalCacheManager mockSegmentLoaderLocalCacheManager = EasyMock.createMock(SegmentLoaderLocalCacheManager.class);
  private Task task = EasyMock.createMock(Task.class);
  private IndexMergerV9 mockIndexMergerV9 = EasyMock.createMock(IndexMergerV9.class);
  private IndexIO mockIndexIO = EasyMock.createMock(IndexIO.class);
  private Cache mockCache = EasyMock.createMock(Cache.class);
  private CacheConfig mockCacheConfig = EasyMock.createMock(CacheConfig.class);

  @Rule
  public TemporaryFolder temporaryFolder = new TemporaryFolder();

  @Before
  public void setUp() throws IOException
  {
    EasyMock.expect(task.getId()).andReturn("task_id").anyTimes();
    EasyMock.expect(task.getDataSource()).andReturn("task_ds").anyTimes();
    EasyMock.replay(task, mockHandoffNotifierFactory);

    taskToolbox = new TaskToolboxFactory(
<<<<<<< HEAD
        new TaskConfig(temporaryFolder.newFile().toString(), null, null, 50000, null, false, null, null, null, false, false),
=======
        new TaskConfig(
            temporaryFolder.newFile().toString(),
            null,
            null,
            50000,
            null,
            false,
            null,
            null,
            null,
            false
        ),
>>>>>>> 3a660bc6
        new DruidNode("druid/middlemanager", "localhost", false, 8091, null, true, false),
        mockTaskActionClientFactory,
        mockEmitter,
        mockSegmentPusher,
        mockDataSegmentKiller,
        mockDataSegmentMover,
        mockDataSegmentArchiver,
        mockSegmentAnnouncer,
        EasyMock.createNiceMock(DataSegmentServerAnnouncer.class),
        mockHandoffNotifierFactory,
        () -> mockQueryRunnerFactoryConglomerate,
        mockQueryExecutorService,
        NoopJoinableFactory.INSTANCE,
        () -> mockMonitorScheduler,
        mockSegmentLoaderFactory,
        ObjectMapper,
        mockIndexIO,
        mockCache,
        mockCacheConfig,
        new CachePopulatorStats(),
        mockIndexMergerV9,
        null,
        null,
        null,
        null,
        new NoopTestTaskReportFileWriter(),
        null,
        AuthTestUtils.TEST_AUTHORIZER_MAPPER,
        new NoopChatHandlerProvider(),
        new DropwizardRowIngestionMetersFactory(),
        new TestAppenderatorsManager(),
        new NoopIndexingServiceClient(),
        null,
        null,
        null
    );
  }

  @Test
  public void testGetDataSegmentArchiver()
  {
    Assert.assertEquals(mockDataSegmentArchiver, taskToolbox.build(task).getDataSegmentArchiver());
  }

  @Test
  public void testGetSegmentAnnouncer()
  {
    Assert.assertEquals(mockSegmentAnnouncer, taskToolbox.build(task).getSegmentAnnouncer());
  }

  @Test
  public void testGetQueryRunnerFactoryConglomerate()
  {
    Assert.assertEquals(mockQueryRunnerFactoryConglomerate, taskToolbox.build(task).getQueryRunnerFactoryConglomerate());
  }

  @Test
  public void testGetQueryExecutorService()
  {
    Assert.assertEquals(mockQueryExecutorService, taskToolbox.build(task).getQueryExecutorService());
  }

  @Test
  public void testGetMonitorScheduler()
  {
    Assert.assertEquals(mockMonitorScheduler, taskToolbox.build(task).getMonitorScheduler());
  }

  @Test
  public void testGetObjectMapper()
  {
    Assert.assertEquals(ObjectMapper, taskToolbox.build(task).getJsonMapper());
  }

  @Test
  public void testFetchSegments() throws SegmentLoadingException, IOException
  {
    File expectedFile = temporaryFolder.newFile();
    EasyMock
        .expect(mockSegmentLoaderFactory.manufacturate(EasyMock.anyObject()))
        .andReturn(mockSegmentLoaderLocalCacheManager).anyTimes();
    EasyMock
        .expect(mockSegmentLoaderLocalCacheManager.getSegmentFiles(EasyMock.anyObject()))
        .andReturn(expectedFile).anyTimes();
    EasyMock.replay(mockSegmentLoaderFactory, mockSegmentLoaderLocalCacheManager);
    DataSegment dataSegment = DataSegment.builder().dataSource("source").interval(Intervals.of("2012-01-01/P1D")).version("1").size(1).build();
    List<DataSegment> segments = ImmutableList.of
        (
            dataSegment
        );
    Map actualFetchedSegment = taskToolbox.build(task).fetchSegments(segments);
    Assert.assertEquals(expectedFile, actualFetchedSegment.get(dataSegment));
  }
  @Test
  public void testGetEmitter()
  {
    Assert.assertEquals(mockEmitter, taskToolbox.build(task).getEmitter());
  }

  @Test
  public void testGetDataSegmentKiller()
  {
    Assert.assertEquals(mockDataSegmentKiller, taskToolbox.build(task).getDataSegmentKiller());
  }

  @Test
  public void testGetDataSegmentMover()
  {
    Assert.assertEquals(mockDataSegmentMover, taskToolbox.build(task).getDataSegmentMover());
  }

  @Test
  public void testGetCache()
  {
    Assert.assertEquals(mockCache, taskToolbox.build(task).getCache());
  }

  @Test
  public void testGetCacheConfig()
  {
    Assert.assertEquals(mockCacheConfig, taskToolbox.build(task).getCacheConfig());
  }
}<|MERGE_RESOLUTION|>--- conflicted
+++ resolved
@@ -102,9 +102,6 @@
     EasyMock.replay(task, mockHandoffNotifierFactory);
 
     taskToolbox = new TaskToolboxFactory(
-<<<<<<< HEAD
-        new TaskConfig(temporaryFolder.newFile().toString(), null, null, 50000, null, false, null, null, null, false, false),
-=======
         new TaskConfig(
             temporaryFolder.newFile().toString(),
             null,
@@ -115,9 +112,9 @@
             null,
             null,
             null,
+            false,
             false
         ),
->>>>>>> 3a660bc6
         new DruidNode("druid/middlemanager", "localhost", false, 8091, null, true, false),
         mockTaskActionClientFactory,
         mockEmitter,
