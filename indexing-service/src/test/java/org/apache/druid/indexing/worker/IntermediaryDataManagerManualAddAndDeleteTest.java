/*
 * Licensed to the Apache Software Foundation (ASF) under one
 * or more contributor license agreements.  See the NOTICE file
 * distributed with this work for additional information
 * regarding copyright ownership.  The ASF licenses this file
 * to you under the Apache License, Version 2.0 (the
 * "License"); you may not use this file except in compliance
 * with the License.  You may obtain a copy of the License at
 *
 *   http://www.apache.org/licenses/LICENSE-2.0
 *
 * Unless required by applicable law or agreed to in writing,
 * software distributed under the License is distributed on an
 * "AS IS" BASIS, WITHOUT WARRANTIES OR CONDITIONS OF ANY
 * KIND, either express or implied.  See the License for the
 * specific language governing permissions and limitations
 * under the License.
 */

package org.apache.druid.indexing.worker;

import com.google.common.collect.ImmutableList;
import org.apache.commons.io.FileUtils;
import org.apache.druid.client.indexing.IndexingServiceClient;
import org.apache.druid.client.indexing.NoopIndexingServiceClient;
import org.apache.druid.indexing.common.config.TaskConfig;
import org.apache.druid.indexing.worker.config.WorkerConfig;
import org.apache.druid.java.util.common.Intervals;
import org.apache.druid.segment.loading.StorageLocationConfig;
import org.apache.druid.timeline.DataSegment;
import org.apache.druid.timeline.partition.NumberedShardSpec;
import org.joda.time.Interval;
import org.junit.After;
import org.junit.Assert;
import org.junit.Before;
import org.junit.Rule;
import org.junit.Test;
import org.junit.rules.ExpectedException;
import org.junit.rules.TemporaryFolder;

import java.io.File;
import java.io.IOException;
import java.nio.charset.StandardCharsets;
import java.util.Comparator;
import java.util.List;

public class IntermediaryDataManagerManualAddAndDeleteTest
{
  @Rule
  public TemporaryFolder tempDir = new TemporaryFolder();

  @Rule
  public ExpectedException expectedException = ExpectedException.none();

  private IntermediaryDataManager intermediaryDataManager;

  @Before
  public void setup() throws IOException
  {
    final WorkerConfig workerConfig = new WorkerConfig();
    final TaskConfig taskConfig = new TaskConfig(
        null,
        null,
        null,
        null,
        null,
        false,
        null,
        null,
        ImmutableList.of(new StorageLocationConfig(tempDir.newFolder(), 600L, null))
    );
    final IndexingServiceClient indexingServiceClient = new NoopIndexingServiceClient();
    intermediaryDataManager = new IntermediaryDataManager(workerConfig, taskConfig, indexingServiceClient);
    intermediaryDataManager.start();
  }

  @After
  public void teardown() throws InterruptedException
  {
    intermediaryDataManager.stop();
  }

  @Test
  public void testAddSegmentFailure() throws IOException
  {
    int i = 0;
    for (; i < 4; i++) {
      File segmentFile = generateSegmentDir("file_" + i);
      DataSegment segment = newSegment(Intervals.of("2018/2019"), i);
      intermediaryDataManager.addSegment("supervisorTaskId", "subTaskId", segment, segmentFile);
    }
    expectedException.expect(IllegalStateException.class);
    expectedException.expectMessage("Can't find location to handle segment");
    File segmentFile = generateSegmentDir("file_" + i);
    DataSegment segment = newSegment(Intervals.of("2018/2019"), 4);
    intermediaryDataManager.addSegment("supervisorTaskId", "subTaskId", segment, segmentFile);
  }

  @Test
  public void testFindPartitionFiles() throws IOException
  {
    final String supervisorTaskId = "supervisorTaskId";
    final Interval interval = Intervals.of("2018/2019");
    final int partitionId = 0;
    for (int i = 0; i < 4; i++) {
      final File segmentFile = generateSegmentDir("file_" + i);
      final DataSegment segment = newSegment(interval, partitionId);
      intermediaryDataManager.addSegment(supervisorTaskId, "subTaskId_" + i, segment, segmentFile);
    }
    final List<File> files = intermediaryDataManager.findPartitionFiles(supervisorTaskId, interval, partitionId);
    Assert.assertEquals(4, files.size());
    files.sort(Comparator.comparing(File::getName));
    for (int i = 0; i < 4; i++) {
      Assert.assertEquals("subTaskId_" + i, files.get(i).getName());
    }
  }

  @Test
  public void deletePartitions() throws IOException
  {
    final String supervisorTaskId = "supervisorTaskId";
    final Interval interval = Intervals.of("2018/2019");
    for (int partitionId = 0; partitionId < 2; partitionId++) {
      for (int subTaskId = 0; subTaskId < 2; subTaskId++) {
        final File segmentFile = generateSegmentDir("file_" + partitionId + "_" + subTaskId);
        final DataSegment segment = newSegment(interval, partitionId);
        intermediaryDataManager.addSegment(supervisorTaskId, "subTaskId_" + subTaskId, segment, segmentFile);
      }
    }

    intermediaryDataManager.deletePartitions(supervisorTaskId);

    for (int partitionId = 0; partitionId < 2; partitionId++) {
      Assert.assertTrue(intermediaryDataManager.findPartitionFiles(supervisorTaskId, interval, partitionId).isEmpty());
    }
  }

  @Test
  public void testAddRemoveAdd() throws IOException
  {
    final String supervisorTaskId = "supervisorTaskId";
    final Interval interval = Intervals.of("2018/2019");
    int i = 0;
    for (; i < 4; i++) {
      File segmentFile = generateSegmentDir("file_" + i);
      DataSegment segment = newSegment(interval, i);
      intermediaryDataManager.addSegment("supervisorTaskId", "subTaskId", segment, segmentFile);
    }
    intermediaryDataManager.deletePartitions(supervisorTaskId);
    File segmentFile = generateSegmentDir("file_" + i);
    DataSegment segment = newSegment(interval, i);
    intermediaryDataManager.addSegment(supervisorTaskId, "subTaskId", segment, segmentFile);
  }

  private File generateSegmentDir(String fileName) throws IOException
  {
<<<<<<< HEAD
    // Each file size is 138 bytes after compression
    final File segmentDir = tempDir.newFolder();
    FileUtils.write(new File(segmentDir, fileName), "test data.", StringUtils.UTF8);
    return segmentDir;
=======
    final File segmentFile = tempDir.newFile();
    FileUtils.write(segmentFile, "test data.", StandardCharsets.UTF_8);
    return segmentFile;
>>>>>>> 5dd0d8e8
  }

  private DataSegment newSegment(Interval interval, int partitionId)
  {
    return new DataSegment(
        "dataSource",
        interval,
        "version",
        null,
        null,
        null,
        new NumberedShardSpec(partitionId, 0),
        9,
        10
    );
  }
}<|MERGE_RESOLUTION|>--- conflicted
+++ resolved
@@ -26,6 +26,7 @@
 import org.apache.druid.indexing.common.config.TaskConfig;
 import org.apache.druid.indexing.worker.config.WorkerConfig;
 import org.apache.druid.java.util.common.Intervals;
+import org.apache.druid.java.util.common.StringUtils;
 import org.apache.druid.segment.loading.StorageLocationConfig;
 import org.apache.druid.timeline.DataSegment;
 import org.apache.druid.timeline.partition.NumberedShardSpec;
@@ -40,7 +41,6 @@
 
 import java.io.File;
 import java.io.IOException;
-import java.nio.charset.StandardCharsets;
 import java.util.Comparator;
 import java.util.List;
 
@@ -154,16 +154,10 @@
 
   private File generateSegmentDir(String fileName) throws IOException
   {
-<<<<<<< HEAD
     // Each file size is 138 bytes after compression
     final File segmentDir = tempDir.newFolder();
-    FileUtils.write(new File(segmentDir, fileName), "test data.", StringUtils.UTF8);
+    FileUtils.write(new File(segmentDir, fileName), "test data.", StringUtils.UTF8_STRING);
     return segmentDir;
-=======
-    final File segmentFile = tempDir.newFile();
-    FileUtils.write(segmentFile, "test data.", StandardCharsets.UTF_8);
-    return segmentFile;
->>>>>>> 5dd0d8e8
   }
 
   private DataSegment newSegment(Interval interval, int partitionId)
