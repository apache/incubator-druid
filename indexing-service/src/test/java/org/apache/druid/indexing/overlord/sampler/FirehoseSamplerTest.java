/*
 * Licensed to the Apache Software Foundation (ASF) under one
 * or more contributor license agreements.  See the NOTICE file
 * distributed with this work for additional information
 * regarding copyright ownership.  The ASF licenses this file
 * to you under the Apache License, Version 2.0 (the
 * "License"); you may not use this file except in compliance
 * with the License.  You may obtain a copy of the License at
 *
 *   http://www.apache.org/licenses/LICENSE-2.0
 *
 * Unless required by applicable law or agreed to in writing,
 * software distributed under the License is distributed on an
 * "AS IS" BASIS, WITHOUT WARRANTIES OR CONDITIONS OF ANY
 * KIND, either express or implied.  See the License for the
 * specific language governing permissions and limitations
 * under the License.
 */

package org.apache.druid.indexing.overlord.sampler;

import com.fasterxml.jackson.core.type.TypeReference;
import com.fasterxml.jackson.databind.ObjectMapper;
import com.google.common.collect.ImmutableList;
import com.google.common.collect.ImmutableMap;
import org.apache.druid.client.cache.MapCache;
import org.apache.druid.common.config.NullHandling;
import org.apache.druid.data.input.FirehoseFactory;
import org.apache.druid.data.input.impl.DelimitedParseSpec;
import org.apache.druid.data.input.impl.DimensionsSpec;
import org.apache.druid.data.input.impl.InputRowParser;
import org.apache.druid.data.input.impl.JSONParseSpec;
import org.apache.druid.data.input.impl.MapInputRowParser;
import org.apache.druid.data.input.impl.ParseSpec;
import org.apache.druid.data.input.impl.StringDimensionSchema;
import org.apache.druid.data.input.impl.StringInputRowParser;
import org.apache.druid.data.input.impl.TimestampSpec;
import org.apache.druid.indexing.common.TestFirehose;
import org.apache.druid.indexing.overlord.sampler.SamplerResponse.SamplerResponseRow;
import org.apache.druid.java.util.common.DateTimes;
import org.apache.druid.java.util.common.granularity.Granularities;
import org.apache.druid.query.aggregation.AggregatorFactory;
import org.apache.druid.query.aggregation.LongSumAggregatorFactory;
import org.apache.druid.query.expression.TestExprMacroTable;
import org.apache.druid.query.filter.SelectorDimFilter;
import org.apache.druid.segment.TestHelper;
import org.apache.druid.segment.indexing.DataSchema;
import org.apache.druid.segment.indexing.granularity.GranularitySpec;
import org.apache.druid.segment.indexing.granularity.UniformGranularitySpec;
import org.apache.druid.segment.transform.ExpressionTransform;
import org.apache.druid.segment.transform.TransformSpec;
import org.apache.druid.testing.InitializedNullHandlingTest;
import org.junit.Assert;
import org.junit.Before;
import org.junit.Rule;
import org.junit.Test;
import org.junit.rules.ExpectedException;
import org.junit.runner.RunWith;
import org.junit.runners.Parameterized;

import javax.annotation.Nullable;
import java.nio.charset.StandardCharsets;
import java.util.HashMap;
import java.util.List;
import java.util.Map;
import java.util.stream.Collectors;

@RunWith(Parameterized.class)
public class FirehoseSamplerTest extends InitializedNullHandlingTest
{
  private enum ParserType
  {
    MAP, STR_JSON, STR_CSV
  }

  private static final ObjectMapper OBJECT_MAPPER = TestHelper.makeJsonMapper();

  private static final List<Object> MAP_ROWS = ImmutableList.of(
      ImmutableMap.of("t", "2019-04-22T12:00", "dim1", "foo", "met1", "1"),
      ImmutableMap.of("t", "2019-04-22T12:00", "dim1", "foo", "met1", "2"),
      ImmutableMap.of("t", "2019-04-22T12:01", "dim1", "foo", "met1", "3"),
      ImmutableMap.of("t", "2019-04-22T12:00", "dim1", "foo2", "met1", "4"),
      ImmutableMap.of("t", "2019-04-22T12:00", "dim1", "foo", "dim2", "bar", "met1", "5"),
      ImmutableMap.of("t", "bad_timestamp", "dim1", "foo", "met1", "6")
  );

  private static final List<Object> STR_JSON_ROWS = ImmutableList.of(
      "{ \"t\": \"2019-04-22T12:00\", \"dim1\": \"foo\", \"met1\": 1 }",
      "{ \"t\": \"2019-04-22T12:00\", \"dim1\": \"foo\", \"met1\": 2 }",
      "{ \"t\": \"2019-04-22T12:01\", \"dim1\": \"foo\", \"met1\": 3 }",
      "{ \"t\": \"2019-04-22T12:00\", \"dim1\": \"foo2\", \"met1\": 4 }",
      "{ \"t\": \"2019-04-22T12:00\", \"dim1\": \"foo\", \"dim2\": \"bar\", \"met1\": 5 }",
      "{ \"t\": \"bad_timestamp\", \"dim1\": \"foo\", \"met1\": 6 }"
  );

  private static final List<Object> STR_CSV_ROWS = ImmutableList.of(
      "2019-04-22T12:00,foo,,1",
      "2019-04-22T12:00,foo,,2",
      "2019-04-22T12:01,foo,,3",
      "2019-04-22T12:00,foo2,,4",
      "2019-04-22T12:00,foo,bar,5",
      "bad_timestamp,foo,,6"
  );

  private SamplerCache samplerCache;
  private FirehoseSampler firehoseSampler;
  private ParserType parserType;

  @Rule
  public ExpectedException expectedException = ExpectedException.none();

  @Parameterized.Parameters(name = "parserType = {0}")
  public static Iterable<Object[]> constructorFeeder()
  {
    return ImmutableList.of(
        new Object[]{ParserType.MAP},
        new Object[]{ParserType.STR_JSON},
        new Object[]{ParserType.STR_CSV}
    );
  }

  public FirehoseSamplerTest(ParserType parserType)
  {
    this.parserType = parserType;
  }

  @Before
  public void setupTest()
  {
    samplerCache = new SamplerCache(MapCache.create(100000));
    firehoseSampler = new FirehoseSampler(OBJECT_MAPPER, samplerCache);
  }

  @Test
  public void testNoParams()
  {
    expectedException.expect(NullPointerException.class);
    expectedException.expectMessage("firehoseFactory required");

    firehoseSampler.sample(null, null, null);
  }

  @Test
  public void testNoDataSchema()
  {
    FirehoseFactory firehoseFactory = getFirehoseFactory(getTestRows());

    SamplerResponse response = firehoseSampler.sample(firehoseFactory, null, null);

    Assert.assertEquals(6, (int) response.getNumRowsRead());
    Assert.assertEquals(0, (int) response.getNumRowsIndexed());
    Assert.assertEquals(6, response.getData().size());

    List<SamplerResponseRow> data = response.getData();

    Assert.assertEquals(new SamplerResponseRow(getTestRows().get(0).toString(), null, true, null), data.get(0));
    Assert.assertEquals(new SamplerResponseRow(getTestRows().get(1).toString(), null, true, null), data.get(1));
    Assert.assertEquals(new SamplerResponseRow(getTestRows().get(2).toString(), null, true, null), data.get(2));
    Assert.assertEquals(new SamplerResponseRow(getTestRows().get(3).toString(), null, true, null), data.get(3));
    Assert.assertEquals(new SamplerResponseRow(getTestRows().get(4).toString(), null, true, null), data.get(4));
    Assert.assertEquals(new SamplerResponseRow(getTestRows().get(5).toString(), null, true, null), data.get(5));
  }

  @Test
  public void testNoDataSchemaNumRows()
  {
    FirehoseFactory firehoseFactory = getFirehoseFactory(getTestRows());

    SamplerResponse response = firehoseSampler.sample(firehoseFactory, null, new SamplerConfig(3, null, true, null));

    Assert.assertNull(response.getCacheKey());
    Assert.assertEquals(3, (int) response.getNumRowsRead());
    Assert.assertEquals(0, (int) response.getNumRowsIndexed());
    Assert.assertEquals(3, response.getData().size());

    List<SamplerResponseRow> data = response.getData();

    Assert.assertEquals(new SamplerResponseRow(getTestRows().get(0).toString(), null, true, null), data.get(0));
    Assert.assertEquals(new SamplerResponseRow(getTestRows().get(1).toString(), null, true, null), data.get(1));
    Assert.assertEquals(new SamplerResponseRow(getTestRows().get(2).toString(), null, true, null), data.get(2));
  }

  @Test
  public void testNoDataSchemaNumRowsCacheReplay()
  {
    FirehoseFactory firehoseFactory = getFirehoseFactory(getTestRows());

    SamplerResponse response = firehoseSampler.sample(firehoseFactory, null, new SamplerConfig(3, null, false, null));
    String cacheKey = response.getCacheKey();

    Assert.assertNotNull(cacheKey);
    Assert.assertEquals(3, (int) response.getNumRowsRead());
    Assert.assertEquals(0, (int) response.getNumRowsIndexed());
    Assert.assertEquals(3, response.getData().size());

    List<SamplerResponseRow> data = response.getData();

    Assert.assertEquals(new SamplerResponseRow(getTestRows().get(0).toString(), null, true, null), data.get(0));
    Assert.assertEquals(new SamplerResponseRow(getTestRows().get(1).toString(), null, true, null), data.get(1));
    Assert.assertEquals(new SamplerResponseRow(getTestRows().get(2).toString(), null, true, null), data.get(2));

    response = firehoseSampler.sample(firehoseFactory, null, new SamplerConfig(3, cacheKey, false, null));

    Assert.assertTrue(!isCacheable() || cacheKey.equals(response.getCacheKey()));
    Assert.assertEquals(3, (int) response.getNumRowsRead());
    Assert.assertEquals(0, (int) response.getNumRowsIndexed());
    Assert.assertEquals(3, response.getData().size());
    Assert.assertEquals(data, response.getData());
  }

  @Test
  public void testCSVColumnAllNull()
  {
    parserType = ParserType.STR_CSV;
    final List<Object> str_csv_rows = ImmutableList.of(
        "FirstName,LastName,Number,Gender",
        "J,G,,Male",
        "Kobe,Bryant,,Male",
        "Lisa, Krystal,,Female",
        "Michael,Jackson,,Male"
    );
    FirehoseFactory firehoseFactory = getFirehoseFactory(str_csv_rows);

    ParseSpec parseSpec = new DelimitedParseSpec(
        new TimestampSpec(null, null, DateTimes.of("1970")),
        new DimensionsSpec(null),
        ",",
        null,
        null,
        true,
        0
    );

    DataSchema dataSchema = new DataSchema("sampler", OBJECT_MAPPER.convertValue(
        new StringInputRowParser(parseSpec, StandardCharsets.UTF_8.name()),
        new TypeReference<Map<String, Object>>()
        {
        }
    ), null, null, null, OBJECT_MAPPER);

    SamplerResponse response = firehoseSampler.sample(firehoseFactory, dataSchema, null);

    Assert.assertEquals(4, (int) response.getNumRowsRead());
    Assert.assertEquals(4, (int) response.getNumRowsIndexed());
    Assert.assertEquals(4, response.getData().size());

    List<SamplerResponseRow> data = response.getData();

    Assert.assertEquals(new SamplerResponseRow(
        str_csv_rows.get(1).toString(),
        replaceNullValues(new HashMap<String, Object>()
        {
          {
            put("__time", 0L);
            put("Number", null);
            put("FirstName", "J");
            put("LastName", "G");
            put("Gender", "Male");
          }
        }),
        null,
        null
    ), data.get(0));
    Assert.assertEquals(new SamplerResponseRow(
        str_csv_rows.get(2).toString(),
        replaceNullValues(new HashMap<String, Object>()
        {
          {
            put("__time", 0L);
            put("Number", null);
            put("FirstName", "Kobe");
            put("LastName", "Bryant");
            put("Gender", "Male");
          }
        }),
        null,
        null
    ), data.get(1));
    Assert.assertEquals(new SamplerResponseRow(
        str_csv_rows.get(3).toString(),
        replaceNullValues(new HashMap<String, Object>()
        {
          {
            put("__time", 0L);
            put("Number", null);
            put("FirstName", "Lisa");
            put("LastName", " Krystal");
            put("Gender", "Female");
          }
        }),
        null,
        null
    ), data.get(2));
    Assert.assertEquals(new SamplerResponseRow(
        str_csv_rows.get(4).toString(),
        replaceNullValues(new HashMap<String, Object>()
        {
          {
            put("__time", 0L);
            put("Number", null);
            put("FirstName", "Michael");
            put("LastName", "Jackson");
            put("Gender", "Male");
          }
        }),
        null,
        null
    ), data.get(3));
  }

  @Test
  public void testMissingValueTimestampSpec()
  {
    FirehoseFactory firehoseFactory = getFirehoseFactory(getTestRows());

    ParseSpec parseSpec = getParseSpec(new TimestampSpec(null, null, DateTimes.of("1970")), new DimensionsSpec(null));
    DataSchema dataSchema = new DataSchema("sampler", getParser(parseSpec), null, null, null, OBJECT_MAPPER);

    SamplerResponse response = firehoseSampler.sample(firehoseFactory, dataSchema, null);

    Assert.assertEquals(6, (int) response.getNumRowsRead());
    Assert.assertEquals(6, (int) response.getNumRowsIndexed());
    Assert.assertEquals(6, response.getData().size());

    List<SamplerResponseRow> data = response.getData();

    Assert.assertEquals(new SamplerResponseRow(
        getTestRows().get(0).toString(),
        replaceNullValues(new HashMap<String, Object>()
        {
          {
            put("__time", 0L);
            put("t", "2019-04-22T12:00");
            put("dim2", null);
            put("dim1", "foo");
            put("met1", "1");
          }
        }),
        null,
        null
    ), data.get(0));
    Assert.assertEquals(new SamplerResponseRow(
        getTestRows().get(1).toString(),
        replaceNullValues(new HashMap<String, Object>()
        {
          {
            put("__time", 0L);
            put("t", "2019-04-22T12:00");
            put("dim2", null);
            put("dim1", "foo");
            put("met1", "2");
          }
        }),
        null,
        null
    ), data.get(1));
    Assert.assertEquals(new SamplerResponseRow(
        getTestRows().get(2).toString(),
        replaceNullValues(new HashMap<String, Object>()
        {
          {
            put("__time", 0L);
            put("t", "2019-04-22T12:01");
            put("dim2", null);
            put("dim1", "foo");
            put("met1", "3");
          }
        }),
        null,
        null
    ), data.get(2));
    Assert.assertEquals(new SamplerResponseRow(
        getTestRows().get(3).toString(),
        replaceNullValues(new HashMap<String, Object>()
        {
          {
            put("__time", 0L);
            put("t", "2019-04-22T12:00");
            put("dim2", null);
            put("dim1", "foo2");
            put("met1", "4");
          }
        }),
        null,
        null
    ), data.get(3));
    Assert.assertEquals(new SamplerResponseRow(
        getTestRows().get(4).toString(),
        replaceNullValues(new HashMap<String, Object>()
        {
          {
            put("__time", 0L);
            put("t", "2019-04-22T12:00");
            put("dim2", "bar");
            put("dim1", "foo");
            put("met1", "5");
          }
        }),
        null,
        null
    ), data.get(4));
    Assert.assertEquals(new SamplerResponseRow(
        getTestRows().get(5).toString(),
        replaceNullValues(new HashMap<String, Object>()
        {
          {
            put("__time", 0L);
            put("t", "bad_timestamp");
            put("dim2", null);
            put("dim1", "foo");
            put("met1", "6");
          }
        }),
        null,
        null
    ), data.get(5));
  }

  @Test
  public void testWithTimestampSpec()
  {
    FirehoseFactory firehoseFactory = getFirehoseFactory(getTestRows());

    ParseSpec parseSpec = getParseSpec(new TimestampSpec("t", null, null), new DimensionsSpec(null));
    DataSchema dataSchema = new DataSchema("sampler", getParser(parseSpec), null, null, null, OBJECT_MAPPER);

    SamplerResponse response = firehoseSampler.sample(firehoseFactory, dataSchema, null);

    Assert.assertEquals(6, (int) response.getNumRowsRead());
    Assert.assertEquals(5, (int) response.getNumRowsIndexed());
    Assert.assertEquals(6, response.getData().size());

    List<SamplerResponseRow> data = response.getData();

    Assert.assertEquals(new SamplerResponseRow(
        getTestRows().get(0).toString(),
        replaceNullValues(new HashMap<String, Object>()
        {
          {
            put("__time", 1555934400000L);
            put("dim2", null);
            put("dim1", "foo");
            put("met1", "1");
          }
        }),
        null,
        null
    ), data.get(0));
    Assert.assertEquals(new SamplerResponseRow(
        getTestRows().get(1).toString(),
        replaceNullValues(new HashMap<String, Object>()
        {
          {
            put("__time", 1555934400000L);
            put("dim2", null);
            put("dim1", "foo");
            put("met1", "2");
          }
        }),
        null,
        null
    ), data.get(1));
    Assert.assertEquals(new SamplerResponseRow(
        getTestRows().get(2).toString(),
        replaceNullValues(new HashMap<String, Object>()
        {
          {
            put("__time", 1555934460000L);
            put("dim2", null);
            put("dim1", "foo");
            put("met1", "3");
          }
        }),
        null,
        null
    ), data.get(2));
    Assert.assertEquals(new SamplerResponseRow(
        getTestRows().get(3).toString(),
        replaceNullValues(new HashMap<String, Object>()
        {
          {
            put("__time", 1555934400000L);
            put("dim2", null);
            put("dim1", "foo2");
            put("met1", "4");
          }
        }),
        null,
        null
    ), data.get(3));
    Assert.assertEquals(new SamplerResponseRow(
        getTestRows().get(4).toString(),
        replaceNullValues(new HashMap<String, Object>()
        {
          {
            put("__time", 1555934400000L);
            put("dim2", "bar");
            put("dim1", "foo");
            put("met1", "5");
          }
        }),
        null,
        null
    ), data.get(4));
    Assert.assertEquals(new SamplerResponseRow(
        getTestRows().get(5).toString(),
        null,
        true,
        getUnparseableTimestampString()
    ), data.get(5));
  }

  @Test
  public void testWithDimensionSpec()
  {
    FirehoseFactory firehoseFactory = getFirehoseFactory(getTestRows());

    ParseSpec parseSpec = getParseSpec(
        new TimestampSpec("t", null, null),
        new DimensionsSpec(ImmutableList.of(
            StringDimensionSchema.create("dim1"),
            StringDimensionSchema.create("met1")
        ))
    );
    DataSchema dataSchema = new DataSchema("sampler", getParser(parseSpec), null, null, null, OBJECT_MAPPER);

    SamplerResponse response = firehoseSampler.sample(firehoseFactory, dataSchema, null);

    Assert.assertEquals(6, (int) response.getNumRowsRead());
    Assert.assertEquals(5, (int) response.getNumRowsIndexed());
    Assert.assertEquals(6, response.getData().size());

    List<SamplerResponseRow> data = response.getData();

    Assert.assertEquals(new SamplerResponseRow(
        getTestRows().get(0).toString(),
        replaceNullValues(new HashMap<String, Object>()
        {
          {
            put("__time", 1555934400000L);
            put("dim1", "foo");
            put("met1", "1");
          }
        }),
        null,
        null
    ), data.get(0));
    Assert.assertEquals(new SamplerResponseRow(
        getTestRows().get(1).toString(),
        replaceNullValues(new HashMap<String, Object>()
        {
          {
            put("__time", 1555934400000L);
            put("dim1", "foo");
            put("met1", "2");
          }
        }),
        null,
        null
    ), data.get(1));
    Assert.assertEquals(new SamplerResponseRow(
        getTestRows().get(2).toString(),
        replaceNullValues(new HashMap<String, Object>()
        {
          {
            put("__time", 1555934460000L);
            put("dim1", "foo");
            put("met1", "3");
          }
        }),
        null,
        null
    ), data.get(2));
    Assert.assertEquals(new SamplerResponseRow(
        getTestRows().get(3).toString(),
        replaceNullValues(new HashMap<String, Object>()
        {
          {
            put("__time", 1555934400000L);
            put("dim1", "foo2");
            put("met1", "4");
          }
        }),
        null,
        null
    ), data.get(3));
    Assert.assertEquals(new SamplerResponseRow(
        getTestRows().get(4).toString(),
        replaceNullValues(new HashMap<String, Object>()
        {
          {
            put("__time", 1555934400000L);
            put("dim1", "foo");
            put("met1", "5");
          }
        }),
        null,
        null
    ), data.get(4));
    Assert.assertEquals(new SamplerResponseRow(
        getTestRows().get(5).toString(),
        null,
        true,
        getUnparseableTimestampString()
    ), data.get(5));
  }

  @Test
  public void testWithNoRollup()
  {
    FirehoseFactory firehoseFactory = getFirehoseFactory(getTestRows());

    ParseSpec parseSpec = getParseSpec(new TimestampSpec("t", null, null), new DimensionsSpec(null));
    AggregatorFactory[] aggregatorFactories = {new LongSumAggregatorFactory("met1", "met1")};
    GranularitySpec granularitySpec = new UniformGranularitySpec(Granularities.DAY, Granularities.HOUR, false, null);
    DataSchema dataSchema = new DataSchema(
        "sampler",
        getParser(parseSpec),
        aggregatorFactories,
        granularitySpec,
        null,
        OBJECT_MAPPER
    );

    SamplerResponse response = firehoseSampler.sample(firehoseFactory, dataSchema, null);

    Assert.assertEquals(6, (int) response.getNumRowsRead());
    Assert.assertEquals(5, (int) response.getNumRowsIndexed());
    Assert.assertEquals(6, response.getData().size());

    List<SamplerResponseRow> data = response.getData();

    Assert.assertEquals(new SamplerResponseRow(
        getTestRows().get(0).toString(),
        replaceNullValues(new HashMap<String, Object>()
        {
          {
            put("__time", 1555934400000L);
            put("dim2", null);
            put("dim1", "foo");
            put("met1", 1L);
          }
        }),
        null,
        null
    ), data.get(0));
    Assert.assertEquals(new SamplerResponseRow(
        getTestRows().get(1).toString(),
        replaceNullValues(new HashMap<String, Object>()
        {
          {
            put("__time", 1555934400000L);
            put("dim2", null);
            put("dim1", "foo");
            put("met1", 2L);
          }
        }),
        null,
        null
    ), data.get(1));
    Assert.assertEquals(new SamplerResponseRow(
        getTestRows().get(2).toString(),
        replaceNullValues(new HashMap<String, Object>()
        {
          {
            put("__time", 1555934400000L);
            put("dim2", null);
            put("dim1", "foo");
            put("met1", 3L);
          }
        }),
        null,
        null
    ), data.get(2));
    Assert.assertEquals(new SamplerResponseRow(
        getTestRows().get(3).toString(),
        replaceNullValues(new HashMap<String, Object>()
        {
          {
            put("__time", 1555934400000L);
            put("dim2", null);
            put("dim1", "foo2");
            put("met1", 4L);
          }
        }),
        null,
        null
    ), data.get(3));
    Assert.assertEquals(new SamplerResponseRow(
        getTestRows().get(4).toString(),
        replaceNullValues(new HashMap<String, Object>()
        {
          {
            put("__time", 1555934400000L);
            put("dim2", "bar");
            put("dim1", "foo");
            put("met1", 5L);
          }
        }),
        null,
        null
    ), data.get(4));
    Assert.assertEquals(new SamplerResponseRow(
        getTestRows().get(5).toString(),
        null,
        true,
        getUnparseableTimestampString()
    ), data.get(5));
  }

  @Test
  public void testWithRollup()
  {
    FirehoseFactory firehoseFactory = getFirehoseFactory(getTestRows());

    ParseSpec parseSpec = getParseSpec(new TimestampSpec("t", null, null), new DimensionsSpec(null));
    AggregatorFactory[] aggregatorFactories = {new LongSumAggregatorFactory("met1", "met1")};
    GranularitySpec granularitySpec = new UniformGranularitySpec(Granularities.DAY, Granularities.HOUR, true, null);
    DataSchema dataSchema = new DataSchema(
        "sampler",
        getParser(parseSpec),
        aggregatorFactories,
        granularitySpec,
        null,
        OBJECT_MAPPER
    );

    SamplerResponse response = firehoseSampler.sample(firehoseFactory, dataSchema, null);

    Assert.assertEquals(6, (int) response.getNumRowsRead());
    Assert.assertEquals(5, (int) response.getNumRowsIndexed());
    Assert.assertEquals(4, response.getData().size());

    List<SamplerResponseRow> data = response.getData();

    Assert.assertEquals(new SamplerResponseRow(
        getTestRows().get(0).toString(),
        replaceNullValues(new HashMap<String, Object>()
        {
          {
            put("__time", 1555934400000L);
            put("dim2", null);
            put("dim1", "foo");
            put("met1", 6L);
          }
        }),
        null,
        null
    ), data.get(0));
    Assert.assertEquals(new SamplerResponseRow(
        getTestRows().get(3).toString(),
        replaceNullValues(new HashMap<String, Object>()
        {
          {
            put("__time", 1555934400000L);
            put("dim2", null);
            put("dim1", "foo2");
            put("met1", 4L);
          }
        }),
        null,
        null
    ), data.get(1));
    Assert.assertEquals(new SamplerResponseRow(
        getTestRows().get(4).toString(),
        replaceNullValues(new HashMap<String, Object>()
        {
          {
            put("__time", 1555934400000L);
            put("dim2", "bar");
            put("dim1", "foo");
            put("met1", 5L);
          }
        }),
        null,
        null
    ), data.get(2));
    Assert.assertEquals(new SamplerResponseRow(
        getTestRows().get(5).toString(),
        null,
        true,
        getUnparseableTimestampString()
    ), data.get(3));
  }

  @Test
  public void testWithMoreRollup()
  {
    FirehoseFactory firehoseFactory = getFirehoseFactory(getTestRows());

    ParseSpec parseSpec = getParseSpec(
        new TimestampSpec("t", null, null),
        new DimensionsSpec(ImmutableList.of(StringDimensionSchema.create("dim1")))
    );
    AggregatorFactory[] aggregatorFactories = {new LongSumAggregatorFactory("met1", "met1")};
    GranularitySpec granularitySpec = new UniformGranularitySpec(Granularities.DAY, Granularities.HOUR, true, null);
    DataSchema dataSchema = new DataSchema(
        "sampler",
        getParser(parseSpec),
        aggregatorFactories,
        granularitySpec,
        null,
        OBJECT_MAPPER
    );

    SamplerResponse response = firehoseSampler.sample(firehoseFactory, dataSchema, null);

    Assert.assertEquals(6, (int) response.getNumRowsRead());
    Assert.assertEquals(5, (int) response.getNumRowsIndexed());
    Assert.assertEquals(3, response.getData().size());

    List<SamplerResponseRow> data = response.getData();

    Assert.assertEquals(new SamplerResponseRow(
        getTestRows().get(0).toString(),
        replaceNullValues(new HashMap<String, Object>()
        {
          {
            put("__time", 1555934400000L);
            put("dim1", "foo");
            put("met1", 11L);
          }
        }),
        null,
        null
    ), data.get(0));
    Assert.assertEquals(new SamplerResponseRow(
        getTestRows().get(3).toString(),
        replaceNullValues(new HashMap<String, Object>()
        {
          {
            put("__time", 1555934400000L);
            put("dim1", "foo2");
            put("met1", 4L);
          }
        }),
        null,
        null
    ), data.get(1));
    Assert.assertEquals(new SamplerResponseRow(
        getTestRows().get(5).toString(),
        null,
        true,
        getUnparseableTimestampString()
    ), data.get(2));
  }

  @Test
  public void testWithMoreRollupCacheReplay()
  {
    FirehoseFactory firehoseFactory = getFirehoseFactory(getTestRows());

    ParseSpec parseSpec = getParseSpec(
        new TimestampSpec("t", null, null),
        new DimensionsSpec(ImmutableList.of(StringDimensionSchema.create("dim1")))
    );
    AggregatorFactory[] aggregatorFactories = {new LongSumAggregatorFactory("met1", "met1")};
    GranularitySpec granularitySpec = new UniformGranularitySpec(Granularities.DAY, Granularities.HOUR, true, null);
    DataSchema dataSchema = new DataSchema(
        "sampler",
        getParser(parseSpec),
        aggregatorFactories,
        granularitySpec,
        null,
        OBJECT_MAPPER
    );

    SamplerResponse response = firehoseSampler.sample(firehoseFactory, dataSchema, null);
    String cacheKey = response.getCacheKey();

    response = firehoseSampler.sample(firehoseFactory, dataSchema, new SamplerConfig(null, cacheKey, false, null));

    Assert.assertTrue(!isCacheable() || cacheKey.equals(response.getCacheKey()));

    Assert.assertEquals(6, (int) response.getNumRowsRead());
    Assert.assertEquals(5, (int) response.getNumRowsIndexed());
    Assert.assertEquals(3, response.getData().size());

    List<SamplerResponseRow> data = response.getData();

    Assert.assertEquals(new SamplerResponseRow(
        getTestRows().get(0).toString(),
        replaceNullValues(new HashMap<String, Object>()
        {
          {
            put("__time", 1555934400000L);
            put("dim1", "foo");
            put("met1", 11L);
          }
        }),
        null,
        null
    ), data.get(0));
    Assert.assertEquals(new SamplerResponseRow(
        getTestRows().get(3).toString(),
        replaceNullValues(new HashMap<String, Object>()
        {
          {
            put("__time", 1555934400000L);
            put("dim1", "foo2");
            put("met1", 4L);
          }
        }),
        null,
        null
    ), data.get(1));
    Assert.assertEquals(new SamplerResponseRow(
        getTestRows().get(5).toString(),
        null,
        true,
        getUnparseableTimestampString()
    ), data.get(2));
  }

  @Test
  public void testWithTransformsAutoDimensions()
  {
    FirehoseFactory firehoseFactory = getFirehoseFactory(getTestRows());

    ParseSpec parseSpec = getParseSpec(
        new TimestampSpec("t", null, null),
        new DimensionsSpec(null)
    );
    AggregatorFactory[] aggregatorFactories = {new LongSumAggregatorFactory("met1", "met1")};
    GranularitySpec granularitySpec = new UniformGranularitySpec(Granularities.DAY, Granularities.HOUR, true, null);
    TransformSpec transformSpec = new TransformSpec(
        null,
        ImmutableList.of(new ExpressionTransform("dim1PlusBar", "concat(dim1, 'bar')", TestExprMacroTable.INSTANCE))
    );

    DataSchema dataSchema = new DataSchema(
        "sampler",
        getParser(parseSpec),
        aggregatorFactories,
        granularitySpec,
        transformSpec,
        OBJECT_MAPPER
    );

    SamplerResponse response = firehoseSampler.sample(firehoseFactory, dataSchema, null);

    Assert.assertEquals(6, (int) response.getNumRowsRead());
    Assert.assertEquals(5, (int) response.getNumRowsIndexed());
    Assert.assertEquals(4, response.getData().size());

    List<SamplerResponseRow> data = response.getData();

    Assert.assertEquals(new SamplerResponseRow(
        getTestRows().get(0).toString(),
        replaceNullValues(new HashMap<String, Object>()
        {
          {
            put("__time", 1555934400000L);
            put("dim2", null);
            put("dim1", "foo");
            put("met1", 6L);
          }
        }),
        null,
        null
    ), data.get(0));
    Assert.assertEquals(new SamplerResponseRow(
        getTestRows().get(3).toString(),
        replaceNullValues(new HashMap<String, Object>()
        {
          {
            put("__time", 1555934400000L);
            put("dim2", null);
            put("dim1", "foo2");
            put("met1", 4L);
          }
        }),
        null,
        null
    ), data.get(1));
    Assert.assertEquals(new SamplerResponseRow(
        getTestRows().get(4).toString(),
        replaceNullValues(new HashMap<String, Object>()
        {
          {
            put("__time", 1555934400000L);
            put("dim2", "bar");
            put("dim1", "foo");
            put("met1", 5L);
          }
        }),
        null,
        null
    ), data.get(2));
    Assert.assertEquals(new SamplerResponseRow(
        getTestRows().get(5).toString(),
        null,
        true,
        getUnparseableTimestampString()
    ), data.get(3));
  }

  @Test
  public void testWithTransformsDimensionsSpec()
  {
    // There's a bug in the CSV parser that does not allow a column added by a transform to be put in the dimensions
    // list if the 'columns' field is specified (it will complain that the dimensionName is not a valid column).
    if (ParserType.STR_CSV.equals(parserType)) {
      return;
    }

    FirehoseFactory firehoseFactory = getFirehoseFactory(getTestRows());

    ParseSpec parseSpec = getParseSpec(
        new TimestampSpec("t", null, null),
        new DimensionsSpec(ImmutableList.of(StringDimensionSchema.create("dim1PlusBar")))
    );
    AggregatorFactory[] aggregatorFactories = {new LongSumAggregatorFactory("met1", "met1")};
    GranularitySpec granularitySpec = new UniformGranularitySpec(Granularities.DAY, Granularities.HOUR, true, null);
    TransformSpec transformSpec = new TransformSpec(
        null,
        ImmutableList.of(new ExpressionTransform("dim1PlusBar", "concat(dim1 + 'bar')", TestExprMacroTable.INSTANCE))
    );

    DataSchema dataSchema = new DataSchema(
        "sampler",
        getParser(parseSpec),
        aggregatorFactories,
        granularitySpec,
        transformSpec,
        OBJECT_MAPPER
    );

    SamplerResponse response = firehoseSampler.sample(firehoseFactory, dataSchema, null);

    Assert.assertEquals(6, (int) response.getNumRowsRead());
    Assert.assertEquals(5, (int) response.getNumRowsIndexed());
    Assert.assertEquals(3, response.getData().size());

    List<SamplerResponseRow> data = response.getData();

    Assert.assertEquals(new SamplerResponseRow(
        getTestRows().get(0).toString(),
        replaceNullValues(new HashMap<String, Object>()
        {
          {
            put("__time", 1555934400000L);
            put("dim1PlusBar", "foobar");
            put("met1", 11L);
          }
        }),
        null,
        null
    ), data.get(0));
    Assert.assertEquals(new SamplerResponseRow(
        getTestRows().get(3).toString(),
        replaceNullValues(new HashMap<String, Object>()
        {
          {
            put("__time", 1555934400000L);
            put("dim1PlusBar", "foo2bar");
            put("met1", 4L);
          }
        }),
        null,
        null
    ), data.get(1));
    Assert.assertEquals(new SamplerResponseRow(
        getTestRows().get(5).toString(),
        null,
        true,
        getUnparseableTimestampString()
    ), data.get(2));
  }

  @Test
  public void testWithFilter()
  {
    FirehoseFactory firehoseFactory = getFirehoseFactory(getTestRows());

    ParseSpec parseSpec = getParseSpec(
        new TimestampSpec("t", null, null),
        new DimensionsSpec(null)
    );
    AggregatorFactory[] aggregatorFactories = {new LongSumAggregatorFactory("met1", "met1")};
    GranularitySpec granularitySpec = new UniformGranularitySpec(Granularities.DAY, Granularities.HOUR, true, null);
    TransformSpec transformSpec = new TransformSpec(new SelectorDimFilter("dim1", "foo", null), null);
    DataSchema dataSchema = new DataSchema(
        "sampler",
        getParser(parseSpec),
        aggregatorFactories,
        granularitySpec,
        transformSpec,
        OBJECT_MAPPER
    );

    SamplerResponse response = firehoseSampler.sample(firehoseFactory, dataSchema, null);

    Assert.assertEquals(5, (int) response.getNumRowsRead());
    Assert.assertEquals(4, (int) response.getNumRowsIndexed());
    Assert.assertEquals(3, response.getData().size());

    List<SamplerResponseRow> data = response.getData();

    Assert.assertEquals(new SamplerResponseRow(
        getTestRows().get(0).toString(),
        replaceNullValues(new HashMap<String, Object>()
        {
          {
            put("__time", 1555934400000L);
            put("dim2", null);
            put("dim1", "foo");
            put("met1", 6L);
          }
        }),
        null,
        null
    ), data.get(0));
    Assert.assertEquals(new SamplerResponseRow(
        getTestRows().get(4).toString(),
        replaceNullValues(new HashMap<String, Object>()
        {
          {
            put("__time", 1555934400000L);
            put("dim2", "bar");
            put("dim1", "foo");
            put("met1", 5L);
          }
        }),
        null,
        null
    ), data.get(1));
    Assert.assertEquals(new SamplerResponseRow(
        getTestRows().get(5).toString(),
        null,
        true,
        getUnparseableTimestampString()
    ), data.get(2));
  }

  private Map<String, Object> getParser(ParseSpec parseSpec)
  {
    return OBJECT_MAPPER.convertValue(
        ParserType.MAP.equals(parserType)
        ? new MapInputRowParser(parseSpec)
        : new StringInputRowParser(parseSpec, StandardCharsets.UTF_8.name()),
        new TypeReference<Map<String, Object>>()
        {
        }
    );
  }

  private List<Object> getTestRows()
  {
    switch (parserType) {
      case MAP:
        return MAP_ROWS;
      case STR_JSON:
        return STR_JSON_ROWS;
      case STR_CSV:
        return STR_CSV_ROWS;
      default:
        throw new UnsupportedOperationException();
    }
  }

  private FirehoseFactory<? extends InputRowParser> getFirehoseFactory(List<Object> seedRows)
  {
    return ParserType.MAP.equals(parserType)
           ? new TestFirehose.TestFirehoseFactory(false, seedRows)
           : new TestFirehose.TestAbstractTextFilesFirehoseFactory(false, seedRows);
  }

  private boolean isCacheable()
  {
    return !ParserType.MAP.equals(parserType);
  }

  private ParseSpec getParseSpec(TimestampSpec timestampSpec, DimensionsSpec dimensionsSpec)
  {
    return ParserType.STR_CSV.equals(parserType) ? new DelimitedParseSpec(
        timestampSpec,
        dimensionsSpec,
        ",",
        null,
        ImmutableList.of("t", "dim1", "dim2", "met1"),
        false,
        0
    ) : new JSONParseSpec(timestampSpec, dimensionsSpec, null, null);
  }

  private String getUnparseableTimestampString()
  {
    return ParserType.STR_CSV.equals(parserType)
<<<<<<< HEAD
           ? (NullHandling.replaceWithDefault()
              ? "Unparseable timestamp found! Event: {t=bad_timestamp, dim1=foo, dim2=null, met1=6}"
              : "Unparseable timestamp found! Event: {t=bad_timestamp, dim1=foo, dim2=, met1=6}")
=======
           ? "Unparseable timestamp found! Event: {t=bad_timestamp, dim1=foo, dim2=null, met1=6}"
>>>>>>> f5fbd0be
           : "Unparseable timestamp found! Event: {t=bad_timestamp, dim1=foo, met1=6}";
  }

  private List<SamplerResponseRow> removeEmptyColumns(List<SamplerResponseRow> rows)
  {
    return NullHandling.replaceWithDefault()
           ? rows
           : rows.stream().map(x -> x.withParsed(removeEmptyValues(x.getParsed()))).collect(Collectors.toList());
  }


  @Nullable
  private Map<String, Object> removeEmptyValues(Map<String, Object> data)
  {
    return data == null
           ? null : data.entrySet()
                        .stream()
                        .filter(x -> !(x.getValue() instanceof String) || !((String) x.getValue()).isEmpty())
                        .collect(Collectors.toMap(Map.Entry::getKey, Map.Entry::getValue));
  }

  @Nullable
  private Map<String, Object> replaceNullValues(Map<String, Object> data)
  {
    return ParserType.STR_CSV.equals(parserType)
           ? NullHandling.replaceWithDefault()
             ? data
             : data.entrySet()
                   .stream()
                   .collect(Collectors.toMap(
                       Map.Entry::getKey,
                       e -> e.getValue() == null ? "" : e.getValue()
                   ))
           : data;
  }
}<|MERGE_RESOLUTION|>--- conflicted
+++ resolved
@@ -1187,13 +1187,7 @@
   private String getUnparseableTimestampString()
   {
     return ParserType.STR_CSV.equals(parserType)
-<<<<<<< HEAD
-           ? (NullHandling.replaceWithDefault()
-              ? "Unparseable timestamp found! Event: {t=bad_timestamp, dim1=foo, dim2=null, met1=6}"
-              : "Unparseable timestamp found! Event: {t=bad_timestamp, dim1=foo, dim2=, met1=6}")
-=======
            ? "Unparseable timestamp found! Event: {t=bad_timestamp, dim1=foo, dim2=null, met1=6}"
->>>>>>> f5fbd0be
            : "Unparseable timestamp found! Event: {t=bad_timestamp, dim1=foo, met1=6}";
   }
 
