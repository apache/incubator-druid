--- conflicted
+++ resolved
@@ -87,14 +87,9 @@
             null,
             40000,
             2000L,
-<<<<<<< HEAD
             null,
-            new SegmentsSplitHintSpec(100000L),
+            new SegmentsSplitHintSpec(new HumanReadableBytes(100000L), 10),
             new DynamicPartitionsSpec(100, 30000L),
-=======
-            30000L,
-            new SegmentsSplitHintSpec(new HumanReadableBytes(100000L), 10),
->>>>>>> b5b3e6ec
             new IndexSpec(
                 new DefaultBitmapSerdeFactory(),
                 CompressionStrategy.LZ4,
@@ -243,14 +238,9 @@
             null,
             40000,
             2000L,
-<<<<<<< HEAD
             null,
-            new SegmentsSplitHintSpec(100000L),
+            new SegmentsSplitHintSpec(new HumanReadableBytes(100000L), 10),
             new DynamicPartitionsSpec(100, 30000L),
-=======
-            30000L,
-            new SegmentsSplitHintSpec(new HumanReadableBytes(100000L), 10),
->>>>>>> b5b3e6ec
             new IndexSpec(
                 new DefaultBitmapSerdeFactory(),
                 CompressionStrategy.LZ4,
