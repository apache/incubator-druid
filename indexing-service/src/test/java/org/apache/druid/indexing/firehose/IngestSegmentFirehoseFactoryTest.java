/*
 * Licensed to the Apache Software Foundation (ASF) under one
 * or more contributor license agreements.  See the NOTICE file
 * distributed with this work for additional information
 * regarding copyright ownership.  The ASF licenses this file
 * to you under the Apache License, Version 2.0 (the
 * "License"); you may not use this file except in compliance
 * with the License.  You may obtain a copy of the License at
 *
 *   http://www.apache.org/licenses/LICENSE-2.0
 *
 * Unless required by applicable law or agreed to in writing,
 * software distributed under the License is distributed on an
 * "AS IS" BASIS, WITHOUT WARRANTIES OR CONDITIONS OF ANY
 * KIND, either express or implied.  See the License for the
 * specific language governing permissions and limitations
 * under the License.
 */

package org.apache.druid.indexing.firehose;

import com.fasterxml.jackson.databind.ObjectMapper;
import com.fasterxml.jackson.databind.introspect.AnnotationIntrospectorPair;
import com.fasterxml.jackson.databind.module.SimpleModule;
import com.google.common.base.Preconditions;
import com.google.common.collect.ImmutableList;
import com.google.common.collect.ImmutableMap;
import com.google.common.collect.ImmutableSet;
import com.google.common.io.Files;
import com.google.inject.Binder;
import com.google.inject.Module;
import org.apache.druid.data.input.InputRow;
import org.apache.druid.data.input.impl.DimensionsSpec;
import org.apache.druid.data.input.impl.InputRowParser;
import org.apache.druid.data.input.impl.JSONParseSpec;
import org.apache.druid.data.input.impl.MapInputRowParser;
import org.apache.druid.data.input.impl.TimeAndDimsParseSpec;
import org.apache.druid.data.input.impl.TimestampSpec;
import org.apache.druid.guice.GuiceAnnotationIntrospector;
import org.apache.druid.guice.GuiceInjectableValues;
import org.apache.druid.guice.GuiceInjectors;
import org.apache.druid.indexing.common.Counters;
import org.apache.druid.indexing.common.SegmentLoaderFactory;
import org.apache.druid.indexing.common.TaskToolboxFactory;
import org.apache.druid.indexing.common.TestUtils;
import org.apache.druid.indexing.common.actions.LocalTaskActionClientFactory;
import org.apache.druid.indexing.common.actions.TaskActionToolbox;
import org.apache.druid.indexing.common.actions.TaskAuditLogConfig;
import org.apache.druid.indexing.common.config.TaskConfig;
import org.apache.druid.indexing.common.config.TaskStorageConfig;
import org.apache.druid.indexing.common.task.NoopTask;
import org.apache.druid.indexing.common.task.NoopTestTaskFileWriter;
import org.apache.druid.indexing.common.task.Task;
import org.apache.druid.indexing.overlord.HeapMemoryTaskStorage;
import org.apache.druid.indexing.overlord.TaskLockbox;
import org.apache.druid.indexing.overlord.TaskStorage;
import org.apache.druid.indexing.overlord.supervisor.SupervisorManager;
import org.apache.druid.java.util.common.IOE;
import org.apache.druid.java.util.common.Intervals;
import org.apache.druid.java.util.common.JodaUtils;
import org.apache.druid.java.util.common.StringUtils;
import org.apache.druid.java.util.common.logger.Logger;
import org.apache.druid.java.util.emitter.service.ServiceEmitter;
import org.apache.druid.math.expr.ExprMacroTable;
import org.apache.druid.metadata.IndexerSQLMetadataStorageCoordinator;
import org.apache.druid.query.aggregation.DoubleSumAggregatorFactory;
import org.apache.druid.query.aggregation.LongSumAggregatorFactory;
import org.apache.druid.query.filter.SelectorDimFilter;
import org.apache.druid.segment.IndexIO;
import org.apache.druid.segment.IndexMergerV9;
import org.apache.druid.segment.IndexSpec;
import org.apache.druid.segment.TestHelper;
import org.apache.druid.segment.column.ColumnHolder;
import org.apache.druid.segment.incremental.IncrementalIndex;
import org.apache.druid.segment.incremental.IncrementalIndexSchema;
import org.apache.druid.segment.loading.DataSegmentArchiver;
import org.apache.druid.segment.loading.DataSegmentKiller;
import org.apache.druid.segment.loading.DataSegmentMover;
import org.apache.druid.segment.loading.DataSegmentPusher;
import org.apache.druid.segment.loading.LocalDataSegmentPuller;
import org.apache.druid.segment.loading.LocalLoadSpec;
import org.apache.druid.segment.loading.SegmentLoaderConfig;
import org.apache.druid.segment.loading.SegmentLoaderLocalCacheManager;
import org.apache.druid.segment.loading.StorageLocationConfig;
import org.apache.druid.segment.realtime.firehose.IngestSegmentFirehose;
import org.apache.druid.segment.realtime.plumber.SegmentHandoffNotifierFactory;
import org.apache.druid.segment.transform.ExpressionTransform;
import org.apache.druid.segment.transform.TransformSpec;
import org.apache.druid.server.metrics.NoopServiceEmitter;
import org.apache.druid.timeline.DataSegment;
import org.apache.druid.timeline.TimelineObjectHolder;
import org.apache.druid.timeline.partition.NumberedPartitionChunk;
import org.apache.druid.timeline.partition.NumberedShardSpec;
import org.apache.druid.timeline.partition.PartitionChunk;
import org.apache.druid.timeline.partition.PartitionHolder;
import org.easymock.EasyMock;
import org.joda.time.Interval;
import org.junit.AfterClass;
import org.junit.Assert;
import org.junit.BeforeClass;
import org.junit.Test;
import org.junit.runner.RunWith;
import org.junit.runners.Parameterized;

import java.io.File;
import java.io.IOException;
import java.net.URI;
import java.nio.file.Paths;
import java.util.ArrayList;
import java.util.Arrays;
import java.util.Collection;
import java.util.HashSet;
import java.util.List;
import java.util.Map;
import java.util.Set;
import java.util.stream.Collectors;
import java.util.stream.IntStream;

/**
 *
 */
@RunWith(Parameterized.class)
public class IngestSegmentFirehoseFactoryTest
{
  private static final ObjectMapper MAPPER;
  private static final IndexMergerV9 INDEX_MERGER_V9;
  private static final IndexIO INDEX_IO;
  private static final TaskStorage TASK_STORAGE;
  private static final TaskLockbox TASK_LOCKBOX;
  private static final Task TASK;

  static {
    TestUtils testUtils = new TestUtils();
    MAPPER = setupInjectablesInObjectMapper(TestHelper.makeJsonMapper());
    INDEX_MERGER_V9 = testUtils.getTestIndexMergerV9();
    INDEX_IO = testUtils.getTestIndexIO();
    TASK_STORAGE = new HeapMemoryTaskStorage(
        new TaskStorageConfig(null)
        {
        }
    );
    TASK_LOCKBOX = new TaskLockbox(TASK_STORAGE);
    TASK = NoopTask.create();
    TASK_LOCKBOX.add(TASK);
  }

  @Parameterized.Parameters(name = "{0}")
  public static Collection<Object[]> constructorFeeder() throws IOException
  {
    final IndexSpec indexSpec = new IndexSpec();

    final IncrementalIndexSchema schema = new IncrementalIndexSchema.Builder()
        .withMinTimestamp(JodaUtils.MIN_INSTANT)
        .withDimensionsSpec(ROW_PARSER)
        .withMetrics(
            new LongSumAggregatorFactory(METRIC_LONG_NAME, DIM_LONG_NAME),
            new DoubleSumAggregatorFactory(METRIC_FLOAT_NAME, DIM_FLOAT_NAME)
        )
        .build();
    final IncrementalIndex index = new IncrementalIndex.Builder()
        .setIndexSchema(schema)
        .setMaxRowCount(MAX_ROWS * MAX_SHARD_NUMBER)
        .buildOnheap();

    for (Integer i = 0; i < MAX_ROWS; ++i) {
      index.add(ROW_PARSER.parseBatch(buildRow(i.longValue())).get(0));
    }

    if (!persistDir.mkdirs() && !persistDir.exists()) {
      throw new IOE("Could not create directory at [%s]", persistDir.getAbsolutePath());
    }
    INDEX_MERGER_V9.persist(index, persistDir, indexSpec, null);

    final IndexerSQLMetadataStorageCoordinator mdc = new IndexerSQLMetadataStorageCoordinator(null, null, null)
    {
<<<<<<< HEAD
      private final Set<DataSegment> published = Sets.newHashSet();
=======
      private final Set<DataSegment> published = new HashSet<>();
      private final Set<DataSegment> nuked = new HashSet<>();
>>>>>>> 676f5e6d

      @Override
      public List<DataSegment> getUsedSegmentsForInterval(String dataSource, Interval interval)
      {
        return ImmutableList.copyOf(segmentSet);
      }

      @Override
      public List<DataSegment> getUsedSegmentsForIntervals(String dataSource, List<Interval> interval)
      {
        return ImmutableList.copyOf(segmentSet);
      }

      @Override
      public List<DataSegment> getUnusedSegmentsForInterval(String dataSource, Interval interval)
      {
        return ImmutableList.of();
      }

      @Override
      public Set<DataSegment> announceHistoricalSegments(Set<DataSegment> segments)
      {
        Set<DataSegment> added = new HashSet<>();
        for (final DataSegment segment : segments) {
          if (published.add(segment)) {
            added.add(segment);
          }
        }

        return ImmutableSet.copyOf(added);
      }

      @Override
      public void deleteSegments(Set<DataSegment> segments)
      {
        // do nothing
      }
    };
    final LocalTaskActionClientFactory tac = new LocalTaskActionClientFactory(
        TASK_STORAGE,
        new TaskActionToolbox(
            TASK_LOCKBOX,
            TASK_STORAGE,
            mdc,
            newMockEmitter(),
            EasyMock.createMock(SupervisorManager.class),
            new Counters()
        ),
        new TaskAuditLogConfig(false)
    );
    SegmentHandoffNotifierFactory notifierFactory = EasyMock.createNiceMock(SegmentHandoffNotifierFactory.class);
    EasyMock.replay(notifierFactory);

    SegmentLoaderConfig segmentLoaderConfig = new SegmentLoaderConfig()
    {
      @Override
      public List<StorageLocationConfig> getLocations()
      {
        return new ArrayList<>();
      }
    };
    final TaskToolboxFactory taskToolboxFactory = new TaskToolboxFactory(
        new TaskConfig(tmpDir.getAbsolutePath(), null, null, 50000, null, false, null, null),
        tac,
        newMockEmitter(),
        new DataSegmentPusher()
        {
          @Deprecated
          @Override
          public String getPathForHadoop(String dataSource)
          {
            return getPathForHadoop();
          }

          @Override
          public String getPathForHadoop()
          {
            throw new UnsupportedOperationException();
          }

          @Override
          public DataSegment push(File file, DataSegment segment, boolean useUniquePath)
          {
            return segment;
          }

          @Override
          public Map<String, Object> makeLoadSpec(URI uri)
          {
            throw new UnsupportedOperationException();
          }
        },
        new DataSegmentKiller()
        {
          @Override
          public void kill(DataSegment segments)
          {

          }

          @Override
          public void killAll()
          {
            throw new UnsupportedOperationException("not implemented");
          }
        },
        new DataSegmentMover()
        {
          @Override
          public DataSegment move(DataSegment dataSegment, Map<String, Object> targetLoadSpec)
          {
            return dataSegment;
          }
        },
        new DataSegmentArchiver()
        {
          @Override
          public DataSegment archive(DataSegment segment)
          {
            return segment;
          }

          @Override
          public DataSegment restore(DataSegment segment)
          {
            return segment;
          }
        },
        null, // segment announcer
        null,
        notifierFactory,
        null, // query runner factory conglomerate corporation unionized collective
        null, // query executor service
        null, // monitor scheduler
        new SegmentLoaderFactory(
            new SegmentLoaderLocalCacheManager(null, segmentLoaderConfig, MAPPER)
        ),
        MAPPER,
        INDEX_IO,
        null,
        null,
        null,
        INDEX_MERGER_V9,
        null,
        null,
        null,
        null,
        new NoopTestTaskFileWriter()
    );
    Collection<Object[]> values = new ArrayList<>();
    for (InputRowParser parser : Arrays.<InputRowParser>asList(
        ROW_PARSER,
        new MapInputRowParser(
            new JSONParseSpec(
                new TimestampSpec(TIME_COLUMN, "auto", null),
                new DimensionsSpec(
                    DimensionsSpec.getDefaultSchemas(ImmutableList.of()),
                    ImmutableList.of(DIM_FLOAT_NAME, DIM_LONG_NAME),
                    ImmutableList.of()
                ),
                null,
                null
            )
        )
    )) {
      for (List<String> dim_names : Arrays.<List<String>>asList(null, ImmutableList.of(DIM_NAME))) {
        for (List<String> metric_names : Arrays.<List<String>>asList(
            null,
            ImmutableList.of(METRIC_LONG_NAME, METRIC_FLOAT_NAME)
        )) {
          final IngestSegmentFirehoseFactory factory = new IngestSegmentFirehoseFactory(
              TASK.getDataSource(),
              Intervals.ETERNITY,
              new SelectorDimFilter(DIM_NAME, DIM_VALUE, null),
              dim_names,
              metric_names,
              INDEX_IO
          );
          factory.setTaskToolbox(taskToolboxFactory.build(TASK));
          values.add(
              new Object[]{
                  StringUtils.format(
                      "DimNames[%s]MetricNames[%s]ParserDimNames[%s]",
                      dim_names == null ? "null" : "dims",
                      metric_names == null ? "null" : "metrics",
                      parser == ROW_PARSER ? "dims" : "null"
                  ),
                  factory,
                  parser
              }
          );
        }
      }
    }
    return values;
  }

  public static ObjectMapper setupInjectablesInObjectMapper(ObjectMapper objectMapper)
  {
    objectMapper.registerModule(
        new SimpleModule("testModule").registerSubtypes(LocalLoadSpec.class)
    );

    final GuiceAnnotationIntrospector guiceIntrospector = new GuiceAnnotationIntrospector();
    objectMapper.setAnnotationIntrospectors(
        new AnnotationIntrospectorPair(
            guiceIntrospector,
            objectMapper.getSerializationConfig().getAnnotationIntrospector()
        ),
        new AnnotationIntrospectorPair(
            guiceIntrospector,
            objectMapper.getDeserializationConfig().getAnnotationIntrospector()
        )
    );
    objectMapper.setInjectableValues(
        new GuiceInjectableValues(
            GuiceInjectors.makeStartupInjectorWithModules(
                ImmutableList.of(
                    new Module()
                    {
                      @Override
                      public void configure(Binder binder)
                      {
                        binder.bind(LocalDataSegmentPuller.class);
                      }
                    }
                )
            )
        )
    );
    return objectMapper;
  }

  public IngestSegmentFirehoseFactoryTest(
      String testName,
      IngestSegmentFirehoseFactory factory,
      InputRowParser rowParser
  )
  {
    this.factory = factory;

    // Must decorate the parser, since IngestSegmentFirehoseFactory will undecorate it.
    this.rowParser = TransformSpec.NONE.decorate(rowParser);
  }

  private static final Logger log = new Logger(IngestSegmentFirehoseFactoryTest.class);
  private static final String DATA_SOURCE_NAME = "testDataSource";
  private static final String DATA_SOURCE_VERSION = "version";
  private static final Integer BINARY_VERSION = -1;
  private static final String DIM_NAME = "testDimName";
  private static final String DIM_VALUE = "testDimValue";
  private static final String DIM_LONG_NAME = "testDimLongName";
  private static final String DIM_FLOAT_NAME = "testDimFloatName";
  private static final String METRIC_LONG_NAME = "testLongMetric";
  private static final String METRIC_FLOAT_NAME = "testFloatMetric";
  private static final Long METRIC_LONG_VALUE = 1L;
  private static final Float METRIC_FLOAT_VALUE = 1.0f;
  private static final String TIME_COLUMN = "ts";
  private static final Integer MAX_SHARD_NUMBER = 10;
  private static final Integer MAX_ROWS = 10;
  private static final File tmpDir = Files.createTempDir();
  private static final File persistDir = Paths.get(tmpDir.getAbsolutePath(), "indexTestMerger").toFile();
  private static final List<DataSegment> segmentSet = new ArrayList<>(MAX_SHARD_NUMBER);

  private final IngestSegmentFirehoseFactory factory;
  private final InputRowParser rowParser;

  private static final InputRowParser<Map<String, Object>> ROW_PARSER = new MapInputRowParser(
      new TimeAndDimsParseSpec(
          new TimestampSpec(TIME_COLUMN, "auto", null),
          new DimensionsSpec(
              DimensionsSpec.getDefaultSchemas(ImmutableList.of(DIM_NAME)),
              ImmutableList.of(DIM_FLOAT_NAME, DIM_LONG_NAME),
              ImmutableList.of()
          )
      )
  );

  private static Map<String, Object> buildRow(Long ts)
  {
    return ImmutableMap.of(
        TIME_COLUMN, ts,
        DIM_NAME, DIM_VALUE,
        DIM_FLOAT_NAME, METRIC_FLOAT_VALUE,
        DIM_LONG_NAME, METRIC_LONG_VALUE
    );
  }

  private static DataSegment buildSegment(Integer shardNumber)
  {
    Preconditions.checkArgument(shardNumber < MAX_SHARD_NUMBER);
    Preconditions.checkArgument(shardNumber >= 0);
    return new DataSegment(
        DATA_SOURCE_NAME,
        Intervals.ETERNITY,
        DATA_SOURCE_VERSION,
        ImmutableMap.of(
            "type", "local",
            "path", persistDir.getAbsolutePath()
        ),
        ImmutableList.of(DIM_NAME),
        ImmutableList.of(METRIC_LONG_NAME, METRIC_FLOAT_NAME),
        new NumberedShardSpec(
            shardNumber,
            MAX_SHARD_NUMBER
        ),
        BINARY_VERSION,
        0L
    );
  }

  @BeforeClass
  public static void setUpStatic()
  {
    for (int i = 0; i < MAX_SHARD_NUMBER; ++i) {
      segmentSet.add(buildSegment(i));
    }
  }

  @AfterClass
  public static void tearDownStatic()
  {
    recursivelyDelete(tmpDir);
  }

  private static void recursivelyDelete(final File dir)
  {
    if (dir != null) {
      if (dir.isDirectory()) {
        final File[] files = dir.listFiles();
        if (files != null) {
          for (File file : files) {
            recursivelyDelete(file);
          }
        }
      } else {
        if (!dir.delete()) {
          log.warn("Could not delete file at [%s]", dir.getAbsolutePath());
        }
      }
    }
  }

  @Test
  public void sanityTest()
  {
    Assert.assertEquals(TASK.getDataSource(), factory.getDataSource());
    if (factory.getDimensions() != null) {
      Assert.assertArrayEquals(new String[]{DIM_NAME}, factory.getDimensions().toArray());
    }
    Assert.assertEquals(Intervals.ETERNITY, factory.getInterval());
    if (factory.getMetrics() != null) {
      Assert.assertEquals(
          ImmutableSet.of(METRIC_LONG_NAME, METRIC_FLOAT_NAME),
          ImmutableSet.copyOf(factory.getMetrics())
      );
    }
  }

  @Test
  public void simpleFirehoseReadingTest() throws IOException
  {
    Assert.assertEquals(MAX_SHARD_NUMBER.longValue(), segmentSet.size());
    Integer rowcount = 0;
    try (final IngestSegmentFirehose firehose =
             (IngestSegmentFirehose)
                 factory.connect(rowParser, null)) {
      while (firehose.hasMore()) {
        InputRow row = firehose.nextRow();
        Assert.assertArrayEquals(new String[]{DIM_NAME}, row.getDimensions().toArray());
        Assert.assertArrayEquals(new String[]{DIM_VALUE}, row.getDimension(DIM_NAME).toArray());
        Assert.assertEquals(METRIC_LONG_VALUE.longValue(), row.getMetric(METRIC_LONG_NAME));
        Assert.assertEquals(METRIC_FLOAT_VALUE, row.getMetric(METRIC_FLOAT_NAME).floatValue(), METRIC_FLOAT_VALUE * 0.0001);
        ++rowcount;
      }
    }
    Assert.assertEquals((int) MAX_SHARD_NUMBER * MAX_ROWS, (int) rowcount);
  }

  @Test
  public void testTransformSpec() throws IOException
  {
    Assert.assertEquals(MAX_SHARD_NUMBER.longValue(), segmentSet.size());
    Integer rowcount = 0;
    final TransformSpec transformSpec = new TransformSpec(
        new SelectorDimFilter(ColumnHolder.TIME_COLUMN_NAME, "1", null),
        ImmutableList.of(
            new ExpressionTransform(METRIC_FLOAT_NAME, METRIC_FLOAT_NAME + " * 10", ExprMacroTable.nil())
        )
    );
    int skipped = 0;
    try (final IngestSegmentFirehose firehose =
             (IngestSegmentFirehose)
                 factory.connect(transformSpec.decorate(rowParser), null)) {
      while (firehose.hasMore()) {
        InputRow row = firehose.nextRow();
        if (row == null) {
          skipped++;
          continue;
        }
        Assert.assertArrayEquals(new String[]{DIM_NAME}, row.getDimensions().toArray());
        Assert.assertArrayEquals(new String[]{DIM_VALUE}, row.getDimension(DIM_NAME).toArray());
        Assert.assertEquals(METRIC_LONG_VALUE.longValue(), row.getMetric(METRIC_LONG_NAME).longValue());
        Assert.assertEquals(
            METRIC_FLOAT_VALUE * 10,
            row.getMetric(METRIC_FLOAT_NAME).floatValue(),
            METRIC_FLOAT_VALUE * 0.0001
        );
        ++rowcount;
      }
    }
    Assert.assertEquals(90, skipped);
    Assert.assertEquals((int) MAX_ROWS, (int) rowcount);
  }

  @Test
  public void testGetUniqueDimensionsAndMetrics()
  {
    final int numSegmentsPerPartitionChunk = 5;
    final int numPartitionChunksPerTimelineObject = 10;
    final int numSegments = numSegmentsPerPartitionChunk * numPartitionChunksPerTimelineObject;
    final Interval interval = Intervals.of("2017-01-01/2017-01-02");
    final String version = "1";

    final List<TimelineObjectHolder<String, DataSegment>> timelineSegments = new ArrayList<>();
    for (int i = 0; i < numPartitionChunksPerTimelineObject; i++) {
      final List<PartitionChunk<DataSegment>> chunks = new ArrayList<>();
      for (int j = 0; j < numSegmentsPerPartitionChunk; j++) {
        final List<String> dims = IntStream.range(i, i + numSegmentsPerPartitionChunk)
                                           .mapToObj(suffix -> "dim" + suffix)
                                           .collect(Collectors.toList());
        final List<String> metrics = IntStream.range(i, i + numSegmentsPerPartitionChunk)
                                              .mapToObj(suffix -> "met" + suffix)
                                              .collect(Collectors.toList());
        final DataSegment segment = new DataSegment(
            "ds",
            interval,
            version,
            ImmutableMap.of(),
            dims,
            metrics,
            new NumberedShardSpec(numPartitionChunksPerTimelineObject, i),
            1,
            1
        );

        final PartitionChunk<DataSegment> partitionChunk = new NumberedPartitionChunk<>(
            i,
            numPartitionChunksPerTimelineObject,
            segment
        );
        chunks.add(partitionChunk);
      }
      final TimelineObjectHolder<String, DataSegment> timelineHolder = new TimelineObjectHolder<>(
          interval,
          version,
          new PartitionHolder<>(chunks)
      );
      timelineSegments.add(timelineHolder);
    }

    final String[] expectedDims = new String[]{
        "dim9",
        "dim10",
        "dim11",
        "dim12",
        "dim13",
        "dim8",
        "dim7",
        "dim6",
        "dim5",
        "dim4",
        "dim3",
        "dim2",
        "dim1",
        "dim0"
    };
    final String[] expectedMetrics = new String[]{
        "met9",
        "met10",
        "met11",
        "met12",
        "met13",
        "met8",
        "met7",
        "met6",
        "met5",
        "met4",
        "met3",
        "met2",
        "met1",
        "met0"
    };
    Assert.assertEquals(
        Arrays.asList(expectedDims),
        IngestSegmentFirehoseFactory.getUniqueDimensions(timelineSegments, null)
    );
    Assert.assertEquals(
        Arrays.asList(expectedMetrics),
        IngestSegmentFirehoseFactory.getUniqueMetrics(timelineSegments)
    );
  }

  private static ServiceEmitter newMockEmitter()
  {
    return new NoopServiceEmitter();
  }
}<|MERGE_RESOLUTION|>--- conflicted
+++ resolved
@@ -173,12 +173,7 @@
 
     final IndexerSQLMetadataStorageCoordinator mdc = new IndexerSQLMetadataStorageCoordinator(null, null, null)
     {
-<<<<<<< HEAD
-      private final Set<DataSegment> published = Sets.newHashSet();
-=======
       private final Set<DataSegment> published = new HashSet<>();
-      private final Set<DataSegment> nuked = new HashSet<>();
->>>>>>> 676f5e6d
 
       @Override
       public List<DataSegment> getUsedSegmentsForInterval(String dataSource, Interval interval)
