--- conflicted
+++ resolved
@@ -1516,13 +1516,9 @@
         return result;
       }
     };
-<<<<<<< HEAD
 
     taskLockbox = new TaskLockbox(taskStorage, mdc);
-    final TaskConfig taskConfig = new TaskConfig(directory.getPath(), null, null, 50000, null, true, null, null);
-=======
     final TaskConfig taskConfig = new TaskConfig(directory.getPath(), null, null, 50000, null, true, null, null, null);
->>>>>>> ceb3a891
 
     final TaskActionToolbox taskActionToolbox = new TaskActionToolbox(
         taskLockbox,
