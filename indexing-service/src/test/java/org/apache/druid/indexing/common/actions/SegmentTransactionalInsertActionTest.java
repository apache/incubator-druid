--- conflicted
+++ resolved
@@ -33,6 +33,7 @@
 import org.apache.druid.java.util.common.Intervals;
 import org.apache.druid.timeline.DataSegment;
 import org.apache.druid.timeline.partition.LinearShardSpec;
+import org.assertj.core.api.Assertions;
 import org.hamcrest.CoreMatchers;
 import org.joda.time.Interval;
 import org.junit.Assert;
@@ -122,17 +123,10 @@
     );
     Assert.assertEquals(SegmentPublishResult.ok(ImmutableSet.of(SEGMENT2)), result2);
 
-    Assert.assertEquals(
-        ImmutableSet.of(SEGMENT1, SEGMENT2),
-        ImmutableSet.copyOf(
-            actionTestKit.getMetadataStorageCoordinator()
-<<<<<<< HEAD
-                         .retrieveUsedSegmentsForInterval(DATA_SOURCE, INTERVAL)
-=======
-                         .getUsedSegmentsForInterval(DATA_SOURCE, INTERVAL, Segments.ONLY_VISIBLE)
->>>>>>> 517c1463
-        )
-    );
+    Assertions.assertThat(
+        actionTestKit.getMetadataStorageCoordinator()
+                     .retrieveUsedSegmentsForInterval(DATA_SOURCE, INTERVAL, Segments.ONLY_VISIBLE)
+    ).containsExactlyInAnyOrder(SEGMENT1, SEGMENT2);
 
     Assert.assertEquals(
         new ObjectMetadata(ImmutableList.of(2)),
