/*
 * Licensed to the Apache Software Foundation (ASF) under one
 * or more contributor license agreements.  See the NOTICE file
 * distributed with this work for additional information
 * regarding copyright ownership.  The ASF licenses this file
 * to you under the Apache License, Version 2.0 (the
 * "License"); you may not use this file except in compliance
 * with the License.  You may obtain a copy of the License at
 *
 *   http://www.apache.org/licenses/LICENSE-2.0
 *
 * Unless required by applicable law or agreed to in writing,
 * software distributed under the License is distributed on an
 * "AS IS" BASIS, WITHOUT WARRANTIES OR CONDITIONS OF ANY
 * KIND, either express or implied.  See the License for the
 * specific language governing permissions and limitations
 * under the License.
 */

package org.apache.druid.indexing.common.task;

import com.fasterxml.jackson.databind.ObjectMapper;
import com.fasterxml.jackson.databind.introspect.AnnotationIntrospectorPair;
import com.fasterxml.jackson.databind.jsontype.NamedType;
import com.fasterxml.jackson.databind.module.SimpleModule;
import com.google.common.base.Preconditions;
import com.google.common.collect.ImmutableList;
import com.google.common.collect.ImmutableMap;
import com.google.common.collect.Iterables;
import com.google.common.collect.Lists;
import org.apache.druid.client.coordinator.CoordinatorClient;
import org.apache.druid.data.input.FirehoseFactory;
import org.apache.druid.data.input.impl.DimensionSchema;
import org.apache.druid.data.input.impl.DimensionsSpec;
import org.apache.druid.data.input.impl.DoubleDimensionSchema;
import org.apache.druid.data.input.impl.FloatDimensionSchema;
import org.apache.druid.data.input.impl.InputRowParser;
import org.apache.druid.data.input.impl.LongDimensionSchema;
import org.apache.druid.data.input.impl.NoopInputRowParser;
import org.apache.druid.data.input.impl.StringDimensionSchema;
import org.apache.druid.data.input.impl.TimeAndDimsParseSpec;
import org.apache.druid.guice.GuiceAnnotationIntrospector;
import org.apache.druid.guice.GuiceInjectableValues;
import org.apache.druid.guice.GuiceInjectors;
import org.apache.druid.indexer.partitions.HashedPartitionsSpec;
import org.apache.druid.indexing.common.RetryPolicyConfig;
import org.apache.druid.indexing.common.RetryPolicyFactory;
import org.apache.druid.indexing.common.SegmentLoaderFactory;
import org.apache.druid.indexing.common.TaskToolbox;
import org.apache.druid.indexing.common.TestUtils;
import org.apache.druid.indexing.common.actions.SegmentListUsedAction;
import org.apache.druid.indexing.common.actions.TaskAction;
import org.apache.druid.indexing.common.actions.TaskActionClient;
import org.apache.druid.indexing.common.stats.RowIngestionMetersFactory;
import org.apache.druid.indexing.common.task.CompactionTask.Builder;
import org.apache.druid.indexing.common.task.CompactionTask.PartitionConfigurationManager;
import org.apache.druid.indexing.common.task.CompactionTask.SegmentProvider;
import org.apache.druid.indexing.common.task.IndexTask.IndexIOConfig;
import org.apache.druid.indexing.common.task.IndexTask.IndexIngestionSpec;
import org.apache.druid.indexing.common.task.IndexTask.IndexTuningConfig;
import org.apache.druid.indexing.firehose.IngestSegmentFirehoseFactory;
import org.apache.druid.jackson.DefaultObjectMapper;
import org.apache.druid.java.util.common.ISE;
import org.apache.druid.java.util.common.Intervals;
import org.apache.druid.java.util.common.StringUtils;
import org.apache.druid.java.util.common.granularity.Granularities;
import org.apache.druid.java.util.common.granularity.Granularity;
import org.apache.druid.java.util.common.granularity.PeriodGranularity;
import org.apache.druid.java.util.common.guava.Comparators;
import org.apache.druid.query.aggregation.AggregatorFactory;
import org.apache.druid.query.aggregation.CountAggregatorFactory;
import org.apache.druid.query.aggregation.DoubleMaxAggregatorFactory;
import org.apache.druid.query.aggregation.FloatMinAggregatorFactory;
import org.apache.druid.query.aggregation.LongMaxAggregatorFactory;
import org.apache.druid.query.aggregation.LongSumAggregatorFactory;
import org.apache.druid.query.aggregation.first.FloatFirstAggregatorFactory;
import org.apache.druid.query.aggregation.last.DoubleLastAggregatorFactory;
import org.apache.druid.segment.IndexIO;
import org.apache.druid.segment.IndexMergerV9;
import org.apache.druid.segment.IndexSpec;
import org.apache.druid.segment.Metadata;
import org.apache.druid.segment.QueryableIndex;
import org.apache.druid.segment.SegmentUtils;
import org.apache.druid.segment.SimpleQueryableIndex;
import org.apache.druid.segment.column.BaseColumn;
import org.apache.druid.segment.column.BitmapIndex;
import org.apache.druid.segment.column.ColumnCapabilities;
import org.apache.druid.segment.column.ColumnCapabilitiesImpl;
import org.apache.druid.segment.column.ColumnHolder;
import org.apache.druid.segment.column.SpatialIndex;
import org.apache.druid.segment.column.ValueType;
import org.apache.druid.segment.data.CompressionFactory.LongEncodingStrategy;
import org.apache.druid.segment.data.CompressionStrategy;
import org.apache.druid.segment.data.ListIndexed;
import org.apache.druid.segment.data.RoaringBitmapSerdeFactory;
import org.apache.druid.segment.incremental.IncrementalIndex;
import org.apache.druid.segment.indexing.DataSchema;
import org.apache.druid.segment.indexing.granularity.UniformGranularitySpec;
import org.apache.druid.segment.loading.SegmentLoadingException;
import org.apache.druid.segment.realtime.appenderator.AppenderatorsManager;
import org.apache.druid.segment.realtime.firehose.ChatHandlerProvider;
import org.apache.druid.segment.realtime.firehose.NoopChatHandlerProvider;
import org.apache.druid.segment.selector.settable.SettableColumnValueSelector;
import org.apache.druid.segment.transform.TransformingInputRowParser;
import org.apache.druid.segment.writeout.OffHeapMemorySegmentWriteOutMediumFactory;
import org.apache.druid.server.security.AuthTestUtils;
import org.apache.druid.server.security.AuthorizerMapper;
import org.apache.druid.timeline.DataSegment;
import org.apache.druid.timeline.partition.NumberedShardSpec;
import org.hamcrest.CoreMatchers;
import org.joda.time.Interval;
import org.joda.time.Period;
import org.junit.Assert;
import org.junit.Before;
import org.junit.BeforeClass;
import org.junit.Rule;
import org.junit.Test;
import org.junit.rules.ExpectedException;

import java.io.File;
import java.io.IOException;
import java.util.ArrayList;
import java.util.Arrays;
import java.util.Collections;
import java.util.HashMap;
import java.util.HashSet;
import java.util.List;
import java.util.Map;
import java.util.Map.Entry;
import java.util.Optional;
import java.util.stream.Collectors;
import java.util.stream.IntStream;

public class CompactionTaskTest
{
  private static final long SEGMENT_SIZE_BYTES = 100;
  private static final int NUM_ROWS_PER_SEGMENT = 10;
  private static final String DATA_SOURCE = "dataSource";
  private static final String TIMESTAMP_COLUMN = "timestamp";
  private static final String MIXED_TYPE_COLUMN = "string_to_double";
  private static final Interval COMPACTION_INTERVAL = Intervals.of("2017-01-01/2017-07-01");
  private static final List<Interval> SEGMENT_INTERVALS = ImmutableList.of(
      Intervals.of("2017-01-01/2017-02-01"),
      Intervals.of("2017-02-01/2017-03-01"),
      Intervals.of("2017-03-01/2017-04-01"),
      Intervals.of("2017-04-01/2017-05-01"),
      Intervals.of("2017-05-01/2017-06-01"),
      Intervals.of("2017-06-01/2017-07-01")
  );
  private static final Map<Interval, DimensionSchema> MIXED_TYPE_COLUMN_MAP = new HashMap<>();
  private static final IndexTuningConfig TUNING_CONFIG = createTuningConfig();

  private static final RowIngestionMetersFactory ROW_INGESTION_METERS_FACTORY = new TestUtils()
      .getRowIngestionMetersFactory();
  private static final Map<DataSegment, File> SEGMENT_MAP = new HashMap<>();
  private static final CoordinatorClient COORDINATOR_CLIENT = new TestCoordinatorClient(SEGMENT_MAP);
  private static final AppenderatorsManager APPENDERATORS_MANAGER = new TestAppenderatorsManager();
  private static final ObjectMapper OBJECT_MAPPER = setupInjectablesInObjectMapper(new DefaultObjectMapper());
  private static final RetryPolicyFactory RETRY_POLICY_FACTORY = new RetryPolicyFactory(new RetryPolicyConfig());

  private static Map<String, DimensionSchema> DIMENSIONS;
  private static List<AggregatorFactory> AGGREGATORS;
  private static List<DataSegment> SEGMENTS;

  private TaskToolbox toolbox;
  private SegmentLoaderFactory segmentLoaderFactory;

  @BeforeClass
  public static void setupClass()
  {
    MIXED_TYPE_COLUMN_MAP.put(Intervals.of("2017-01-01/2017-02-01"), new StringDimensionSchema(MIXED_TYPE_COLUMN));
    MIXED_TYPE_COLUMN_MAP.put(Intervals.of("2017-02-01/2017-03-01"), new StringDimensionSchema(MIXED_TYPE_COLUMN));
    MIXED_TYPE_COLUMN_MAP.put(Intervals.of("2017-03-01/2017-04-01"), new StringDimensionSchema(MIXED_TYPE_COLUMN));
    MIXED_TYPE_COLUMN_MAP.put(Intervals.of("2017-04-01/2017-05-01"), new StringDimensionSchema(MIXED_TYPE_COLUMN));
    MIXED_TYPE_COLUMN_MAP.put(Intervals.of("2017-05-01/2017-06-01"), new DoubleDimensionSchema(MIXED_TYPE_COLUMN));
    MIXED_TYPE_COLUMN_MAP.put(Intervals.of("2017-06-01/2017-07-01"), new DoubleDimensionSchema(MIXED_TYPE_COLUMN));

    DIMENSIONS = new HashMap<>();
    AGGREGATORS = new ArrayList<>();

    DIMENSIONS.put(ColumnHolder.TIME_COLUMN_NAME, new LongDimensionSchema(ColumnHolder.TIME_COLUMN_NAME));
    DIMENSIONS.put(TIMESTAMP_COLUMN, new LongDimensionSchema(TIMESTAMP_COLUMN));
    for (int i = 0; i < SEGMENT_INTERVALS.size(); i++) {
      final StringDimensionSchema schema = new StringDimensionSchema(
          "string_dim_" + i,
          null,
          null
      );
      DIMENSIONS.put(schema.getName(), schema);
    }
    for (int i = 0; i < SEGMENT_INTERVALS.size(); i++) {
      final LongDimensionSchema schema = new LongDimensionSchema("long_dim_" + i);
      DIMENSIONS.put(schema.getName(), schema);
    }
    for (int i = 0; i < SEGMENT_INTERVALS.size(); i++) {
      final FloatDimensionSchema schema = new FloatDimensionSchema("float_dim_" + i);
      DIMENSIONS.put(schema.getName(), schema);
    }
    for (int i = 0; i < SEGMENT_INTERVALS.size(); i++) {
      final DoubleDimensionSchema schema = new DoubleDimensionSchema("double_dim_" + i);
      DIMENSIONS.put(schema.getName(), schema);
    }

    AGGREGATORS.add(new CountAggregatorFactory("agg_0"));
    AGGREGATORS.add(new LongSumAggregatorFactory("agg_1", "long_dim_1"));
    AGGREGATORS.add(new LongMaxAggregatorFactory("agg_2", "long_dim_2"));
    AGGREGATORS.add(new FloatFirstAggregatorFactory("agg_3", "float_dim_3"));
    AGGREGATORS.add(new DoubleLastAggregatorFactory("agg_4", "double_dim_4"));

    for (int i = 0; i < SEGMENT_INTERVALS.size(); i++) {
      final Interval segmentInterval = Intervals.of(StringUtils.format("2017-0%d-01/2017-0%d-01", (i + 1), (i + 2)));
      SEGMENT_MAP.put(
          new DataSegment(
              DATA_SOURCE,
              segmentInterval,
              "version",
              ImmutableMap.of(),
              findDimensions(i, segmentInterval),
              AGGREGATORS.stream().map(AggregatorFactory::getName).collect(Collectors.toList()),
              new NumberedShardSpec(0, 1),
              0,
              SEGMENT_SIZE_BYTES
          ),
          new File("file_" + i)
      );
    }
    SEGMENTS = new ArrayList<>(SEGMENT_MAP.keySet());
  }

  private static ObjectMapper setupInjectablesInObjectMapper(ObjectMapper objectMapper)
  {
    final GuiceAnnotationIntrospector guiceIntrospector = new GuiceAnnotationIntrospector();
    objectMapper.setAnnotationIntrospectors(
        new AnnotationIntrospectorPair(
            guiceIntrospector,
            objectMapper.getSerializationConfig().getAnnotationIntrospector()
        ),
        new AnnotationIntrospectorPair(
            guiceIntrospector,
            objectMapper.getDeserializationConfig().getAnnotationIntrospector()
        )
    );
    GuiceInjectableValues injectableValues = new GuiceInjectableValues(
        GuiceInjectors.makeStartupInjectorWithModules(
            ImmutableList.of(
                binder -> {
                  binder.bind(AuthorizerMapper.class).toInstance(AuthTestUtils.TEST_AUTHORIZER_MAPPER);
                  binder.bind(ChatHandlerProvider.class).toInstance(new NoopChatHandlerProvider());
                  binder.bind(RowIngestionMetersFactory.class).toInstance(ROW_INGESTION_METERS_FACTORY);
                  binder.bind(CoordinatorClient.class).toInstance(COORDINATOR_CLIENT);
                  binder.bind(SegmentLoaderFactory.class).toInstance(new SegmentLoaderFactory(null, objectMapper));
                  binder.bind(AppenderatorsManager.class).toInstance(APPENDERATORS_MANAGER);
                }
            )
        )
    );
    objectMapper.setInjectableValues(injectableValues);
    objectMapper.registerModule(
        new SimpleModule().registerSubtypes(new NamedType(NumberedShardSpec.class, "NumberedShardSpec"))
    );
    return objectMapper;
  }

  private static List<String> findDimensions(int startIndex, Interval segmentInterval)
  {
    final List<String> dimensions = new ArrayList<>();
    dimensions.add(TIMESTAMP_COLUMN);
    for (int i = 0; i < 6; i++) {
      int postfix = i + startIndex;
      postfix = postfix >= 6 ? postfix - 6 : postfix;
      dimensions.add("string_dim_" + postfix);
      dimensions.add("long_dim_" + postfix);
      dimensions.add("float_dim_" + postfix);
      dimensions.add("double_dim_" + postfix);
    }
    dimensions.add(MIXED_TYPE_COLUMN_MAP.get(segmentInterval).getName());
    return dimensions;
  }

  private static IndexTuningConfig createTuningConfig()
  {
    return new IndexTuningConfig(
        null,
        null, // null to compute maxRowsPerSegment automatically
        500000,
        1000000L,
        null,
        null,
        null,
        null,
        null,
        new IndexSpec(
            new RoaringBitmapSerdeFactory(true),
            CompressionStrategy.LZ4,
            CompressionStrategy.LZF,
            LongEncodingStrategy.LONGS
        ),
        null,
        5000,
        true,
        false,
        null,
        100L,
        null,
        null,
        null,
        null
    );
  }

  @Rule
  public ExpectedException expectedException = ExpectedException.none();

  @Before
  public void setup()
  {
    final IndexIO testIndexIO = new TestIndexIO(OBJECT_MAPPER, SEGMENT_MAP);
    toolbox = new TestTaskToolbox(
        new TestTaskActionClient(new ArrayList<>(SEGMENT_MAP.keySet())),
        testIndexIO,
        SEGMENT_MAP
    );
    segmentLoaderFactory = new SegmentLoaderFactory(testIndexIO, OBJECT_MAPPER);
  }

  @Test
  public void testSerdeWithInterval() throws IOException
  {
    final Builder builder = new Builder(
        DATA_SOURCE,
        OBJECT_MAPPER,
        AuthTestUtils.TEST_AUTHORIZER_MAPPER,
        null,
        ROW_INGESTION_METERS_FACTORY,
        COORDINATOR_CLIENT,
        segmentLoaderFactory,
        RETRY_POLICY_FACTORY,
        APPENDERATORS_MANAGER
    );
    final CompactionTask task = builder
        .inputSpec(
            new CompactionIntervalSpec(COMPACTION_INTERVAL, SegmentUtils.hashIds(SEGMENTS))
        )
        .tuningConfig(createTuningConfig())
        .context(ImmutableMap.of("testKey", "testContext"))
        .build();

    final byte[] bytes = OBJECT_MAPPER.writeValueAsBytes(task);
    final CompactionTask fromJson = OBJECT_MAPPER.readValue(bytes, CompactionTask.class);
    assertEquals(task, fromJson);
  }

  @Test
  public void testSerdeWithSegments() throws IOException
  {
    final Builder builder = new Builder(
        DATA_SOURCE,
        OBJECT_MAPPER,
        AuthTestUtils.TEST_AUTHORIZER_MAPPER,
        null,
        ROW_INGESTION_METERS_FACTORY,
        COORDINATOR_CLIENT,
        segmentLoaderFactory,
        RETRY_POLICY_FACTORY,
        APPENDERATORS_MANAGER
    );
    final CompactionTask task = builder
        .segments(SEGMENTS)
        .tuningConfig(createTuningConfig())
        .context(ImmutableMap.of("testKey", "testContext"))
        .build();

    final byte[] bytes = OBJECT_MAPPER.writeValueAsBytes(task);
    final CompactionTask fromJson = OBJECT_MAPPER.readValue(bytes, CompactionTask.class);
    assertEquals(task, fromJson);
  }

  @Test
  public void testSerdeWithDimensions() throws IOException
  {
    final Builder builder = new Builder(
        DATA_SOURCE,
        OBJECT_MAPPER,
        AuthTestUtils.TEST_AUTHORIZER_MAPPER,
        null,
        ROW_INGESTION_METERS_FACTORY,
        COORDINATOR_CLIENT,
        segmentLoaderFactory,
        RETRY_POLICY_FACTORY,
        APPENDERATORS_MANAGER
    );

    final CompactionTask task = builder
        .segments(SEGMENTS)
        .dimensionsSpec(
            new DimensionsSpec(
                ImmutableList.of(
                    new StringDimensionSchema("dim1"),
                    new StringDimensionSchema("dim2"),
                    new StringDimensionSchema("dim3")
                )
            )
        )
        .tuningConfig(createTuningConfig())
        .context(ImmutableMap.of("testKey", "testVal"))
        .build();

    final byte[] bytes = OBJECT_MAPPER.writeValueAsBytes(task);
    final CompactionTask fromJson = OBJECT_MAPPER.readValue(bytes, CompactionTask.class);
    assertEquals(task, fromJson);
  }

  private static void assertEquals(CompactionTask expected, CompactionTask actual)
  {
    Assert.assertEquals(expected.getType(), actual.getType());
    Assert.assertEquals(expected.getDataSource(), actual.getDataSource());
    Assert.assertEquals(expected.getIoConfig(), actual.getIoConfig());
    Assert.assertEquals(expected.getDimensionsSpec(), actual.getDimensionsSpec());
<<<<<<< HEAD
    Assert.assertTrue(Arrays.equals(expected.getMetricsSpec(), actual.getMetricsSpec()));
=======
    Assert.assertArrayEquals(expected.getMetricsSpec(), actual.getMetricsSpec());
    Assert.assertEquals(expected.getTargetCompactionSizeBytes(), actual.getTargetCompactionSizeBytes());
>>>>>>> 6c609293
    Assert.assertEquals(expected.getTuningConfig(), actual.getTuningConfig());
    Assert.assertEquals(expected.getContext(), actual.getContext());
  }

  @Test
  public void testCreateIngestionSchema() throws IOException, SegmentLoadingException
  {
    final List<IndexIngestionSpec> ingestionSpecs = CompactionTask.createIngestionSchema(
        toolbox,
<<<<<<< HEAD
        new SegmentProvider(DATA_SOURCE, COMPACTION_INTERVAL),
        new PartitionConfigurationManager(TUNING_CONFIG),
=======
        new SegmentProvider(DATA_SOURCE, new CompactionIntervalSpec(COMPACTION_INTERVAL, null)),
        new PartitionConfigurationManager(null, TUNING_CONFIG),
>>>>>>> 6c609293
        null,
        null,
        null,
        OBJECT_MAPPER,
        COORDINATOR_CLIENT,
        segmentLoaderFactory,
        RETRY_POLICY_FACTORY
    );
    final List<DimensionsSpec> expectedDimensionsSpec = getExpectedDimensionsSpecForAutoGeneration();

    ingestionSpecs.sort(
        (s1, s2) -> Comparators.intervalsByStartThenEnd().compare(
            s1.getDataSchema().getGranularitySpec().inputIntervals().get(0),
            s2.getDataSchema().getGranularitySpec().inputIntervals().get(0)
        )
    );
    Assert.assertEquals(6, ingestionSpecs.size());
    assertIngestionSchema(
        ingestionSpecs,
        expectedDimensionsSpec,
        AGGREGATORS,
        SEGMENT_INTERVALS,
        Granularities.MONTH
    );
  }

  @Test
  public void testCreateIngestionSchemaWithTargetPartitionSize() throws IOException, SegmentLoadingException
  {
    final IndexTuningConfig tuningConfig = new IndexTuningConfig(
        null,
        null,
        500000,
        1000000L,
        null,
        null,
        null,
        null,
        new HashedPartitionsSpec(6, null, null),
        new IndexSpec(
            new RoaringBitmapSerdeFactory(true),
            CompressionStrategy.LZ4,
            CompressionStrategy.LZF,
            LongEncodingStrategy.LONGS
        ),
        null,
        5000,
        true,
        false,
        null,
        100L,
        null,
        null,
        null,
        null
    );
    final List<IndexIngestionSpec> ingestionSpecs = CompactionTask.createIngestionSchema(
        toolbox,
<<<<<<< HEAD
        new SegmentProvider(DATA_SOURCE, COMPACTION_INTERVAL),
        new PartitionConfigurationManager(tuningConfig),
=======
        new SegmentProvider(DATA_SOURCE, new CompactionIntervalSpec(COMPACTION_INTERVAL, null)),
        new PartitionConfigurationManager(null, tuningConfig),
>>>>>>> 6c609293
        null,
        null,
        null,
        OBJECT_MAPPER,
        COORDINATOR_CLIENT,
        segmentLoaderFactory,
        RETRY_POLICY_FACTORY
    );
    final List<DimensionsSpec> expectedDimensionsSpec = getExpectedDimensionsSpecForAutoGeneration();

    ingestionSpecs.sort(
        (s1, s2) -> Comparators.intervalsByStartThenEnd().compare(
            s1.getDataSchema().getGranularitySpec().inputIntervals().get(0),
            s2.getDataSchema().getGranularitySpec().inputIntervals().get(0)
        )
    );
    Assert.assertEquals(6, ingestionSpecs.size());
    assertIngestionSchema(
        ingestionSpecs,
        expectedDimensionsSpec,
        AGGREGATORS,
        SEGMENT_INTERVALS,
        tuningConfig,
        Granularities.MONTH
    );
  }

  @Test
  public void testCreateIngestionSchemaWithMaxTotalRows() throws IOException, SegmentLoadingException
  {
    final IndexTuningConfig tuningConfig = new IndexTuningConfig(
        null,
        null,
        500000,
        1000000L,
        null,
        null,
        null,
        null,
        new HashedPartitionsSpec(null, 6, null),
        new IndexSpec(
            new RoaringBitmapSerdeFactory(true),
            CompressionStrategy.LZ4,
            CompressionStrategy.LZF,
            LongEncodingStrategy.LONGS
        ),
        null,
        5000,
        true,
        false,
        null,
        100L,
        null,
        null,
        null,
        null
    );
    final List<IndexIngestionSpec> ingestionSpecs = CompactionTask.createIngestionSchema(
        toolbox,
<<<<<<< HEAD
        new SegmentProvider(DATA_SOURCE, COMPACTION_INTERVAL),
        new PartitionConfigurationManager(tuningConfig),
=======
        new SegmentProvider(DATA_SOURCE, new CompactionIntervalSpec(COMPACTION_INTERVAL, null)),
        new PartitionConfigurationManager(null, tuningConfig),
>>>>>>> 6c609293
        null,
        null,
        null,
        OBJECT_MAPPER,
        COORDINATOR_CLIENT,
        segmentLoaderFactory,
        RETRY_POLICY_FACTORY
    );
    final List<DimensionsSpec> expectedDimensionsSpec = getExpectedDimensionsSpecForAutoGeneration();

    ingestionSpecs.sort(
        (s1, s2) -> Comparators.intervalsByStartThenEnd().compare(
            s1.getDataSchema().getGranularitySpec().inputIntervals().get(0),
            s2.getDataSchema().getGranularitySpec().inputIntervals().get(0)
        )
    );
    Assert.assertEquals(6, ingestionSpecs.size());
    assertIngestionSchema(
        ingestionSpecs,
        expectedDimensionsSpec,
        AGGREGATORS,
        SEGMENT_INTERVALS,
        tuningConfig,
        Granularities.MONTH
    );
  }

  @Test
  public void testCreateIngestionSchemaWithNumShards() throws IOException, SegmentLoadingException
  {
    final IndexTuningConfig tuningConfig = new IndexTuningConfig(
        null,
        null,
        500000,
        1000000L,
        null,
        null,
        null,
        null,
        new HashedPartitionsSpec(null, 3, null),
        new IndexSpec(
            new RoaringBitmapSerdeFactory(true),
            CompressionStrategy.LZ4,
            CompressionStrategy.LZF,
            LongEncodingStrategy.LONGS
        ),
        null,
        5000,
        true,
        false,
        null,
        100L,
        null,
        null,
        null,
        null
    );
    final List<IndexIngestionSpec> ingestionSpecs = CompactionTask.createIngestionSchema(
        toolbox,
<<<<<<< HEAD
        new SegmentProvider(DATA_SOURCE, COMPACTION_INTERVAL),
        new PartitionConfigurationManager(tuningConfig),
=======
        new SegmentProvider(DATA_SOURCE, new CompactionIntervalSpec(COMPACTION_INTERVAL, null)),
        new PartitionConfigurationManager(null, tuningConfig),
>>>>>>> 6c609293
        null,
        null,
        null,
        OBJECT_MAPPER,
        COORDINATOR_CLIENT,
        segmentLoaderFactory,
        RETRY_POLICY_FACTORY
    );
    final List<DimensionsSpec> expectedDimensionsSpec = getExpectedDimensionsSpecForAutoGeneration();

    ingestionSpecs.sort(
        (s1, s2) -> Comparators.intervalsByStartThenEnd().compare(
            s1.getDataSchema().getGranularitySpec().inputIntervals().get(0),
            s2.getDataSchema().getGranularitySpec().inputIntervals().get(0)
        )
    );
    Assert.assertEquals(6, ingestionSpecs.size());
    assertIngestionSchema(
        ingestionSpecs,
        expectedDimensionsSpec,
        AGGREGATORS,
        SEGMENT_INTERVALS,
        tuningConfig,
        Granularities.MONTH
    );
  }

  @Test
  public void testCreateIngestionSchemaWithCustomDimensionsSpec() throws IOException, SegmentLoadingException
  {
    final DimensionsSpec customSpec = new DimensionsSpec(
        Lists.newArrayList(
            new LongDimensionSchema("timestamp"),
            new StringDimensionSchema("string_dim_0"),
            new StringDimensionSchema("string_dim_1"),
            new StringDimensionSchema("string_dim_2"),
            new StringDimensionSchema("string_dim_3"),
            new StringDimensionSchema("string_dim_4"),
            new LongDimensionSchema("long_dim_0"),
            new LongDimensionSchema("long_dim_1"),
            new LongDimensionSchema("long_dim_2"),
            new LongDimensionSchema("long_dim_3"),
            new LongDimensionSchema("long_dim_4"),
            new FloatDimensionSchema("float_dim_0"),
            new FloatDimensionSchema("float_dim_1"),
            new FloatDimensionSchema("float_dim_2"),
            new FloatDimensionSchema("float_dim_3"),
            new FloatDimensionSchema("float_dim_4"),
            new DoubleDimensionSchema("double_dim_0"),
            new DoubleDimensionSchema("double_dim_1"),
            new DoubleDimensionSchema("double_dim_2"),
            new DoubleDimensionSchema("double_dim_3"),
            new DoubleDimensionSchema("double_dim_4"),
            new StringDimensionSchema(MIXED_TYPE_COLUMN)
        )
    );

    final List<IndexIngestionSpec> ingestionSpecs = CompactionTask.createIngestionSchema(
        toolbox,
<<<<<<< HEAD
        new SegmentProvider(DATA_SOURCE, COMPACTION_INTERVAL),
        new PartitionConfigurationManager(TUNING_CONFIG),
=======
        new SegmentProvider(DATA_SOURCE, new CompactionIntervalSpec(COMPACTION_INTERVAL, null)),
        new PartitionConfigurationManager(null, TUNING_CONFIG),
>>>>>>> 6c609293
        customSpec,
        null,
        null,
        OBJECT_MAPPER,
        COORDINATOR_CLIENT,
        segmentLoaderFactory,
        RETRY_POLICY_FACTORY
    );

    ingestionSpecs.sort(
        (s1, s2) -> Comparators.intervalsByStartThenEnd().compare(
            s1.getDataSchema().getGranularitySpec().inputIntervals().get(0),
            s2.getDataSchema().getGranularitySpec().inputIntervals().get(0)
        )
    );
    Assert.assertEquals(6, ingestionSpecs.size());
    final List<DimensionsSpec> dimensionsSpecs = new ArrayList<>(6);
    IntStream.range(0, 6).forEach(i -> dimensionsSpecs.add(customSpec));
    assertIngestionSchema(
        ingestionSpecs,
        dimensionsSpecs,
        AGGREGATORS,
        SEGMENT_INTERVALS,
        Granularities.MONTH
    );
  }

  @Test
  public void testCreateIngestionSchemaWithCustomMetricsSpec() throws IOException, SegmentLoadingException
  {
    final AggregatorFactory[] customMetricsSpec = new AggregatorFactory[]{
        new CountAggregatorFactory("custom_count"),
        new LongSumAggregatorFactory("custom_long_sum", "agg_1"),
        new FloatMinAggregatorFactory("custom_float_min", "agg_3"),
        new DoubleMaxAggregatorFactory("custom_double_max", "agg_4")
    };

    final List<IndexIngestionSpec> ingestionSpecs = CompactionTask.createIngestionSchema(
        toolbox,
<<<<<<< HEAD
        new SegmentProvider(DATA_SOURCE, COMPACTION_INTERVAL),
        new PartitionConfigurationManager(TUNING_CONFIG),
=======
        new SegmentProvider(DATA_SOURCE, new CompactionIntervalSpec(COMPACTION_INTERVAL, null)),
        new PartitionConfigurationManager(null, TUNING_CONFIG),
>>>>>>> 6c609293
        null,
        customMetricsSpec,
        null,
        OBJECT_MAPPER,
        COORDINATOR_CLIENT,
        segmentLoaderFactory,
        RETRY_POLICY_FACTORY
    );

    final List<DimensionsSpec> expectedDimensionsSpec = getExpectedDimensionsSpecForAutoGeneration();

    ingestionSpecs.sort(
        (s1, s2) -> Comparators.intervalsByStartThenEnd().compare(
            s1.getDataSchema().getGranularitySpec().inputIntervals().get(0),
            s2.getDataSchema().getGranularitySpec().inputIntervals().get(0)
        )
    );
    Assert.assertEquals(6, ingestionSpecs.size());
    assertIngestionSchema(
        ingestionSpecs,
        expectedDimensionsSpec,
        Arrays.asList(customMetricsSpec),
        SEGMENT_INTERVALS,
        Granularities.MONTH
    );
  }

  @Test
  public void testCreateIngestionSchemaWithCustomSegments() throws IOException, SegmentLoadingException
  {
    final List<IndexIngestionSpec> ingestionSpecs = CompactionTask.createIngestionSchema(
        toolbox,
<<<<<<< HEAD
        new SegmentProvider(SEGMENTS),
        new PartitionConfigurationManager(TUNING_CONFIG),
=======
        new SegmentProvider(DATA_SOURCE, SpecificSegmentsSpec.fromSegments(SEGMENTS)),
        new PartitionConfigurationManager(null, TUNING_CONFIG),
>>>>>>> 6c609293
        null,
        null,
        null,
        OBJECT_MAPPER,
        COORDINATOR_CLIENT,
        segmentLoaderFactory,
        RETRY_POLICY_FACTORY
    );
    final List<DimensionsSpec> expectedDimensionsSpec = getExpectedDimensionsSpecForAutoGeneration();

    ingestionSpecs.sort(
        (s1, s2) -> Comparators.intervalsByStartThenEnd().compare(
            s1.getDataSchema().getGranularitySpec().inputIntervals().get(0),
            s2.getDataSchema().getGranularitySpec().inputIntervals().get(0)
        )
    );
    Assert.assertEquals(6, ingestionSpecs.size());
    assertIngestionSchema(
        ingestionSpecs,
        expectedDimensionsSpec,
        AGGREGATORS,
        SEGMENT_INTERVALS,
        Granularities.MONTH
    );
  }

  @Test
  public void testCreateIngestionSchemaWithDifferentSegmentSet() throws IOException, SegmentLoadingException
  {
    expectedException.expect(CoreMatchers.instanceOf(IllegalStateException.class));
    expectedException.expectMessage(CoreMatchers.containsString("are different from the current used segments"));

    final List<DataSegment> segments = new ArrayList<>(SEGMENTS);
    Collections.sort(segments);
    // Remove one segment in the middle
    segments.remove(segments.size() / 2);
    CompactionTask.createIngestionSchema(
        toolbox,
<<<<<<< HEAD
        new SegmentProvider(segments),
        new PartitionConfigurationManager(TUNING_CONFIG),
=======
        new SegmentProvider(DATA_SOURCE, SpecificSegmentsSpec.fromSegments(segments)),
        new PartitionConfigurationManager(null, TUNING_CONFIG),
>>>>>>> 6c609293
        null,
        null,
        null,
        OBJECT_MAPPER,
        COORDINATOR_CLIENT,
        segmentLoaderFactory,
        RETRY_POLICY_FACTORY
    );
  }

  @Test
  public void testMissingMetadata() throws IOException, SegmentLoadingException
  {
    expectedException.expect(RuntimeException.class);
    expectedException.expectMessage(CoreMatchers.startsWith("Index metadata doesn't exist for segment"));

    final TestIndexIO indexIO = (TestIndexIO) toolbox.getIndexIO();
    indexIO.removeMetadata(Iterables.getFirst(indexIO.getQueryableIndexMap().keySet(), null));
    final List<DataSegment> segments = new ArrayList<>(SEGMENTS);
    CompactionTask.createIngestionSchema(
        toolbox,
<<<<<<< HEAD
        new SegmentProvider(segments),
        new PartitionConfigurationManager(TUNING_CONFIG),
=======
        new SegmentProvider(DATA_SOURCE, SpecificSegmentsSpec.fromSegments(segments)),
        new PartitionConfigurationManager(null, TUNING_CONFIG),
>>>>>>> 6c609293
        null,
        null,
        null,
        OBJECT_MAPPER,
        COORDINATOR_CLIENT,
        segmentLoaderFactory,
        RETRY_POLICY_FACTORY
    );
  }

  @Test
  public void testEmptyInterval()
  {
    expectedException.expect(IllegalArgumentException.class);
    expectedException.expectMessage(CoreMatchers.containsString("must specify a nonempty interval"));

    final Builder builder = new Builder(
        DATA_SOURCE,
        OBJECT_MAPPER,
        AuthTestUtils.TEST_AUTHORIZER_MAPPER,
        null,
        ROW_INGESTION_METERS_FACTORY,
        COORDINATOR_CLIENT,
        segmentLoaderFactory,
        RETRY_POLICY_FACTORY,
        APPENDERATORS_MANAGER
    );

    final CompactionTask task = builder
        .interval(Intervals.of("2000-01-01/2000-01-01"))
        .build();
  }

  @Test
<<<<<<< HEAD
=======
  public void testTargetPartitionSizeWithPartitionConfig() throws IOException, SegmentLoadingException
  {
    final IndexTuningConfig tuningConfig = new IndexTuningConfig(
        null,
        null,
        500000,
        1000000L,
        null,
        null,
        null,
        null,
        new HashedPartitionsSpec(6, null, null),
        new IndexSpec(
            new RoaringBitmapSerdeFactory(true),
            CompressionStrategy.LZ4,
            CompressionStrategy.LZF,
            LongEncodingStrategy.LONGS
        ),
        null,
        5000,
        true,
        false,
        null,
        100L,
        null,
        null,
        null,
        null
    );
    expectedException.expect(IllegalArgumentException.class);
    expectedException.expectMessage("targetCompactionSizeBytes[6] cannot be used with");
    final List<IndexIngestionSpec> ingestionSpecs = CompactionTask.createIngestionSchema(
        toolbox,
        new SegmentProvider(DATA_SOURCE, new CompactionIntervalSpec(COMPACTION_INTERVAL, null)),
        new PartitionConfigurationManager(6L, tuningConfig),
        null,
        null,
        null,
        OBJECT_MAPPER,
        COORDINATOR_CLIENT,
        segmentLoaderFactory,
        RETRY_POLICY_FACTORY
    );
  }

  @Test
>>>>>>> 6c609293
  public void testSegmentGranularity() throws IOException, SegmentLoadingException
  {
    final List<IndexIngestionSpec> ingestionSpecs = CompactionTask.createIngestionSchema(
        toolbox,
<<<<<<< HEAD
        new SegmentProvider(DATA_SOURCE, COMPACTION_INTERVAL),
        new PartitionConfigurationManager(TUNING_CONFIG),
=======
        new SegmentProvider(DATA_SOURCE, new CompactionIntervalSpec(COMPACTION_INTERVAL, null)),
        new PartitionConfigurationManager(null, TUNING_CONFIG),
>>>>>>> 6c609293
        null,
        null,
        new PeriodGranularity(Period.months(3), null, null),
        OBJECT_MAPPER,
        COORDINATOR_CLIENT,
        segmentLoaderFactory,
        RETRY_POLICY_FACTORY
    );
    final List<DimensionsSpec> expectedDimensionsSpec = ImmutableList.of(
        new DimensionsSpec(getDimensionSchema(new DoubleDimensionSchema("string_to_double")))
    );

    ingestionSpecs.sort(
        (s1, s2) -> Comparators.intervalsByStartThenEnd().compare(
            s1.getDataSchema().getGranularitySpec().inputIntervals().get(0),
            s2.getDataSchema().getGranularitySpec().inputIntervals().get(0)
        )
    );
    Assert.assertEquals(1, ingestionSpecs.size());
    assertIngestionSchema(
        ingestionSpecs,
        expectedDimensionsSpec,
        AGGREGATORS,
        Collections.singletonList(COMPACTION_INTERVAL),
        new PeriodGranularity(Period.months(3), null, null)
    );
  }

  @Test
  public void testNullSegmentGranularityAnd() throws IOException, SegmentLoadingException
  {
    final List<IndexIngestionSpec> ingestionSpecs = CompactionTask.createIngestionSchema(
        toolbox,
<<<<<<< HEAD
        new SegmentProvider(DATA_SOURCE, COMPACTION_INTERVAL),
        new PartitionConfigurationManager(TUNING_CONFIG),
=======
        new SegmentProvider(DATA_SOURCE, new CompactionIntervalSpec(COMPACTION_INTERVAL, null)),
        new PartitionConfigurationManager(null, TUNING_CONFIG),
>>>>>>> 6c609293
        null,
        null,
        null,
        OBJECT_MAPPER,
        COORDINATOR_CLIENT,
        segmentLoaderFactory,
        RETRY_POLICY_FACTORY
    );
    final List<DimensionsSpec> expectedDimensionsSpec = getExpectedDimensionsSpecForAutoGeneration();

    ingestionSpecs.sort(
        (s1, s2) -> Comparators.intervalsByStartThenEnd().compare(
            s1.getDataSchema().getGranularitySpec().inputIntervals().get(0),
            s2.getDataSchema().getGranularitySpec().inputIntervals().get(0)
        )
    );
    Assert.assertEquals(6, ingestionSpecs.size());
    assertIngestionSchema(
        ingestionSpecs,
        expectedDimensionsSpec,
        AGGREGATORS,
        SEGMENT_INTERVALS,
        Granularities.MONTH
    );
  }

<<<<<<< HEAD
=======
  @Test
  public void testHugeTargetCompactionSize()
  {
    final PartitionConfigurationManager manager = new PartitionConfigurationManager(Long.MAX_VALUE, TUNING_CONFIG);
    final TestIndexIO indexIO = (TestIndexIO) toolbox.getIndexIO();
    final Map<File, QueryableIndex> queryableIndexMap = indexIO.getQueryableIndexMap();
    final List<Pair<QueryableIndex, DataSegment>> segments = new ArrayList<>();

    for (Entry<DataSegment, File> entry : SEGMENT_MAP.entrySet()) {
      final DataSegment segment = entry.getKey();
      final File file = entry.getValue();
      segments.add(Pair.of(Preconditions.checkNotNull(queryableIndexMap.get(file)), segment));
    }

    expectedException.expect(ArithmeticException.class);
    expectedException.expectMessage(
        CoreMatchers.startsWith("Estimated maxRowsPerSegment[922337203685477632] is out of integer value range.")
    );
    manager.computeTuningConfig(segments);
  }

>>>>>>> 6c609293
  private static List<DimensionsSpec> getExpectedDimensionsSpecForAutoGeneration()
  {
    return ImmutableList.of(
        new DimensionsSpec(getDimensionSchema(new StringDimensionSchema("string_to_double"))),
        new DimensionsSpec(getDimensionSchema(new StringDimensionSchema("string_to_double"))),
        new DimensionsSpec(getDimensionSchema(new StringDimensionSchema("string_to_double"))),
        new DimensionsSpec(getDimensionSchema(new StringDimensionSchema("string_to_double"))),
        new DimensionsSpec(getDimensionSchema(new DoubleDimensionSchema("string_to_double"))),
        new DimensionsSpec(getDimensionSchema(new DoubleDimensionSchema("string_to_double")))
    );
  }

  private static List<DimensionSchema> getDimensionSchema(DimensionSchema mixedTypeColumn)
  {
    return Lists.newArrayList(
        new LongDimensionSchema("timestamp"),
        new StringDimensionSchema("string_dim_4"),
        new LongDimensionSchema("long_dim_4"),
        new FloatDimensionSchema("float_dim_4"),
        new DoubleDimensionSchema("double_dim_4"),
        new StringDimensionSchema("string_dim_0"),
        new LongDimensionSchema("long_dim_0"),
        new FloatDimensionSchema("float_dim_0"),
        new DoubleDimensionSchema("double_dim_0"),
        new StringDimensionSchema("string_dim_1"),
        new LongDimensionSchema("long_dim_1"),
        new FloatDimensionSchema("float_dim_1"),
        new DoubleDimensionSchema("double_dim_1"),
        new StringDimensionSchema("string_dim_2"),
        new LongDimensionSchema("long_dim_2"),
        new FloatDimensionSchema("float_dim_2"),
        new DoubleDimensionSchema("double_dim_2"),
        new StringDimensionSchema("string_dim_3"),
        new LongDimensionSchema("long_dim_3"),
        new FloatDimensionSchema("float_dim_3"),
        new DoubleDimensionSchema("double_dim_3"),
        new StringDimensionSchema("string_dim_5"),
        new LongDimensionSchema("long_dim_5"),
        new FloatDimensionSchema("float_dim_5"),
        new DoubleDimensionSchema("double_dim_5"),
        mixedTypeColumn
    );
  }

  private void assertIngestionSchema(
      List<IndexIngestionSpec> ingestionSchemas,
      List<DimensionsSpec> expectedDimensionsSpecs,
      List<AggregatorFactory> expectedMetricsSpec,
      List<Interval> expectedSegmentIntervals,
      Granularity expectedSegmentGranularity
  )
  {
    assertIngestionSchema(
        ingestionSchemas,
        expectedDimensionsSpecs,
        expectedMetricsSpec,
        expectedSegmentIntervals,
        new IndexTuningConfig(
            null,
            null,
            500000,
            1000000L,
            Long.MAX_VALUE,
            null,
            null,
            null,
            new HashedPartitionsSpec(null, null, null), // automatically computed targetPartitionSize
            new IndexSpec(
                new RoaringBitmapSerdeFactory(true),
                CompressionStrategy.LZ4,
                CompressionStrategy.LZF,
                LongEncodingStrategy.LONGS
            ),
            null,
            5000,
            true,
            false,
            null,
            100L,
            null,
            null,
            null,
            null
        ),
        expectedSegmentGranularity
    );
  }

  private void assertIngestionSchema(
      List<IndexIngestionSpec> ingestionSchemas,
      List<DimensionsSpec> expectedDimensionsSpecs,
      List<AggregatorFactory> expectedMetricsSpec,
      List<Interval> expectedSegmentIntervals,
      IndexTuningConfig expectedTuningConfig,
      Granularity expectedSegmentGranularity
  )
  {
    Preconditions.checkArgument(
        ingestionSchemas.size() == expectedDimensionsSpecs.size(),
        "ingesionSchemas.size()[%s] should be same with expectedDimensionsSpecs.size()[%s]",
        ingestionSchemas.size(),
        expectedDimensionsSpecs.size()
    );

    for (int i = 0; i < ingestionSchemas.size(); i++) {
      final IndexIngestionSpec ingestionSchema = ingestionSchemas.get(i);
      final DimensionsSpec expectedDimensionsSpec = expectedDimensionsSpecs.get(i);

      // assert dataSchema
      final DataSchema dataSchema = ingestionSchema.getDataSchema();
      Assert.assertEquals(DATA_SOURCE, dataSchema.getDataSource());

      final InputRowParser parser = OBJECT_MAPPER.convertValue(dataSchema.getParser(), InputRowParser.class);
      Assert.assertTrue(parser instanceof TransformingInputRowParser);
      Assert.assertTrue(((TransformingInputRowParser) parser).getParser() instanceof NoopInputRowParser);
      Assert.assertTrue(parser.getParseSpec() instanceof TimeAndDimsParseSpec);
      Assert.assertEquals(
          new HashSet<>(expectedDimensionsSpec.getDimensions()),
          new HashSet<>(parser.getParseSpec().getDimensionsSpec().getDimensions())
      );

      // metrics
      final List<AggregatorFactory> expectedAggregators = expectedMetricsSpec
          .stream()
          .map(AggregatorFactory::getCombiningFactory)
          .collect(Collectors.toList());
      Assert.assertEquals(expectedAggregators, Arrays.asList(dataSchema.getAggregators()));
      Assert.assertEquals(
          new UniformGranularitySpec(
              expectedSegmentGranularity,
              Granularities.NONE,
              false,
              Collections.singletonList(expectedSegmentIntervals.get(i))
          ),
          dataSchema.getGranularitySpec()
      );

      // assert ioConfig
      final IndexIOConfig ioConfig = ingestionSchema.getIOConfig();
      Assert.assertFalse(ioConfig.isAppendToExisting());
      final FirehoseFactory firehoseFactory = ioConfig.getFirehoseFactory();
      Assert.assertTrue(firehoseFactory instanceof IngestSegmentFirehoseFactory);
      final IngestSegmentFirehoseFactory ingestSegmentFirehoseFactory = (IngestSegmentFirehoseFactory) firehoseFactory;
      Assert.assertEquals(DATA_SOURCE, ingestSegmentFirehoseFactory.getDataSource());
      Assert.assertEquals(expectedSegmentIntervals.get(i), ingestSegmentFirehoseFactory.getInterval());
      Assert.assertNull(ingestSegmentFirehoseFactory.getDimensionsFilter());

      Assert.assertEquals(
          new HashSet<>(expectedDimensionsSpec.getDimensionNames()),
          new HashSet<>(ingestSegmentFirehoseFactory.getDimensions())
      );

      // assert tuningConfig
      Assert.assertEquals(expectedTuningConfig, ingestionSchema.getTuningConfig());
    }
  }

  private static class TestCoordinatorClient extends CoordinatorClient
  {
    private final Map<DataSegment, File> segmentMap;

    TestCoordinatorClient(Map<DataSegment, File> segmentMap)
    {
      super(null, null);
      this.segmentMap = segmentMap;
    }

    @Override
    public List<DataSegment> getDatabaseSegmentDataSourceSegments(String dataSource, List<Interval> intervals)
    {
      return new ArrayList<>(segmentMap.keySet());
    }
  }

  private static class TestTaskToolbox extends TaskToolbox
  {
    private final Map<DataSegment, File> segmentFileMap;

    TestTaskToolbox(
        TaskActionClient taskActionClient,
        IndexIO indexIO,
        Map<DataSegment, File> segmentFileMap
    )
    {
      super(
          null,
          null,
          taskActionClient,
          null,
          null,
          null,
          null,
          null,
          null,
          null,
          null,
          null,
          null,
          null,
          null,
          null,
          null,
          indexIO,
          null,
          null,
          null,
          new IndexMergerV9(OBJECT_MAPPER, indexIO, OffHeapMemorySegmentWriteOutMediumFactory.instance()),
          null,
          null,
          null,
          null,
          new NoopTestTaskReportFileWriter(),
          null
      );
      this.segmentFileMap = segmentFileMap;
    }

    @Override
    public Map<DataSegment, File> fetchSegments(List<DataSegment> segments)
    {
      final Map<DataSegment, File> submap = new HashMap<>(segments.size());
      for (DataSegment segment : segments) {
        final File file = Preconditions.checkNotNull(segmentFileMap.get(segment));
        submap.put(segment, file);
      }
      return submap;
    }
  }

  private static class TestTaskActionClient implements TaskActionClient
  {
    private final List<DataSegment> segments;

    TestTaskActionClient(List<DataSegment> segments)
    {
      this.segments = segments;
    }

    @Override
    public <RetType> RetType submit(TaskAction<RetType> taskAction)
    {
      if (!(taskAction instanceof SegmentListUsedAction)) {
        throw new ISE("action[%s] is not supported", taskAction);
      }
      return (RetType) segments;
    }
  }

  private static class TestIndexIO extends IndexIO
  {
    private final Map<File, QueryableIndex> queryableIndexMap;

    TestIndexIO(
        ObjectMapper mapper,
        Map<DataSegment, File> segmentFileMap
    )
    {
      super(mapper, () -> 0);

      queryableIndexMap = new HashMap<>(segmentFileMap.size());
      for (Entry<DataSegment, File> entry : segmentFileMap.entrySet()) {
        final DataSegment segment = entry.getKey();
        final List<String> columnNames = new ArrayList<>(segment.getDimensions().size() + segment.getMetrics().size());
        columnNames.add(ColumnHolder.TIME_COLUMN_NAME);
        columnNames.addAll(segment.getDimensions());
        columnNames.addAll(segment.getMetrics());
        final Map<String, ColumnHolder> columnMap = new HashMap<>(columnNames.size());
        final List<AggregatorFactory> aggregatorFactories = new ArrayList<>(segment.getMetrics().size());

        for (String columnName : columnNames) {
          if (MIXED_TYPE_COLUMN.equals(columnName)) {
            columnMap.put(columnName, createColumn(MIXED_TYPE_COLUMN_MAP.get(segment.getInterval())));
          } else if (DIMENSIONS.containsKey(columnName)) {
            columnMap.put(columnName, createColumn(DIMENSIONS.get(columnName)));
          } else {
            final Optional<AggregatorFactory> maybeMetric = AGGREGATORS.stream()
                                                                       .filter(agg -> agg.getName().equals(columnName))
                                                                       .findAny();
            if (maybeMetric.isPresent()) {
              columnMap.put(columnName, createColumn(maybeMetric.get()));
              aggregatorFactories.add(maybeMetric.get());
            }
          }
        }

        final Metadata metadata = new Metadata(
            null,
            aggregatorFactories.toArray(new AggregatorFactory[0]),
            null,
            null,
            null
        );

        queryableIndexMap.put(
            entry.getValue(),
            new SimpleQueryableIndex(
                segment.getInterval(),
                new ListIndexed<>(segment.getDimensions()),
                null,
                columnMap,
                null,
                metadata
            )
        );
      }
    }

    @Override
    public QueryableIndex loadIndex(File file)
    {
      return queryableIndexMap.get(file);
    }

    void removeMetadata(File file)
    {
      final SimpleQueryableIndex index = (SimpleQueryableIndex) queryableIndexMap.get(file);
      if (index != null) {
        queryableIndexMap.put(
            file,
            new SimpleQueryableIndex(
                index.getDataInterval(),
                index.getColumnNames(),
                index.getAvailableDimensions(),
                index.getBitmapFactoryForDimensions(),
                index.getColumns(),
                index.getFileMapper(),
                null,
                index.getDimensionHandlers()
            )
        );
      }
    }

    Map<File, QueryableIndex> getQueryableIndexMap()
    {
      return queryableIndexMap;
    }
  }

  private static ColumnHolder createColumn(DimensionSchema dimensionSchema)
  {
    return new TestColumn(IncrementalIndex.TYPE_MAP.get(dimensionSchema.getValueType()));
  }

  private static ColumnHolder createColumn(AggregatorFactory aggregatorFactory)
  {
    return new TestColumn(ValueType.fromString(aggregatorFactory.getTypeName()));
  }

  private static class TestColumn implements ColumnHolder
  {
    private final ColumnCapabilities columnCapabilities;

    TestColumn(ValueType type)
    {
      columnCapabilities = new ColumnCapabilitiesImpl()
          .setType(type)
          .setDictionaryEncoded(type == ValueType.STRING) // set a fake value to make string columns
          .setHasBitmapIndexes(type == ValueType.STRING)
          .setHasSpatialIndexes(false)
          .setHasMultipleValues(false);
    }

    @Override
    public ColumnCapabilities getCapabilities()
    {
      return columnCapabilities;
    }

    @Override
    public int getLength()
    {
      return NUM_ROWS_PER_SEGMENT;
    }

    @Override
    public BaseColumn getColumn()
    {
      return null;
    }

    @Override
    public SettableColumnValueSelector makeNewSettableColumnValueSelector()
    {
      return null;
    }

    @Override
    public BitmapIndex getBitmapIndex()
    {
      return null;
    }

    @Override
    public SpatialIndex getSpatialIndex()
    {
      return null;
    }
  }
}<|MERGE_RESOLUTION|>--- conflicted
+++ resolved
@@ -416,12 +416,7 @@
     Assert.assertEquals(expected.getDataSource(), actual.getDataSource());
     Assert.assertEquals(expected.getIoConfig(), actual.getIoConfig());
     Assert.assertEquals(expected.getDimensionsSpec(), actual.getDimensionsSpec());
-<<<<<<< HEAD
-    Assert.assertTrue(Arrays.equals(expected.getMetricsSpec(), actual.getMetricsSpec()));
-=======
     Assert.assertArrayEquals(expected.getMetricsSpec(), actual.getMetricsSpec());
-    Assert.assertEquals(expected.getTargetCompactionSizeBytes(), actual.getTargetCompactionSizeBytes());
->>>>>>> 6c609293
     Assert.assertEquals(expected.getTuningConfig(), actual.getTuningConfig());
     Assert.assertEquals(expected.getContext(), actual.getContext());
   }
@@ -431,13 +426,8 @@
   {
     final List<IndexIngestionSpec> ingestionSpecs = CompactionTask.createIngestionSchema(
         toolbox,
-<<<<<<< HEAD
-        new SegmentProvider(DATA_SOURCE, COMPACTION_INTERVAL),
+        new SegmentProvider(DATA_SOURCE, new CompactionIntervalSpec(COMPACTION_INTERVAL, null)),
         new PartitionConfigurationManager(TUNING_CONFIG),
-=======
-        new SegmentProvider(DATA_SOURCE, new CompactionIntervalSpec(COMPACTION_INTERVAL, null)),
-        new PartitionConfigurationManager(null, TUNING_CONFIG),
->>>>>>> 6c609293
         null,
         null,
         null,
@@ -496,13 +486,8 @@
     );
     final List<IndexIngestionSpec> ingestionSpecs = CompactionTask.createIngestionSchema(
         toolbox,
-<<<<<<< HEAD
-        new SegmentProvider(DATA_SOURCE, COMPACTION_INTERVAL),
+        new SegmentProvider(DATA_SOURCE, new CompactionIntervalSpec(COMPACTION_INTERVAL, null)),
         new PartitionConfigurationManager(tuningConfig),
-=======
-        new SegmentProvider(DATA_SOURCE, new CompactionIntervalSpec(COMPACTION_INTERVAL, null)),
-        new PartitionConfigurationManager(null, tuningConfig),
->>>>>>> 6c609293
         null,
         null,
         null,
@@ -562,13 +547,8 @@
     );
     final List<IndexIngestionSpec> ingestionSpecs = CompactionTask.createIngestionSchema(
         toolbox,
-<<<<<<< HEAD
-        new SegmentProvider(DATA_SOURCE, COMPACTION_INTERVAL),
+        new SegmentProvider(DATA_SOURCE, new CompactionIntervalSpec(COMPACTION_INTERVAL, null)),
         new PartitionConfigurationManager(tuningConfig),
-=======
-        new SegmentProvider(DATA_SOURCE, new CompactionIntervalSpec(COMPACTION_INTERVAL, null)),
-        new PartitionConfigurationManager(null, tuningConfig),
->>>>>>> 6c609293
         null,
         null,
         null,
@@ -628,13 +608,8 @@
     );
     final List<IndexIngestionSpec> ingestionSpecs = CompactionTask.createIngestionSchema(
         toolbox,
-<<<<<<< HEAD
-        new SegmentProvider(DATA_SOURCE, COMPACTION_INTERVAL),
+        new SegmentProvider(DATA_SOURCE, new CompactionIntervalSpec(COMPACTION_INTERVAL, null)),
         new PartitionConfigurationManager(tuningConfig),
-=======
-        new SegmentProvider(DATA_SOURCE, new CompactionIntervalSpec(COMPACTION_INTERVAL, null)),
-        new PartitionConfigurationManager(null, tuningConfig),
->>>>>>> 6c609293
         null,
         null,
         null,
@@ -694,13 +669,8 @@
 
     final List<IndexIngestionSpec> ingestionSpecs = CompactionTask.createIngestionSchema(
         toolbox,
-<<<<<<< HEAD
-        new SegmentProvider(DATA_SOURCE, COMPACTION_INTERVAL),
+        new SegmentProvider(DATA_SOURCE, new CompactionIntervalSpec(COMPACTION_INTERVAL, null)),
         new PartitionConfigurationManager(TUNING_CONFIG),
-=======
-        new SegmentProvider(DATA_SOURCE, new CompactionIntervalSpec(COMPACTION_INTERVAL, null)),
-        new PartitionConfigurationManager(null, TUNING_CONFIG),
->>>>>>> 6c609293
         customSpec,
         null,
         null,
@@ -740,13 +710,8 @@
 
     final List<IndexIngestionSpec> ingestionSpecs = CompactionTask.createIngestionSchema(
         toolbox,
-<<<<<<< HEAD
-        new SegmentProvider(DATA_SOURCE, COMPACTION_INTERVAL),
+        new SegmentProvider(DATA_SOURCE, new CompactionIntervalSpec(COMPACTION_INTERVAL, null)),
         new PartitionConfigurationManager(TUNING_CONFIG),
-=======
-        new SegmentProvider(DATA_SOURCE, new CompactionIntervalSpec(COMPACTION_INTERVAL, null)),
-        new PartitionConfigurationManager(null, TUNING_CONFIG),
->>>>>>> 6c609293
         null,
         customMetricsSpec,
         null,
@@ -779,13 +744,8 @@
   {
     final List<IndexIngestionSpec> ingestionSpecs = CompactionTask.createIngestionSchema(
         toolbox,
-<<<<<<< HEAD
-        new SegmentProvider(SEGMENTS),
+        new SegmentProvider(DATA_SOURCE, SpecificSegmentsSpec.fromSegments(SEGMENTS)),
         new PartitionConfigurationManager(TUNING_CONFIG),
-=======
-        new SegmentProvider(DATA_SOURCE, SpecificSegmentsSpec.fromSegments(SEGMENTS)),
-        new PartitionConfigurationManager(null, TUNING_CONFIG),
->>>>>>> 6c609293
         null,
         null,
         null,
@@ -824,13 +784,8 @@
     segments.remove(segments.size() / 2);
     CompactionTask.createIngestionSchema(
         toolbox,
-<<<<<<< HEAD
-        new SegmentProvider(segments),
+        new SegmentProvider(DATA_SOURCE, SpecificSegmentsSpec.fromSegments(segments)),
         new PartitionConfigurationManager(TUNING_CONFIG),
-=======
-        new SegmentProvider(DATA_SOURCE, SpecificSegmentsSpec.fromSegments(segments)),
-        new PartitionConfigurationManager(null, TUNING_CONFIG),
->>>>>>> 6c609293
         null,
         null,
         null,
@@ -852,13 +807,8 @@
     final List<DataSegment> segments = new ArrayList<>(SEGMENTS);
     CompactionTask.createIngestionSchema(
         toolbox,
-<<<<<<< HEAD
-        new SegmentProvider(segments),
+        new SegmentProvider(DATA_SOURCE, SpecificSegmentsSpec.fromSegments(segments)),
         new PartitionConfigurationManager(TUNING_CONFIG),
-=======
-        new SegmentProvider(DATA_SOURCE, SpecificSegmentsSpec.fromSegments(segments)),
-        new PartitionConfigurationManager(null, TUNING_CONFIG),
->>>>>>> 6c609293
         null,
         null,
         null,
@@ -893,66 +843,12 @@
   }
 
   @Test
-<<<<<<< HEAD
-=======
-  public void testTargetPartitionSizeWithPartitionConfig() throws IOException, SegmentLoadingException
-  {
-    final IndexTuningConfig tuningConfig = new IndexTuningConfig(
-        null,
-        null,
-        500000,
-        1000000L,
-        null,
-        null,
-        null,
-        null,
-        new HashedPartitionsSpec(6, null, null),
-        new IndexSpec(
-            new RoaringBitmapSerdeFactory(true),
-            CompressionStrategy.LZ4,
-            CompressionStrategy.LZF,
-            LongEncodingStrategy.LONGS
-        ),
-        null,
-        5000,
-        true,
-        false,
-        null,
-        100L,
-        null,
-        null,
-        null,
-        null
-    );
-    expectedException.expect(IllegalArgumentException.class);
-    expectedException.expectMessage("targetCompactionSizeBytes[6] cannot be used with");
+  public void testSegmentGranularity() throws IOException, SegmentLoadingException
+  {
     final List<IndexIngestionSpec> ingestionSpecs = CompactionTask.createIngestionSchema(
         toolbox,
         new SegmentProvider(DATA_SOURCE, new CompactionIntervalSpec(COMPACTION_INTERVAL, null)),
-        new PartitionConfigurationManager(6L, tuningConfig),
-        null,
-        null,
-        null,
-        OBJECT_MAPPER,
-        COORDINATOR_CLIENT,
-        segmentLoaderFactory,
-        RETRY_POLICY_FACTORY
-    );
-  }
-
-  @Test
->>>>>>> 6c609293
-  public void testSegmentGranularity() throws IOException, SegmentLoadingException
-  {
-    final List<IndexIngestionSpec> ingestionSpecs = CompactionTask.createIngestionSchema(
-        toolbox,
-<<<<<<< HEAD
-        new SegmentProvider(DATA_SOURCE, COMPACTION_INTERVAL),
         new PartitionConfigurationManager(TUNING_CONFIG),
-=======
-        new SegmentProvider(DATA_SOURCE, new CompactionIntervalSpec(COMPACTION_INTERVAL, null)),
-        new PartitionConfigurationManager(null, TUNING_CONFIG),
->>>>>>> 6c609293
         null,
         null,
         new PeriodGranularity(Period.months(3), null, null),
@@ -986,13 +882,8 @@
   {
     final List<IndexIngestionSpec> ingestionSpecs = CompactionTask.createIngestionSchema(
         toolbox,
-<<<<<<< HEAD
-        new SegmentProvider(DATA_SOURCE, COMPACTION_INTERVAL),
+        new SegmentProvider(DATA_SOURCE, new CompactionIntervalSpec(COMPACTION_INTERVAL, null)),
         new PartitionConfigurationManager(TUNING_CONFIG),
-=======
-        new SegmentProvider(DATA_SOURCE, new CompactionIntervalSpec(COMPACTION_INTERVAL, null)),
-        new PartitionConfigurationManager(null, TUNING_CONFIG),
->>>>>>> 6c609293
         null,
         null,
         null,
@@ -1019,30 +910,6 @@
     );
   }
 
-<<<<<<< HEAD
-=======
-  @Test
-  public void testHugeTargetCompactionSize()
-  {
-    final PartitionConfigurationManager manager = new PartitionConfigurationManager(Long.MAX_VALUE, TUNING_CONFIG);
-    final TestIndexIO indexIO = (TestIndexIO) toolbox.getIndexIO();
-    final Map<File, QueryableIndex> queryableIndexMap = indexIO.getQueryableIndexMap();
-    final List<Pair<QueryableIndex, DataSegment>> segments = new ArrayList<>();
-
-    for (Entry<DataSegment, File> entry : SEGMENT_MAP.entrySet()) {
-      final DataSegment segment = entry.getKey();
-      final File file = entry.getValue();
-      segments.add(Pair.of(Preconditions.checkNotNull(queryableIndexMap.get(file)), segment));
-    }
-
-    expectedException.expect(ArithmeticException.class);
-    expectedException.expectMessage(
-        CoreMatchers.startsWith("Estimated maxRowsPerSegment[922337203685477632] is out of integer value range.")
-    );
-    manager.computeTuningConfig(segments);
-  }
-
->>>>>>> 6c609293
   private static List<DimensionsSpec> getExpectedDimensionsSpecForAutoGeneration()
   {
     return ImmutableList.of(
