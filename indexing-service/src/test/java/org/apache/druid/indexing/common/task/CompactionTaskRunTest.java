--- conflicted
+++ resolved
@@ -722,6 +722,7 @@
     final TaskToolbox box = createTaskToolbox(objectMapper, task);
 
     task.addToContext(Tasks.FORCE_TIME_CHUNK_LOCK_KEY, lockGranularity == LockGranularity.TIME_CHUNK);
+    task.addToContext(Tasks.STORE_COMPACTION_STATE_KEY, true);
     if (task.isReady(box.getTaskActionClient())) {
       if (readyLatchToCountDown != null) {
         readyLatchToCountDown.countDown();
@@ -785,26 +786,5 @@
         new NoopTestTaskReportFileWriter(),
         null
     );
-<<<<<<< HEAD
-=======
-
-    task.addToContext(Tasks.FORCE_TIME_CHUNK_LOCK_KEY, lockGranularity == LockGranularity.TIME_CHUNK);
-    task.addToContext(Tasks.STORE_COMPACTION_STATE_KEY, true);
-    if (task.isReady(box.getTaskActionClient())) {
-      if (readyLatchToCountDown != null) {
-        readyLatchToCountDown.countDown();
-      }
-      if (latchToAwaitBeforeRun != null) {
-        latchToAwaitBeforeRun.await();
-      }
-      TaskStatus status = task.run(box);
-      shutdownTask(task);
-      final List<DataSegment> segments = new ArrayList<>(actionClient.getPublishedSegments());
-      Collections.sort(segments);
-      return Pair.of(status, segments);
-    } else {
-      throw new ISE("task[%s] is not ready", task.getId());
-    }
->>>>>>> 8b2afa5c
   }
 }