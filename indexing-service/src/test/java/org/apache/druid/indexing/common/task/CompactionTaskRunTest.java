--- conflicted
+++ resolved
@@ -481,12 +481,8 @@
                 Granularities.MINUTE,
                 null
             ),
-<<<<<<< HEAD
             IndexTaskTest.createTuningConfig(2, 2, null, 2L, null, false, true, null, null),
-=======
-            IndexTaskTest.createTuningConfig(2, 2, null, 2L, null, false, true),
             false,
->>>>>>> 15bdd6bc
             false
         ),
         null
@@ -1159,14 +1155,9 @@
                 Granularities.MINUTE,
                 null
             ),
-<<<<<<< HEAD
             IndexTaskTest.createTuningConfig(2, 2, null, 2L, null, false, true, null, null),
-            appendToExisting
-=======
-            IndexTaskTest.createTuningConfig(2, 2, null, 2L, null, false, true),
             appendToExisting,
             false
->>>>>>> 15bdd6bc
         ),
         null
     );
