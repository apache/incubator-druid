/*
 * Licensed to the Apache Software Foundation (ASF) under one
 * or more contributor license agreements.  See the NOTICE file
 * distributed with this work for additional information
 * regarding copyright ownership.  The ASF licenses this file
 * to you under the Apache License, Version 2.0 (the
 * "License"); you may not use this file except in compliance
 * with the License.  You may obtain a copy of the License at
 *
 *   http://www.apache.org/licenses/LICENSE-2.0
 *
 * Unless required by applicable law or agreed to in writing,
 * software distributed under the License is distributed on an
 * "AS IS" BASIS, WITHOUT WARRANTIES OR CONDITIONS OF ANY
 * KIND, either express or implied.  See the License for the
 * specific language governing permissions and limitations
 * under the License.
 */

package org.apache.druid.indexing.common.task;

import com.fasterxml.jackson.core.JsonProcessingException;
import com.fasterxml.jackson.core.type.TypeReference;
import com.fasterxml.jackson.databind.ObjectMapper;
import com.google.common.collect.ImmutableList;
import com.google.common.collect.ImmutableMap;
import com.google.common.collect.Sets;
import com.google.common.io.Files;
import org.apache.druid.data.input.impl.CSVParseSpec;
import org.apache.druid.data.input.impl.DimensionsSpec;
import org.apache.druid.data.input.impl.FloatDimensionSchema;
import org.apache.druid.data.input.impl.JSONParseSpec;
import org.apache.druid.data.input.impl.LongDimensionSchema;
import org.apache.druid.data.input.impl.ParseSpec;
import org.apache.druid.data.input.impl.StringDimensionSchema;
import org.apache.druid.data.input.impl.StringInputRowParser;
import org.apache.druid.data.input.impl.TimestampSpec;
import org.apache.druid.indexer.TaskState;
import org.apache.druid.indexer.TaskStatus;
import org.apache.druid.indexing.common.IngestionStatsAndErrorsTaskReportData;
import org.apache.druid.indexing.common.TaskLock;
import org.apache.druid.indexing.common.TaskLockType;
import org.apache.druid.indexing.common.TaskReport;
import org.apache.druid.indexing.common.TaskReportFileWriter;
import org.apache.druid.indexing.common.TaskToolbox;
import org.apache.druid.indexing.common.TestUtils;
import org.apache.druid.indexing.common.actions.LockAcquireAction;
import org.apache.druid.indexing.common.actions.LockListAction;
import org.apache.druid.indexing.common.actions.LockTryAcquireAction;
import org.apache.druid.indexing.common.actions.SegmentAllocateAction;
import org.apache.druid.indexing.common.actions.SegmentTransactionalInsertAction;
import org.apache.druid.indexing.common.actions.TaskAction;
import org.apache.druid.indexing.common.actions.TaskActionClient;
import org.apache.druid.indexing.common.stats.RowIngestionMeters;
import org.apache.druid.indexing.common.stats.RowIngestionMetersFactory;
import org.apache.druid.indexing.common.task.IndexTask.IndexIngestionSpec;
import org.apache.druid.indexing.common.task.IndexTask.IndexTuningConfig;
import org.apache.druid.indexing.overlord.SegmentPublishResult;
import org.apache.druid.java.util.common.DateTimes;
import org.apache.druid.java.util.common.Intervals;
import org.apache.druid.java.util.common.Pair;
import org.apache.druid.java.util.common.StringUtils;
import org.apache.druid.java.util.common.granularity.Granularities;
import org.apache.druid.java.util.common.guava.Comparators;
import org.apache.druid.java.util.common.guava.Sequence;
import org.apache.druid.math.expr.ExprMacroTable;
import org.apache.druid.query.aggregation.AggregatorFactory;
import org.apache.druid.query.aggregation.LongSumAggregatorFactory;
import org.apache.druid.query.dimension.DefaultDimensionSpec;
import org.apache.druid.query.filter.SelectorDimFilter;
import org.apache.druid.segment.Cursor;
import org.apache.druid.segment.DimensionSelector;
import org.apache.druid.segment.IndexIO;
import org.apache.druid.segment.IndexMergerV9;
import org.apache.druid.segment.IndexSpec;
import org.apache.druid.segment.QueryableIndexStorageAdapter;
import org.apache.druid.segment.VirtualColumns;
import org.apache.druid.segment.indexing.DataSchema;
import org.apache.druid.segment.indexing.granularity.ArbitraryGranularitySpec;
import org.apache.druid.segment.indexing.granularity.GranularitySpec;
import org.apache.druid.segment.indexing.granularity.UniformGranularitySpec;
import org.apache.druid.segment.loading.DataSegmentKiller;
import org.apache.druid.segment.loading.DataSegmentPusher;
import org.apache.druid.segment.loading.LocalDataSegmentPusher;
import org.apache.druid.segment.loading.LocalDataSegmentPusherConfig;
import org.apache.druid.segment.loading.SegmentLoader;
import org.apache.druid.segment.loading.SegmentLoaderConfig;
import org.apache.druid.segment.loading.SegmentLoaderLocalCacheManager;
import org.apache.druid.segment.loading.StorageLocationConfig;
import org.apache.druid.segment.realtime.appenderator.SegmentIdentifier;
import org.apache.druid.segment.realtime.firehose.LocalFirehoseFactory;
import org.apache.druid.segment.realtime.firehose.WindowedStorageAdapter;
import org.apache.druid.segment.transform.ExpressionTransform;
import org.apache.druid.segment.transform.TransformSpec;
import org.apache.druid.server.security.AuthTestUtils;
import org.apache.druid.timeline.DataSegment;
import org.apache.druid.timeline.partition.HashBasedNumberedShardSpec;
import org.apache.druid.timeline.partition.NoneShardSpec;
import org.apache.druid.timeline.partition.NumberedShardSpec;
import org.apache.druid.timeline.partition.ShardSpec;
import org.joda.time.Interval;
import org.junit.After;
import org.junit.Assert;
import org.junit.Before;
import org.junit.Rule;
import org.junit.Test;
import org.junit.rules.ExpectedException;
import org.junit.rules.TemporaryFolder;

import javax.annotation.Nullable;
import java.io.BufferedWriter;
import java.io.File;
import java.io.IOException;
import java.nio.charset.StandardCharsets;
import java.util.ArrayList;
import java.util.Arrays;
import java.util.Collections;
import java.util.HashSet;
import java.util.List;
import java.util.Map;
import java.util.Set;

public class IndexTaskTest
{
  @Rule
  public TemporaryFolder temporaryFolder = new TemporaryFolder();

  @Rule
  public ExpectedException expectedException = ExpectedException.none();

  private static final ParseSpec DEFAULT_PARSE_SPEC = new CSVParseSpec(
      new TimestampSpec(
          "ts",
          "auto",
          null
      ),
      new DimensionsSpec(
          DimensionsSpec.getDefaultSchemas(Arrays.asList("ts", "dim")),
          new ArrayList<>(),
          new ArrayList<>()
      ),
      null,
      Arrays.asList("ts", "dim", "val"),
      false,
      0
  );

  private DataSegmentPusher pusher;
  private SegmentLoader segmentLoader;
  private List<DataSegment> segments;

  private static final IndexSpec indexSpec = new IndexSpec();
  private final ObjectMapper jsonMapper;
  private IndexMergerV9 indexMergerV9;
  private IndexIO indexIO;
  private volatile int segmentAllocatePartitionCounter;
  private File reportsFile;
  private RowIngestionMetersFactory rowIngestionMetersFactory;

  public IndexTaskTest()
  {
    TestUtils testUtils = new TestUtils();
    jsonMapper = testUtils.getTestObjectMapper();

    indexMergerV9 = testUtils.getTestIndexMergerV9();
    indexIO = testUtils.getTestIndexIO();
    rowIngestionMetersFactory = testUtils.getRowIngestionMetersFactory();
  }

  @Before
  public void setup() throws IOException
  {
    reportsFile = temporaryFolder.newFile(
        StringUtils.format("IndexTaskTestReports-%s.json", System.currentTimeMillis())
    );

    final File deepStorageDir = temporaryFolder.newFolder();
    final File cacheDir = temporaryFolder.newFolder();

    pusher = new LocalDataSegmentPusher(
        new LocalDataSegmentPusherConfig()
        {
          @Override
          public File getStorageDirectory()
          {
            return deepStorageDir;
          }
        },
        jsonMapper
    )
    {
      @Override
      public DataSegment push(final File dataSegmentFile, final DataSegment segment, final boolean useUniquePath)
          throws IOException
      {
        final DataSegment returnSegment = super.push(dataSegmentFile, segment, useUniquePath);
        segments.add(returnSegment);
        return returnSegment;
      }
    };
    segmentLoader = new SegmentLoaderLocalCacheManager(
        indexIO,
        new SegmentLoaderConfig()
        {
          @Override
          public List<StorageLocationConfig> getLocations()
          {
            return Collections.singletonList(
                new StorageLocationConfig().setPath(cacheDir)
            );
          }
        },
        jsonMapper
    );
    segments = new ArrayList<>();

  }

  @After
  public void teardown()
  {
    reportsFile.delete();
  }

  @Test
  public void testDeterminePartitions() throws Exception
  {
    File tmpDir = temporaryFolder.newFolder();

    File tmpFile = File.createTempFile("druid", "index", tmpDir);

    try (BufferedWriter writer = Files.newWriter(tmpFile, StandardCharsets.UTF_8)) {
      writer.write("2014-01-01T00:00:10Z,a,1\n");
      writer.write("2014-01-01T01:00:20Z,b,1\n");
      writer.write("2014-01-01T02:00:30Z,c,1\n");
    }

    IndexTask indexTask = new IndexTask(
        null,
        null,
        createIngestionSpec(
            tmpDir,
            null,
            null,
            createTuningConfigWithMaxRowsPerSegment(2, false, true),
            false
        ),
        null,
        AuthTestUtils.TEST_AUTHORIZER_MAPPER,
        null,
        rowIngestionMetersFactory
    );

    final List<DataSegment> segments = runTask(indexTask).rhs;

    Assert.assertEquals(2, segments.size());

    Assert.assertEquals("test", segments.get(0).getDataSource());
    Assert.assertEquals(Intervals.of("2014/P1D"), segments.get(0).getInterval());
    Assert.assertEquals(HashBasedNumberedShardSpec.class, segments.get(0).getShardSpec().getClass());
    Assert.assertEquals(0, segments.get(0).getShardSpec().getPartitionNum());
    Assert.assertEquals(2, ((NumberedShardSpec) segments.get(0).getShardSpec()).getPartitions());

    Assert.assertEquals("test", segments.get(1).getDataSource());
    Assert.assertEquals(Intervals.of("2014/P1D"), segments.get(1).getInterval());
    Assert.assertEquals(HashBasedNumberedShardSpec.class, segments.get(1).getShardSpec().getClass());
    Assert.assertEquals(1, segments.get(1).getShardSpec().getPartitionNum());
    Assert.assertEquals(2, ((NumberedShardSpec) segments.get(1).getShardSpec()).getPartitions());
  }

  @Test
  public void testForceExtendableShardSpecs() throws Exception
  {
    File tmpDir = temporaryFolder.newFolder();

    File tmpFile = File.createTempFile("druid", "index", tmpDir);

    try (BufferedWriter writer = Files.newWriter(tmpFile, StandardCharsets.UTF_8)) {
      writer.write("2014-01-01T00:00:10Z,a,1\n");
      writer.write("2014-01-01T01:00:20Z,b,1\n");
      writer.write("2014-01-01T02:00:30Z,c,1\n");
    }

    IndexTask indexTask = new IndexTask(
        null,
        null,
        createIngestionSpec(
            tmpDir,
            null,
            null,
            createTuningConfigWithMaxRowsPerSegment(2, true, true),
            false
        ),
        null,
        AuthTestUtils.TEST_AUTHORIZER_MAPPER,
        null,
        rowIngestionMetersFactory
    );

    Assert.assertEquals(indexTask.getId(), indexTask.getGroupId());

    final List<DataSegment> segments = runTask(indexTask).rhs;

    Assert.assertEquals(2, segments.size());

    Assert.assertEquals("test", segments.get(0).getDataSource());
    Assert.assertEquals(Intervals.of("2014/P1D"), segments.get(0).getInterval());
    Assert.assertEquals(NumberedShardSpec.class, segments.get(0).getShardSpec().getClass());
    Assert.assertEquals(0, segments.get(0).getShardSpec().getPartitionNum());

    Assert.assertEquals("test", segments.get(1).getDataSource());
    Assert.assertEquals(Intervals.of("2014/P1D"), segments.get(1).getInterval());
    Assert.assertEquals(NumberedShardSpec.class, segments.get(1).getShardSpec().getClass());
    Assert.assertEquals(1, segments.get(1).getShardSpec().getPartitionNum());
  }

  @Test
  public void testTransformSpec() throws Exception
  {
    File tmpDir = temporaryFolder.newFolder();

    File tmpFile = File.createTempFile("druid", "index", tmpDir);

    try (BufferedWriter writer = Files.newWriter(tmpFile, StandardCharsets.UTF_8)) {
      writer.write("2014-01-01T00:00:10Z,a,1\n");
      writer.write("2014-01-01T01:00:20Z,b,1\n");
      writer.write("2014-01-01T02:00:30Z,c,1\n");
    }

    IndexTask indexTask = new IndexTask(
        null,
        null,
        createIngestionSpec(
            tmpDir,
            null,
            new TransformSpec(
                new SelectorDimFilter("dim", "b", null),
                ImmutableList.of(
                    new ExpressionTransform("dimt", "concat(dim,dim)", ExprMacroTable.nil())
                )
            ),
            null,
            createTuningConfigWithMaxRowsPerSegment(2, true, false),
            false
        ),
        null,
        AuthTestUtils.TEST_AUTHORIZER_MAPPER,
        null,
        rowIngestionMetersFactory
    );

    Assert.assertEquals(indexTask.getId(), indexTask.getGroupId());

    final List<DataSegment> segments = runTask(indexTask).rhs;

    Assert.assertEquals(1, segments.size());

    Assert.assertEquals("test", segments.get(0).getDataSource());
    Assert.assertEquals(Intervals.of("2014/P1D"), segments.get(0).getInterval());
    Assert.assertEquals(NumberedShardSpec.class, segments.get(0).getShardSpec().getClass());
    Assert.assertEquals(0, segments.get(0).getShardSpec().getPartitionNum());
  }

  @Test
  public void testWithArbitraryGranularity() throws Exception
  {
    File tmpDir = temporaryFolder.newFolder();

    File tmpFile = File.createTempFile("druid", "index", tmpDir);

    try (BufferedWriter writer = Files.newWriter(tmpFile, StandardCharsets.UTF_8)) {
      writer.write("2014-01-01T00:00:10Z,a,1\n");
      writer.write("2014-01-01T01:00:20Z,b,1\n");
      writer.write("2014-01-01T02:00:30Z,c,1\n");
    }

    IndexTask indexTask = new IndexTask(
        null,
        null,
        createIngestionSpec(
            tmpDir,
            null,
            new ArbitraryGranularitySpec(
                Granularities.MINUTE,
                Collections.singletonList(Intervals.of("2014-01-01/2014-01-02"))
            ),
            createTuningConfigWithMaxRowsPerSegment(10, false, true),
            false
        ),
        null,
        AuthTestUtils.TEST_AUTHORIZER_MAPPER,
        null,
        rowIngestionMetersFactory
    );

    final List<DataSegment> segments = runTask(indexTask).rhs;

    Assert.assertEquals(1, segments.size());
  }

  @Test
  public void testIntervalBucketing() throws Exception
  {
    File tmpDir = temporaryFolder.newFolder();

    File tmpFile = File.createTempFile("druid", "index", tmpDir);

    try (BufferedWriter writer = Files.newWriter(tmpFile, StandardCharsets.UTF_8)) {
      writer.write("2014-01-01T07:59:59.977Z,a,1\n");
      writer.write("2014-01-01T08:00:00.000Z,b,1\n");
    }

    IndexTask indexTask = new IndexTask(
        null,
        null,
        createIngestionSpec(
            tmpDir,
            null,
            new UniformGranularitySpec(
                Granularities.HOUR,
                Granularities.HOUR,
                Collections.singletonList(Intervals.of("2014-01-01T08:00:00Z/2014-01-01T09:00:00Z"))
            ),
            createTuningConfigWithMaxRowsPerSegment(50, false, true),
            false
        ),
        null,
        AuthTestUtils.TEST_AUTHORIZER_MAPPER,
        null,
        rowIngestionMetersFactory
    );

    final List<DataSegment> segments = runTask(indexTask).rhs;

    Assert.assertEquals(1, segments.size());
  }

  @Test
  public void testNumShardsProvided() throws Exception
  {
    File tmpDir = temporaryFolder.newFolder();
    File tmpFile = File.createTempFile("druid", "index", tmpDir);

    try (BufferedWriter writer = Files.newWriter(tmpFile, StandardCharsets.UTF_8)) {
      writer.write("2014-01-01T00:00:10Z,a,1\n");
      writer.write("2014-01-01T01:00:20Z,b,1\n");
      writer.write("2014-01-01T02:00:30Z,c,1\n");
    }

    IndexTask indexTask = new IndexTask(
        null,
        null,
        createIngestionSpec(
            tmpDir,
            null,
            null,
            createTuningConfigWithNumShards(1, null, false, true),
            false
        ),
        null,
        AuthTestUtils.TEST_AUTHORIZER_MAPPER,
        null,
        rowIngestionMetersFactory
    );

    final List<DataSegment> segments = runTask(indexTask).rhs;

    Assert.assertEquals(1, segments.size());

    Assert.assertEquals("test", segments.get(0).getDataSource());
    Assert.assertEquals(Intervals.of("2014/P1D"), segments.get(0).getInterval());
    Assert.assertEquals(NoneShardSpec.class, segments.get(0).getShardSpec().getClass());
    Assert.assertEquals(0, segments.get(0).getShardSpec().getPartitionNum());
  }

  @Test
  public void testNumShardsAndPartitionDimensionsProvided() throws Exception
  {
    final File tmpDir = temporaryFolder.newFolder();
    final File tmpFile = File.createTempFile("druid", "index", tmpDir);

    try (BufferedWriter writer = Files.newWriter(tmpFile, StandardCharsets.UTF_8)) {
      writer.write("2014-01-01T00:00:10Z,a,1\n");
      writer.write("2014-01-01T01:00:20Z,b,1\n");
      writer.write("2014-01-01T02:00:30Z,c,1\n");
    }

    final IndexTask indexTask = new IndexTask(
        null,
        null,
        createIngestionSpec(
            tmpDir,
            null,
            null,
            createTuningConfigWithNumShards(2, ImmutableList.of("dim"), false, true),
            false
        ),
        null,
        AuthTestUtils.TEST_AUTHORIZER_MAPPER,
        null,
        rowIngestionMetersFactory
    );

    runTask(indexTask);

    Assert.assertEquals(2, segments.size());

    for (DataSegment segment : segments) {
      Assert.assertEquals("test", segment.getDataSource());
      Assert.assertEquals(Intervals.of("2014/P1D"), segment.getInterval());
      Assert.assertEquals(HashBasedNumberedShardSpec.class, segment.getShardSpec().getClass());

      final File segmentFile = segmentLoader.getSegmentFiles(segment);

      final WindowedStorageAdapter adapter = new WindowedStorageAdapter(
          new QueryableIndexStorageAdapter(indexIO.loadIndex(segmentFile)),
          segment.getInterval()
      );

      final Sequence<Cursor> cursorSequence = adapter.getAdapter().makeCursors(
          null,
          segment.getInterval(),
          VirtualColumns.EMPTY,
          Granularities.ALL,
          false,
          null
      );
      final List<Integer> hashes = cursorSequence
          .map(cursor -> {
            final DimensionSelector selector = cursor.getColumnSelectorFactory()
                                                     .makeDimensionSelector(new DefaultDimensionSpec("dim", "dim"));
            try {
              final int hash = HashBasedNumberedShardSpec.hash(
                  jsonMapper,
                  Collections.singletonList(selector.getObject())
              );
              cursor.advance();
              return hash;
            }
            catch (JsonProcessingException e) {
              throw new RuntimeException(e);
            }
          })
          .toList();

      Assert.assertTrue(hashes.stream().allMatch(h -> h.intValue() == hashes.get(0)));
    }
  }

  @Test
  public void testAppendToExisting() throws Exception
  {
    segmentAllocatePartitionCounter = 0;
    File tmpDir = temporaryFolder.newFolder();
    File tmpFile = File.createTempFile("druid", "index", tmpDir);

    try (BufferedWriter writer = Files.newWriter(tmpFile, StandardCharsets.UTF_8)) {
      writer.write("2014-01-01T00:00:10Z,a,1\n");
      writer.write("2014-01-01T01:00:20Z,b,1\n");
      writer.write("2014-01-01T02:00:30Z,c,1\n");
    }

    IndexTask indexTask = new IndexTask(
        null,
        null,
        createIngestionSpec(
            tmpDir,
            null,
            null,
            createTuningConfigWithMaxRowsPerSegment(2, false, false),
            true
        ),
        null,
        AuthTestUtils.TEST_AUTHORIZER_MAPPER,
        null,
        rowIngestionMetersFactory
    );

    Assert.assertEquals("index_append_test", indexTask.getGroupId());

    final List<DataSegment> segments = runTask(indexTask).rhs;

    Assert.assertEquals(2, segmentAllocatePartitionCounter);
    Assert.assertEquals(2, segments.size());

    Assert.assertEquals("test", segments.get(0).getDataSource());
    Assert.assertEquals(Intervals.of("2014/P1D"), segments.get(0).getInterval());
    Assert.assertEquals(NumberedShardSpec.class, segments.get(0).getShardSpec().getClass());
    Assert.assertEquals(0, segments.get(0).getShardSpec().getPartitionNum());

    Assert.assertEquals("test", segments.get(1).getDataSource());
    Assert.assertEquals(Intervals.of("2014/P1D"), segments.get(1).getInterval());
    Assert.assertEquals(NumberedShardSpec.class, segments.get(1).getShardSpec().getClass());
    Assert.assertEquals(1, segments.get(1).getShardSpec().getPartitionNum());
  }

  @Test
  public void testIntervalNotSpecified() throws Exception
  {
    File tmpDir = temporaryFolder.newFolder();
    File tmpFile = File.createTempFile("druid", "index", tmpDir);

    try (BufferedWriter writer = Files.newWriter(tmpFile, StandardCharsets.UTF_8)) {
      writer.write("2014-01-01T00:00:10Z,a,1\n");
      writer.write("2014-01-01T01:00:20Z,b,1\n");
      writer.write("2014-01-01T02:00:30Z,c,1\n");
    }

    IndexTask indexTask = new IndexTask(
        null,
        null,
        createIngestionSpec(
            tmpDir,
            null,
            new UniformGranularitySpec(
                Granularities.HOUR,
                Granularities.MINUTE,
                null
            ),
            createTuningConfigWithMaxRowsPerSegment(2, false, true),
            false
        ),
        null,
        AuthTestUtils.TEST_AUTHORIZER_MAPPER,
        null,
        rowIngestionMetersFactory
    );

    final List<DataSegment> segments = runTask(indexTask).rhs;

    Assert.assertEquals(3, segments.size());

    Assert.assertEquals("test", segments.get(0).getDataSource());
    Assert.assertEquals(Intervals.of("2014-01-01T00/PT1H"), segments.get(0).getInterval());
    Assert.assertTrue(segments.get(0).getShardSpec().getClass().equals(NoneShardSpec.class));
    Assert.assertEquals(0, segments.get(0).getShardSpec().getPartitionNum());

    Assert.assertEquals("test", segments.get(1).getDataSource());
    Assert.assertEquals(Intervals.of("2014-01-01T01/PT1H"), segments.get(1).getInterval());
    Assert.assertTrue(segments.get(1).getShardSpec().getClass().equals(NoneShardSpec.class));
    Assert.assertEquals(0, segments.get(1).getShardSpec().getPartitionNum());

    Assert.assertEquals("test", segments.get(2).getDataSource());
    Assert.assertEquals(Intervals.of("2014-01-01T02/PT1H"), segments.get(2).getInterval());
    Assert.assertTrue(segments.get(2).getShardSpec().getClass().equals(NoneShardSpec.class));
    Assert.assertEquals(0, segments.get(2).getShardSpec().getPartitionNum());
  }

  @Test
  public void testCSVFileWithHeader() throws Exception
  {
    File tmpDir = temporaryFolder.newFolder();

    File tmpFile = File.createTempFile("druid", "index", tmpDir);

    try (BufferedWriter writer = Files.newWriter(tmpFile, StandardCharsets.UTF_8)) {
      writer.write("time,d,val\n");
      writer.write("2014-01-01T00:00:10Z,a,1\n");
    }

    IndexTask indexTask = new IndexTask(
        null,
        null,
        createIngestionSpec(
            tmpDir,
            new CSVParseSpec(
                new TimestampSpec(
                    "time",
                    "auto",
                    null
                ),
                new DimensionsSpec(
                    null,
                    new ArrayList<>(),
                    new ArrayList<>()
                ),
                null,
                null,
                true,
                0
            ),
            null,
            createTuningConfigWithMaxRowsPerSegment(2, false, true),
            false
        ),
        null,
        AuthTestUtils.TEST_AUTHORIZER_MAPPER,
        null,
        rowIngestionMetersFactory
    );

    final List<DataSegment> segments = runTask(indexTask).rhs;

    Assert.assertEquals(1, segments.size());

    Assert.assertEquals(Collections.singletonList("d"), segments.get(0).getDimensions());
    Assert.assertEquals(Collections.singletonList("val"), segments.get(0).getMetrics());
    Assert.assertEquals(Intervals.of("2014/P1D"), segments.get(0).getInterval());
  }

  @Test
  public void testCSVFileWithHeaderColumnOverride() throws Exception
  {
    File tmpDir = temporaryFolder.newFolder();

    File tmpFile = File.createTempFile("druid", "index", tmpDir);

    try (BufferedWriter writer = Files.newWriter(tmpFile, StandardCharsets.UTF_8)) {
      writer.write("time,d,val\n");
      writer.write("2014-01-01T00:00:10Z,a,1\n");
    }

    IndexTask indexTask = new IndexTask(
        null,
        null,
        createIngestionSpec(
            tmpDir,
            new CSVParseSpec(
                new TimestampSpec(
                    "time",
                    "auto",
                    null
                ),
                new DimensionsSpec(
                    null,
                    new ArrayList<>(),
                    new ArrayList<>()
                ),
                null,
                Arrays.asList("time", "dim", "val"),
                true,
                0
            ),
            null,
            createTuningConfigWithMaxRowsPerSegment(2, false, true),
            false
        ),
        null,
        AuthTestUtils.TEST_AUTHORIZER_MAPPER,
        null,
        rowIngestionMetersFactory
    );

    final List<DataSegment> segments = runTask(indexTask).rhs;

    Assert.assertEquals(1, segments.size());

    Assert.assertEquals(Collections.singletonList("d"), segments.get(0).getDimensions());
    Assert.assertEquals(Collections.singletonList("val"), segments.get(0).getMetrics());
    Assert.assertEquals(Intervals.of("2014/P1D"), segments.get(0).getInterval());
  }

  @Test
  public void testWithSmallMaxTotalRows() throws Exception
  {
    File tmpDir = temporaryFolder.newFolder();
    File tmpFile = File.createTempFile("druid", "index", tmpDir);

    try (BufferedWriter writer = Files.newWriter(tmpFile, StandardCharsets.UTF_8)) {
      writer.write("2014-01-01T00:00:10Z,a,1\n");
      writer.write("2014-01-01T00:00:10Z,b,2\n");
      writer.write("2014-01-01T00:00:10Z,c,3\n");
      writer.write("2014-01-01T01:00:20Z,a,1\n");
      writer.write("2014-01-01T01:00:20Z,b,2\n");
      writer.write("2014-01-01T01:00:20Z,c,3\n");
      writer.write("2014-01-01T02:00:30Z,a,1\n");
      writer.write("2014-01-01T02:00:30Z,b,2\n");
      writer.write("2014-01-01T02:00:30Z,c,3\n");
    }

    IndexTask indexTask = new IndexTask(
        null,
        null,
        createIngestionSpec(
            tmpDir,
            null,
            new UniformGranularitySpec(
                Granularities.HOUR,
                Granularities.MINUTE,
                null
            ),
            createTuningConfig(2, 2, null, 2L, null, null, false, false, true),
            false
        ),
        null,
        AuthTestUtils.TEST_AUTHORIZER_MAPPER,
        null,
        rowIngestionMetersFactory
    );

    final List<DataSegment> segments = runTask(indexTask).rhs;

    Assert.assertEquals(6, segments.size());

    for (int i = 0; i < 6; i++) {
      final DataSegment segment = segments.get(i);
      final Interval expectedInterval = Intervals.of(StringUtils.format("2014-01-01T0%d/PT1H", (i / 2)));
      final int expectedPartitionNum = i % 2;

      Assert.assertEquals("test", segment.getDataSource());
      Assert.assertEquals(expectedInterval, segment.getInterval());
      Assert.assertEquals(NumberedShardSpec.class, segment.getShardSpec().getClass());
      Assert.assertEquals(expectedPartitionNum, segment.getShardSpec().getPartitionNum());
    }
  }

  @Test
  public void testPerfectRollup() throws Exception
  {
    File tmpDir = temporaryFolder.newFolder();
    File tmpFile = File.createTempFile("druid", "index", tmpDir);

    populateRollupTestData(tmpFile);

    IndexTask indexTask = new IndexTask(
        null,
        null,
        createIngestionSpec(
            tmpDir,
            null,
            new UniformGranularitySpec(
                Granularities.DAY,
                Granularities.DAY,
                true,
                null
            ),
            createTuningConfig(3, 2, null, 2L, null, null, false, true, true),
            false
        ),
        null,
        AuthTestUtils.TEST_AUTHORIZER_MAPPER,
        null,
        rowIngestionMetersFactory
    );

    final List<DataSegment> segments = runTask(indexTask).rhs;

    Assert.assertEquals(3, segments.size());

    for (int i = 0; i < 3; i++) {
      final DataSegment segment = segments.get(i);
      final Interval expectedInterval = Intervals.of("2014-01-01T00:00:00.000Z/2014-01-02T00:00:00.000Z");

      Assert.assertEquals("test", segment.getDataSource());
      Assert.assertEquals(expectedInterval, segment.getInterval());
      Assert.assertTrue(segment.getShardSpec().getClass().equals(HashBasedNumberedShardSpec.class));
      Assert.assertEquals(i, segment.getShardSpec().getPartitionNum());
    }
  }

  @Test
  public void testBestEffortRollup() throws Exception
  {
    File tmpDir = temporaryFolder.newFolder();
    File tmpFile = File.createTempFile("druid", "index", tmpDir);

    populateRollupTestData(tmpFile);

    IndexTask indexTask = new IndexTask(
        null,
        null,
        createIngestionSpec(
            tmpDir,
            null,
            new UniformGranularitySpec(
                Granularities.DAY,
                Granularities.DAY,
                true,
                null
            ),
            createTuningConfig(3, 2, null, 2L, null, null, false, false, true),
            false
        ),
        null,
        AuthTestUtils.TEST_AUTHORIZER_MAPPER,
        null,
        rowIngestionMetersFactory
    );

    final List<DataSegment> segments = runTask(indexTask).rhs;

    Assert.assertEquals(5, segments.size());

    for (int i = 0; i < 5; i++) {
      final DataSegment segment = segments.get(i);
      final Interval expectedInterval = Intervals.of("2014-01-01T00:00:00.000Z/2014-01-02T00:00:00.000Z");

      Assert.assertEquals("test", segment.getDataSource());
      Assert.assertEquals(expectedInterval, segment.getInterval());
      Assert.assertEquals(NumberedShardSpec.class, segment.getShardSpec().getClass());
      Assert.assertEquals(i, segment.getShardSpec().getPartitionNum());
    }
  }

  private static void populateRollupTestData(File tmpFile) throws IOException
  {
    try (BufferedWriter writer = Files.newWriter(tmpFile, StandardCharsets.UTF_8)) {
      writer.write("2014-01-01T00:00:10Z,a,1\n");
      writer.write("2014-01-01T01:00:20Z,a,1\n");
      writer.write("2014-01-01T00:00:10Z,b,2\n");
      writer.write("2014-01-01T00:00:10Z,c,3\n");
      writer.write("2014-01-01T01:00:20Z,b,2\n");
      writer.write("2014-01-01T02:00:30Z,a,1\n");
      writer.write("2014-01-01T02:00:30Z,b,2\n");
      writer.write("2014-01-01T01:00:20Z,c,3\n");
      writer.write("2014-01-01T02:00:30Z,c,3\n");
    }
  }

  @Test
  public void testIgnoreParseException() throws Exception
  {
    final File tmpDir = temporaryFolder.newFolder();

    final File tmpFile = File.createTempFile("druid", "index", tmpDir);

    try (BufferedWriter writer = Files.newWriter(tmpFile, StandardCharsets.UTF_8)) {
      writer.write("time,d,val\n");
      writer.write("unparseable,a,1\n");
      writer.write("2014-01-01T00:00:10Z,a,1\n");
    }

    // GranularitySpec.intervals and numShards must be null to verify reportParseException=false is respected both in
    // IndexTask.determineShardSpecs() and IndexTask.generateAndPublishSegments()
    final IndexIngestionSpec parseExceptionIgnoreSpec = createIngestionSpec(
        tmpDir,
        new CSVParseSpec(
            new TimestampSpec(
                "time",
                "auto",
                null
            ),
            new DimensionsSpec(
                null,
                new ArrayList<>(),
                new ArrayList<>()
            ),
            null,
            Arrays.asList("time", "dim", "val"),
            true,
            0
        ),
        null,
        createTuningConfig(2, null, null, null, null, null, false, false, false), // ignore parse exception,
        false
    );

    IndexTask indexTask = new IndexTask(
        null,
        null,
        parseExceptionIgnoreSpec,
        null,
        AuthTestUtils.TEST_AUTHORIZER_MAPPER,
        null,
        rowIngestionMetersFactory
    );

    final List<DataSegment> segments = runTask(indexTask).rhs;

    Assert.assertEquals(Collections.singletonList("d"), segments.get(0).getDimensions());
    Assert.assertEquals(Collections.singletonList("val"), segments.get(0).getMetrics());
    Assert.assertEquals(Intervals.of("2014/P1D"), segments.get(0).getInterval());
  }

  @Test
  public void testReportParseException() throws Exception
  {
    final File tmpDir = temporaryFolder.newFolder();

    final File tmpFile = File.createTempFile("druid", "index", tmpDir);

    try (BufferedWriter writer = Files.newWriter(tmpFile, StandardCharsets.UTF_8)) {
      writer.write("time,d,val\n");
      writer.write("unparseable,a,1\n");
      writer.write("2014-01-01T00:00:10Z,a,1\n");
    }

    final IndexIngestionSpec parseExceptionIgnoreSpec = createIngestionSpec(
        tmpDir,
        new CSVParseSpec(
            new TimestampSpec(
                "time",
                "auto",
                null
            ),
            new DimensionsSpec(
                null,
                new ArrayList<>(),
                new ArrayList<>()
            ),
            null,
            Arrays.asList("time", "dim", "val"),
            true,
            0
        ),
        null,
        createTuningConfig(2, null, null, null, null, null, false, false, true), // report parse exception
        false
    );

    IndexTask indexTask = new IndexTask(
        null,
        null,
        parseExceptionIgnoreSpec,
        null,
        AuthTestUtils.TEST_AUTHORIZER_MAPPER,
        null,
        rowIngestionMetersFactory
    );

    TaskStatus status = runTask(indexTask).lhs;
    Assert.assertEquals(TaskState.FAILED, status.getStatusCode());
    checkTaskStatusErrorMsgForParseExceptionsExceeded(status);

    Map<String, Object> expectedUnparseables = ImmutableMap.of(
        RowIngestionMeters.DETERMINE_PARTITIONS,
        new ArrayList<>(),
        RowIngestionMeters.BUILD_SEGMENTS,
        Collections.singletonList("Unparseable timestamp found! Event: {time=unparseable, d=a, val=1}")
    );
    IngestionStatsAndErrorsTaskReportData reportData = getTaskReportData();
    Assert.assertEquals(expectedUnparseables, reportData.getUnparseableEvents());
  }

  @Test
  public void testMultipleParseExceptionsSuccess() throws Exception
  {
    final File tmpDir = temporaryFolder.newFolder();

    final File tmpFile = File.createTempFile("druid", "index", tmpDir);

    try (BufferedWriter writer = Files.newWriter(tmpFile, StandardCharsets.UTF_8)) {
      writer.write("{\"time\":\"unparseable\",\"dim\":\"a\",\"dimLong\":2,\"dimFloat\":3.0,\"val\":1}\n"); // unparseable time
      writer.write("{\"time\":\"2014-01-01T00:00:10Z\",\"dim\":\"a\",\"dimLong\":2,\"dimFloat\":3.0,\"val\":1}\n"); // valid row
      writer.write("{\"time\":\"2014-01-01T00:00:10Z\",\"dim\":\"b\",\"dimLong\":\"notnumber\",\"dimFloat\":3.0,\"val\":1}\n"); // row with invalid long dimension
      writer.write("{\"time\":\"2014-01-01T00:00:10Z\",\"dim\":\"b\",\"dimLong\":2,\"dimFloat\":\"notnumber\",\"val\":1}\n"); // row with invalid float dimension
      writer.write("{\"time\":\"2014-01-01T00:00:10Z\",\"dim\":\"b\",\"dimLong\":2,\"dimFloat\":4.0,\"val\":\"notnumber\"}\n"); // row with invalid metric
      writer.write("{\"time\":9.0x,\"dim\":\"a\",\"dimLong\":2,\"dimFloat\":3.0,\"val\":1}\n"); // invalid JSON
      writer.write("{\"time\":\"3014-03-01T00:00:10Z\",\"dim\":\"outsideofinterval\",\"dimLong\":2,\"dimFloat\":3.0,\"val\":1}\n"); // thrown away
      writer.write("{\"time\":\"99999999999-01-01T00:00:10Z\",\"dim\":\"b\",\"dimLong\":2,\"dimFloat\":3.0,\"val\":1}\n"); // unparseable time
      writer.write("this is not JSON\n"); // invalid JSON
    }

    final IndexTask.IndexTuningConfig tuningConfig = new IndexTask.IndexTuningConfig(
        null,
        2,
        null,
        null,
        null,
        null,
        null,
        null,
        indexSpec,
        null,
        true,
        false,
        true,
        false,
        null,
        null,
        null,
        true,
        7,
        7
    );

    final IndexIngestionSpec parseExceptionIgnoreSpec = createIngestionSpec(
        tmpDir,
        new JSONParseSpec(
            new TimestampSpec(
                "time",
                "auto",
                null
            ),
            new DimensionsSpec(
                Arrays.asList(
                    new StringDimensionSchema("dim"),
                    new LongDimensionSchema("dimLong"),
                    new FloatDimensionSchema("dimFloat")
                ),
                new ArrayList<>(),
                new ArrayList<>()
            ),
            null,
            null
        ),
        null,
        tuningConfig,
        false
    );

    IndexTask indexTask = new IndexTask(
        null,
        null,
        parseExceptionIgnoreSpec,
        null,
        AuthTestUtils.TEST_AUTHORIZER_MAPPER,
        null,
        rowIngestionMetersFactory
    );

    TaskStatus status = runTask(indexTask).lhs;
    Assert.assertEquals(TaskState.SUCCESS, status.getStatusCode());
    Assert.assertEquals(null, status.getErrorMsg());

    IngestionStatsAndErrorsTaskReportData reportData = getTaskReportData();

    Map<String, Object> expectedMetrics = ImmutableMap.of(
        RowIngestionMeters.DETERMINE_PARTITIONS,
        ImmutableMap.of(
            RowIngestionMeters.PROCESSED_WITH_ERROR, 0,
            RowIngestionMeters.PROCESSED, 4,
            RowIngestionMeters.UNPARSEABLE, 4,
            RowIngestionMeters.THROWN_AWAY, 1
        ),
        RowIngestionMeters.BUILD_SEGMENTS,
        ImmutableMap.of(

            RowIngestionMeters.PROCESSED_WITH_ERROR, 3,
            RowIngestionMeters.PROCESSED, 1,
            RowIngestionMeters.UNPARSEABLE, 4,
            RowIngestionMeters.THROWN_AWAY, 1
        )
    );
    Assert.assertEquals(expectedMetrics, reportData.getRowStats());

    Map<String, Object> expectedUnparseables = ImmutableMap.of(
        RowIngestionMeters.DETERMINE_PARTITIONS,
        Arrays.asList(
            "Unable to parse row [this is not JSON]",
            "Unparseable timestamp found! Event: {time=99999999999-01-01T00:00:10Z, dim=b, dimLong=2, dimFloat=3.0, val=1}",
            "Unable to parse row [{\"time\":9.0x,\"dim\":\"a\",\"dimLong\":2,\"dimFloat\":3.0,\"val\":1}]",
            "Unparseable timestamp found! Event: {time=unparseable, dim=a, dimLong=2, dimFloat=3.0, val=1}"
        ),
        RowIngestionMeters.BUILD_SEGMENTS,
        Arrays.asList(
            "Unable to parse row [this is not JSON]",
            "Unparseable timestamp found! Event: {time=99999999999-01-01T00:00:10Z, dim=b, dimLong=2, dimFloat=3.0, val=1}",
            "Unable to parse row [{\"time\":9.0x,\"dim\":\"a\",\"dimLong\":2,\"dimFloat\":3.0,\"val\":1}]",
            "Found unparseable columns in row: [MapBasedInputRow{timestamp=2014-01-01T00:00:10.000Z, event={time=2014-01-01T00:00:10Z, dim=b, dimLong=2, dimFloat=4.0, val=notnumber}, dimensions=[dim, dimLong, dimFloat]}], exceptions: [Unable to parse value[notnumber] for field[val],]",
            "Found unparseable columns in row: [MapBasedInputRow{timestamp=2014-01-01T00:00:10.000Z, event={time=2014-01-01T00:00:10Z, dim=b, dimLong=2, dimFloat=notnumber, val=1}, dimensions=[dim, dimLong, dimFloat]}], exceptions: [could not convert value [notnumber] to float,]",
            "Found unparseable columns in row: [MapBasedInputRow{timestamp=2014-01-01T00:00:10.000Z, event={time=2014-01-01T00:00:10Z, dim=b, dimLong=notnumber, dimFloat=3.0, val=1}, dimensions=[dim, dimLong, dimFloat]}], exceptions: [could not convert value [notnumber] to long,]",
            "Unparseable timestamp found! Event: {time=unparseable, dim=a, dimLong=2, dimFloat=3.0, val=1}"
        )
    );

    Assert.assertEquals(expectedUnparseables, reportData.getUnparseableEvents());
  }

  @Test
  public void testMultipleParseExceptionsFailure() throws Exception
  {
    final File tmpDir = temporaryFolder.newFolder();

    final File tmpFile = File.createTempFile("druid", "index", tmpDir);

    try (BufferedWriter writer = Files.newWriter(tmpFile, StandardCharsets.UTF_8)) {
      writer.write("time,dim,dimLong,dimFloat,val\n");
      writer.write("unparseable,a,2,3.0,1\n"); // unparseable
      writer.write("2014-01-01T00:00:10Z,a,2,3.0,1\n"); // valid row
      writer.write("9.0,a,2,3.0,1\n"); // unparseable
      writer.write("3014-03-01T00:00:10Z,outsideofinterval,2,3.0,1\n"); // thrown away
      writer.write("99999999999-01-01T00:00:10Z,b,2,3.0,1\n"); // unparseable
    }

    // Allow up to 3 parse exceptions, and save up to 2 parse exceptions
    final IndexTask.IndexTuningConfig tuningConfig = new IndexTask.IndexTuningConfig(
        null,
        2,
        null,
        null,
        null,
        null,
        null,
        null,
        indexSpec,
        null,
        true,
        false,
        false,
        false,
        null,
        null,
        null,
        true,
        2,
        5
    );

    final IndexIngestionSpec parseExceptionIgnoreSpec = createIngestionSpec(
        tmpDir,
        new CSVParseSpec(
            new TimestampSpec(
                "time",
                "auto",
                null
            ),
            new DimensionsSpec(
                Arrays.asList(
                    new StringDimensionSchema("dim"),
                    new LongDimensionSchema("dimLong"),
                    new FloatDimensionSchema("dimFloat")
                ),
                new ArrayList<>(),
                new ArrayList<>()
            ),
            null,
            Arrays.asList("time", "dim", "dimLong", "dimFloat", "val"),
            true,
            0
        ),
        null,
        tuningConfig,
        false
    );

    IndexTask indexTask = new IndexTask(
        null,
        null,
        parseExceptionIgnoreSpec,
        null,
        AuthTestUtils.TEST_AUTHORIZER_MAPPER,
        null,
        rowIngestionMetersFactory
    );

    TaskStatus status = runTask(indexTask).lhs;
    Assert.assertEquals(TaskState.FAILED, status.getStatusCode());
    checkTaskStatusErrorMsgForParseExceptionsExceeded(status);

    IngestionStatsAndErrorsTaskReportData reportData = getTaskReportData();

    Map<String, Object> expectedMetrics = ImmutableMap.of(
        RowIngestionMeters.DETERMINE_PARTITIONS,
        ImmutableMap.of(
            RowIngestionMeters.PROCESSED_WITH_ERROR, 0,
            RowIngestionMeters.PROCESSED, 0,
            RowIngestionMeters.UNPARSEABLE, 0,
            RowIngestionMeters.THROWN_AWAY, 0
        ),
        RowIngestionMeters.BUILD_SEGMENTS,
        ImmutableMap.of(
            RowIngestionMeters.PROCESSED_WITH_ERROR, 0,
            RowIngestionMeters.PROCESSED, 1,
            RowIngestionMeters.UNPARSEABLE, 3,
            RowIngestionMeters.THROWN_AWAY, 2
        )
    );

    Assert.assertEquals(expectedMetrics, reportData.getRowStats());

    Map<String, Object> expectedUnparseables = ImmutableMap.of(
        RowIngestionMeters.DETERMINE_PARTITIONS,
        new ArrayList<>(),
        RowIngestionMeters.BUILD_SEGMENTS,
        Arrays.asList(
            "Unparseable timestamp found! Event: {time=99999999999-01-01T00:00:10Z, dim=b, dimLong=2, dimFloat=3.0, val=1}",
            "Unparseable timestamp found! Event: {time=9.0, dim=a, dimLong=2, dimFloat=3.0, val=1}",
            "Unparseable timestamp found! Event: {time=unparseable, dim=a, dimLong=2, dimFloat=3.0, val=1}"
        )
    );

    Assert.assertEquals(expectedUnparseables, reportData.getUnparseableEvents());
  }

  @Test
  public void testMultipleParseExceptionsFailureAtDeterminePartitions() throws Exception
  {
    final File tmpDir = temporaryFolder.newFolder();

    final File tmpFile = File.createTempFile("druid", "index", tmpDir);

    try (BufferedWriter writer = Files.newWriter(tmpFile, StandardCharsets.UTF_8)) {
      writer.write("time,dim,dimLong,dimFloat,val\n");
      writer.write("unparseable,a,2,3.0,1\n"); // unparseable
      writer.write("2014-01-01T00:00:10Z,a,2,3.0,1\n"); // valid row
      writer.write("9.0,a,2,3.0,1\n"); // unparseable
      writer.write("3014-03-01T00:00:10Z,outsideofinterval,2,3.0,1\n"); // thrown away
      writer.write("99999999999-01-01T00:00:10Z,b,2,3.0,1\n"); // unparseable
    }

    // Allow up to 3 parse exceptions, and save up to 2 parse exceptions
    final IndexTask.IndexTuningConfig tuningConfig = new IndexTask.IndexTuningConfig(
        null,
        2,
        null,
        null,
        null,
        null,
        null,
        null,
        indexSpec,
        null,
        true,
        false,
        true,
        false,
        null,
        null,
        null,
        true,
        2,
        5
    );

    final IndexIngestionSpec parseExceptionIgnoreSpec = createIngestionSpec(
        tmpDir,
        new CSVParseSpec(
            new TimestampSpec(
                "time",
                "auto",
                null
            ),
            new DimensionsSpec(
                Arrays.asList(
                    new StringDimensionSchema("dim"),
                    new LongDimensionSchema("dimLong"),
                    new FloatDimensionSchema("dimFloat")
                ),
                new ArrayList<>(),
                new ArrayList<>()
            ),
            null,
            Arrays.asList("time", "dim", "dimLong", "dimFloat", "val"),
            true,
            0
        ),
        null,
        tuningConfig,
        false
    );

    IndexTask indexTask = new IndexTask(
        null,
        null,
        parseExceptionIgnoreSpec,
        null,
        AuthTestUtils.TEST_AUTHORIZER_MAPPER,
        null,
        rowIngestionMetersFactory
    );

    TaskStatus status = runTask(indexTask).lhs;
    Assert.assertEquals(TaskState.FAILED, status.getStatusCode());
    checkTaskStatusErrorMsgForParseExceptionsExceeded(status);

    IngestionStatsAndErrorsTaskReportData reportData = getTaskReportData();

    Map<String, Object> expectedMetrics = ImmutableMap.of(
        RowIngestionMeters.DETERMINE_PARTITIONS,
        ImmutableMap.of(
            RowIngestionMeters.PROCESSED_WITH_ERROR, 0,
            RowIngestionMeters.PROCESSED, 1,
            RowIngestionMeters.UNPARSEABLE, 3,
            RowIngestionMeters.THROWN_AWAY, 2
        ),
        RowIngestionMeters.BUILD_SEGMENTS,
        ImmutableMap.of(
            RowIngestionMeters.PROCESSED_WITH_ERROR, 0,
            RowIngestionMeters.PROCESSED, 0,
            RowIngestionMeters.UNPARSEABLE, 0,
            RowIngestionMeters.THROWN_AWAY, 0
        )
    );

    Assert.assertEquals(expectedMetrics, reportData.getRowStats());

    Map<String, Object> expectedUnparseables = ImmutableMap.of(
        RowIngestionMeters.DETERMINE_PARTITIONS,
        Arrays.asList(
            "Unparseable timestamp found! Event: {time=99999999999-01-01T00:00:10Z, dim=b, dimLong=2, dimFloat=3.0, val=1}",
            "Unparseable timestamp found! Event: {time=9.0, dim=a, dimLong=2, dimFloat=3.0, val=1}",
            "Unparseable timestamp found! Event: {time=unparseable, dim=a, dimLong=2, dimFloat=3.0, val=1}"
        ),
        RowIngestionMeters.BUILD_SEGMENTS,
        new ArrayList<>()
    );

    Assert.assertEquals(expectedUnparseables, reportData.getUnparseableEvents());
  }


  @Test
  public void testCsvWithHeaderOfEmptyColumns() throws Exception
  {
    final File tmpDir = temporaryFolder.newFolder();

    File tmpFile = File.createTempFile("druid", "index", tmpDir);

    try (BufferedWriter writer = Files.newWriter(tmpFile, StandardCharsets.UTF_8)) {
      writer.write("time,,\n");
      writer.write("2014-01-01T00:00:10Z,a,1\n");
    }

    tmpFile = File.createTempFile("druid", "index", tmpDir);

    try (BufferedWriter writer = Files.newWriter(tmpFile, StandardCharsets.UTF_8)) {
      writer.write("time,dim,\n");
      writer.write("2014-01-01T00:00:10Z,a,1\n");
    }

    tmpFile = File.createTempFile("druid", "index", tmpDir);

    try (BufferedWriter writer = Files.newWriter(tmpFile, StandardCharsets.UTF_8)) {
      writer.write("time,,val\n");
      writer.write("2014-01-01T00:00:10Z,a,1\n");
    }

    final IndexIngestionSpec parseExceptionIgnoreSpec = createIngestionSpec(
        tmpDir,
        new CSVParseSpec(
            new TimestampSpec(
                "time",
                "auto",
                null
            ),
            new DimensionsSpec(
                null,
                null,
                null
            ),
            null,
            null,
            true,
            0
        ),
        null,
        createTuningConfig(2, 1, null, null, null, null, false, true, true), // report parse exception
        false
    );

    IndexTask indexTask = new IndexTask(
        null,
        null,
        parseExceptionIgnoreSpec,
        null,
        AuthTestUtils.TEST_AUTHORIZER_MAPPER,
        null,
        rowIngestionMetersFactory
    );

    final List<DataSegment> segments = runTask(indexTask).rhs;
    // the order of result segments can be changed because hash shardSpec is used.
    // the below loop is to make this test deterministic.
    Assert.assertEquals(2, segments.size());
    Assert.assertNotEquals(segments.get(0), segments.get(1));

    for (DataSegment segment : segments) {
      System.out.println(segment.getDimensions());
    }

    for (int i = 0; i < 2; i++) {
      final DataSegment segment = segments.get(i);
      final Set<String> dimensions = new HashSet<>(segment.getDimensions());

      Assert.assertTrue(
          StringUtils.format("Actual dimensions: %s", dimensions),
          dimensions.equals(Sets.newHashSet("dim", "column_3")) ||
          dimensions.equals(Sets.newHashSet("column_2", "column_3"))
      );

      Assert.assertEquals(Collections.singletonList("val"), segment.getMetrics());
      Assert.assertEquals(Intervals.of("2014/P1D"), segment.getInterval());
    }
  }

  @Test
  public void testCsvWithHeaderOfEmptyTimestamp() throws Exception
  {
    final File tmpDir = temporaryFolder.newFolder();

    final File tmpFile = File.createTempFile("druid", "index", tmpDir);

    try (BufferedWriter writer = Files.newWriter(tmpFile, StandardCharsets.UTF_8)) {
      writer.write(",,\n");
      writer.write("2014-01-01T00:00:10Z,a,1\n");
    }

    final IndexIngestionSpec parseExceptionIgnoreSpec = createIngestionSpec(
        tmpDir,
        new CSVParseSpec(
            new TimestampSpec(
                "time",
                "auto",
                null
            ),
            new DimensionsSpec(
                null,
                new ArrayList<>(),
                new ArrayList<>()
            ),
            null,
            Arrays.asList("time", "", ""),
            true,
            0
        ),
        null,
        createTuningConfig(2, null, null, null, null, null, false, false, true), // report parse exception
        false
    );

    IndexTask indexTask = new IndexTask(
        null,
        null,
        parseExceptionIgnoreSpec,
        null,
        AuthTestUtils.TEST_AUTHORIZER_MAPPER,
        null,
        rowIngestionMetersFactory
    );

    TaskStatus status = runTask(indexTask).lhs;
    Assert.assertEquals(TaskState.FAILED, status.getStatusCode());

    checkTaskStatusErrorMsgForParseExceptionsExceeded(status);

    IngestionStatsAndErrorsTaskReportData reportData = getTaskReportData();

    Map<String, Object> expectedUnparseables = ImmutableMap.of(
        RowIngestionMeters.DETERMINE_PARTITIONS,
        new ArrayList<>(),
        RowIngestionMeters.BUILD_SEGMENTS,
        Collections.singletonList(
            "Unparseable timestamp found! Event: {column_1=2014-01-01T00:00:10Z, column_2=a, column_3=1}")
    );
    Assert.assertEquals(expectedUnparseables, reportData.getUnparseableEvents());
  }

  public static void checkTaskStatusErrorMsgForParseExceptionsExceeded(TaskStatus status)
  {
    // full stacktrace will be too long and make tests brittle (e.g. if line # changes), just match the main message
    Assert.assertTrue(status.getErrorMsg().contains("Max parse exceptions exceeded, terminating task..."));
  }

  private Pair<TaskStatus, List<DataSegment>> runTask(IndexTask indexTask) throws Exception
  {
    final TaskActionClient actionClient = new TaskActionClient()
    {
      @Override
      public <RetType> RetType submit(TaskAction<RetType> taskAction)
      {
        if (taskAction instanceof LockListAction) {
          return (RetType) Collections.singletonList(
              new TaskLock(
                  TaskLockType.EXCLUSIVE,
                  "",
                  "",
                  Intervals.of("2014/P1Y"), DateTimes.nowUtc().toString(),
                  Tasks.DEFAULT_BATCH_INDEX_TASK_PRIORITY
              )
          );
        }

        if (taskAction instanceof LockAcquireAction) {
          return (RetType) new TaskLock(
              TaskLockType.EXCLUSIVE,
              "groupId",
              "test",
              ((LockAcquireAction) taskAction).getInterval(),
              DateTimes.nowUtc().toString(),
              Tasks.DEFAULT_BATCH_INDEX_TASK_PRIORITY
          );
        }

        if (taskAction instanceof LockTryAcquireAction) {
          return (RetType) new TaskLock(
              TaskLockType.EXCLUSIVE,
              "groupId",
              "test",
              ((LockTryAcquireAction) taskAction).getInterval(),
              DateTimes.nowUtc().toString(),
              Tasks.DEFAULT_BATCH_INDEX_TASK_PRIORITY
          );
        }

        if (taskAction instanceof SegmentTransactionalInsertAction) {
          return (RetType) new SegmentPublishResult(
              ((SegmentTransactionalInsertAction) taskAction).getSegments(),
              true
          );
        }

        if (taskAction instanceof SegmentAllocateAction) {
          SegmentAllocateAction action = (SegmentAllocateAction) taskAction;
          Interval interval = action.getPreferredSegmentGranularity().bucket(action.getTimestamp());
          ShardSpec shardSpec = new NumberedShardSpec(segmentAllocatePartitionCounter++, 0);
          return (RetType) new SegmentIdentifier(action.getDataSource(), interval, "latestVersion", shardSpec);
        }

        return null;
      }
    };

    final DataSegmentKiller killer = new DataSegmentKiller()
    {
      @Override
      public void kill(DataSegment segment)
      {

      }

      @Override
      public void killAll()
      {

      }
    };

    final TaskToolbox box = new TaskToolbox(
        null,
        actionClient,
        null,
        pusher,
        killer,
        null,
        null,
        null,
        null,
        null,
        null,
        null,
        null,
        null,
        jsonMapper,
        temporaryFolder.newFolder(),
        indexIO,
        null,
        null,
        null,
        indexMergerV9,
        null,
        null,
        null,
        null,
        new TaskReportFileWriter(reportsFile)
    );

    indexTask.isReady(box.getTaskActionClient());
    TaskStatus status = indexTask.run(box);

    segments.sort((s1, s2) -> {
      final int comp = Comparators.intervalsByStartThenEnd().compare(s1.getInterval(), s2.getInterval());
      if (comp != 0) {
        return comp;
      }
      //noinspection SubtractionInCompareTo
      return s1.getShardSpec().getPartitionNum() - s2.getShardSpec().getPartitionNum();
    });

    return Pair.of(status, segments);
  }

  private IndexTask.IndexIngestionSpec createIngestionSpec(
      File baseDir,
      ParseSpec parseSpec,
      GranularitySpec granularitySpec,
      IndexTuningConfig tuningConfig,
      boolean appendToExisting
  )
  {
    return createIngestionSpec(baseDir, parseSpec, TransformSpec.NONE, granularitySpec, tuningConfig, appendToExisting);
  }

  private IndexTask.IndexIngestionSpec createIngestionSpec(
      File baseDir,
      ParseSpec parseSpec,
      TransformSpec transformSpec,
      GranularitySpec granularitySpec,
      IndexTuningConfig tuningConfig,
      boolean appendToExisting
  )
  {
    return new IndexTask.IndexIngestionSpec(
        new DataSchema(
            "test",
            jsonMapper.convertValue(
                new StringInputRowParser(
                    parseSpec != null ? parseSpec : DEFAULT_PARSE_SPEC,
                    null
                ),
                Map.class
            ),
            new AggregatorFactory[]{
                new LongSumAggregatorFactory("val", "val")
            },
            granularitySpec != null ? granularitySpec : new UniformGranularitySpec(
                Granularities.DAY,
                Granularities.MINUTE,
                Collections.singletonList(Intervals.of("2014/2015"))
            ),
            transformSpec,
            jsonMapper
        ),
        new IndexTask.IndexIOConfig(
            new LocalFirehoseFactory(
                baseDir,
                "druid*",
                null
            ),
            appendToExisting
        ),
        tuningConfig
    );
  }

  private static IndexTuningConfig createTuningConfigWithMaxRowsPerSegment(
      int maxRowsPerSegment,
      boolean forceExtendableShardSpecs,
      boolean forceGuaranteedRollup
  )
  {
    return createTuningConfig(
        maxRowsPerSegment,
        1,
        null,
        null,
        null,
        null,
        forceExtendableShardSpecs,
        forceGuaranteedRollup,
        true
    );
  }

  private static IndexTuningConfig createTuningConfigWithNumShards(
      int numShards,
      @Nullable List<String> partitionDimensions,
      boolean forceExtendableShardSpecs,
      boolean forceGuaranteedRollup
  )
  {
    return createTuningConfig(
        null,
        1,
        null,
        null,
        numShards,
        partitionDimensions,
        forceExtendableShardSpecs,
        forceGuaranteedRollup,
        true
    );
  }

<<<<<<< HEAD
  private static IndexTuningConfig createTuningConfig(
      @Nullable Integer maxRowsPerSegment,
=======
  static IndexTuningConfig createTuningConfig(
      @Nullable Integer targetPartitionSize,
>>>>>>> c08f3916
      @Nullable Integer maxRowsInMemory,
      @Nullable Long maxBytesInMemory,
      @Nullable Long maxTotalRows,
      @Nullable Integer numShards,
      @Nullable List<String> partitionDimensions,
      boolean forceExtendableShardSpecs,
      boolean forceGuaranteedRollup,
      boolean reportParseException
  )
  {
    return new IndexTask.IndexTuningConfig(
        null,
        maxRowsPerSegment,
        maxRowsInMemory,
        maxBytesInMemory,
        maxTotalRows,
        null,
        numShards,
        partitionDimensions,
        indexSpec,
        null,
        true,
        forceExtendableShardSpecs,
        forceGuaranteedRollup,
        reportParseException,
        null,
        null,
        null,
        null,
        null,
        1
    );
  }

  private IngestionStatsAndErrorsTaskReportData getTaskReportData() throws IOException
  {
    Map<String, TaskReport> taskReports = jsonMapper.readValue(
        reportsFile,
        new TypeReference<Map<String, TaskReport>>()
        {
        }
    );
    return IngestionStatsAndErrorsTaskReportData.getPayloadFromTaskReports(
        taskReports
    );
  }
}<|MERGE_RESOLUTION|>--- conflicted
+++ resolved
@@ -1742,13 +1742,8 @@
     );
   }
 
-<<<<<<< HEAD
-  private static IndexTuningConfig createTuningConfig(
+  static IndexTuningConfig createTuningConfig(
       @Nullable Integer maxRowsPerSegment,
-=======
-  static IndexTuningConfig createTuningConfig(
-      @Nullable Integer targetPartitionSize,
->>>>>>> c08f3916
       @Nullable Integer maxRowsInMemory,
       @Nullable Long maxBytesInMemory,
       @Nullable Long maxTotalRows,
