/*
 * Licensed to Metamarkets Group Inc. (Metamarkets) under one
 * or more contributor license agreements. See the NOTICE file
 * distributed with this work for additional information
 * regarding copyright ownership. Metamarkets licenses this file
 * to you under the Apache License, Version 2.0 (the
 * "License"); you may not use this file except in compliance
 * with the License. You may obtain a copy of the License at
 *
 * http://www.apache.org/licenses/LICENSE-2.0
 *
 * Unless required by applicable law or agreed to in writing,
 * software distributed under the License is distributed on an
 * "AS IS" BASIS, WITHOUT WARRANTIES OR CONDITIONS OF ANY
 * KIND, either express or implied. See the License for the
 * specific language governing permissions and limitations
 * under the License.
 */

package io.druid.indexing.common.actions;

import com.fasterxml.jackson.core.JsonProcessingException;
import com.fasterxml.jackson.databind.ObjectMapper;
import com.google.common.util.concurrent.Futures;
import com.metamx.http.client.HttpClient;
import com.metamx.http.client.Request;
import com.metamx.http.client.response.StatusResponseHandler;
import com.metamx.http.client.response.StatusResponseHolder;
import io.druid.client.selector.Server;
import io.druid.curator.discovery.ServerDiscoverySelector;
import io.druid.indexing.common.RetryPolicyConfig;
import io.druid.indexing.common.RetryPolicyFactory;
import io.druid.indexing.common.TaskLock;
import io.druid.indexing.common.TaskLockType;
import io.druid.indexing.common.task.NoopTask;
import io.druid.indexing.common.task.Task;
import io.druid.jackson.DefaultObjectMapper;
import io.druid.java.util.common.Intervals;
import org.easymock.EasyMock;
import org.jboss.netty.handler.codec.http.HttpResponseStatus;
import org.junit.Assert;
import org.junit.Before;
import org.junit.Test;

import java.io.IOException;
import java.util.Collections;
import java.util.HashMap;
import java.util.List;
import java.util.Map;

import static org.easymock.EasyMock.anyObject;
import static org.easymock.EasyMock.createMock;
import static org.easymock.EasyMock.expect;
import static org.easymock.EasyMock.replay;

public class RemoteTaskActionClientTest
{

  private HttpClient httpClient;
  private ServerDiscoverySelector selector;
  private Server server;
  List<TaskLock> result = null;
  private ObjectMapper objectMapper = new DefaultObjectMapper();

  @Before
  public void setUp()
  {
    httpClient = createMock(HttpClient.class);
    selector = createMock(ServerDiscoverySelector.class);

    server = new Server()
    {

      @Override
      public String getScheme()
      {
        return "http";
      }

      @Override
      public int getPort()
      {
        return 8080;
      }

      @Override
      public String getHost()
      {
        return "localhost";
      }

      @Override
      public String getAddress()
      {
        return "localhost";
      }
    };

    long now = System.currentTimeMillis();

    result = Collections.singletonList(new TaskLock(
        TaskLockType.SHARED,
        "groupId",
        "dataSource",
<<<<<<< HEAD
        new Interval(now - 30 * 1000, now),
        "version",
        0
=======
        Intervals.utc(now - 30 * 1000, now),
        "version"
>>>>>>> cbd1902d
    ));
  }

  @Test
  public void testSubmitSimple() throws JsonProcessingException
  {
    // return status code 200 and a list with size equals 1
    Map<String, Object> responseBody = new HashMap<String, Object>();
    responseBody.put("result", result);
    String strResult = objectMapper.writeValueAsString(responseBody);
    StatusResponseHolder responseHolder = new StatusResponseHolder(
        HttpResponseStatus.OK,
        new StringBuilder().append(strResult)
    );

    // set up mocks
    expect(selector.pick()).andReturn(server);
    replay(selector);

    expect(httpClient.go(anyObject(Request.class), anyObject(StatusResponseHandler.class))).andReturn(
        Futures.immediateFuture(responseHolder)
    );
    replay(httpClient);

    Task task = new NoopTask("id", 0, 0, null, null, null);
    RemoteTaskActionClient client = new RemoteTaskActionClient(
        task, httpClient, selector, new RetryPolicyFactory(
        new RetryPolicyConfig()
    ), objectMapper
    );
    try {
      result = client.submit(new LockListAction());
    }
    catch (IOException e) {
      Assert.fail("unexpected IOException");
    }

    Assert.assertEquals(1, result.size());
    EasyMock.verify(selector, httpClient);
  }

  @Test(expected = IOException.class)
  public void testSubmitWithIllegalStatusCode() throws IOException
  {
    // return status code 400 and a list with size equals 1
    Map<String, Object> responseBody = new HashMap<String, Object>();
    responseBody.put("result", result);
    String strResult = objectMapper.writeValueAsString(responseBody);
    StatusResponseHolder responseHolder = new StatusResponseHolder(
        HttpResponseStatus.BAD_REQUEST,
        new StringBuilder().append(strResult)
    );

    // set up mocks
    expect(selector.pick()).andReturn(server);
    replay(selector);

    expect(httpClient.go(anyObject(Request.class), anyObject(StatusResponseHandler.class))).andReturn(
        Futures.immediateFuture(responseHolder)
    );
    replay(httpClient);

    Task task = new NoopTask("id", 0, 0, null, null, null);
    RemoteTaskActionClient client = new RemoteTaskActionClient(
        task, httpClient, selector, new RetryPolicyFactory(
        objectMapper.readValue("{\"maxRetryCount\":0}", RetryPolicyConfig.class)
    ), objectMapper
    );
    result = client.submit(new LockListAction());
  }
}<|MERGE_RESOLUTION|>--- conflicted
+++ resolved
@@ -102,14 +102,9 @@
         TaskLockType.SHARED,
         "groupId",
         "dataSource",
-<<<<<<< HEAD
-        new Interval(now - 30 * 1000, now),
+        Intervals.utc(now - 30 * 1000, now),
         "version",
         0
-=======
-        Intervals.utc(now - 30 * 1000, now),
-        "version"
->>>>>>> cbd1902d
     ));
   }
 
