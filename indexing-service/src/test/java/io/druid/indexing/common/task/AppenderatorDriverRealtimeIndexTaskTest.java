/*
 * Licensed to Metamarkets Group Inc. (Metamarkets) under one
 * or more contributor license agreements. See the NOTICE file
 * distributed with this work for additional information
 * regarding copyright ownership. Metamarkets licenses this file
 * to you under the Apache License, Version 2.0 (the
 * "License"); you may not use this file except in compliance
 * with the License. You may obtain a copy of the License at
 *
 * http://www.apache.org/licenses/LICENSE-2.0
 *
 * Unless required by applicable law or agreed to in writing,
 * software distributed under the License is distributed on an
 * "AS IS" BASIS, WITHOUT WARRANTIES OR CONDITIONS OF ANY
 * KIND, either express or implied. See the License for the
 * specific language governing permissions and limitations
 * under the License.
 */

package io.druid.indexing.common.task;

import com.fasterxml.jackson.databind.ObjectMapper;
import com.google.common.base.Throwables;
import com.google.common.collect.ImmutableList;
import com.google.common.collect.ImmutableMap;
import com.google.common.collect.Iterables;
import com.google.common.collect.Lists;
import com.google.common.util.concurrent.ListenableFuture;
import com.google.common.util.concurrent.ListeningExecutorService;
import com.google.common.util.concurrent.MoreExecutors;
import io.druid.client.cache.CacheConfig;
import io.druid.client.cache.MapCache;
import io.druid.data.input.Firehose;
import io.druid.data.input.FirehoseFactory;
import io.druid.data.input.InputRow;
import io.druid.data.input.impl.DimensionsSpec;
import io.druid.data.input.impl.InputRowParser;
import io.druid.data.input.impl.MapInputRowParser;
import io.druid.data.input.impl.TimeAndDimsParseSpec;
import io.druid.data.input.impl.TimestampSpec;
import io.druid.discovery.DataNodeService;
import io.druid.discovery.DruidNodeAnnouncer;
import io.druid.discovery.LookupNodeService;
import io.druid.indexer.TaskState;
import io.druid.indexing.common.SegmentLoaderFactory;
import io.druid.indexing.common.TaskStatus;
import io.druid.indexing.common.TaskToolbox;
import io.druid.indexing.common.TaskToolboxFactory;
import io.druid.indexing.common.TestUtils;
import io.druid.indexing.common.actions.LocalTaskActionClientFactory;
import io.druid.indexing.common.actions.TaskActionClientFactory;
import io.druid.indexing.common.actions.TaskActionToolbox;
import io.druid.indexing.common.config.TaskConfig;
import io.druid.indexing.common.config.TaskStorageConfig;
import io.druid.indexing.common.index.RealtimeAppenderatorIngestionSpec;
import io.druid.indexing.common.index.RealtimeAppenderatorTuningConfig;
import io.druid.indexing.overlord.DataSourceMetadata;
import io.druid.indexing.overlord.HeapMemoryTaskStorage;
import io.druid.indexing.overlord.SegmentPublishResult;
import io.druid.indexing.overlord.TaskLockbox;
import io.druid.indexing.overlord.TaskStorage;
import io.druid.indexing.overlord.supervisor.SupervisorManager;
import io.druid.indexing.test.TestDataSegmentAnnouncer;
import io.druid.indexing.test.TestDataSegmentKiller;
import io.druid.indexing.test.TestDataSegmentPusher;
import io.druid.jackson.DefaultObjectMapper;
import io.druid.java.util.common.DateTimes;
import io.druid.java.util.common.ISE;
import io.druid.java.util.common.Pair;
import io.druid.java.util.common.StringUtils;
import io.druid.java.util.common.concurrent.Execs;
import io.druid.java.util.common.granularity.Granularities;
import io.druid.java.util.common.jackson.JacksonUtils;
import io.druid.java.util.common.logger.Logger;
import io.druid.java.util.common.parsers.ParseException;
import io.druid.java.util.emitter.EmittingLogger;
import io.druid.java.util.emitter.core.NoopEmitter;
import io.druid.java.util.emitter.service.ServiceEmitter;
import io.druid.java.util.metrics.MonitorScheduler;
import io.druid.math.expr.ExprMacroTable;
import io.druid.metadata.EntryExistsException;
import io.druid.metadata.IndexerSQLMetadataStorageCoordinator;
import io.druid.metadata.TestDerbyConnector;
import io.druid.query.DefaultQueryRunnerFactoryConglomerate;
import io.druid.query.Druids;
import io.druid.query.IntervalChunkingQueryRunnerDecorator;
import io.druid.query.Query;
import io.druid.query.QueryPlus;
import io.druid.query.QueryRunner;
import io.druid.query.QueryRunnerFactory;
import io.druid.query.QueryRunnerFactoryConglomerate;
import io.druid.query.QueryToolChest;
import io.druid.query.QueryWatcher;
import io.druid.query.Result;
import io.druid.query.SegmentDescriptor;
import io.druid.query.aggregation.AggregatorFactory;
import io.druid.query.aggregation.CountAggregatorFactory;
import io.druid.query.aggregation.LongSumAggregatorFactory;
import io.druid.query.filter.DimFilter;
import io.druid.query.filter.SelectorDimFilter;
import io.druid.query.timeseries.TimeseriesQuery;
import io.druid.query.timeseries.TimeseriesQueryEngine;
import io.druid.query.timeseries.TimeseriesQueryQueryToolChest;
import io.druid.query.timeseries.TimeseriesQueryRunnerFactory;
import io.druid.query.timeseries.TimeseriesResultValue;
import io.druid.segment.TestHelper;
import io.druid.segment.indexing.DataSchema;
import io.druid.segment.indexing.RealtimeIOConfig;
import io.druid.segment.indexing.granularity.UniformGranularitySpec;
import io.druid.segment.loading.SegmentLoaderConfig;
import io.druid.segment.loading.SegmentLoaderLocalCacheManager;
import io.druid.segment.loading.StorageLocationConfig;
import io.druid.segment.realtime.plumber.SegmentHandoffNotifier;
import io.druid.segment.realtime.plumber.SegmentHandoffNotifierFactory;
import io.druid.segment.transform.ExpressionTransform;
import io.druid.segment.transform.TransformSpec;
import io.druid.server.DruidNode;
import io.druid.server.coordination.DataSegmentServerAnnouncer;
import io.druid.server.coordination.ServerType;
import io.druid.timeline.DataSegment;
import io.druid.timeline.partition.LinearShardSpec;
import io.druid.timeline.partition.NumberedShardSpec;
import io.druid.utils.Runnables;
import org.apache.commons.io.FileUtils;
import org.easymock.EasyMock;
import org.hamcrest.CoreMatchers;
import org.joda.time.DateTime;
import org.joda.time.Period;
import org.junit.After;
import org.junit.Assert;
import org.junit.Before;
import org.junit.Rule;
import org.junit.Test;
import org.junit.internal.matchers.ThrowableCauseMatcher;
import org.junit.internal.matchers.ThrowableMessageMatcher;
import org.junit.rules.ExpectedException;
import org.junit.rules.TemporaryFolder;

import java.io.File;
import java.io.IOException;
import java.nio.file.Files;
import java.util.Arrays;
import java.util.Collection;
import java.util.LinkedList;
import java.util.List;
import java.util.Map;
import java.util.Optional;
import java.util.Set;
import java.util.concurrent.Callable;
import java.util.concurrent.ConcurrentHashMap;
import java.util.concurrent.CopyOnWriteArrayList;
import java.util.concurrent.CountDownLatch;
import java.util.concurrent.ExecutionException;
import java.util.concurrent.Executor;
import java.util.concurrent.TimeUnit;

public class AppenderatorDriverRealtimeIndexTaskTest
{
  private static final Logger log = new Logger(AppenderatorDriverRealtimeIndexTaskTest.class);
  private static final ServiceEmitter emitter = new ServiceEmitter(
      "service",
      "host",
      new NoopEmitter()
  );

  private static final String FAIL_DIM = "__fail__";

  private static class TestFirehose implements Firehose
  {
    private final InputRowParser<Map<String, Object>> parser;
    private final List<Map<String, Object>> queue = new LinkedList<>();
    private boolean closed = false;

    public TestFirehose(final InputRowParser<Map<String, Object>> parser)
    {
      this.parser = parser;
    }

    public void addRows(List<Map<String, Object>> rows)
    {
      synchronized (this) {
        queue.addAll(rows);
        notifyAll();
      }
    }

    @Override
    public boolean hasMore()
    {
      try {
        synchronized (this) {
          while (queue.isEmpty() && !closed) {
            wait();
          }
          return !queue.isEmpty();
        }
      }
      catch (InterruptedException e) {
        Thread.currentThread().interrupt();
        throw Throwables.propagate(e);
      }
    }

    @Override
    public InputRow nextRow()
    {
      synchronized (this) {
        final InputRow row = parser.parseBatch(queue.remove(0)).get(0);
        if (row != null && row.getRaw(FAIL_DIM) != null) {
          throw new ParseException(FAIL_DIM);
        }
        return row;
      }
    }

    @Override
    public Runnable commit()
    {
      return Runnables.getNoopRunnable();
    }

    @Override
    public void close() throws IOException
    {
      synchronized (this) {
        closed = true;
        notifyAll();
      }
    }
  }

  private static class TestFirehoseFactory implements FirehoseFactory<InputRowParser>
  {
    public TestFirehoseFactory()
    {
    }

    @Override
    @SuppressWarnings("unchecked")
    public Firehose connect(InputRowParser parser, File temporaryDirectory) throws ParseException
    {
      return new TestFirehose(parser);
    }
  }

  @Rule
  public final ExpectedException expectedException = ExpectedException.none();

  @Rule
  public final TemporaryFolder tempFolder = new TemporaryFolder();

  @Rule
  public final TestDerbyConnector.DerbyConnectorRule derbyConnectorRule = new TestDerbyConnector.DerbyConnectorRule();

  private DateTime now;
  private ListeningExecutorService taskExec;
  private Map<SegmentDescriptor, Pair<Executor, Runnable>> handOffCallbacks;
  private Collection<DataSegment> publishedSegments;
  private CountDownLatch segmentLatch;
  private CountDownLatch handoffLatch;
  private TaskStorage taskStorage;
  private TaskLockbox taskLockbox;
  private TaskToolboxFactory taskToolboxFactory;
  private File baseDir;

  @Before
  public void setUp() throws IOException
  {
    EmittingLogger.registerEmitter(emitter);
    emitter.start();
    taskExec = MoreExecutors.listeningDecorator(Execs.singleThreaded("realtime-index-task-test-%d"));
    now = DateTimes.nowUtc();

    TestDerbyConnector derbyConnector = derbyConnectorRule.getConnector();
    derbyConnector.createDataSourceTable();
    derbyConnector.createTaskTables();
    derbyConnector.createSegmentTable();
    derbyConnector.createPendingSegmentsTable();

    baseDir = tempFolder.newFolder();
    makeToolboxFactory(baseDir);
  }

  @After
  public void tearDown()
  {
    taskExec.shutdownNow();
  }

  @Test(timeout = 60_000L)
  public void testDefaultResource() throws Exception
  {
    final AppenderatorDriverRealtimeIndexTask task = makeRealtimeTask(null);
    Assert.assertEquals(task.getId(), task.getTaskResource().getAvailabilityGroup());
  }


  @Test(timeout = 60_000L, expected = ExecutionException.class)
  public void testHandoffTimeout() throws Exception
  {
    expectPublishedSegments(1);
    final AppenderatorDriverRealtimeIndexTask task = makeRealtimeTask(null, TransformSpec.NONE, true, 100L);
    final ListenableFuture<TaskStatus> statusFuture = runTask(task);

    // Wait for firehose to show up, it starts off null.
    while (task.getFirehose() == null) {
      Thread.sleep(50);
    }

    final TestFirehose firehose = (TestFirehose) task.getFirehose();

    firehose.addRows(
        ImmutableList.of(
            ImmutableMap.of("t", now.getMillis(), "dim1", "foo", "met1", "1")
        )
    );

    // Stop the firehose, this will drain out existing events.
    firehose.close();

    // handoff would timeout, resulting in exception
    statusFuture.get();
  }

  @Test(timeout = 60_000L)
  public void testBasics() throws Exception
  {
    expectPublishedSegments(1);
    final AppenderatorDriverRealtimeIndexTask task = makeRealtimeTask(null);
    final ListenableFuture<TaskStatus> statusFuture = runTask(task);

    // Wait for firehose to show up, it starts off null.
    while (task.getFirehose() == null) {
      Thread.sleep(50);
    }

    final TestFirehose firehose = (TestFirehose) task.getFirehose();

    firehose.addRows(
        ImmutableList.of(
            ImmutableMap.of("t", now.getMillis(), "dim1", "foo", "met1", "1"),
            ImmutableMap.of("t", now.getMillis(), "dim2", "bar", "met1", 2.0)
        )
    );

    // Stop the firehose, this will drain out existing events.
    firehose.close();

    // Wait for publish.
    Collection<DataSegment> publishedSegments = awaitSegments();

    // Check metrics.
    Assert.assertEquals(2, task.getMetrics().processed());
    Assert.assertEquals(0, task.getMetrics().thrownAway());
    Assert.assertEquals(0, task.getMetrics().unparseable());

    // Do some queries.
    Assert.assertEquals(2, sumMetric(task, null, "rows"));
    Assert.assertEquals(3, sumMetric(task, null, "met1"));

    awaitHandoffs();

    for (DataSegment publishedSegment : publishedSegments) {
<<<<<<< HEAD
      Optional<Map.Entry<SegmentDescriptor, Pair<Executor, Runnable>>> optional = handOffCallbacks
          .entrySet().stream()
          .filter(e -> e
              .getKey()
              .equals(
                  new SegmentDescriptor(
                      publishedSegment.getInterval(),
                      publishedSegment.getVersion(),
                      publishedSegment.getShardSpec().getPartitionNum()
                  )
              )
          )
          .findFirst();

      Assert.assertTrue(
=======
      Pair<Executor, Runnable> executorRunnablePair = handOffCallbacks.get(
          new SegmentDescriptor(
              publishedSegment.getInterval(),
              publishedSegment.getVersion(),
              publishedSegment.getShardSpec().getPartitionNum()
          )
      );
      Assert.assertNotNull(
>>>>>>> 6b158abe
          publishedSegment + " missing from handoff callbacks: " + handOffCallbacks,
          executorRunnablePair
      );

      // Simulate handoff.
      executorRunnablePair.lhs.execute(executorRunnablePair.rhs);
    }
    handOffCallbacks.clear();

    // Wait for the task to finish.
    final TaskStatus taskStatus = statusFuture.get();
    Assert.assertEquals(TaskState.SUCCESS, taskStatus.getStatusCode());
  }

  @Test(timeout = 60_000L)
  public void testLateData() throws Exception
  {
    expectPublishedSegments(1);
    final AppenderatorDriverRealtimeIndexTask task = makeRealtimeTask(null);
    final ListenableFuture<TaskStatus> statusFuture = runTask(task);

    // Wait for firehose to show up, it starts off null.
    while (task.getFirehose() == null) {
      Thread.sleep(50);
    }

    final TestFirehose firehose = (TestFirehose) task.getFirehose();

    firehose.addRows(
        ImmutableList.of(
            ImmutableMap.of("t", now.getMillis(), "dim1", "foo", "met1", "1"),
            // Data is from 2 days ago, should still be processed
            ImmutableMap.of("t", now.minus(new Period("P2D")).getMillis(), "dim2", "bar", "met1", 2.0)
        )
    );

    // Stop the firehose, this will drain out existing events.
    firehose.close();

    // Wait for publish.
    Collection<DataSegment> publishedSegments = awaitSegments();

    // Check metrics.
    Assert.assertEquals(2, task.getMetrics().processed());
    Assert.assertEquals(0, task.getMetrics().thrownAway());
    Assert.assertEquals(0, task.getMetrics().unparseable());

    // Do some queries.
    Assert.assertEquals(2, sumMetric(task, null, "rows"));
    Assert.assertEquals(3, sumMetric(task, null, "met1"));

    awaitHandoffs();

    for (DataSegment publishedSegment : publishedSegments) {
<<<<<<< HEAD
      Optional<Map.Entry<SegmentDescriptor, Pair<Executor, Runnable>>> optional = handOffCallbacks
          .entrySet().stream()
          .filter(e -> e
              .getKey()
              .equals(
                  new SegmentDescriptor(
                      publishedSegment.getInterval(),
                      publishedSegment.getVersion(),
                      publishedSegment.getShardSpec().getPartitionNum()
                  )
              )
          )
          .findFirst();

      Assert.assertTrue(
=======
      Pair<Executor, Runnable> executorRunnablePair = handOffCallbacks.get(
          new SegmentDescriptor(
              publishedSegment.getInterval(),
              publishedSegment.getVersion(),
              publishedSegment.getShardSpec().getPartitionNum()
          )
      );
      Assert.assertNotNull(
>>>>>>> 6b158abe
          publishedSegment + " missing from handoff callbacks: " + handOffCallbacks,
          executorRunnablePair
      );

      // Simulate handoff.
      executorRunnablePair.lhs.execute(executorRunnablePair.rhs);
    }
    handOffCallbacks.clear();

    // Wait for the task to finish.
    final TaskStatus taskStatus = statusFuture.get();
    Assert.assertEquals(TaskState.SUCCESS, taskStatus.getStatusCode());
  }

  @Test(timeout = 60_000L)
  public void testMaxRowsPerSegment() throws Exception
  {
    // Expect 2 segments as we will hit maxRowsPerSegment
    expectPublishedSegments(2);

    final AppenderatorDriverRealtimeIndexTask task = makeRealtimeTask(null);
    final ListenableFuture<TaskStatus> statusFuture = runTask(task);

    // Wait for firehose to show up, it starts off null.
    while (task.getFirehose() == null) {
      Thread.sleep(50);
    }

    final TestFirehose firehose = (TestFirehose) task.getFirehose();

    // maxRowsPerSegment is 1000 as configured in #makeRealtimeTask
    for (int i = 0; i < 2000; i++) {
      firehose.addRows(
          ImmutableList.of(
              ImmutableMap.of("t", now.getMillis(), "dim1", "foo-" + i, "met1", "1")
          )
      );
    }

    // Stop the firehose, this will drain out existing events.
    firehose.close();

    // Wait for publish.
    Collection<DataSegment> publishedSegments = awaitSegments();

    // Check metrics.
    Assert.assertEquals(2000, task.getMetrics().processed());
    Assert.assertEquals(0, task.getMetrics().thrownAway());
    Assert.assertEquals(0, task.getMetrics().unparseable());

    // Do some queries.
    Assert.assertEquals(2000, sumMetric(task, null, "rows"));
    Assert.assertEquals(2000, sumMetric(task, null, "met1"));

    awaitHandoffs();

    for (DataSegment publishedSegment : publishedSegments) {
<<<<<<< HEAD
      Optional<Map.Entry<SegmentDescriptor, Pair<Executor, Runnable>>> optional = handOffCallbacks
          .entrySet().stream()
          .filter(e -> e
              .getKey()
              .equals(
                  new SegmentDescriptor(
                      publishedSegment.getInterval(),
                      publishedSegment.getVersion(),
                      publishedSegment.getShardSpec().getPartitionNum()
                  )
              )
          )
          .findFirst();

      Assert.assertTrue(
=======
      Pair<Executor, Runnable> executorRunnablePair = handOffCallbacks.get(
          new SegmentDescriptor(
              publishedSegment.getInterval(),
              publishedSegment.getVersion(),
              publishedSegment.getShardSpec().getPartitionNum()
          )
      );
      Assert.assertNotNull(
>>>>>>> 6b158abe
          publishedSegment + " missing from handoff callbacks: " + handOffCallbacks,
          executorRunnablePair
      );

      // Simulate handoff.
      executorRunnablePair.lhs.execute(executorRunnablePair.rhs);
    }
    handOffCallbacks.clear();

    // Wait for the task to finish.
    final TaskStatus taskStatus = statusFuture.get();
    Assert.assertEquals(TaskState.SUCCESS, taskStatus.getStatusCode());
  }

  @Test(timeout = 60_000L)
  public void testTransformSpec() throws Exception
  {
    expectPublishedSegments(2);

    final TransformSpec transformSpec = new TransformSpec(
        new SelectorDimFilter("dim1", "foo", null),
        ImmutableList.of(
            new ExpressionTransform("dim1t", "concat(dim1,dim1)", ExprMacroTable.nil())
        )
    );
    final AppenderatorDriverRealtimeIndexTask task = makeRealtimeTask(null, transformSpec, true, 0);
    final ListenableFuture<TaskStatus> statusFuture = runTask(task);

    // Wait for firehose to show up, it starts off null.
    while (task.getFirehose() == null) {
      Thread.sleep(50);
    }

    final TestFirehose firehose = (TestFirehose) task.getFirehose();

    firehose.addRows(
        ImmutableList.of(
            ImmutableMap.of("t", now.getMillis(), "dim1", "foo", "met1", "1"),
            ImmutableMap.of("t", now.minus(new Period("P1D")).getMillis(), "dim1", "foo", "met1", 2.0),
            ImmutableMap.of("t", now.getMillis(), "dim2", "bar", "met1", 2.0)
        )
    );

    // Stop the firehose, this will drain out existing events.
    firehose.close();

    Collection<DataSegment> publishedSegments = awaitSegments();

    // Check metrics.
    Assert.assertEquals(2, task.getMetrics().processed());
    Assert.assertEquals(1, task.getMetrics().thrownAway());
    Assert.assertEquals(0, task.getMetrics().unparseable());

    // Do some queries.
    Assert.assertEquals(2, sumMetric(task, null, "rows"));
    Assert.assertEquals(2, sumMetric(task, new SelectorDimFilter("dim1t", "foofoo", null), "rows"));
    Assert.assertEquals(0, sumMetric(task, new SelectorDimFilter("dim1t", "barbar", null), "rows"));
    Assert.assertEquals(3, sumMetric(task, null, "met1"));

    awaitHandoffs();

    for (DataSegment publishedSegment : publishedSegments) {
<<<<<<< HEAD
      Optional<Map.Entry<SegmentDescriptor, Pair<Executor, Runnable>>> optional = handOffCallbacks
          .entrySet().stream()
          .filter(e -> e
              .getKey()
              .equals(
                  new SegmentDescriptor(
                      publishedSegment.getInterval(),
                      publishedSegment.getVersion(),
                      publishedSegment.getShardSpec().getPartitionNum()
                  )
              )
          )
          .findFirst();

      Assert.assertTrue(
=======
      Pair<Executor, Runnable> executorRunnablePair = handOffCallbacks.get(
          new SegmentDescriptor(
              publishedSegment.getInterval(),
              publishedSegment.getVersion(),
              publishedSegment.getShardSpec().getPartitionNum()
          )
      );
      Assert.assertNotNull(
>>>>>>> 6b158abe
          publishedSegment + " missing from handoff callbacks: " + handOffCallbacks,
          executorRunnablePair
      );

      // Simulate handoff.
      executorRunnablePair.lhs.execute(executorRunnablePair.rhs);
    }
    handOffCallbacks.clear();

    // Wait for the task to finish.
    final TaskStatus taskStatus = statusFuture.get();
    Assert.assertEquals(TaskState.SUCCESS, taskStatus.getStatusCode());
  }

  @Test(timeout = 60_000L)
  public void testReportParseExceptionsOnBadMetric() throws Exception
  {
    expectPublishedSegments(0);
    final AppenderatorDriverRealtimeIndexTask task = makeRealtimeTask(null, true);
    final ListenableFuture<TaskStatus> statusFuture = runTask(task);

    // Wait for firehose to show up, it starts off null.
    while (task.getFirehose() == null) {
      Thread.sleep(50);
    }

    final TestFirehose firehose = (TestFirehose) task.getFirehose();

    firehose.addRows(
        ImmutableList.of(
            ImmutableMap.of("t", now.getMillis(), "dim1", "foo", "met1", "1"),
            ImmutableMap.of("t", now.getMillis(), "dim1", "foo", "met1", "foo"),
            ImmutableMap.of("t", now.minus(new Period("P1D")).getMillis(), "dim1", "foo", "met1", "foo"),
            ImmutableMap.of("t", now.getMillis(), "dim2", "bar", "met1", 2.0)
        )
    );

    // Stop the firehose, this will drain out existing events.
    firehose.close();

    // Wait for the task to finish.
    expectedException.expect(ExecutionException.class);
    expectedException.expectCause(CoreMatchers.<Throwable>instanceOf(ParseException.class));
    expectedException.expectCause(
        ThrowableMessageMatcher.hasMessage(
            CoreMatchers.containsString("Encountered parse error for aggregator[met1]")
        )
    );
    expectedException.expect(
        ThrowableCauseMatcher.hasCause(
            ThrowableCauseMatcher.hasCause(
                CoreMatchers.allOf(
                    CoreMatchers.<Throwable>instanceOf(ParseException.class),
                    ThrowableMessageMatcher.hasMessage(
                        CoreMatchers.containsString("Unable to parse value[foo] for field[met1]")
                    )
                )
            )
        )
    );
    statusFuture.get();
  }

  @Test(timeout = 60_000L)
  public void testNoReportParseExceptions() throws Exception
  {
    expectPublishedSegments(1);

    final AppenderatorDriverRealtimeIndexTask task = makeRealtimeTask(null, false);
    final ListenableFuture<TaskStatus> statusFuture = runTask(task);

    // Wait for firehose to show up, it starts off null.
    while (task.getFirehose() == null) {
      Thread.sleep(50);
    }

    final TestFirehose firehose = (TestFirehose) task.getFirehose();

    firehose.addRows(
        Arrays.asList(
            // Good row- will be processed.
            ImmutableMap.of("t", now.getMillis(), "dim1", "foo", "met1", "1"),

            // Null row- will be thrown away.
            null,

            // Bad metric- will count as processed, but that particular metric won't update.
            ImmutableMap.of("t", now.getMillis(), "dim1", "foo", "met1", "foo"),

            // Bad row- will be unparseable.
            ImmutableMap.of("dim1", "foo", "met1", 2.0, FAIL_DIM, "x"),

            // Good row- will be processed.
            ImmutableMap.of("t", now.getMillis(), "dim2", "bar", "met1", 2.0)
        )
    );

    // Stop the firehose, this will drain out existing events.
    firehose.close();

    // Wait for publish.
    Collection<DataSegment> publishedSegments = awaitSegments();

    DataSegment publishedSegment = Iterables.getOnlyElement(publishedSegments);

    // Check metrics.
    Assert.assertEquals(3, task.getMetrics().processed());
    Assert.assertEquals(0, task.getMetrics().thrownAway());
    Assert.assertEquals(2, task.getMetrics().unparseable());

    // Do some queries.
    Assert.assertEquals(3, sumMetric(task, null, "rows"));
    Assert.assertEquals(3, sumMetric(task, null, "met1"));

    awaitHandoffs();

    // Simulate handoff.
    for (Map.Entry<SegmentDescriptor, Pair<Executor, Runnable>> entry : handOffCallbacks.entrySet()) {
      final Pair<Executor, Runnable> executorRunnablePair = entry.getValue();
      Assert.assertEquals(
          new SegmentDescriptor(
              publishedSegment.getInterval(),
              publishedSegment.getVersion(),
              publishedSegment.getShardSpec().getPartitionNum()
          ),
          entry.getKey()
      );
      executorRunnablePair.lhs.execute(executorRunnablePair.rhs);
    }
    handOffCallbacks.clear();

    // Wait for the task to finish.
    final TaskStatus taskStatus = statusFuture.get();
    Assert.assertEquals(TaskState.SUCCESS, taskStatus.getStatusCode());
  }

  @Test(timeout = 60_000L)
  public void testRestore() throws Exception
  {
    expectPublishedSegments(0);

    final AppenderatorDriverRealtimeIndexTask task1 = makeRealtimeTask(null);
    final DataSegment publishedSegment;

    // First run:
    {
      final ListenableFuture<TaskStatus> statusFuture = runTask(task1);

      // Wait for firehose to show up, it starts off null.
      while (task1.getFirehose() == null) {
        Thread.sleep(50);
      }

      final TestFirehose firehose = (TestFirehose) task1.getFirehose();

      firehose.addRows(
          ImmutableList.of(
              ImmutableMap.of("t", now.getMillis(), "dim1", "foo")
          )
      );

      // Trigger graceful shutdown.
      task1.stopGracefully();

      // Wait for the task to finish. The status doesn't really matter, but we'll check it anyway.
      final TaskStatus taskStatus = statusFuture.get();
      Assert.assertEquals(TaskState.SUCCESS, taskStatus.getStatusCode());

      // Nothing should be published.
      Assert.assertTrue(publishedSegments.isEmpty());
    }

    // Second run:
    {
      expectPublishedSegments(1);
      final AppenderatorDriverRealtimeIndexTask task2 = makeRealtimeTask(task1.getId());
      final ListenableFuture<TaskStatus> statusFuture = runTask(task2);

      // Wait for firehose to show up, it starts off null.
      while (task2.getFirehose() == null) {
        Thread.sleep(50);
      }

      // Do a query, at this point the previous data should be loaded.
      Assert.assertEquals(1, sumMetric(task2, null, "rows"));

      final TestFirehose firehose = (TestFirehose) task2.getFirehose();

      firehose.addRows(
          ImmutableList.of(
              ImmutableMap.of("t", now.getMillis(), "dim2", "bar")
          )
      );

      // Stop the firehose, this will drain out existing events.
      firehose.close();

      Collection<DataSegment> publishedSegments = awaitSegments();

      publishedSegment = Iterables.getOnlyElement(publishedSegments);

      // Do a query.
      Assert.assertEquals(2, sumMetric(task2, null, "rows"));

      awaitHandoffs();

      // Simulate handoff.
      for (Map.Entry<SegmentDescriptor, Pair<Executor, Runnable>> entry : handOffCallbacks.entrySet()) {
        final Pair<Executor, Runnable> executorRunnablePair = entry.getValue();
        Assert.assertEquals(
            new SegmentDescriptor(
                publishedSegment.getInterval(),
                publishedSegment.getVersion(),
                publishedSegment.getShardSpec().getPartitionNum()
            ),
            entry.getKey()
        );
        executorRunnablePair.lhs.execute(executorRunnablePair.rhs);
      }
      handOffCallbacks.clear();

      // Wait for the task to finish.
      final TaskStatus taskStatus = statusFuture.get();
      Assert.assertEquals(TaskState.SUCCESS, taskStatus.getStatusCode());
    }
  }

  @Test(timeout = 60_000L)
  public void testRestoreAfterHandoffAttemptDuringShutdown() throws Exception
  {
    final AppenderatorDriverRealtimeIndexTask task1 = makeRealtimeTask(null);
    final DataSegment publishedSegment;

    // First run:
    {
      expectPublishedSegments(1);
      final ListenableFuture<TaskStatus> statusFuture = runTask(task1);

      // Wait for firehose to show up, it starts off null.
      while (task1.getFirehose() == null) {
        Thread.sleep(50);
      }

      final TestFirehose firehose = (TestFirehose) task1.getFirehose();

      firehose.addRows(
          ImmutableList.of(
              ImmutableMap.of("t", now.getMillis(), "dim1", "foo")
          )
      );

      // Stop the firehose, this will trigger a finishJob.
      firehose.close();

      Collection<DataSegment> publishedSegments = awaitSegments();

      publishedSegment = Iterables.getOnlyElement(publishedSegments);

      // Do a query.
      Assert.assertEquals(1, sumMetric(task1, null, "rows"));

      // Trigger graceful shutdown.
      task1.stopGracefully();

      // Wait for the task to finish. The status doesn't really matter.
      while (!statusFuture.isDone()) {
        Thread.sleep(50);
      }
    }

    // Second run:
    {
      expectPublishedSegments(1);
      final AppenderatorDriverRealtimeIndexTask task2 = makeRealtimeTask(task1.getId());
      final ListenableFuture<TaskStatus> statusFuture = runTask(task2);

      // Wait for firehose to show up, it starts off null.
      while (task2.getFirehose() == null) {
        Thread.sleep(50);
      }

      // Stop the firehose again, this will start another handoff.
      final TestFirehose firehose = (TestFirehose) task2.getFirehose();

      // Stop the firehose, this will trigger a finishJob.
      firehose.close();

      awaitHandoffs();

      // Simulate handoff.
      for (Map.Entry<SegmentDescriptor, Pair<Executor, Runnable>> entry : handOffCallbacks.entrySet()) {
        final Pair<Executor, Runnable> executorRunnablePair = entry.getValue();
        Assert.assertEquals(
            new SegmentDescriptor(
                publishedSegment.getInterval(),
                publishedSegment.getVersion(),
                publishedSegment.getShardSpec().getPartitionNum()
            ),
            entry.getKey()
        );
        executorRunnablePair.lhs.execute(executorRunnablePair.rhs);
      }
      handOffCallbacks.clear();

      // Wait for the task to finish.
      final TaskStatus taskStatus = statusFuture.get();
      Assert.assertEquals(TaskState.SUCCESS, taskStatus.getStatusCode());
    }
  }

  @Test(timeout = 60_000L)
  public void testRestoreCorruptData() throws Exception
  {
    final AppenderatorDriverRealtimeIndexTask task1 = makeRealtimeTask(null);

    // First run:
    {
      expectPublishedSegments(0);

      final ListenableFuture<TaskStatus> statusFuture = runTask(task1);

      // Wait for firehose to show up, it starts off null.
      while (task1.getFirehose() == null) {
        Thread.sleep(50);
      }

      final TestFirehose firehose = (TestFirehose) task1.getFirehose();

      firehose.addRows(
          ImmutableList.of(
              ImmutableMap.of("t", now.getMillis(), "dim1", "foo")
          )
      );

      // Trigger graceful shutdown.
      task1.stopGracefully();

      // Wait for the task to finish. The status doesn't really matter, but we'll check it anyway.
      final TaskStatus taskStatus = statusFuture.get();
      Assert.assertEquals(TaskState.SUCCESS, taskStatus.getStatusCode());

      // Nothing should be published.
      Assert.assertTrue(publishedSegments.isEmpty());
    }

    Optional<File> optional = FileUtils.listFiles(baseDir, null, true).stream()
                                       .filter(f -> f.getName().equals("00000.smoosh"))
                                       .findFirst();

    Assert.assertTrue("Could not find smoosh file", optional.isPresent());

    // Corrupt the data:
    final File smooshFile = optional.get();

    Files.write(smooshFile.toPath(), StringUtils.toUtf8("oops!"));

    // Second run:
    {
      expectPublishedSegments(0);

      final AppenderatorDriverRealtimeIndexTask task2 = makeRealtimeTask(task1.getId());
      final ListenableFuture<TaskStatus> statusFuture = runTask(task2);

      // Wait for the task to finish.
      boolean caught = false;
      try {
        statusFuture.get();
      }
      catch (Exception expected) {
        caught = true;
      }
      Assert.assertTrue("expected exception", caught);
    }
  }

  @Test(timeout = 60_000L)
  public void testStopBeforeStarting() throws Exception
  {
    expectPublishedSegments(0);

    final AppenderatorDriverRealtimeIndexTask task1 = makeRealtimeTask(null);

    task1.stopGracefully();
    final ListenableFuture<TaskStatus> statusFuture = runTask(task1);

    // Wait for the task to finish.
    final TaskStatus taskStatus = statusFuture.get();
    Assert.assertEquals(TaskState.SUCCESS, taskStatus.getStatusCode());
  }

  private ListenableFuture<TaskStatus> runTask(final Task task)
  {
    try {
      taskStorage.insert(task, TaskStatus.running(task.getId()));
    }
    catch (EntryExistsException e) {
      // suppress
    }
    taskLockbox.syncFromStorage();
    final TaskToolbox toolbox = taskToolboxFactory.build(task);
    return taskExec.submit(
        new Callable<TaskStatus>()
        {
          @Override
          public TaskStatus call() throws Exception
          {
            try {
              if (task.isReady(toolbox.getTaskActionClient())) {
                return task.run(toolbox);
              } else {
                throw new ISE("Task is not ready");
              }
            }
            catch (Exception e) {
              log.warn(e, "Task failed");
              throw e;
            }
          }
        }
    );
  }

  private AppenderatorDriverRealtimeIndexTask makeRealtimeTask(final String taskId)
  {
    return makeRealtimeTask(taskId, TransformSpec.NONE, true, 0);
  }

  private AppenderatorDriverRealtimeIndexTask makeRealtimeTask(final String taskId, boolean reportParseExceptions)
  {
    return makeRealtimeTask(taskId, TransformSpec.NONE, reportParseExceptions, 0);
  }

  private AppenderatorDriverRealtimeIndexTask makeRealtimeTask(
      final String taskId,
      final TransformSpec transformSpec,
      final boolean reportParseExceptions,
      final long handoffTimeout
  )
  {
    ObjectMapper objectMapper = new DefaultObjectMapper();
    DataSchema dataSchema = new DataSchema(
        "test_ds",
        TestHelper.makeJsonMapper().convertValue(
            new MapInputRowParser(
                new TimeAndDimsParseSpec(
                    new TimestampSpec("t", "auto", null),
                    new DimensionsSpec(
                        DimensionsSpec.getDefaultSchemas(ImmutableList.of("dim1", "dim2", "dim1t")),
                        null,
                        null
                    )
                )
            ),
            JacksonUtils.TYPE_REFERENCE_MAP_STRING_OBJECT
        ),
        new AggregatorFactory[]{new CountAggregatorFactory("rows"), new LongSumAggregatorFactory("met1", "met1")},
        new UniformGranularitySpec(Granularities.DAY, Granularities.NONE, null),
        transformSpec,
        objectMapper
    );
    RealtimeIOConfig realtimeIOConfig = new RealtimeIOConfig(
        new TestFirehoseFactory(),
        null,
        null
    );
    RealtimeAppenderatorTuningConfig tuningConfig = new RealtimeAppenderatorTuningConfig(
        1000,
        1000,
        null,
        null,
        null,
        null,
        null,
        reportParseExceptions,
        handoffTimeout,
        null,
        null
    );
    return new AppenderatorDriverRealtimeIndexTask(
        taskId,
        null,
        new RealtimeAppenderatorIngestionSpec(dataSchema, realtimeIOConfig, tuningConfig),
        null
    )
    {
      @Override
      protected boolean isFirehoseDrainableByClosing(FirehoseFactory firehoseFactory)
      {
        return true;
      }
    };
  }

  private void expectPublishedSegments(int count)
  {
    segmentLatch = new CountDownLatch(count);
    handoffLatch = new CountDownLatch(count);
  }

  private Collection<DataSegment> awaitSegments() throws InterruptedException
  {
    Assert.assertTrue(
        "Timed out waiting for segments to be published",
        segmentLatch.await(1, TimeUnit.MINUTES)
    );

    return publishedSegments;
  }

  private void awaitHandoffs() throws InterruptedException
  {
    Assert.assertTrue(
        "Timed out waiting for segments to be handed off",
        handoffLatch.await(1, TimeUnit.MINUTES)
    );
  }

  private void makeToolboxFactory(final File directory)
  {
    taskStorage = new HeapMemoryTaskStorage(new TaskStorageConfig(null));
    taskLockbox = new TaskLockbox(taskStorage);

    publishedSegments = new CopyOnWriteArrayList<>();

    ObjectMapper mapper = new DefaultObjectMapper();
    mapper.registerSubtypes(LinearShardSpec.class);
    mapper.registerSubtypes(NumberedShardSpec.class);
    IndexerSQLMetadataStorageCoordinator mdc = new IndexerSQLMetadataStorageCoordinator(
        mapper,
        derbyConnectorRule.metadataTablesConfigSupplier().get(),
        derbyConnectorRule.getConnector()
    )
    {
      @Override
      public Set<DataSegment> announceHistoricalSegments(Set<DataSegment> segments) throws IOException
      {
        Set<DataSegment> result = super.announceHistoricalSegments(segments);

        Assert.assertFalse(
            "Segment latch not initialized, did you forget to call expectPublishSegments?",
            segmentLatch == null
        );

        publishedSegments.addAll(result);
        segments.forEach(s -> segmentLatch.countDown());

        return result;
      }

      @Override
      public SegmentPublishResult announceHistoricalSegments(
          Set<DataSegment> segments, DataSourceMetadata startMetadata, DataSourceMetadata endMetadata
      ) throws IOException
      {
        SegmentPublishResult result = super.announceHistoricalSegments(segments, startMetadata, endMetadata);

        Assert.assertFalse(
            "Segment latch not initialized, did you forget to call expectPublishSegments?",
            segmentLatch == null
        );

        publishedSegments.addAll(result.getSegments());
        result.getSegments().forEach(s -> segmentLatch.countDown());

        return result;
      }
    };
    final TaskConfig taskConfig = new TaskConfig(directory.getPath(), null, null, 50000, null, false, null, null);

    final TaskActionToolbox taskActionToolbox = new TaskActionToolbox(
        taskLockbox,
        mdc,
        emitter,
        EasyMock.createMock(SupervisorManager.class)
    );
    final TaskActionClientFactory taskActionClientFactory = new LocalTaskActionClientFactory(
        taskStorage,
        taskActionToolbox
    );
    IntervalChunkingQueryRunnerDecorator queryRunnerDecorator = new IntervalChunkingQueryRunnerDecorator(
        null,
        null,
        null
    )
    {
      @Override
      public <T> QueryRunner<T> decorate(
          QueryRunner<T> delegate, QueryToolChest<T, ? extends Query<T>> toolChest
      )
      {
        return delegate;
      }
    };
    final QueryRunnerFactoryConglomerate conglomerate = new DefaultQueryRunnerFactoryConglomerate(
        ImmutableMap.<Class<? extends Query>, QueryRunnerFactory>of(
            TimeseriesQuery.class,
            new TimeseriesQueryRunnerFactory(
                new TimeseriesQueryQueryToolChest(queryRunnerDecorator),
                new TimeseriesQueryEngine(),
                new QueryWatcher()
                {
                  @Override
                  public void registerQuery(Query query, ListenableFuture future)
                  {
                    // do nothing
                  }
                }
            )
        )
    );
    handOffCallbacks = new ConcurrentHashMap<>();
    final SegmentHandoffNotifierFactory handoffNotifierFactory = new SegmentHandoffNotifierFactory()
    {
      @Override
      public SegmentHandoffNotifier createSegmentHandoffNotifier(String dataSource)
      {
        return new SegmentHandoffNotifier()
        {
          @Override
          public boolean registerSegmentHandoffCallback(
              SegmentDescriptor descriptor, Executor exec, Runnable handOffRunnable
          )
          {
            handOffCallbacks.put(descriptor, new Pair<>(exec, handOffRunnable));
            handoffLatch.countDown();
            return true;
          }

          @Override
          public void start()
          {
            //Noop
          }

          @Override
          public void close()
          {
            //Noop
          }

          Map<SegmentDescriptor, Pair<Executor, Runnable>> getHandOffCallbacks()
          {
            return handOffCallbacks;
          }
        };
      }
    };
    final TestUtils testUtils = new TestUtils();
    SegmentLoaderConfig segmentLoaderConfig = new SegmentLoaderConfig()
    {
      @Override
      public List<StorageLocationConfig> getLocations()
      {
        return Lists.newArrayList();
      }
    };
    taskToolboxFactory = new TaskToolboxFactory(
        taskConfig,
        taskActionClientFactory,
        emitter,
        new TestDataSegmentPusher(),
        new TestDataSegmentKiller(),
        null, // DataSegmentMover
        null, // DataSegmentArchiver
        new TestDataSegmentAnnouncer(),
        EasyMock.createNiceMock(DataSegmentServerAnnouncer.class),
        handoffNotifierFactory,
        () -> conglomerate,
        Execs.sameThreadExecutor(), // queryExecutorService
        EasyMock.createMock(MonitorScheduler.class),
        new SegmentLoaderFactory(
            new SegmentLoaderLocalCacheManager(null, segmentLoaderConfig, testUtils.getTestObjectMapper())
        ),
        testUtils.getTestObjectMapper(),
        testUtils.getTestIndexIO(),
        MapCache.create(1024),
        new CacheConfig(),
        testUtils.getTestIndexMergerV9(),
        EasyMock.createNiceMock(DruidNodeAnnouncer.class),
        EasyMock.createNiceMock(DruidNode.class),
        new LookupNodeService("tier"),
        new DataNodeService("tier", 1000, ServerType.INDEXER_EXECUTOR, 0)
    );
  }

  public long sumMetric(final Task task, final DimFilter filter, final String metric) throws Exception
  {
    // Do a query.
    TimeseriesQuery query = Druids
        .newTimeseriesQueryBuilder()
        .dataSource("test_ds")
        .filters(filter)
        .aggregators(
            ImmutableList.<AggregatorFactory>of(
                new LongSumAggregatorFactory(metric, metric)
            )
        ).granularity(Granularities.ALL)
        .intervals("2000/3000")
        .build();

    List<Result<TimeseriesResultValue>> results =
        task.getQueryRunner(query).run(QueryPlus.wrap(query), ImmutableMap.of()).toList();
    return results.isEmpty() ? 0 : results.get(0).getValue().getLongMetric(metric);
  }
}<|MERGE_RESOLUTION|>--- conflicted
+++ resolved
@@ -361,23 +361,6 @@
     awaitHandoffs();
 
     for (DataSegment publishedSegment : publishedSegments) {
-<<<<<<< HEAD
-      Optional<Map.Entry<SegmentDescriptor, Pair<Executor, Runnable>>> optional = handOffCallbacks
-          .entrySet().stream()
-          .filter(e -> e
-              .getKey()
-              .equals(
-                  new SegmentDescriptor(
-                      publishedSegment.getInterval(),
-                      publishedSegment.getVersion(),
-                      publishedSegment.getShardSpec().getPartitionNum()
-                  )
-              )
-          )
-          .findFirst();
-
-      Assert.assertTrue(
-=======
       Pair<Executor, Runnable> executorRunnablePair = handOffCallbacks.get(
           new SegmentDescriptor(
               publishedSegment.getInterval(),
@@ -386,7 +369,6 @@
           )
       );
       Assert.assertNotNull(
->>>>>>> 6b158abe
           publishedSegment + " missing from handoff callbacks: " + handOffCallbacks,
           executorRunnablePair
       );
@@ -441,23 +423,6 @@
     awaitHandoffs();
 
     for (DataSegment publishedSegment : publishedSegments) {
-<<<<<<< HEAD
-      Optional<Map.Entry<SegmentDescriptor, Pair<Executor, Runnable>>> optional = handOffCallbacks
-          .entrySet().stream()
-          .filter(e -> e
-              .getKey()
-              .equals(
-                  new SegmentDescriptor(
-                      publishedSegment.getInterval(),
-                      publishedSegment.getVersion(),
-                      publishedSegment.getShardSpec().getPartitionNum()
-                  )
-              )
-          )
-          .findFirst();
-
-      Assert.assertTrue(
-=======
       Pair<Executor, Runnable> executorRunnablePair = handOffCallbacks.get(
           new SegmentDescriptor(
               publishedSegment.getInterval(),
@@ -466,7 +431,6 @@
           )
       );
       Assert.assertNotNull(
->>>>>>> 6b158abe
           publishedSegment + " missing from handoff callbacks: " + handOffCallbacks,
           executorRunnablePair
       );
@@ -524,23 +488,6 @@
     awaitHandoffs();
 
     for (DataSegment publishedSegment : publishedSegments) {
-<<<<<<< HEAD
-      Optional<Map.Entry<SegmentDescriptor, Pair<Executor, Runnable>>> optional = handOffCallbacks
-          .entrySet().stream()
-          .filter(e -> e
-              .getKey()
-              .equals(
-                  new SegmentDescriptor(
-                      publishedSegment.getInterval(),
-                      publishedSegment.getVersion(),
-                      publishedSegment.getShardSpec().getPartitionNum()
-                  )
-              )
-          )
-          .findFirst();
-
-      Assert.assertTrue(
-=======
       Pair<Executor, Runnable> executorRunnablePair = handOffCallbacks.get(
           new SegmentDescriptor(
               publishedSegment.getInterval(),
@@ -549,7 +496,6 @@
           )
       );
       Assert.assertNotNull(
->>>>>>> 6b158abe
           publishedSegment + " missing from handoff callbacks: " + handOffCallbacks,
           executorRunnablePair
       );
@@ -612,23 +558,6 @@
     awaitHandoffs();
 
     for (DataSegment publishedSegment : publishedSegments) {
-<<<<<<< HEAD
-      Optional<Map.Entry<SegmentDescriptor, Pair<Executor, Runnable>>> optional = handOffCallbacks
-          .entrySet().stream()
-          .filter(e -> e
-              .getKey()
-              .equals(
-                  new SegmentDescriptor(
-                      publishedSegment.getInterval(),
-                      publishedSegment.getVersion(),
-                      publishedSegment.getShardSpec().getPartitionNum()
-                  )
-              )
-          )
-          .findFirst();
-
-      Assert.assertTrue(
-=======
       Pair<Executor, Runnable> executorRunnablePair = handOffCallbacks.get(
           new SegmentDescriptor(
               publishedSegment.getInterval(),
@@ -637,7 +566,6 @@
           )
       );
       Assert.assertNotNull(
->>>>>>> 6b158abe
           publishedSegment + " missing from handoff callbacks: " + handOffCallbacks,
           executorRunnablePair
       );
