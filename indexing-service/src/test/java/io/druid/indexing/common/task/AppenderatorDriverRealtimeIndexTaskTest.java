--- conflicted
+++ resolved
@@ -711,8 +711,7 @@
         )
     );
 
-<<<<<<< HEAD
-=======
+
     // Wait for the task to finish.
     final TaskStatus taskStatus = statusFuture.get();
     Assert.assertEquals(TaskState.SUCCESS, taskStatus.getStatusCode());
@@ -804,7 +803,6 @@
         )
     );
 
->>>>>>> 685f4063
     // Wait for the task to finish.
     final TaskStatus taskStatus = statusFuture.get();
     Assert.assertEquals(TaskState.SUCCESS, taskStatus.getStatusCode());
@@ -812,100 +810,6 @@
     IngestionStatsAndErrorsTaskReportData reportData = getTaskReportData();
 
     Assert.assertEquals(expectedMetrics, reportData.getRowStats());
-<<<<<<< HEAD
-  }
-
-  @Test(timeout = 60_000L)
-  public void testMultipleParseExceptionsSuccess() throws Exception
-  {
-    expectPublishedSegments(1);
-
-    final AppenderatorDriverRealtimeIndexTask task = makeRealtimeTask(null, TransformSpec.NONE, false, 0, true, 10, 10);
-    final ListenableFuture<TaskStatus> statusFuture = runTask(task);
-
-    // Wait for firehose to show up, it starts off null.
-    while (task.getFirehose() == null) {
-      Thread.sleep(50);
-    }
-
-    final TestFirehose firehose = (TestFirehose) task.getFirehose();
-
-    firehose.addRows(
-        Arrays.asList(
-            // Good row- will be processed.
-            ImmutableMap.of("t", 1521251960729L, "dim1", "foo", "met1", "1"),
-
-            // Null row- will be thrown away.
-            null,
-
-            // Bad metric- will count as processed, but that particular metric won't update.
-            ImmutableMap.of("t", 1521251960729L, "dim1", "foo", "met1", "foo"),
-
-            // Bad long dim- will count as processed, but bad dims will get default values
-            ImmutableMap.of("t", 1521251960729L, "dim1", "foo", "dimLong", "notnumber", "dimFloat", "notnumber", "met1", "foo"),
-
-            // Bad row- will be unparseable.
-            ImmutableMap.of("dim1", "foo", "met1", 2.0, FAIL_DIM, "x"),
-
-            // Good row- will be processed.
-            ImmutableMap.of("t", 1521251960729L, "dim2", "bar", "met1", 2.0)
-        )
-    );
-
-    // Stop the firehose, this will drain out existing events.
-    firehose.close();
-
-    // Wait for publish.
-    Collection<DataSegment> publishedSegments = awaitSegments();
-
-    DataSegment publishedSegment = Iterables.getOnlyElement(publishedSegments);
-
-    // Check metrics.
-    Assert.assertEquals(2, task.getMetrics().processed());
-    Assert.assertEquals(2, task.getMetrics().processedWithErrors());
-    Assert.assertEquals(0, task.getMetrics().thrownAway());
-    Assert.assertEquals(2, task.getMetrics().unparseable());
-
-    // Do some queries.
-    Assert.assertEquals(4, sumMetric(task, null, "rows"));
-    Assert.assertEquals(3, sumMetric(task, null, "met1"));
-
-    awaitHandoffs();
-
-    // Simulate handoff.
-    for (Map.Entry<SegmentDescriptor, Pair<Executor, Runnable>> entry : handOffCallbacks.entrySet()) {
-      final Pair<Executor, Runnable> executorRunnablePair = entry.getValue();
-      Assert.assertEquals(
-          new SegmentDescriptor(
-              publishedSegment.getInterval(),
-              publishedSegment.getVersion(),
-              publishedSegment.getShardSpec().getPartitionNum()
-          ),
-          entry.getKey()
-      );
-      executorRunnablePair.lhs.execute(executorRunnablePair.rhs);
-    }
-    handOffCallbacks.clear();
-
-    Map<String, Object> expectedMetrics = ImmutableMap.of(
-        "buildSegments",
-        ImmutableMap.of(
-            TaskMetricsUtils.ROWS_PROCESSED, 2,
-            TaskMetricsUtils.ROWS_PROCESSED_WITH_ERRORS, 2,
-            TaskMetricsUtils.ROWS_UNPARSEABLE, 2,
-            TaskMetricsUtils.ROWS_THROWN_AWAY, 0
-        )
-    );
-
-    // Wait for the task to finish.
-    final TaskStatus taskStatus = statusFuture.get();
-    Assert.assertEquals(TaskState.SUCCESS, taskStatus.getStatusCode());
-
-    IngestionStatsAndErrorsTaskReportData reportData = getTaskReportData();
-
-    Assert.assertEquals(expectedMetrics, reportData.getRowStats());
-=======
->>>>>>> 685f4063
     Map<String, Object> expectedUnparseables = ImmutableMap.of(
         "buildSegments",
         Arrays.asList(
