/*
 * Licensed to Metamarkets Group Inc. (Metamarkets) under one
 * or more contributor license agreements. See the NOTICE file
 * distributed with this work for additional information
 * regarding copyright ownership. Metamarkets licenses this file
 * to you under the Apache License, Version 2.0 (the
 * "License"); you may not use this file except in compliance
 * with the License. You may obtain a copy of the License at
 *
 * http://www.apache.org/licenses/LICENSE-2.0
 *
 * Unless required by applicable law or agreed to in writing,
 * software distributed under the License is distributed on an
 * "AS IS" BASIS, WITHOUT WARRANTIES OR CONDITIONS OF ANY
 * KIND, either express or implied. See the License for the
 * specific language governing permissions and limitations
 * under the License.
 */

package io.druid.indexing.common.task;

import com.fasterxml.jackson.databind.ObjectMapper;
import com.google.common.base.Throwables;
import com.google.common.collect.ImmutableList;
import com.google.common.collect.ImmutableMap;
import com.google.common.collect.ImmutableSet;
import com.google.common.collect.Iterables;
import com.google.common.collect.Lists;
import com.google.common.collect.Sets;
import com.google.common.util.concurrent.ListenableFuture;
import com.google.common.util.concurrent.ListeningExecutorService;
import com.google.common.util.concurrent.MoreExecutors;
import io.druid.client.cache.CacheConfig;
import io.druid.client.cache.MapCache;
import io.druid.common.config.NullHandling;
import io.druid.data.input.Firehose;
import io.druid.data.input.FirehoseFactory;
import io.druid.data.input.InputRow;
import io.druid.data.input.impl.DimensionsSpec;
import io.druid.data.input.impl.InputRowParser;
import io.druid.data.input.impl.MapInputRowParser;
import io.druid.data.input.impl.TimeAndDimsParseSpec;
import io.druid.data.input.impl.TimestampSpec;
import io.druid.discovery.DataNodeService;
import io.druid.discovery.DruidNodeAnnouncer;
import io.druid.discovery.LookupNodeService;
import io.druid.indexer.TaskState;
import io.druid.indexing.common.SegmentLoaderFactory;
import io.druid.indexing.common.TaskStatus;
import io.druid.indexing.common.TaskToolbox;
import io.druid.indexing.common.TaskToolboxFactory;
import io.druid.indexing.common.TestUtils;
import io.druid.indexing.common.actions.LocalTaskActionClientFactory;
import io.druid.indexing.common.actions.TaskActionClientFactory;
import io.druid.indexing.common.actions.TaskActionToolbox;
import io.druid.indexing.common.config.TaskConfig;
import io.druid.indexing.common.config.TaskStorageConfig;
import io.druid.indexing.overlord.HeapMemoryTaskStorage;
import io.druid.indexing.overlord.IndexerMetadataStorageCoordinator;
import io.druid.indexing.overlord.TaskLockbox;
import io.druid.indexing.overlord.TaskStorage;
import io.druid.indexing.overlord.supervisor.SupervisorManager;
import io.druid.indexing.test.TestDataSegmentAnnouncer;
import io.druid.indexing.test.TestDataSegmentKiller;
import io.druid.indexing.test.TestDataSegmentPusher;
import io.druid.indexing.test.TestIndexerMetadataStorageCoordinator;
import io.druid.jackson.DefaultObjectMapper;
import io.druid.java.util.common.DateTimes;
import io.druid.java.util.common.ISE;
import io.druid.java.util.common.Pair;
import io.druid.java.util.common.StringUtils;
import io.druid.java.util.common.concurrent.Execs;
import io.druid.java.util.common.granularity.Granularities;
import io.druid.java.util.common.jackson.JacksonUtils;
import io.druid.java.util.common.logger.Logger;
import io.druid.java.util.common.parsers.ParseException;
import io.druid.java.util.emitter.EmittingLogger;
import io.druid.java.util.emitter.core.NoopEmitter;
import io.druid.java.util.emitter.service.ServiceEmitter;
import io.druid.java.util.metrics.MonitorScheduler;
import io.druid.math.expr.ExprMacroTable;
import io.druid.metadata.EntryExistsException;
import io.druid.query.DefaultQueryRunnerFactoryConglomerate;
import io.druid.query.Druids;
import io.druid.query.IntervalChunkingQueryRunnerDecorator;
import io.druid.query.Query;
import io.druid.query.QueryPlus;
import io.druid.query.QueryRunner;
import io.druid.query.QueryRunnerFactory;
import io.druid.query.QueryRunnerFactoryConglomerate;
import io.druid.query.QueryToolChest;
import io.druid.query.QueryWatcher;
import io.druid.query.Result;
import io.druid.query.SegmentDescriptor;
import io.druid.query.aggregation.AggregatorFactory;
import io.druid.query.aggregation.CountAggregatorFactory;
import io.druid.query.aggregation.LongSumAggregatorFactory;
import io.druid.query.filter.DimFilter;
import io.druid.query.filter.SelectorDimFilter;
import io.druid.query.timeseries.TimeseriesQuery;
import io.druid.query.timeseries.TimeseriesQueryEngine;
import io.druid.query.timeseries.TimeseriesQueryQueryToolChest;
import io.druid.query.timeseries.TimeseriesQueryRunnerFactory;
import io.druid.query.timeseries.TimeseriesResultValue;
import io.druid.segment.TestHelper;
import io.druid.segment.indexing.DataSchema;
import io.druid.segment.indexing.RealtimeIOConfig;
import io.druid.segment.indexing.RealtimeTuningConfig;
import io.druid.segment.indexing.granularity.UniformGranularitySpec;
import io.druid.segment.loading.SegmentLoaderConfig;
import io.druid.segment.loading.SegmentLoaderLocalCacheManager;
import io.druid.segment.loading.StorageLocationConfig;
import io.druid.segment.realtime.FireDepartment;
import io.druid.segment.realtime.plumber.SegmentHandoffNotifier;
import io.druid.segment.realtime.plumber.SegmentHandoffNotifierFactory;
import io.druid.segment.realtime.plumber.ServerTimeRejectionPolicyFactory;
import io.druid.segment.transform.ExpressionTransform;
import io.druid.segment.transform.TransformSpec;
import io.druid.server.DruidNode;
import io.druid.server.coordination.DataSegmentServerAnnouncer;
import io.druid.server.coordination.ServerType;
import io.druid.timeline.DataSegment;
import io.druid.utils.Runnables;
import org.easymock.EasyMock;
import org.hamcrest.CoreMatchers;
import org.joda.time.DateTime;
import org.joda.time.Period;
import org.junit.After;
import org.junit.Assert;
import org.junit.Before;
import org.junit.Rule;
import org.junit.Test;
import org.junit.internal.matchers.ThrowableCauseMatcher;
import org.junit.internal.matchers.ThrowableMessageMatcher;
import org.junit.rules.ExpectedException;
import org.junit.rules.TemporaryFolder;

import java.io.File;
import java.nio.file.Files;
import java.util.Arrays;
import java.util.LinkedList;
import java.util.List;
import java.util.Map;
import java.util.concurrent.Callable;
import java.util.concurrent.ConcurrentHashMap;
import java.util.concurrent.ExecutionException;
import java.util.concurrent.Executor;

public class RealtimeIndexTaskTest
{
  private static final Logger log = new Logger(RealtimeIndexTaskTest.class);
  private static final ServiceEmitter emitter = new ServiceEmitter(
      "service",
      "host",
      new NoopEmitter()
  );

  private static final String FAIL_DIM = "__fail__";

  private static class TestFirehose implements Firehose
  {
    private final InputRowParser<Map<String, Object>> parser;
    private final List<Map<String, Object>> queue = new LinkedList<>();
    private boolean closed = false;

    public TestFirehose(final InputRowParser<Map<String, Object>> parser)
    {
      this.parser = parser;
    }

    public void addRows(List<Map<String, Object>> rows)
    {
      synchronized (this) {
        queue.addAll(rows);
        notifyAll();
      }
    }

    @Override
    public boolean hasMore()
    {
      try {
        synchronized (this) {
          while (queue.isEmpty() && !closed) {
            wait();
          }
          return !queue.isEmpty();
        }
      }
      catch (InterruptedException e) {
        Thread.currentThread().interrupt();
        throw Throwables.propagate(e);
      }
    }

    @Override
    public InputRow nextRow()
    {
      synchronized (this) {
        final InputRow row = parser.parseBatch(queue.remove(0)).get(0);
        if (row != null && row.getRaw(FAIL_DIM) != null) {
          throw new ParseException(FAIL_DIM);
        }
        return row;
      }
    }

    @Override
    public Runnable commit()
    {
      return Runnables.getNoopRunnable();
    }

    @Override
    public void close()
    {
      synchronized (this) {
        closed = true;
        notifyAll();
      }
    }
  }

  private static class TestFirehoseFactory implements FirehoseFactory<InputRowParser>
  {
    public TestFirehoseFactory()
    {
    }

    @Override
    @SuppressWarnings("unchecked")
    public Firehose connect(InputRowParser parser, File temporaryDirectory) throws ParseException
    {
      return new TestFirehose(parser);
    }
  }

  @Rule
  public final ExpectedException expectedException = ExpectedException.none();

  @Rule
  public final TemporaryFolder tempFolder = new TemporaryFolder();

  private DateTime now;
  private ListeningExecutorService taskExec;
  private Map<SegmentDescriptor, Pair<Executor, Runnable>> handOffCallbacks;

  @Before
  public void setUp()
  {
    EmittingLogger.registerEmitter(emitter);
    emitter.start();
    taskExec = MoreExecutors.listeningDecorator(Execs.singleThreaded("realtime-index-task-test-%d"));
    now = DateTimes.nowUtc();
  }

  @After
  public void tearDown()
  {
    taskExec.shutdownNow();
  }

  @Test
  public void testMakeTaskId()
  {
    Assert.assertEquals(
        "index_realtime_test_0_2015-01-02T00:00:00.000Z_abcdefgh",
        RealtimeIndexTask.makeTaskId("test", 0, DateTimes.of("2015-01-02"), 0x76543210)
    );
  }

  @Test(timeout = 60_000L)
  public void testDefaultResource()
  {
    final RealtimeIndexTask task = makeRealtimeTask(null);
    Assert.assertEquals(task.getId(), task.getTaskResource().getAvailabilityGroup());
  }


  @Test(timeout = 60_000L, expected = ExecutionException.class)
  public void testHandoffTimeout() throws Exception
  {
    final TestIndexerMetadataStorageCoordinator mdc = new TestIndexerMetadataStorageCoordinator();
    final RealtimeIndexTask task = makeRealtimeTask(null, TransformSpec.NONE, true, 100L);
    final TaskToolbox taskToolbox = makeToolbox(task, mdc, tempFolder.newFolder());
    final ListenableFuture<TaskStatus> statusFuture = runTask(task, taskToolbox);

    // Wait for firehose to show up, it starts off null.
    while (task.getFirehose() == null) {
      Thread.sleep(50);
    }

    final TestFirehose firehose = (TestFirehose) task.getFirehose();

    firehose.addRows(
        ImmutableList.of(
            ImmutableMap.of("t", now.getMillis(), "dim1", "foo", "met1", "1")
        )
    );

    // Stop the firehose, this will drain out existing events.
    firehose.close();

    // Wait for publish.
    while (mdc.getPublished().isEmpty()) {
      Thread.sleep(50);
    }

    Assert.assertEquals(1, task.getMetrics().processed());
    Assert.assertNotNull(Iterables.getOnlyElement(mdc.getPublished()));


    // handoff would timeout, resulting in exception
    statusFuture.get();
  }

  @Test(timeout = 60_000L)
  public void testBasics() throws Exception
  {
    final TestIndexerMetadataStorageCoordinator mdc = new TestIndexerMetadataStorageCoordinator();
    final RealtimeIndexTask task = makeRealtimeTask(null);
    final TaskToolbox taskToolbox = makeToolbox(task, mdc, tempFolder.newFolder());
    final ListenableFuture<TaskStatus> statusFuture = runTask(task, taskToolbox);
    final DataSegment publishedSegment;

    // Wait for firehose to show up, it starts off null.
    while (task.getFirehose() == null) {
      Thread.sleep(50);
    }

    final TestFirehose firehose = (TestFirehose) task.getFirehose();

    firehose.addRows(
        ImmutableList.of(
            ImmutableMap.of("t", now.getMillis(), "dim1", "foo", "met1", "1"),
            ImmutableMap.of("t", now.minus(new Period("P1D")).getMillis(), "dim1", "foo", "met1", 2.0),
            ImmutableMap.of("t", now.getMillis(), "dim2", "bar", "met1", 2.0)
        )
    );

    // Stop the firehose, this will drain out existing events.
    firehose.close();

    // Wait for publish.
    while (mdc.getPublished().isEmpty()) {
      Thread.sleep(50);
    }

    publishedSegment = Iterables.getOnlyElement(mdc.getPublished());

    // Check metrics.
    Assert.assertEquals(2, task.getMetrics().processed());
    Assert.assertEquals(1, task.getMetrics().thrownAway());
    Assert.assertEquals(0, task.getMetrics().unparseable());

    // Do some queries.
    Assert.assertEquals(2, sumMetric(task, null, "rows").longValue());
    Assert.assertEquals(3, sumMetric(task, null, "met1").longValue());

    // Simulate handoff.
    for (Map.Entry<SegmentDescriptor, Pair<Executor, Runnable>> entry : handOffCallbacks.entrySet()) {
      final Pair<Executor, Runnable> executorRunnablePair = entry.getValue();
      Assert.assertEquals(
          new SegmentDescriptor(
              publishedSegment.getInterval(),
              publishedSegment.getVersion(),
              publishedSegment.getShardSpec().getPartitionNum()
          ),
          entry.getKey()
      );
      executorRunnablePair.lhs.execute(executorRunnablePair.rhs);
    }
    handOffCallbacks.clear();

    // Wait for the task to finish.
    final TaskStatus taskStatus = statusFuture.get();
    Assert.assertEquals(TaskState.SUCCESS, taskStatus.getStatusCode());
  }

  @Test(timeout = 60_000L)
  public void testTransformSpec() throws Exception
  {
    final TestIndexerMetadataStorageCoordinator mdc = new TestIndexerMetadataStorageCoordinator();
    final TransformSpec transformSpec = new TransformSpec(
        new SelectorDimFilter("dim1", "foo", null),
        ImmutableList.of(
            new ExpressionTransform("dim1t", "concat(dim1,dim1)", ExprMacroTable.nil())
        )
    );
    final RealtimeIndexTask task = makeRealtimeTask(null, transformSpec, true, 0);
    final TaskToolbox taskToolbox = makeToolbox(task, mdc, tempFolder.newFolder());
    final ListenableFuture<TaskStatus> statusFuture = runTask(task, taskToolbox);
    final DataSegment publishedSegment;

    // Wait for firehose to show up, it starts off null.
    while (task.getFirehose() == null) {
      Thread.sleep(50);
    }

    final TestFirehose firehose = (TestFirehose) task.getFirehose();

    firehose.addRows(
        ImmutableList.of(
            ImmutableMap.of("t", now.getMillis(), "dim1", "foo", "met1", "1"),
            ImmutableMap.of("t", now.minus(new Period("P1D")).getMillis(), "dim1", "foo", "met1", 2.0),
            ImmutableMap.of("t", now.getMillis(), "dim2", "bar", "met1", 2.0)
        )
    );

    // Stop the firehose, this will drain out existing events.
    firehose.close();

    // Wait for publish.
    while (mdc.getPublished().isEmpty()) {
      Thread.sleep(50);
    }

    publishedSegment = Iterables.getOnlyElement(mdc.getPublished());

    // Check metrics.
    Assert.assertEquals(1, task.getMetrics().processed());
    Assert.assertEquals(2, task.getMetrics().thrownAway());
    Assert.assertEquals(0, task.getMetrics().unparseable());

    // Do some queries.
    Assert.assertEquals(1, sumMetric(task, null, "rows").longValue());
    Assert.assertEquals(1, sumMetric(task, new SelectorDimFilter("dim1t", "foofoo", null), "rows").longValue());
    if (NullHandling.replaceWithDefault()) {
      Assert.assertEquals(0, sumMetric(task, new SelectorDimFilter("dim1t", "barbar", null), "rows").longValue());
    } else {
      Assert.assertNull(sumMetric(task, new SelectorDimFilter("dim1t", "barbar", null), "rows"));

    }
    Assert.assertEquals(1, sumMetric(task, null, "met1").longValue());

    // Simulate handoff.
    for (Map.Entry<SegmentDescriptor, Pair<Executor, Runnable>> entry : handOffCallbacks.entrySet()) {
      final Pair<Executor, Runnable> executorRunnablePair = entry.getValue();
      Assert.assertEquals(
          new SegmentDescriptor(
              publishedSegment.getInterval(),
              publishedSegment.getVersion(),
              publishedSegment.getShardSpec().getPartitionNum()
          ),
          entry.getKey()
      );
      executorRunnablePair.lhs.execute(executorRunnablePair.rhs);
    }
    handOffCallbacks.clear();

    // Wait for the task to finish.
    final TaskStatus taskStatus = statusFuture.get();
    Assert.assertEquals(TaskState.SUCCESS, taskStatus.getStatusCode());
  }

  @Test(timeout = 60_000L)
  public void testReportParseExceptionsOnBadMetric() throws Exception
  {
    final TestIndexerMetadataStorageCoordinator mdc = new TestIndexerMetadataStorageCoordinator();
    final RealtimeIndexTask task = makeRealtimeTask(null, true);
    final TaskToolbox taskToolbox = makeToolbox(task, mdc, tempFolder.newFolder());
    final ListenableFuture<TaskStatus> statusFuture = runTask(task, taskToolbox);

    // Wait for firehose to show up, it starts off null.
    while (task.getFirehose() == null) {
      Thread.sleep(50);
    }

    final TestFirehose firehose = (TestFirehose) task.getFirehose();

    firehose.addRows(
        ImmutableList.of(
            ImmutableMap.of("t", now.getMillis(), "dim1", "foo", "met1", "1"),
            ImmutableMap.of("t", now.getMillis(), "dim1", "foo", "met1", "foo"),
            ImmutableMap.of("t", now.minus(new Period("P1D")).getMillis(), "dim1", "foo", "met1", "foo"),
            ImmutableMap.of("t", now.getMillis(), "dim2", "bar", "met1", 2.0)
        )
    );

    // Stop the firehose, this will drain out existing events.
    firehose.close();

    // Wait for the task to finish.
    expectedException.expect(ExecutionException.class);
    expectedException.expectCause(CoreMatchers.<Throwable>instanceOf(ParseException.class));
    expectedException.expectCause(
        ThrowableMessageMatcher.hasMessage(
            CoreMatchers.containsString("Encountered parse error for aggregator[met1]")
        )
    );
    expectedException.expect(
        ThrowableCauseMatcher.hasCause(
            ThrowableCauseMatcher.hasCause(
                CoreMatchers.allOf(
                    CoreMatchers.<Throwable>instanceOf(ParseException.class),
                    ThrowableMessageMatcher.hasMessage(
                        CoreMatchers.containsString("Unable to parse value[foo] for field[met1]")
                    )
                )
            )
        )
    );
    statusFuture.get();
  }

  @Test(timeout = 60_000L)
  public void testNoReportParseExceptions() throws Exception
  {
    final TestIndexerMetadataStorageCoordinator mdc = new TestIndexerMetadataStorageCoordinator();
    final RealtimeIndexTask task = makeRealtimeTask(null, false);
    final TaskToolbox taskToolbox = makeToolbox(task, mdc, tempFolder.newFolder());
    final ListenableFuture<TaskStatus> statusFuture = runTask(task, taskToolbox);
    final DataSegment publishedSegment;

    // Wait for firehose to show up, it starts off null.
    while (task.getFirehose() == null) {
      Thread.sleep(50);
    }

    final TestFirehose firehose = (TestFirehose) task.getFirehose();

    firehose.addRows(
        Arrays.asList(
            // Good row- will be processed.
            ImmutableMap.of("t", now.getMillis(), "dim1", "foo", "met1", "1"),

            // Null row- will be thrown away.
            null,

            // Bad metric- will count as processed, but that particular metric won't update.
            ImmutableMap.of("t", now.getMillis(), "dim1", "foo", "met1", "foo"),

            // Bad row- will be unparseable.
            ImmutableMap.of("dim1", "foo", "met1", 2.0, FAIL_DIM, "x"),

            // Old row- will be thrownAway.
            ImmutableMap.of("t", now.minus(Period.days(1)).getMillis(), "dim1", "foo", "met1", 2.0),

            // Good row- will be processed.
            ImmutableMap.of("t", now.getMillis(), "dim2", "bar", "met1", 2.0)
        )
    );

    // Stop the firehose, this will drain out existing events.
    firehose.close();

    // Wait for publish.
    while (mdc.getPublished().isEmpty()) {
      Thread.sleep(50);
    }

    publishedSegment = Iterables.getOnlyElement(mdc.getPublished());

    // Check metrics.
    Assert.assertEquals(3, task.getMetrics().processed());
    Assert.assertEquals(1, task.getMetrics().thrownAway());
    Assert.assertEquals(2, task.getMetrics().unparseable());

    // Do some queries.
    Assert.assertEquals(3, sumMetric(task, null, "rows").longValue());
    Assert.assertEquals(3, sumMetric(task, null, "met1").longValue());

    // Simulate handoff.
    for (Map.Entry<SegmentDescriptor, Pair<Executor, Runnable>> entry : handOffCallbacks.entrySet()) {
      final Pair<Executor, Runnable> executorRunnablePair = entry.getValue();
      Assert.assertEquals(
          new SegmentDescriptor(
              publishedSegment.getInterval(),
              publishedSegment.getVersion(),
              publishedSegment.getShardSpec().getPartitionNum()
          ),
          entry.getKey()
      );
      executorRunnablePair.lhs.execute(executorRunnablePair.rhs);
    }
    handOffCallbacks.clear();

    // Wait for the task to finish.
    final TaskStatus taskStatus = statusFuture.get();
    Assert.assertEquals(TaskState.SUCCESS, taskStatus.getStatusCode());
  }

  @Test(timeout = 60_000L)
  public void testRestore() throws Exception
  {
    final File directory = tempFolder.newFolder();
    final RealtimeIndexTask task1 = makeRealtimeTask(null);
    final DataSegment publishedSegment;

    // First run:
    {
      final TestIndexerMetadataStorageCoordinator mdc = new TestIndexerMetadataStorageCoordinator();
      final TaskToolbox taskToolbox = makeToolbox(task1, mdc, directory);
      final ListenableFuture<TaskStatus> statusFuture = runTask(task1, taskToolbox);

      // Wait for firehose to show up, it starts off null.
      while (task1.getFirehose() == null) {
        Thread.sleep(50);
      }

      final TestFirehose firehose = (TestFirehose) task1.getFirehose();

      firehose.addRows(
          ImmutableList.of(
              ImmutableMap.of("t", now.getMillis(), "dim1", "foo")
          )
      );

      // Trigger graceful shutdown.
      task1.stopGracefully();

      // Wait for the task to finish. The status doesn't really matter, but we'll check it anyway.
      final TaskStatus taskStatus = statusFuture.get();
      Assert.assertEquals(TaskState.SUCCESS, taskStatus.getStatusCode());

      // Nothing should be published.
      Assert.assertEquals(Sets.newHashSet(), mdc.getPublished());
    }

    // Second run:
    {
      final TestIndexerMetadataStorageCoordinator mdc = new TestIndexerMetadataStorageCoordinator();
      final RealtimeIndexTask task2 = makeRealtimeTask(task1.getId());
      final TaskToolbox taskToolbox = makeToolbox(task2, mdc, directory);
      final ListenableFuture<TaskStatus> statusFuture = runTask(task2, taskToolbox);

      // Wait for firehose to show up, it starts off null.
      while (task2.getFirehose() == null) {
        Thread.sleep(50);
      }

      // Do a query, at this point the previous data should be loaded.
      Assert.assertEquals(1, sumMetric(task2, null, "rows").longValue());

      final TestFirehose firehose = (TestFirehose) task2.getFirehose();

      firehose.addRows(
          ImmutableList.of(
              ImmutableMap.of("t", now.getMillis(), "dim2", "bar")
          )
      );

      // Stop the firehose, this will drain out existing events.
      firehose.close();

      // Wait for publish.
      while (mdc.getPublished().isEmpty()) {
        Thread.sleep(50);
      }

      publishedSegment = Iterables.getOnlyElement(mdc.getPublished());

      // Do a query.
      Assert.assertEquals(2, sumMetric(task2, null, "rows").longValue());

      // Simulate handoff.
      for (Map.Entry<SegmentDescriptor, Pair<Executor, Runnable>> entry : handOffCallbacks.entrySet()) {
        final Pair<Executor, Runnable> executorRunnablePair = entry.getValue();
        Assert.assertEquals(
            new SegmentDescriptor(
                publishedSegment.getInterval(),
                publishedSegment.getVersion(),
                publishedSegment.getShardSpec().getPartitionNum()
            ),
            entry.getKey()
        );
        executorRunnablePair.lhs.execute(executorRunnablePair.rhs);
      }
      handOffCallbacks.clear();

      // Wait for the task to finish.
      final TaskStatus taskStatus = statusFuture.get();
      Assert.assertEquals(TaskState.SUCCESS, taskStatus.getStatusCode());
    }
  }

  @Test(timeout = 60_000L)
  public void testRestoreAfterHandoffAttemptDuringShutdown() throws Exception
  {
    final TaskStorage taskStorage = new HeapMemoryTaskStorage(new TaskStorageConfig(null));
    final TestIndexerMetadataStorageCoordinator mdc = new TestIndexerMetadataStorageCoordinator();
    final File directory = tempFolder.newFolder();
    final RealtimeIndexTask task1 = makeRealtimeTask(null);
    final DataSegment publishedSegment;

    // First run:
    {
      final TaskToolbox taskToolbox = makeToolbox(task1, taskStorage, mdc, directory);
      final ListenableFuture<TaskStatus> statusFuture = runTask(task1, taskToolbox);

      // Wait for firehose to show up, it starts off null.
      while (task1.getFirehose() == null) {
        Thread.sleep(50);
      }

      final TestFirehose firehose = (TestFirehose) task1.getFirehose();

      firehose.addRows(
          ImmutableList.of(
              ImmutableMap.of("t", now.getMillis(), "dim1", "foo")
          )
      );

      // Stop the firehose, this will trigger a finishJob.
      firehose.close();

      // Wait for publish.
      while (mdc.getPublished().isEmpty()) {
        Thread.sleep(50);
      }

      publishedSegment = Iterables.getOnlyElement(mdc.getPublished());

      // Do a query.
      Assert.assertEquals(1, sumMetric(task1, null, "rows").longValue());

      // Trigger graceful shutdown.
      task1.stopGracefully();

      // Wait for the task to finish. The status doesn't really matter.
      while (!statusFuture.isDone()) {
        Thread.sleep(50);
      }
    }

    // Second run:
    {
      final RealtimeIndexTask task2 = makeRealtimeTask(task1.getId());
      final TaskToolbox taskToolbox = makeToolbox(task2, taskStorage, mdc, directory);
      final ListenableFuture<TaskStatus> statusFuture = runTask(task2, taskToolbox);

      // Wait for firehose to show up, it starts off null.
      while (task2.getFirehose() == null) {
        Thread.sleep(50);
      }

      // Stop the firehose again, this will start another handoff.
      final TestFirehose firehose = (TestFirehose) task2.getFirehose();

      // Stop the firehose, this will trigger a finishJob.
      firehose.close();

      // publishedSegment is still published. No reason it shouldn't be.
      Assert.assertEquals(ImmutableSet.of(publishedSegment), mdc.getPublished());

      // Wait for a handoffCallback to show up.
      while (handOffCallbacks.isEmpty()) {
        Thread.sleep(50);
      }

      // Simulate handoff.
      for (Map.Entry<SegmentDescriptor, Pair<Executor, Runnable>> entry : handOffCallbacks.entrySet()) {
        final Pair<Executor, Runnable> executorRunnablePair = entry.getValue();
        Assert.assertEquals(
            new SegmentDescriptor(
                publishedSegment.getInterval(),
                publishedSegment.getVersion(),
                publishedSegment.getShardSpec().getPartitionNum()
            ),
            entry.getKey()
        );
        executorRunnablePair.lhs.execute(executorRunnablePair.rhs);
      }
      handOffCallbacks.clear();

      // Wait for the task to finish.
      final TaskStatus taskStatus = statusFuture.get();
      Assert.assertEquals(TaskState.SUCCESS, taskStatus.getStatusCode());
    }
  }

  @Test(timeout = 60_000L)
  public void testRestoreCorruptData() throws Exception
  {
    final File directory = tempFolder.newFolder();
    final RealtimeIndexTask task1 = makeRealtimeTask(null);

    // First run:
    {
      final TestIndexerMetadataStorageCoordinator mdc = new TestIndexerMetadataStorageCoordinator();
      final TaskToolbox taskToolbox = makeToolbox(task1, mdc, directory);
      final ListenableFuture<TaskStatus> statusFuture = runTask(task1, taskToolbox);

      // Wait for firehose to show up, it starts off null.
      while (task1.getFirehose() == null) {
        Thread.sleep(50);
      }

      final TestFirehose firehose = (TestFirehose) task1.getFirehose();

      firehose.addRows(
          ImmutableList.of(
              ImmutableMap.of("t", now.getMillis(), "dim1", "foo")
          )
      );

      // Trigger graceful shutdown.
      task1.stopGracefully();

      // Wait for the task to finish. The status doesn't really matter, but we'll check it anyway.
      final TaskStatus taskStatus = statusFuture.get();
      Assert.assertEquals(TaskState.SUCCESS, taskStatus.getStatusCode());

      // Nothing should be published.
      Assert.assertEquals(Sets.newHashSet(), mdc.getPublished());
    }

    // Corrupt the data:
    final File smooshFile = new File(
        StringUtils.format(
            "%s/persistent/task/%s/work/persist/%s/%s_%s/0/00000.smoosh",
            directory,
            task1.getId(),
            task1.getDataSource(),
            Granularities.DAY.bucketStart(now),
            Granularities.DAY.bucketEnd(now)
        )
    );

    Files.write(smooshFile.toPath(), StringUtils.toUtf8("oops!"));

    // Second run:
    {
      final TestIndexerMetadataStorageCoordinator mdc = new TestIndexerMetadataStorageCoordinator();
      final RealtimeIndexTask task2 = makeRealtimeTask(task1.getId());
      final TaskToolbox taskToolbox = makeToolbox(task2, mdc, directory);
      final ListenableFuture<TaskStatus> statusFuture = runTask(task2, taskToolbox);

      // Wait for the task to finish.
      boolean caught = false;
      try {
        statusFuture.get();
      }
      catch (Exception e) {
        caught = true;
      }
      Assert.assertTrue("expected exception", caught);
    }
  }

  @Test(timeout = 60_000L)
  public void testStopBeforeStarting() throws Exception
  {
    final File directory = tempFolder.newFolder();
    final RealtimeIndexTask task1 = makeRealtimeTask(null);

    task1.stopGracefully();
    final TestIndexerMetadataStorageCoordinator mdc = new TestIndexerMetadataStorageCoordinator();
    final TaskToolbox taskToolbox = makeToolbox(task1, mdc, directory);
    final ListenableFuture<TaskStatus> statusFuture = runTask(task1, taskToolbox);

    // Wait for the task to finish.
    final TaskStatus taskStatus = statusFuture.get();
    Assert.assertEquals(TaskState.SUCCESS, taskStatus.getStatusCode());
  }

  private ListenableFuture<TaskStatus> runTask(final Task task, final TaskToolbox toolbox)
  {
    return taskExec.submit(
        new Callable<TaskStatus>()
        {
          @Override
          public TaskStatus call() throws Exception
          {
            try {
              if (task.isReady(toolbox.getTaskActionClient())) {
                return task.run(toolbox);
              } else {
                throw new ISE("Task is not ready");
              }
            }
            catch (Exception e) {
              log.warn(e, "Task failed");
              throw e;
            }
          }
        }
    );
  }

  private RealtimeIndexTask makeRealtimeTask(final String taskId)
  {
    return makeRealtimeTask(taskId, TransformSpec.NONE, true, 0);
  }

  private RealtimeIndexTask makeRealtimeTask(final String taskId, boolean reportParseExceptions)
  {
    return makeRealtimeTask(taskId, TransformSpec.NONE, reportParseExceptions, 0);
  }

  private RealtimeIndexTask makeRealtimeTask(
      final String taskId,
      final TransformSpec transformSpec,
      final boolean reportParseExceptions,
      final long handoffTimeout
  )
  {
    ObjectMapper objectMapper = new DefaultObjectMapper();
    DataSchema dataSchema = new DataSchema(
        "test_ds",
        TestHelper.makeJsonMapper().convertValue(
            new MapInputRowParser(
                new TimeAndDimsParseSpec(
                    new TimestampSpec("t", "auto", null),
                    new DimensionsSpec(
                        DimensionsSpec.getDefaultSchemas(ImmutableList.of("dim1", "dim2", "dim1t")),
                        null,
                        null
                    )
                )
            ),
            JacksonUtils.TYPE_REFERENCE_MAP_STRING_OBJECT
        ),
        new AggregatorFactory[]{new CountAggregatorFactory("rows"), new LongSumAggregatorFactory("met1", "met1")},
        new UniformGranularitySpec(Granularities.DAY, Granularities.NONE, null),
        transformSpec,
        objectMapper
    );
    RealtimeIOConfig realtimeIOConfig = new RealtimeIOConfig(
        new TestFirehoseFactory(),
        null,
        null
    );
    RealtimeTuningConfig realtimeTuningConfig = new RealtimeTuningConfig(
        1000,
        new Period("P1Y"),
        new Period("PT10M"),
        null,
        null,
        new ServerTimeRejectionPolicyFactory(),
        null,
        null,
        null,
        true,
        0,
        0,
        reportParseExceptions,
        handoffTimeout,
        null,
        null
    );
    return new RealtimeIndexTask(
        taskId,
        null,
        new FireDepartment(dataSchema, realtimeIOConfig, realtimeTuningConfig),
        null
    )
    {
      @Override
      protected boolean isFirehoseDrainableByClosing(FirehoseFactory firehoseFactory)
      {
        return true;
      }
    };
  }

  private TaskToolbox makeToolbox(
      final Task task,
      final IndexerMetadataStorageCoordinator mdc,
      final File directory
  )
  {
    return makeToolbox(
        task,
        new HeapMemoryTaskStorage(new TaskStorageConfig(null)),
        mdc,
        directory
    );
  }

  private TaskToolbox makeToolbox(
      final Task task,
      final TaskStorage taskStorage,
      final IndexerMetadataStorageCoordinator mdc,
      final File directory
  )
  {
    final TaskConfig taskConfig = new TaskConfig(directory.getPath(), null, null, 50000, null, false, null, null);
    final TaskLockbox taskLockbox = new TaskLockbox(taskStorage);
    try {
      taskStorage.insert(task, TaskStatus.running(task.getId()));
    }
    catch (EntryExistsException e) {
      // suppress
    }
    taskLockbox.syncFromStorage();
    final TaskActionToolbox taskActionToolbox = new TaskActionToolbox(
        taskLockbox,
        mdc,
        emitter,
        EasyMock.createMock(SupervisorManager.class)
    );
    final TaskActionClientFactory taskActionClientFactory = new LocalTaskActionClientFactory(
        taskStorage,
        taskActionToolbox
    );
    IntervalChunkingQueryRunnerDecorator queryRunnerDecorator = new IntervalChunkingQueryRunnerDecorator(
        null,
        null,
        null
    )
    {
      @Override
      public <T> QueryRunner<T> decorate(
          QueryRunner<T> delegate, QueryToolChest<T, ? extends Query<T>> toolChest
      )
      {
        return delegate;
      }
    };
    final QueryRunnerFactoryConglomerate conglomerate = new DefaultQueryRunnerFactoryConglomerate(
        ImmutableMap.<Class<? extends Query>, QueryRunnerFactory>of(
            TimeseriesQuery.class,
            new TimeseriesQueryRunnerFactory(
                new TimeseriesQueryQueryToolChest(queryRunnerDecorator),
                new TimeseriesQueryEngine(),
                new QueryWatcher()
                {
                  @Override
                  public void registerQuery(Query query, ListenableFuture future)
                  {
                    // do nothing
                  }
                }
            )
        )
    );
    handOffCallbacks = new ConcurrentHashMap<>();
    final SegmentHandoffNotifierFactory handoffNotifierFactory = new SegmentHandoffNotifierFactory()
    {
      @Override
      public SegmentHandoffNotifier createSegmentHandoffNotifier(String dataSource)
      {
        return new SegmentHandoffNotifier()
        {
          @Override
          public boolean registerSegmentHandoffCallback(
              SegmentDescriptor descriptor, Executor exec, Runnable handOffRunnable
          )
          {
            handOffCallbacks.put(descriptor, new Pair<>(exec, handOffRunnable));
            return true;
          }

          @Override
          public void start()
          {
            //Noop
          }

          @Override
          public void close()
          {
            //Noop
          }

        };
      }
    };
    final TestUtils testUtils = new TestUtils();
    SegmentLoaderConfig segmentLoaderConfig = new SegmentLoaderConfig()
    {
      @Override
      public List<StorageLocationConfig> getLocations()
      {
        return Lists.newArrayList();
      }
    };
    final TaskToolboxFactory toolboxFactory = new TaskToolboxFactory(
        taskConfig,
        taskActionClientFactory,
        emitter,
        new TestDataSegmentPusher(),
        new TestDataSegmentKiller(),
        null, // DataSegmentMover
        null, // DataSegmentArchiver
        new TestDataSegmentAnnouncer(),
        EasyMock.createNiceMock(DataSegmentServerAnnouncer.class),
        handoffNotifierFactory,
        () -> conglomerate,
        MoreExecutors.sameThreadExecutor(), // queryExecutorService
        EasyMock.createMock(MonitorScheduler.class),
        new SegmentLoaderFactory(
            new SegmentLoaderLocalCacheManager(null, segmentLoaderConfig, testUtils.getTestObjectMapper())
        ),
        testUtils.getTestObjectMapper(),
        testUtils.getTestIndexIO(),
        MapCache.create(1024),
        new CacheConfig(),
        testUtils.getTestIndexMergerV9(),
        EasyMock.createNiceMock(DruidNodeAnnouncer.class),
        EasyMock.createNiceMock(DruidNode.class),
        new LookupNodeService("tier"),
        new DataNodeService("tier", 1000, ServerType.INDEXER_EXECUTOR, 0)
    );

    return toolboxFactory.build(task);
  }

<<<<<<< HEAD
  public Long sumMetric(final Task task, final DimFilter filter, final String metric) throws Exception
=======
  public long sumMetric(final Task task, final DimFilter filter, final String metric)
>>>>>>> 50e0e7f9
  {
    // Do a query.
    TimeseriesQuery query = Druids.newTimeseriesQueryBuilder()
                                  .dataSource("test_ds")
                                  .filters(filter)
                                  .aggregators(
                                      ImmutableList.<AggregatorFactory>of(
                                          new LongSumAggregatorFactory(metric, metric)
                                      )
                                  ).granularity(Granularities.ALL)
                                  .intervals("2000/3000")
                                  .build();

    List<Result<TimeseriesResultValue>> results =
        task.getQueryRunner(query).run(QueryPlus.wrap(query), ImmutableMap.of()).toList();
    if (results.isEmpty()) {
      return 0L;
    } else {
      return results.get(0).getValue().getLongMetric(metric);
    }
  }
}<|MERGE_RESOLUTION|>--- conflicted
+++ resolved
@@ -1097,11 +1097,7 @@
     return toolboxFactory.build(task);
   }
 
-<<<<<<< HEAD
-  public Long sumMetric(final Task task, final DimFilter filter, final String metric) throws Exception
-=======
   public long sumMetric(final Task task, final DimFilter filter, final String metric)
->>>>>>> 50e0e7f9
   {
     // Do a query.
     TimeseriesQuery query = Druids.newTimeseriesQueryBuilder()
