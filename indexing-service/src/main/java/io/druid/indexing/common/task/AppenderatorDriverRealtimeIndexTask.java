--- conflicted
+++ resolved
@@ -39,12 +39,12 @@
 import io.druid.discovery.DruidNodeDiscoveryProvider;
 import io.druid.discovery.LookupNodeService;
 import io.druid.indexer.IngestionState;
-import io.druid.indexer.IngestionStatsAndErrorsTaskReport;
 import io.druid.indexer.TaskMetricsUtils;
-import io.druid.indexer.TaskReport;
 import io.druid.indexing.appenderator.ActionBasedSegmentAllocator;
 import io.druid.indexing.appenderator.ActionBasedUsedSegmentChecker;
-import io.druid.indexer.IngestionStatsAndErrorsTaskReportData;
+import io.druid.indexing.common.IngestionStatsAndErrorsTaskReport;
+import io.druid.indexing.common.IngestionStatsAndErrorsTaskReportData;
+import io.druid.indexing.common.TaskReport;
 import io.druid.indexing.common.TaskStatus;
 import io.druid.indexing.common.TaskToolbox;
 import io.druid.indexing.common.actions.SegmentTransactionalInsertAction;
@@ -365,10 +365,10 @@
     catch (Throwable e) {
       log.makeAlert(e, "Exception aborted realtime processing[%s]", dataSchema.getDataSource())
          .emit();
+      toolbox.getTaskReportFileWriter().write(getTaskCompletionReports());
       return TaskStatus.failure(
           getId(),
-          Throwables.getStackTraceAsString(e),
-          getTaskCompletionReports()
+          Throwables.getStackTraceAsString(e)
       );
     }
     finally {
@@ -387,16 +387,8 @@
     }
 
     log.info("Job done!");
-<<<<<<< HEAD
-    return TaskStatus.success(
-        getId(),
-        null,
-        getTaskCompletionReports()
-    );
-=======
-    toolbox.getTaskReportFileWriter().write(null);
+    toolbox.getTaskReportFileWriter().write(getTaskCompletionReports());
     return TaskStatus.success(getId());
->>>>>>> 723f7ac5
   }
 
   @Override
