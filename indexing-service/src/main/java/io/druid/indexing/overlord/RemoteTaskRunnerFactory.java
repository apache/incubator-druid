--- conflicted
+++ resolved
@@ -53,13 +53,8 @@
       final RemoteTaskRunnerConfig remoteTaskRunnerConfig,
       final IndexerZkConfig zkPaths,
       final ObjectMapper jsonMapper,
-<<<<<<< HEAD
-      @Global final HttpClient httpClient,
+      @EscalatedGlobal final HttpClient httpClient,
       final Supplier<BaseWorkerBehaviorConfig> workerConfigRef,
-=======
-      @EscalatedGlobal final HttpClient httpClient,
-      final Supplier<WorkerBehaviorConfig> workerConfigRef,
->>>>>>> c2a0e753
       final ProvisioningSchedulerConfig provisioningSchedulerConfig,
       final ProvisioningStrategy provisioningStrategy
   )
