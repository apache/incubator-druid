/*
 * Licensed to Metamarkets Group Inc. (Metamarkets) under one
 * or more contributor license agreements. See the NOTICE file
 * distributed with this work for additional information
 * regarding copyright ownership. Metamarkets licenses this file
 * to you under the Apache License, Version 2.0 (the
 * "License"); you may not use this file except in compliance
 * with the License. You may obtain a copy of the License at
 *
 * http://www.apache.org/licenses/LICENSE-2.0
 *
 * Unless required by applicable law or agreed to in writing,
 * software distributed under the License is distributed on an
 * "AS IS" BASIS, WITHOUT WARRANTIES OR CONDITIONS OF ANY
 * KIND, either express or implied. See the License for the
 * specific language governing permissions and limitations
 * under the License.
 */

package io.druid.indexing.overlord;

import com.google.common.annotations.VisibleForTesting;
import com.google.common.base.Function;
import com.google.common.base.Objects;
import com.google.common.base.Optional;
import com.google.common.base.Preconditions;
import com.google.common.base.Predicate;
import com.google.common.collect.ComparisonChain;
import com.google.common.collect.ImmutableList;
import com.google.common.collect.Iterables;
import com.google.common.collect.Lists;
import com.google.common.collect.Maps;
import com.google.common.collect.Ordering;
import com.google.common.collect.Sets;
import com.google.inject.Inject;
import com.metamx.emitter.EmittingLogger;
import io.druid.common.utils.JodaUtils;
import io.druid.indexing.common.TaskLock;
import io.druid.indexing.common.task.Task;
import io.druid.java.util.common.ISE;
import io.druid.java.util.common.Pair;
import io.druid.java.util.common.guava.Comparators;
import io.druid.java.util.common.guava.FunctionalIterable;
<<<<<<< HEAD
=======
import io.druid.server.initialization.ServerConfig;
>>>>>>> 5f411f14
import org.joda.time.DateTime;
import org.joda.time.Interval;

import javax.annotation.Nullable;
import java.util.Collections;
import java.util.List;
import java.util.Map;
import java.util.NavigableMap;
import java.util.NavigableSet;
import java.util.Set;
import java.util.TreeMap;
import java.util.concurrent.TimeUnit;
import java.util.concurrent.locks.Condition;
import java.util.concurrent.locks.ReentrantLock;

/**
 * Remembers which activeTasks have locked which intervals. Tasks are permitted to lock an interval if no other task
 * outside their group has locked an overlapping interval for the same datasource. When a task locks an interval,
 * it is assigned a version string that it can use to publish segments.
 */
public class TaskLockbox
{
  // Datasource -> Interval -> Tasks + TaskLock
  private final Map<String, NavigableMap<Interval, TaskLockPosse>> running = Maps.newHashMap();
  private final TaskStorage taskStorage;
  private final ReentrantLock giant = new ReentrantLock(true);
  private final Condition lockReleaseCondition = giant.newCondition();
  protected final long lockTimeoutMillis;

  private static final EmittingLogger log = new EmittingLogger(TaskLockbox.class);

  // Stores List of Active Tasks. TaskLockbox will only grant locks to active activeTasks.
  // this set should be accessed under the giant lock.
  private final Set<String> activeTasks = Sets.newHashSet();

  @Inject
  public TaskLockbox(
      TaskStorage taskStorage,
      ServerConfig serverConfig
  )
  {
    this.taskStorage = taskStorage;
    this.lockTimeoutMillis = serverConfig.getMaxIdleTime().getMillis();
  }

  public TaskLockbox(
      TaskStorage taskStorage,
      long lockTimeoutMillis
  )
  {
    this.taskStorage = taskStorage;
    this.lockTimeoutMillis = lockTimeoutMillis;
  }

  /**
   * Wipe out our current in-memory state and resync it from our bundled {@link io.druid.indexing.overlord.TaskStorage}.
   */
  public void syncFromStorage()
  {
    giant.lock();

    try {
      // Load stuff from taskStorage first. If this fails, we don't want to lose all our locks.
      final Set<String> storedActiveTasks = Sets.newHashSet();
      final List<Pair<Task, TaskLock>> storedLocks = Lists.newArrayList();
      for (final Task task : taskStorage.getActiveTasks()) {
        storedActiveTasks.add(task.getId());
        for (final TaskLock taskLock : taskStorage.getLocks(task.getId())) {
          storedLocks.add(Pair.of(task, taskLock));
        }
      }
      // Sort locks by version, so we add them back in the order they were acquired.
      final Ordering<Pair<Task, TaskLock>> byVersionOrdering = new Ordering<Pair<Task, TaskLock>>()
      {
        @Override
        public int compare(Pair<Task, TaskLock> left, Pair<Task, TaskLock> right)
        {
          // The second compare shouldn't be necessary, but, whatever.
          return ComparisonChain.start()
                                .compare(left.rhs.getVersion(), right.rhs.getVersion())
                                .compare(left.lhs.getId(), right.lhs.getId())
                                .result();
        }
      };
      running.clear();
      activeTasks.clear();
      activeTasks.addAll(storedActiveTasks);
      // Bookkeeping for a log message at the end
      int taskLockCount = 0;
      for (final Pair<Task, TaskLock> taskAndLock : byVersionOrdering.sortedCopy(storedLocks)) {
        final Task task = taskAndLock.lhs;
        final TaskLock savedTaskLock = taskAndLock.rhs;
        if (savedTaskLock.getInterval().toDurationMillis() <= 0) {
          // "Impossible", but you never know what crazy stuff can be restored from storage.
          log.warn("WTF?! Got lock with empty interval for task: %s", task.getId());
          continue;
        }

        final TaskLockPosse taskLockPosse = tryAddTaskToLockPosse(
            task,
            savedTaskLock.getInterval(),
            Optional.of(savedTaskLock.getVersion())
        );
        if (taskLockPosse != null) {
          taskLockPosse.getTaskIds().add(task.getId());

          final TaskLock taskLock = taskLockPosse.getTaskLock();

          if (savedTaskLock.getVersion().equals(taskLock.getVersion())) {
            taskLockCount ++;
            log.info(
                "Reacquired lock on interval[%s] version[%s] for task: %s",
                savedTaskLock.getInterval(),
                savedTaskLock.getVersion(),
                task.getId()
            );
          } else {
            taskLockCount ++;
            log.info(
                "Could not reacquire lock on interval[%s] version[%s] (got version[%s] instead) for task: %s",
                savedTaskLock.getInterval(),
                savedTaskLock.getVersion(),
                taskLock.getVersion(),
                task.getId()
            );
          }
        } else {
          throw new ISE(
              "Could not reacquire lock on interval[%s] version[%s] for task: %s",
              savedTaskLock.getInterval(),
              savedTaskLock.getVersion(),
              task.getId()
          );
        }
      }
      log.info(
          "Synced %,d locks for %,d activeTasks from storage (%,d locks ignored).",
          taskLockCount,
          activeTasks.size(),
          storedLocks.size() - taskLockCount
      );
    } finally {
      giant.unlock();
    }
  }

  /**
   * Acquires a lock on behalf of a task. Blocks until the lock is acquired. Throws an exception if the lock
   * cannot be acquired.
   *
   * @param task task to acquire lock for
   * @param interval interval to lock
   * @return acquired TaskLock
   *
   * @throws java.lang.InterruptedException if the lock cannot be acquired
   */
  public TaskLock lock(final Task task, final Interval interval) throws InterruptedException
  {
    long timeout = lockTimeoutMillis;
    giant.lock();
    try {
      Optional<TaskLock> taskLock;
      while (!(taskLock = tryLock(task, interval)).isPresent()) {
        long startTime = System.currentTimeMillis();
        lockReleaseCondition.await(timeout, TimeUnit.MILLISECONDS);
        long timeDelta = System.currentTimeMillis() - startTime;
        if (timeDelta >= timeout) {
          log.error(
              "Task [%s] can not acquire lock for interval [%s] within [%s] ms",
              task.getId(),
              interval,
              lockTimeoutMillis
          );

          throw new InterruptedException(String.format(
              "Task [%s] can not acquire lock for interval [%s] within [%s] ms",
              task.getId(),
              interval,
              lockTimeoutMillis
          ));
        } else {
          timeout -= timeDelta;
        }
      }

      return taskLock.get();
    }
    finally {
      giant.unlock();
    }
  }

  /**
   * Attempt to lock a task, without removing it from the queue. Equivalent to the long form of {@code tryLock}
   * with no preferred version.
   *
   * @param task             task that wants a lock
   * @param interval         interval to lock
   *
   * @return lock version if lock was acquired, absent otherwise
   * @throws IllegalStateException if the task is not a valid active task
   */
  public Optional<TaskLock> tryLock(final Task task, final Interval interval)
  {
    return tryLock(task, interval, Optional.<String>absent());
  }

  /**
   * Attempt to lock a task, without removing it from the queue. Can safely be called multiple times on the same task.
   * This method will attempt to assign version strings that obey the invariant that every version string is
   * lexicographically greater than any other version string previously assigned to the same interval. This invariant
   * is only mostly guaranteed, however; we assume clock monotonicity and we assume that callers specifying
   * {@code preferredVersion} are doing the right thing.
   *
   * @param task             task that wants a lock
   * @param interval         interval to lock
   * @param preferredVersion use this version string if one has not yet been assigned
   *
   * @return lock version if lock was acquired, absent otherwise
   * @throws IllegalStateException if the task is not a valid active task
   */
  private Optional<TaskLock> tryLock(final Task task, final Interval interval, final Optional<String> preferredVersion)
  {
    giant.lock();

    try {
      if(!activeTasks.contains(task.getId())){
        throw new ISE("Unable to grant lock to inactive Task [%s]", task.getId());
      }
      Preconditions.checkArgument(interval.toDurationMillis() > 0, "interval empty");

      final TaskLockPosse posseToUse = tryAddTaskToLockPosse(task, interval, preferredVersion);
      if (posseToUse != null) {
        // Add to existing TaskLockPosse, if necessary
        if (posseToUse.getTaskIds().add(task.getId())) {
          log.info("Added task[%s] to TaskLock[%s]", task.getId(), posseToUse.getTaskLock().getGroupId());

          // Update task storage facility. If it fails, revoke the lock.
          try {
            taskStorage.addLock(task.getId(), posseToUse.getTaskLock());
            return Optional.of(posseToUse.getTaskLock());
          } catch(Exception e) {
            log.makeAlert("Failed to persist lock in storage")
               .addData("task", task.getId())
               .addData("dataSource", posseToUse.getTaskLock().getDataSource())
               .addData("interval", posseToUse.getTaskLock().getInterval())
               .addData("version", posseToUse.getTaskLock().getVersion())
               .emit();
            unlock(task, interval);
            return Optional.absent();
          }
        } else {
          log.info("Task[%s] already present in TaskLock[%s]", task.getId(), posseToUse.getTaskLock().getGroupId());
          return Optional.of(posseToUse.getTaskLock());
        }

      } else {
        return Optional.absent();
      }
    }
    finally {
      giant.unlock();
    }

  }

  private TaskLockPosse tryAddTaskToLockPosse(
      final Task task,
      final Interval interval,
      final Optional<String> preferredVersion
  )
  {
    giant.lock();

    try {
      final String dataSource = task.getDataSource();
      final List<TaskLockPosse> foundPosses = findLockPossesForInterval(dataSource, interval);
      final TaskLockPosse posseToUse;

      if (foundPosses.size() > 1) {

        // Too many existing locks.
        return null;

      } else if (foundPosses.size() == 1) {

        // One existing lock -- check if we can add to it.

        final TaskLockPosse foundPosse = Iterables.getOnlyElement(foundPosses);
        if (foundPosse.getTaskLock().getInterval().contains(interval) && foundPosse.getTaskLock().getGroupId().equals(task.getGroupId())) {
          posseToUse = foundPosse;
        } else {
<<<<<<< HEAD
          return null;
=======
          //Could be a deadlock for LockAcquireAction: same task trying to acquire lock for overlapping interval
          if (foundPosse.getTaskIds().contains(task.getId())) {
            log.makeAlert("Same Task is trying to acquire lock for overlapping interval")
               .addData("task", task.getId())
               .addData("interval", interval);
          }
          return Optional.absent();
>>>>>>> 5f411f14
        }

      } else {

        // No existing locks. We can make a new one.
        if (!running.containsKey(dataSource)) {
          running.put(dataSource, new TreeMap<Interval, TaskLockPosse>(Comparators.intervalsByStartThenEnd()));
        }

        // Create new TaskLock and assign it a version.
        // Assumption: We'll choose a version that is greater than any previously-chosen version for our interval. (This
        // may not always be true, unfortunately. See below.)

        final String version;

        if (preferredVersion.isPresent()) {
          // We have a preferred version. We'll trust our caller to not break our ordering assumptions and just use it.
          version = preferredVersion.get();
        } else {
          // We are running under an interval lock right now, so just using the current time works as long as we can trust
          // our clock to be monotonic and have enough resolution since the last time we created a TaskLock for the same
          // interval. This may not always be true; to assure it we would need to use some method of timekeeping other
          // than the wall clock.
          version = new DateTime().toString();
        }

        posseToUse = new TaskLockPosse(new TaskLock(task.getGroupId(), dataSource, interval, version));
        running.get(dataSource)
               .put(interval, posseToUse);

        log.info("Created new TaskLockPosse: %s", posseToUse);
      }

      return posseToUse;
    }
    finally {
      giant.unlock();
    }
  }

  /**
   * Return the currently-active locks for some task.
   *
   * @param task task for which to locate locks
   * @return currently-active locks for the given task
   */
  public List<TaskLock> findLocksForTask(final Task task)
  {
    giant.lock();

    try {
      return Lists.transform(
          findLockPossesForTask(task), new Function<TaskLockPosse, TaskLock>()
          {
            @Override
            public TaskLock apply(TaskLockPosse taskLockPosse)
            {
              return taskLockPosse.getTaskLock();
            }
          }
      );
    } finally {
      giant.unlock();
    }
  }

  /**
   * Release lock held for a task on a particular interval. Does nothing if the task does not currently
   * hold the mentioned lock.
   *
   * @param task task to unlock
   * @param interval interval to unlock
   */
  public void unlock(final Task task, final Interval interval)
  {
    giant.lock();

    try {
      final String dataSource = task.getDataSource();
      final NavigableMap<Interval, TaskLockPosse> dsRunning = running.get(dataSource);

      // So we can alert if activeTasks try to release stuff they don't have
      boolean removed = false;

      if(dsRunning != null) {
        final TaskLockPosse taskLockPosse = dsRunning.get(interval);
        if(taskLockPosse != null) {
          final TaskLock taskLock = taskLockPosse.getTaskLock();

          // Remove task from live list
          log.info("Removing task[%s] from TaskLock[%s]", task.getId(), taskLock.getGroupId());
          removed = taskLockPosse.getTaskIds().remove(task.getId());

          if (taskLockPosse.getTaskIds().isEmpty()) {
            log.info("TaskLock is now empty: %s", taskLock);
            running.get(dataSource).remove(taskLock.getInterval());
          }

          if (running.get(dataSource).size() == 0) {
            running.remove(dataSource);
          }

          // Wake up blocking-lock waiters
          lockReleaseCondition.signalAll();

          // Remove lock from storage. If it cannot be removed, just ignore the failure.
          try {
            taskStorage.removeLock(task.getId(), taskLock);
          } catch(Exception e) {
            log.makeAlert(e, "Failed to clean up lock from storage")
               .addData("task", task.getId())
               .addData("dataSource", taskLock.getDataSource())
               .addData("interval", taskLock.getInterval())
               .addData("version", taskLock.getVersion())
               .emit();
          }
        }
      }

      if(!removed) {
        log.makeAlert("Lock release without acquire")
           .addData("task", task.getId())
           .addData("interval", interval)
           .emit();
      }
    } finally {
      giant.unlock();
    }
  }

  /**
   * Release all locks for a task and remove task from set of active tasks. Does nothing if the task is not currently locked or not an active task.
   *
   * @param task task to unlock
   */
  public void remove(final Task task)
  {
    giant.lock();
    try {
      try {
        log.info("Removing task[%s] from activeTasks", task.getId());
        for (final TaskLockPosse taskLockPosse : findLockPossesForTask(task)) {
          unlock(task, taskLockPosse.getTaskLock().getInterval());
        }
      }
      finally {
        activeTasks.remove(task.getId());
      }
    }
    finally {
      giant.unlock();
    }
  }

  /**
   * Return the currently-active lock posses for some task.
   *
   * @param task task for which to locate locks
   */
  private List<TaskLockPosse> findLockPossesForTask(final Task task)
  {
    giant.lock();

    try {
      final Iterable<TaskLockPosse> searchSpace;

      // Scan through all locks for this datasource
      final NavigableMap<Interval, TaskLockPosse> dsRunning = running.get(task.getDataSource());
      if(dsRunning == null) {
        searchSpace = ImmutableList.of();
      } else {
        searchSpace = dsRunning.values();
      }

      return ImmutableList.copyOf(
          Iterables.filter(
              searchSpace, new Predicate<TaskLockPosse>()
          {
            @Override
            public boolean apply(TaskLockPosse taskLock)
            {
              return taskLock.getTaskIds().contains(task.getId());
            }
          }
          )
      );
    }
    finally {
      giant.unlock();
    }
  }

  /**
   * Return all locks that overlap some search interval.
   */
  private List<TaskLockPosse> findLockPossesForInterval(final String dataSource, final Interval interval)
  {
    giant.lock();

    try {
      final NavigableMap<Interval, TaskLockPosse> dsRunning = running.get(dataSource);
      if (dsRunning == null) {
        // No locks at all
        return Collections.emptyList();
      } else {
        // Tasks are indexed by locked interval, which are sorted by interval start. Intervals are non-overlapping, so:
        final NavigableSet<Interval> dsLockbox = dsRunning.navigableKeySet();
        final Iterable<Interval> searchIntervals = Iterables.concat(
            // Single interval that starts at or before ours
            Collections.singletonList(dsLockbox.floor(new Interval(interval.getStart(), new DateTime(JodaUtils.MAX_INSTANT)))),

            // All intervals that start somewhere between our start instant (exclusive) and end instant (exclusive)
            dsLockbox.subSet(
                new Interval(interval.getStart(), new DateTime(JodaUtils.MAX_INSTANT)),
                false,
                new Interval(interval.getEnd(), interval.getEnd()),
                false
            )
        );

        return Lists.newArrayList(
            FunctionalIterable
                .create(searchIntervals)
                .filter(
                    new Predicate<Interval>()
                    {
                      @Override
                      public boolean apply(@Nullable Interval searchInterval)
                      {
                        return searchInterval != null && searchInterval.overlaps(interval);
                      }
                    }
                )
                .transform(
                    new Function<Interval, TaskLockPosse>()
                    {
                      @Override
                      public TaskLockPosse apply(Interval interval)
                      {
                        return dsRunning.get(interval);
                      }
                    }
                )
        );
      }
    }
    finally {
      giant.unlock();
    }
  }

  public void add(Task task)
  {
    giant.lock();
    try {
      log.info("Adding task[%s] to activeTasks", task.getId());
      activeTasks.add(task.getId());
    } finally {
      giant.unlock();
    }
  }

  @VisibleForTesting
  Set<String> getActiveTasks()
  {
    return activeTasks;
  }

  @VisibleForTesting
  Map<String, NavigableMap<Interval, TaskLockPosse>> getAllLocks()
  {
    return running;
  }

  static class TaskLockPosse
  {
    final private TaskLock taskLock;
    final private Set<String> taskIds;

    public TaskLockPosse(TaskLock taskLock)
    {
      this.taskLock = taskLock;
      taskIds = Sets.newHashSet();
    }

    public TaskLock getTaskLock()
    {
      return taskLock;
    }

    public Set<String> getTaskIds()
    {
      return taskIds;
    }

    @Override
    public boolean equals(Object o)
    {
      if (this == o) {
        return true;
      }

      if (!getClass().equals(o.getClass())) {
        return false;
      }

      final TaskLockPosse that = (TaskLockPosse) o;
      if (!taskLock.equals(that.taskLock)) {
        return false;
      }

      return taskIds.equals(that.taskIds);
    }

    @Override
    public int hashCode()
    {
      return Objects.hashCode(taskLock, taskIds);
    }

    @Override
    public String toString()
    {
      return Objects.toStringHelper(this)
                    .add("taskLock", taskLock)
                    .add("taskIds", taskIds)
                    .toString();
    }
  }
}<|MERGE_RESOLUTION|>--- conflicted
+++ resolved
@@ -41,10 +41,7 @@
 import io.druid.java.util.common.Pair;
 import io.druid.java.util.common.guava.Comparators;
 import io.druid.java.util.common.guava.FunctionalIterable;
-<<<<<<< HEAD
-=======
 import io.druid.server.initialization.ServerConfig;
->>>>>>> 5f411f14
 import org.joda.time.DateTime;
 import org.joda.time.Interval;
 
@@ -337,17 +334,13 @@
         if (foundPosse.getTaskLock().getInterval().contains(interval) && foundPosse.getTaskLock().getGroupId().equals(task.getGroupId())) {
           posseToUse = foundPosse;
         } else {
-<<<<<<< HEAD
-          return null;
-=======
           //Could be a deadlock for LockAcquireAction: same task trying to acquire lock for overlapping interval
           if (foundPosse.getTaskIds().contains(task.getId())) {
             log.makeAlert("Same Task is trying to acquire lock for overlapping interval")
                .addData("task", task.getId())
                .addData("interval", interval);
           }
-          return Optional.absent();
->>>>>>> 5f411f14
+          return null;
         }
 
       } else {
