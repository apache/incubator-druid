/*
 * Licensed to Metamarkets Group Inc. (Metamarkets) under one
 * or more contributor license agreements. See the NOTICE file
 * distributed with this work for additional information
 * regarding copyright ownership. Metamarkets licenses this file
 * to you under the Apache License, Version 2.0 (the
 * "License"); you may not use this file except in compliance
 * with the License. You may obtain a copy of the License at
 *
 * http://www.apache.org/licenses/LICENSE-2.0
 *
 * Unless required by applicable law or agreed to in writing,
 * software distributed under the License is distributed on an
 * "AS IS" BASIS, WITHOUT WARRANTIES OR CONDITIONS OF ANY
 * KIND, either express or implied. See the License for the
 * specific language governing permissions and limitations
 * under the License.
 */

package io.druid.indexing.overlord;

import com.fasterxml.jackson.annotation.JsonProperty;
import com.fasterxml.jackson.databind.ObjectMapper;
import com.google.common.base.Function;
import com.google.common.base.Preconditions;
import com.google.common.base.Throwables;
import com.google.common.collect.Lists;
import com.google.common.collect.Maps;
import com.google.common.collect.Sets;
import io.druid.indexing.worker.TaskAnnouncement;
import io.druid.indexing.worker.Worker;
import io.druid.java.util.common.DateTimes;
import org.apache.curator.framework.recipes.cache.ChildData;
import org.apache.curator.framework.recipes.cache.PathChildrenCache;
import org.apache.curator.framework.recipes.cache.PathChildrenCacheListener;
import org.joda.time.DateTime;

import java.io.Closeable;
import java.io.IOException;
import java.util.Collection;
import java.util.Map;
import java.util.Set;
import java.util.concurrent.atomic.AtomicInteger;
import java.util.concurrent.atomic.AtomicReference;

/**
 * Holds information about a worker and a listener for task status changes associated with the worker.
 */
public class ZkWorker implements Closeable
{
  private final PathChildrenCache statusCache;
  private final Function<ChildData, TaskAnnouncement> cacheConverter;

  private AtomicReference<Worker> worker;
<<<<<<< HEAD
  private AtomicReference<DateTime> lastCompletedTaskTime = new AtomicReference<DateTime>(DateTimes.nowUtc());
  private AtomicInteger countinouslyFailedTasksCount = new AtomicInteger(0);
=======
  private AtomicReference<DateTime> lastCompletedTaskTime = new AtomicReference<>(new DateTime());
  private AtomicReference<DateTime> blacklistedUntil = new AtomicReference<>();

  private AtomicInteger continuouslyFailedTasksCount = new AtomicInteger(0);
>>>>>>> dd0b84e7

  public ZkWorker(Worker worker, PathChildrenCache statusCache, final ObjectMapper jsonMapper)
  {
    this.worker = new AtomicReference<>(worker);
    this.statusCache = statusCache;
    this.cacheConverter = new Function<ChildData, TaskAnnouncement>()
    {
      @Override
      public TaskAnnouncement apply(ChildData input)
      {
        try {
          return jsonMapper.readValue(input.getData(), TaskAnnouncement.class);
        }
        catch (Exception e) {
          throw Throwables.propagate(e);
        }
      }
    };
  }

  public void start() throws Exception
  {
    statusCache.start(PathChildrenCache.StartMode.POST_INITIALIZED_EVENT);
  }

  public void addListener(PathChildrenCacheListener listener)
  {
    statusCache.getListenable().addListener(listener);
  }

  @JsonProperty("worker")
  public Worker getWorker()
  {
    return worker.get();
  }

  @JsonProperty("runningTasks")
  public Collection<String> getRunningTaskIds()
  {
    return getRunningTasks().keySet();
  }

  public Map<String, TaskAnnouncement> getRunningTasks()
  {
    Map<String, TaskAnnouncement> retVal = Maps.newHashMap();
    for (TaskAnnouncement taskAnnouncement : Lists.transform(
        statusCache.getCurrentData(),
        cacheConverter
    )) {
      retVal.put(taskAnnouncement.getTaskStatus().getId(), taskAnnouncement);
    }

    return retVal;
  }

  @JsonProperty("currCapacityUsed")
  public int getCurrCapacityUsed()
  {
    int currCapacity = 0;
    for (TaskAnnouncement taskAnnouncement : getRunningTasks().values()) {
      currCapacity += taskAnnouncement.getTaskResource().getRequiredCapacity();
    }
    return currCapacity;
  }

  @JsonProperty("availabilityGroups")
  public Set<String> getAvailabilityGroups()
  {
    Set<String> retVal = Sets.newHashSet();
    for (TaskAnnouncement taskAnnouncement : getRunningTasks().values()) {
      retVal.add(taskAnnouncement.getTaskResource().getAvailabilityGroup());
    }
    return retVal;
  }

  @JsonProperty
  public DateTime getLastCompletedTaskTime()
  {
    return lastCompletedTaskTime.get();
  }

  @JsonProperty
  public DateTime getBlacklistedUntil()
  {
    return blacklistedUntil.get();
  }

  public boolean isRunningTask(String taskId)
  {
    return getRunningTasks().containsKey(taskId);
  }

  public boolean isValidVersion(String minVersion)
  {
    return worker.get().getVersion().compareTo(minVersion) >= 0;
  }

  public void setWorker(Worker newWorker)
  {
    final Worker oldWorker = worker.get();
    Preconditions.checkArgument(newWorker.getHost().equals(oldWorker.getHost()), "Cannot change Worker host");
    Preconditions.checkArgument(newWorker.getIp().equals(oldWorker.getIp()), "Cannot change Worker ip");

    worker.set(newWorker);
  }

  public void setLastCompletedTaskTime(DateTime completedTaskTime)
  {
    lastCompletedTaskTime.set(completedTaskTime);
  }

  public void setBlacklistedUntil(DateTime blacklistedUntil)
  {
    this.blacklistedUntil.set(blacklistedUntil);
  }

  public ImmutableWorkerInfo toImmutable()
  {

    return new ImmutableWorkerInfo(
        worker.get(),
        getCurrCapacityUsed(),
        getAvailabilityGroups(),
        getRunningTaskIds(),
        lastCompletedTaskTime.get(),
        blacklistedUntil.get()
    );
  }

  @Override
  public void close() throws IOException
  {
    statusCache.close();
  }

  public int getContinuouslyFailedTasksCount()
  {
    return continuouslyFailedTasksCount.get();
  }

  public void resetContinuouslyFailedTasksCount()
  {
    this.continuouslyFailedTasksCount.set(0);
  }

  public void incrementContinuouslyFailedTasksCount()
  {
    this.continuouslyFailedTasksCount.incrementAndGet();
  }

  @Override
  public String toString()
  {
    return "ZkWorker{" +
           "worker=" + worker +
           ", lastCompletedTaskTime=" + lastCompletedTaskTime +
           ", blacklistedUntil=" + blacklistedUntil +
           '}';
  }
}<|MERGE_RESOLUTION|>--- conflicted
+++ resolved
@@ -52,15 +52,9 @@
   private final Function<ChildData, TaskAnnouncement> cacheConverter;
 
   private AtomicReference<Worker> worker;
-<<<<<<< HEAD
-  private AtomicReference<DateTime> lastCompletedTaskTime = new AtomicReference<DateTime>(DateTimes.nowUtc());
-  private AtomicInteger countinouslyFailedTasksCount = new AtomicInteger(0);
-=======
-  private AtomicReference<DateTime> lastCompletedTaskTime = new AtomicReference<>(new DateTime());
+  private AtomicReference<DateTime> lastCompletedTaskTime = new AtomicReference<>(DateTimes.nowUtc());
   private AtomicReference<DateTime> blacklistedUntil = new AtomicReference<>();
-
   private AtomicInteger continuouslyFailedTasksCount = new AtomicInteger(0);
->>>>>>> dd0b84e7
 
   public ZkWorker(Worker worker, PathChildrenCache statusCache, final ObjectMapper jsonMapper)
   {
