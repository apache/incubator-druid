--- conflicted
+++ resolved
@@ -79,11 +79,7 @@
 
     if (that.getSeekableStreamPartitions().getName().equals(seekableStreamPartitions.getName())) {
       // Same topic, merge offsets.
-<<<<<<< HEAD
-      final Map<PartitionType, SequenceType> newMap = Maps.newHashMap();
-=======
-      final Map<partitionType, sequenceType> newMap = new HashMap<>();
->>>>>>> 727bb5dc
+      final Map<PartitionType, SequenceType> newMap = new HashMap<>();
 
       for (Map.Entry<PartitionType, SequenceType> entry : seekableStreamPartitions.getMap().entrySet()) {
         newMap.put(entry.getKey(), entry.getValue());
@@ -117,11 +113,7 @@
 
     if (that.getSeekableStreamPartitions().getName().equals(seekableStreamPartitions.getName())) {
       // Same stream, remove partitions present in "that" from "this"
-<<<<<<< HEAD
-      final Map<PartitionType, SequenceType> newMap = Maps.newHashMap();
-=======
-      final Map<partitionType, sequenceType> newMap = new HashMap<>();
->>>>>>> 727bb5dc
+      final Map<PartitionType, SequenceType> newMap = new HashMap<>();
 
       for (Map.Entry<PartitionType, SequenceType> entry : seekableStreamPartitions.getMap().entrySet()) {
         if (!that.getSeekableStreamPartitions().getMap().containsKey(entry.getKey())) {
