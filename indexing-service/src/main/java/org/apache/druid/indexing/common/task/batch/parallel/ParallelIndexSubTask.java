--- conflicted
+++ resolved
@@ -48,7 +48,6 @@
 import org.apache.druid.java.util.common.ISE;
 import org.apache.druid.java.util.common.Intervals;
 import org.apache.druid.java.util.common.StringUtils;
-import org.apache.druid.java.util.common.granularity.Granularities;
 import org.apache.druid.java.util.common.granularity.Granularity;
 import org.apache.druid.java.util.common.logger.Logger;
 import org.apache.druid.java.util.common.parsers.ParseException;
@@ -57,7 +56,6 @@
 import org.apache.druid.segment.indexing.RealtimeIOConfig;
 import org.apache.druid.segment.indexing.granularity.ArbitraryGranularitySpec;
 import org.apache.druid.segment.indexing.granularity.GranularitySpec;
-import org.apache.druid.segment.indexing.granularity.UniformGranularitySpec;
 import org.apache.druid.segment.realtime.FireDepartment;
 import org.apache.druid.segment.realtime.FireDepartmentMetrics;
 import org.apache.druid.segment.realtime.RealtimeMetricsMonitor;
@@ -67,12 +65,8 @@
 import org.apache.druid.segment.realtime.appenderator.BaseAppenderatorDriver;
 import org.apache.druid.segment.realtime.appenderator.BatchAppenderatorDriver;
 import org.apache.druid.segment.realtime.appenderator.SegmentAllocator;
-<<<<<<< HEAD
+import org.apache.druid.segment.realtime.appenderator.SegmentIdWithShardSpec;
 import org.apache.druid.segment.realtime.appenderator.SegmentsAndCommitMetadata;
-=======
-import org.apache.druid.segment.realtime.appenderator.SegmentIdWithShardSpec;
-import org.apache.druid.segment.realtime.appenderator.SegmentsAndMetadata;
->>>>>>> 61f4abec
 import org.apache.druid.timeline.DataSegment;
 import org.apache.druid.timeline.VersionedIntervalTimeline;
 import org.apache.druid.timeline.partition.NumberedOverwritingShardSpecFactory;
@@ -237,23 +231,12 @@
   public List<DataSegment> findSegmentsToLock(TaskActionClient taskActionClient, List<Interval> intervals)
       throws IOException
   {
-<<<<<<< HEAD
-    for (Interval interval : Tasks.computeCondensedIntervals(intervals)) {
-      Preconditions.checkNotNull(
-          client.submit(
-              new SurrogateAction<>(supervisorTaskId, new LockTryAcquireAction(TaskLockType.EXCLUSIVE, interval))
-          ),
-          "Cannot acquire a lock for interval[%s]", interval
-      );
-    }
-=======
     return findInputSegments(
         getDataSource(),
         taskActionClient,
         intervals,
         ingestionSchema.getIOConfig().getFirehoseFactory()
     );
->>>>>>> 61f4abec
   }
 
   @Override
@@ -483,15 +466,6 @@
     }
   }
 
-  private static Granularity findSegmentGranularity(GranularitySpec granularitySpec)
-  {
-    if (granularitySpec instanceof UniformGranularitySpec) {
-      return granularitySpec.getSegmentGranularity();
-    } else {
-      return Granularities.ALL;
-    }
-  }
-
   private static Appenderator newAppenderator(
       FireDepartmentMetrics metrics,
       TaskToolbox toolbox,
