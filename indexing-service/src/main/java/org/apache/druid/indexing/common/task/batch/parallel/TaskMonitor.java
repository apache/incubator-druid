--- conflicted
+++ resolved
@@ -181,26 +181,9 @@
   public void stop()
   {
     synchronized (startStopLock) {
-<<<<<<< HEAD
-      running = false;
-      taskStatusChecker.shutdownNow();
-
-      if (numRunningTasks > 0) {
-        final Iterator<MonitorEntry> iterator = runningTasks.values().iterator();
-        while (iterator.hasNext()) {
-          final MonitorEntry entry = iterator.next();
-          iterator.remove();
-          final String taskId = entry.runningTask.getId();
-          log.info("Request to kill subtask[%s]", taskId);
-          indexingServiceClient.cancelTask(taskId);
-          numRunningTasks--;
-          numKilledTasks++;
-        }
-=======
       if (running) {
         running = false;
         taskStatusChecker.shutdownNow();
->>>>>>> 2383d9e5
 
         if (numRunningTasks > 0) {
           final Iterator<MonitorEntry> iterator = runningTasks.values().iterator();
@@ -209,7 +192,7 @@
             iterator.remove();
             final String taskId = entry.runningTask.getId();
             log.info("Request to kill subtask[%s]", taskId);
-            indexingServiceClient.killTask(taskId);
+            indexingServiceClient.cancelTask(taskId);
             numRunningTasks--;
             numKilledTasks++;
           }
