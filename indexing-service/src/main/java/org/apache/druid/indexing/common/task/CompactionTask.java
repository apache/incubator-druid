--- conflicted
+++ resolved
@@ -216,13 +216,8 @@
     this.segmentGranularity = segmentGranularity;
     this.tuningConfig = tuningConfig;
     this.jsonMapper = jsonMapper;
-<<<<<<< HEAD
-    this.segmentProvider = segments == null ? new SegmentProvider(dataSource, interval) : new SegmentProvider(segments);
+    this.segmentProvider = new SegmentProvider(dataSource, this.ioConfig.getInputSpec());
     this.partitionConfigurationManager = new PartitionConfigurationManager(tuningConfig);
-=======
-    this.segmentProvider = new SegmentProvider(dataSource, this.ioConfig.getInputSpec());
-    this.partitionConfigurationManager = new PartitionConfigurationManager(targetCompactionSizeBytes, tuningConfig);
->>>>>>> 6c609293
     this.authorizerMapper = authorizerMapper;
     this.chatHandlerProvider = chatHandlerProvider;
     this.rowIngestionMetersFactory = rowIngestionMetersFactory;
