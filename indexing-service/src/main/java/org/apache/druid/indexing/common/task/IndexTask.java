/*
 * Licensed to the Apache Software Foundation (ASF) under one
 * or more contributor license agreements.  See the NOTICE file
 * distributed with this work for additional information
 * regarding copyright ownership.  The ASF licenses this file
 * to you under the Apache License, Version 2.0 (the
 * "License"); you may not use this file except in compliance
 * with the License.  You may obtain a copy of the License at
 *
 *   http://www.apache.org/licenses/LICENSE-2.0
 *
 * Unless required by applicable law or agreed to in writing,
 * software distributed under the License is distributed on an
 * "AS IS" BASIS, WITHOUT WARRANTIES OR CONDITIONS OF ANY
 * KIND, either express or implied.  See the License for the
 * specific language governing permissions and limitations
 * under the License.
 */

package org.apache.druid.indexing.common.task;

import com.fasterxml.jackson.annotation.JacksonInject;
import com.fasterxml.jackson.annotation.JsonCreator;
import com.fasterxml.jackson.annotation.JsonIgnore;
import com.fasterxml.jackson.annotation.JsonProperty;
import com.fasterxml.jackson.annotation.JsonTypeName;
import com.fasterxml.jackson.databind.ObjectMapper;
import com.google.common.base.Optional;
import com.google.common.base.Preconditions;
import com.google.common.base.Throwables;
import com.google.common.collect.Lists;
import com.google.common.hash.HashFunction;
import com.google.common.hash.Hashing;
import com.google.common.util.concurrent.ListenableFuture;
import org.apache.druid.data.input.Firehose;
import org.apache.druid.data.input.FirehoseFactory;
import org.apache.druid.data.input.InputRow;
import org.apache.druid.data.input.Rows;
import org.apache.druid.hll.HyperLogLogCollector;
import org.apache.druid.indexer.IngestionState;
import org.apache.druid.indexer.TaskStatus;
import org.apache.druid.indexer.partitions.DynamicPartitionsSpec;
import org.apache.druid.indexer.partitions.HashedPartitionsSpec;
import org.apache.druid.indexer.partitions.PartitionsSpec;
import org.apache.druid.indexing.common.IngestionStatsAndErrorsTaskReport;
import org.apache.druid.indexing.common.IngestionStatsAndErrorsTaskReportData;
import org.apache.druid.indexing.common.LockGranularity;
import org.apache.druid.indexing.common.TaskRealtimeMetricsMonitorBuilder;
import org.apache.druid.indexing.common.TaskReport;
import org.apache.druid.indexing.common.TaskToolbox;
import org.apache.druid.indexing.common.actions.SegmentTransactionalInsertAction;
import org.apache.druid.indexing.common.actions.TaskActionClient;
import org.apache.druid.indexing.common.stats.RowIngestionMeters;
import org.apache.druid.indexing.common.stats.RowIngestionMetersFactory;
import org.apache.druid.indexing.common.stats.TaskRealtimeMetricsMonitor;
import org.apache.druid.java.util.common.ISE;
import org.apache.druid.java.util.common.Intervals;
import org.apache.druid.java.util.common.JodaUtils;
import org.apache.druid.java.util.common.Pair;
import org.apache.druid.java.util.common.StringUtils;
import org.apache.druid.java.util.common.granularity.Granularity;
import org.apache.druid.java.util.common.guava.Comparators;
import org.apache.druid.java.util.common.logger.Logger;
import org.apache.druid.java.util.common.parsers.ParseException;
import org.apache.druid.segment.IndexSpec;
import org.apache.druid.segment.indexing.DataSchema;
import org.apache.druid.segment.indexing.IOConfig;
import org.apache.druid.segment.indexing.IngestionSpec;
import org.apache.druid.segment.indexing.RealtimeIOConfig;
import org.apache.druid.segment.indexing.TuningConfig;
import org.apache.druid.segment.indexing.granularity.ArbitraryGranularitySpec;
import org.apache.druid.segment.indexing.granularity.GranularitySpec;
import org.apache.druid.segment.realtime.FireDepartment;
import org.apache.druid.segment.realtime.FireDepartmentMetrics;
import org.apache.druid.segment.realtime.appenderator.Appenderator;
import org.apache.druid.segment.realtime.appenderator.AppenderatorConfig;
import org.apache.druid.segment.realtime.appenderator.AppenderatorsManager;
import org.apache.druid.segment.realtime.appenderator.BaseAppenderatorDriver;
import org.apache.druid.segment.realtime.appenderator.BatchAppenderatorDriver;
import org.apache.druid.segment.realtime.appenderator.SegmentsAndMetadata;
import org.apache.druid.segment.realtime.appenderator.TransactionalSegmentPublisher;
import org.apache.druid.segment.realtime.firehose.ChatHandler;
import org.apache.druid.segment.realtime.firehose.ChatHandlerProvider;
import org.apache.druid.segment.writeout.SegmentWriteOutMediumFactory;
import org.apache.druid.server.security.Action;
import org.apache.druid.server.security.AuthorizerMapper;
import org.apache.druid.timeline.DataSegment;
import org.apache.druid.timeline.partition.HashBasedNumberedShardSpec;
import org.apache.druid.timeline.partition.NumberedShardSpec;
import org.apache.druid.timeline.partition.ShardSpec;
import org.apache.druid.timeline.partition.ShardSpecFactory;
import org.apache.druid.utils.CircularBuffer;
import org.codehaus.plexus.util.FileUtils;
import org.joda.time.Interval;
import org.joda.time.Period;

import javax.annotation.Nullable;
import javax.servlet.http.HttpServletRequest;
import javax.ws.rs.GET;
import javax.ws.rs.Path;
import javax.ws.rs.Produces;
import javax.ws.rs.QueryParam;
import javax.ws.rs.core.Context;
import javax.ws.rs.core.MediaType;
import javax.ws.rs.core.Response;
import java.io.File;
import java.io.IOException;
import java.util.ArrayList;
import java.util.Collections;
import java.util.HashMap;
import java.util.List;
import java.util.Map;
import java.util.Objects;
import java.util.Set;
import java.util.TreeMap;
import java.util.concurrent.ExecutionException;
import java.util.concurrent.TimeUnit;
import java.util.concurrent.TimeoutException;

public class IndexTask extends AbstractBatchIndexTask implements ChatHandler
{
  private static final Logger log = new Logger(IndexTask.class);
  private static final HashFunction hashFunction = Hashing.murmur3_128();
  private static final String TYPE = "index";

  private static String makeGroupId(IndexIngestionSpec ingestionSchema)
  {
    return makeGroupId(ingestionSchema.ioConfig.appendToExisting, ingestionSchema.dataSchema.getDataSource());
  }

  private static String makeGroupId(boolean isAppendToExisting, String dataSource)
  {
    if (isAppendToExisting) {
      // Shared locking group for all tasks that append, since they are OK to run concurrently.
      return StringUtils.format("%s_append_%s", TYPE, dataSource);
    } else {
      // Return null, one locking group per task.
      return null;
    }
  }

  @JsonIgnore
  private final IndexIngestionSpec ingestionSchema;

  @JsonIgnore
  private IngestionState ingestionState;

  @JsonIgnore
  private final AuthorizerMapper authorizerMapper;

  @JsonIgnore
  private final Optional<ChatHandlerProvider> chatHandlerProvider;

  @JsonIgnore
  private final RowIngestionMeters determinePartitionsMeters;

  @JsonIgnore
  private final RowIngestionMeters buildSegmentsMeters;

  @JsonIgnore
  private final CircularBuffer<Throwable> buildSegmentsSavedParseExceptions;

  @JsonIgnore
  private final CircularBuffer<Throwable> determinePartitionsSavedParseExceptions;

  @JsonIgnore
  private String errorMsg;

  @JsonIgnore
  private final AppenderatorsManager appenderatorsManager;

  @JsonCreator
  public IndexTask(
      @JsonProperty("id") final String id,
      @JsonProperty("resource") final TaskResource taskResource,
      @JsonProperty("spec") final IndexIngestionSpec ingestionSchema,
      @JsonProperty("context") final Map<String, Object> context,
      @JacksonInject AuthorizerMapper authorizerMapper,
      @JacksonInject ChatHandlerProvider chatHandlerProvider,
      @JacksonInject RowIngestionMetersFactory rowIngestionMetersFactory,
      @JacksonInject AppenderatorsManager appenderatorsManager
  )
  {
    this(
        id,
        makeGroupId(ingestionSchema),
        taskResource,
        ingestionSchema.dataSchema.getDataSource(),
        ingestionSchema,
        context,
        authorizerMapper,
        chatHandlerProvider,
        rowIngestionMetersFactory,
        appenderatorsManager
    );
  }

  public IndexTask(
      String id,
      String groupId,
      TaskResource resource,
      String dataSource,
      IndexIngestionSpec ingestionSchema,
      Map<String, Object> context,
      AuthorizerMapper authorizerMapper,
      ChatHandlerProvider chatHandlerProvider,
      RowIngestionMetersFactory rowIngestionMetersFactory,
      AppenderatorsManager appenderatorsManager
  )
  {
    super(
        getOrMakeId(id, TYPE, dataSource),
        groupId,
        resource,
        dataSource,
        context
    );
    this.ingestionSchema = ingestionSchema;
    this.authorizerMapper = authorizerMapper;
    this.chatHandlerProvider = Optional.fromNullable(chatHandlerProvider);
    if (ingestionSchema.getTuningConfig().getMaxSavedParseExceptions() > 0) {
      determinePartitionsSavedParseExceptions = new CircularBuffer<>(
          ingestionSchema.getTuningConfig().getMaxSavedParseExceptions()
      );

      buildSegmentsSavedParseExceptions = new CircularBuffer<>(
          ingestionSchema.getTuningConfig().getMaxSavedParseExceptions()
      );
    } else {
      determinePartitionsSavedParseExceptions = null;
      buildSegmentsSavedParseExceptions = null;
    }
    this.ingestionState = IngestionState.NOT_STARTED;
    this.determinePartitionsMeters = rowIngestionMetersFactory.createRowIngestionMeters();
    this.buildSegmentsMeters = rowIngestionMetersFactory.createRowIngestionMeters();
    this.appenderatorsManager = appenderatorsManager;
  }

  @Override
  public int getPriority()
  {
    return getContextValue(Tasks.PRIORITY_KEY, Tasks.DEFAULT_BATCH_INDEX_TASK_PRIORITY);
  }

  @Override
  public String getType()
  {
    return TYPE;
  }

  @Override
  public boolean isReady(TaskActionClient taskActionClient) throws Exception
  {
    return determineLockGranularityAndTryLock(taskActionClient, ingestionSchema.dataSchema.getGranularitySpec());
  }

  @Override
  public boolean requireLockExistingSegments()
  {
    return isGuaranteedRollup(ingestionSchema.ioConfig, ingestionSchema.tuningConfig)
           || !ingestionSchema.ioConfig.isAppendToExisting();
  }

  @Override
  public List<DataSegment> findSegmentsToLock(TaskActionClient taskActionClient, List<Interval> intervals)
      throws IOException
  {
    return findInputSegments(
        getDataSource(),
        taskActionClient,
        intervals,
        ingestionSchema.ioConfig.firehoseFactory
    );
  }

  @Override
  public boolean isPerfectRollup()
  {
    return isGuaranteedRollup(ingestionSchema.ioConfig, ingestionSchema.tuningConfig);
  }

  @Nullable
  @Override
  public Granularity getSegmentGranularity()
  {
    final GranularitySpec granularitySpec = ingestionSchema.getDataSchema().getGranularitySpec();
    if (granularitySpec instanceof ArbitraryGranularitySpec) {
      return null;
    } else {
      return granularitySpec.getSegmentGranularity();
    }
  }

  @GET
  @Path("/unparseableEvents")
  @Produces(MediaType.APPLICATION_JSON)
  public Response getUnparseableEvents(
      @Context final HttpServletRequest req,
      @QueryParam("full") String full
  )
  {
    IndexTaskUtils.datasourceAuthorizationCheck(req, Action.READ, getDataSource(), authorizerMapper);
    Map<String, List<String>> events = new HashMap<>();

    boolean needsDeterminePartitions = false;
    boolean needsBuildSegments = false;

    if (full != null) {
      needsDeterminePartitions = true;
      needsBuildSegments = true;
    } else {
      switch (ingestionState) {
        case DETERMINE_PARTITIONS:
          needsDeterminePartitions = true;
          break;
        case BUILD_SEGMENTS:
        case COMPLETED:
          needsBuildSegments = true;
          break;
        default:
          break;
      }
    }

    if (needsDeterminePartitions) {
      events.put(
          RowIngestionMeters.DETERMINE_PARTITIONS,
          IndexTaskUtils.getMessagesFromSavedParseExceptions(determinePartitionsSavedParseExceptions)
      );
    }

    if (needsBuildSegments) {
      events.put(
          RowIngestionMeters.BUILD_SEGMENTS,
          IndexTaskUtils.getMessagesFromSavedParseExceptions(buildSegmentsSavedParseExceptions)
      );
    }

    return Response.ok(events).build();
  }

  @GET
  @Path("/rowStats")
  @Produces(MediaType.APPLICATION_JSON)
  public Response getRowStats(
      @Context final HttpServletRequest req,
      @QueryParam("full") String full
  )
  {
    IndexTaskUtils.datasourceAuthorizationCheck(req, Action.READ, getDataSource(), authorizerMapper);
    Map<String, Object> returnMap = new HashMap<>();
    Map<String, Object> totalsMap = new HashMap<>();
    Map<String, Object> averagesMap = new HashMap<>();

    boolean needsDeterminePartitions = false;
    boolean needsBuildSegments = false;

    if (full != null) {
      needsDeterminePartitions = true;
      needsBuildSegments = true;
    } else {
      switch (ingestionState) {
        case DETERMINE_PARTITIONS:
          needsDeterminePartitions = true;
          break;
        case BUILD_SEGMENTS:
        case COMPLETED:
          needsBuildSegments = true;
          break;
        default:
          break;
      }
    }

    if (needsDeterminePartitions) {
      totalsMap.put(
          RowIngestionMeters.DETERMINE_PARTITIONS,
          determinePartitionsMeters.getTotals()
      );
      averagesMap.put(
          RowIngestionMeters.DETERMINE_PARTITIONS,
          determinePartitionsMeters.getMovingAverages()
      );
    }

    if (needsBuildSegments) {
      totalsMap.put(
          RowIngestionMeters.BUILD_SEGMENTS,
          buildSegmentsMeters.getTotals()
      );
      averagesMap.put(
          RowIngestionMeters.BUILD_SEGMENTS,
          buildSegmentsMeters.getMovingAverages()
      );
    }

    returnMap.put("totals", totalsMap);
    returnMap.put("movingAverages", averagesMap);
    return Response.ok(returnMap).build();
  }

  @JsonProperty("spec")
  public IndexIngestionSpec getIngestionSchema()
  {
    return ingestionSchema;
  }

  @Override
  public TaskStatus runTask(final TaskToolbox toolbox)
  {
    try {
      if (chatHandlerProvider.isPresent()) {
        log.info("Found chat handler of class[%s]", chatHandlerProvider.get().getClass().getName());

        if (chatHandlerProvider.get().get(getId()).isPresent()) {
          // This is a workaround for ParallelIndexSupervisorTask to avoid double registering when it runs in the
          // sequential mode. See ParallelIndexSupervisorTask.runSequential().
          // Note that all HTTP endpoints are not available in this case. This works only for
          // ParallelIndexSupervisorTask because it doesn't support APIs for live ingestion reports.
          log.warn("Chat handler is already registered. Skipping chat handler registration.");
        } else {
          chatHandlerProvider.get().register(getId(), this, false);
        }
      } else {
        log.warn("No chat handler detected");
      }

      final boolean determineIntervals = !ingestionSchema.getDataSchema()
                                                         .getGranularitySpec()
                                                         .bucketIntervals()
                                                         .isPresent();

      final FirehoseFactory firehoseFactory = ingestionSchema.getIOConfig().getFirehoseFactory();

      final File firehoseTempDir = toolbox.getFirehoseTemporaryDir();
      // Firehose temporary directory is automatically removed when this IndexTask completes.
      FileUtils.forceMkdir(firehoseTempDir);

      ingestionState = IngestionState.DETERMINE_PARTITIONS;

      // Initialize maxRowsPerSegment and maxTotalRows lazily
      final IndexTuningConfig tuningConfig = ingestionSchema.tuningConfig;
      final PartitionsSpec partitionsSpec = tuningConfig.getGivenOrDefaultPartitionsSpec();
      final Map<Interval, Pair<ShardSpecFactory, Integer>> allocateSpec = determineShardSpecs(
          toolbox,
          firehoseFactory,
          firehoseTempDir,
          partitionsSpec
      );
      final List<Interval> allocateIntervals = new ArrayList<>(allocateSpec.keySet());
      final DataSchema dataSchema;
      if (determineIntervals) {
        if (!determineLockGranularityandTryLock(toolbox.getTaskActionClient(), allocateIntervals)) {
          throw new ISE("Failed to get locks for intervals[%s]", allocateIntervals);
        }

        dataSchema = ingestionSchema.getDataSchema().withGranularitySpec(
            ingestionSchema.getDataSchema()
                           .getGranularitySpec()
                           .withIntervals(JodaUtils.condenseIntervals(allocateIntervals))
        );
      } else {
        dataSchema = ingestionSchema.getDataSchema();
      }

      ingestionState = IngestionState.BUILD_SEGMENTS;
      return generateAndPublishSegments(
          toolbox,
          dataSchema,
          allocateSpec,
          firehoseFactory,
          firehoseTempDir,
          partitionsSpec
      );
    }
    catch (Exception e) {
      log.error(e, "Encountered exception in %s.", ingestionState);
      errorMsg = Throwables.getStackTraceAsString(e);
      toolbox.getTaskReportFileWriter().write(getId(), getTaskCompletionReports());
      return TaskStatus.failure(
          getId(),
          errorMsg
      );
    }

    finally {
      if (chatHandlerProvider.isPresent()) {
        chatHandlerProvider.get().unregister(getId());
      }
    }
  }

  private Map<String, TaskReport> getTaskCompletionReports()
  {
    return TaskReport.buildTaskReports(
        new IngestionStatsAndErrorsTaskReport(
            getId(),
            new IngestionStatsAndErrorsTaskReportData(
                ingestionState,
                getTaskCompletionUnparseableEvents(),
                getTaskCompletionRowStats(),
                errorMsg
            )
        )
    );
  }

  private Map<String, Object> getTaskCompletionUnparseableEvents()
  {
    Map<String, Object> unparseableEventsMap = new HashMap<>();
    List<String> determinePartitionsParseExceptionMessages = IndexTaskUtils.getMessagesFromSavedParseExceptions(
        determinePartitionsSavedParseExceptions);
    List<String> buildSegmentsParseExceptionMessages = IndexTaskUtils.getMessagesFromSavedParseExceptions(
        buildSegmentsSavedParseExceptions);

    if (determinePartitionsParseExceptionMessages != null || buildSegmentsParseExceptionMessages != null) {
      unparseableEventsMap.put(RowIngestionMeters.DETERMINE_PARTITIONS, determinePartitionsParseExceptionMessages);
      unparseableEventsMap.put(RowIngestionMeters.BUILD_SEGMENTS, buildSegmentsParseExceptionMessages);
    }

    return unparseableEventsMap;
  }

  private Map<String, Object> getTaskCompletionRowStats()
  {
    Map<String, Object> metrics = new HashMap<>();
    metrics.put(
        RowIngestionMeters.DETERMINE_PARTITIONS,
        determinePartitionsMeters.getTotals()
    );

    metrics.put(
        RowIngestionMeters.BUILD_SEGMENTS,
        buildSegmentsMeters.getTotals()
    );

    return metrics;
  }

  /**
   * Determines intervals and shardSpecs for input data.  This method first checks that it must determine intervals and
   * shardSpecs by itself.  Intervals must be determined if they are not specified in {@link GranularitySpec}.
   * ShardSpecs must be determined if the perfect rollup must be guaranteed even though the number of shards is not
   * specified in {@link IndexTuningConfig}.
   * <p/>
   * If both intervals and shardSpecs don't have to be determined, this method simply returns {@link ShardSpecs} for the
   * given intervals.  Here, if {@link HashedPartitionsSpec#numShards} is not specified, {@link NumberedShardSpec} is
   * used.
   * <p/>
   * If one of intervals or shardSpecs need to be determined, this method reads the entire input for determining one of
   * them.  If the perfect rollup must be guaranteed, {@link HashBasedNumberedShardSpec} is used for hash partitioning
   * of input data.  In the future we may want to also support single-dimension partitioning.
   *
   * @return a map indicating how many shardSpecs need to be created per interval.
   */
  private Map<Interval, Pair<ShardSpecFactory, Integer>> determineShardSpecs(
      final TaskToolbox toolbox,
      final FirehoseFactory firehoseFactory,
      final File firehoseTempDir,
      final PartitionsSpec nonNullPartitionsSpec
  ) throws IOException
  {
    final ObjectMapper jsonMapper = toolbox.getObjectMapper();
    final IndexTuningConfig tuningConfig = ingestionSchema.getTuningConfig();
    final IndexIOConfig ioConfig = ingestionSchema.getIOConfig();

    final GranularitySpec granularitySpec = ingestionSchema.getDataSchema().getGranularitySpec();

    // Must determine intervals if unknown, since we acquire all locks before processing any data.
    final boolean determineIntervals = !granularitySpec.bucketIntervals().isPresent();

    // Must determine partitions if rollup is guaranteed and the user didn't provide a specific value.
    final boolean determineNumPartitions = nonNullPartitionsSpec.needsDeterminePartitions(false);

    // if we were given number of shards per interval and the intervals, we don't need to scan the data
    if (!determineNumPartitions && !determineIntervals) {
      log.info("Skipping determine partition scan");
      return createShardSpecWithoutInputScan(
          granularitySpec,
          ioConfig,
          tuningConfig,
          nonNullPartitionsSpec
      );
    } else {
      // determine intervals containing data and prime HLL collectors
      return createShardSpecsFromInput(
          jsonMapper,
          ingestionSchema,
          firehoseFactory,
          firehoseTempDir,
          granularitySpec,
          nonNullPartitionsSpec,
          determineIntervals
      );
    }
  }

  private Map<Interval, Pair<ShardSpecFactory, Integer>> createShardSpecsFromInput(
      ObjectMapper jsonMapper,
      IndexIngestionSpec ingestionSchema,
      FirehoseFactory firehoseFactory,
      File firehoseTempDir,
      GranularitySpec granularitySpec,
      PartitionsSpec nonNullPartitionsSpec,
      boolean determineIntervals
  ) throws IOException
  {
    log.info("Determining intervals and shardSpecs");
    long determineShardSpecsStartMillis = System.currentTimeMillis();

    final Map<Interval, Optional<HyperLogLogCollector>> hllCollectors = collectIntervalsAndShardSpecs(
        jsonMapper,
        ingestionSchema,
        firehoseFactory,
        firehoseTempDir,
        granularitySpec,
        nonNullPartitionsSpec,
        determineIntervals
    );

    final Map<Interval, Pair<ShardSpecFactory, Integer>> allocateSpecs = new HashMap<>();
    for (final Map.Entry<Interval, Optional<HyperLogLogCollector>> entry : hllCollectors.entrySet()) {
      final Interval interval = entry.getKey();

      if (isGuaranteedRollup(ingestionSchema.getIOConfig(), ingestionSchema.getTuningConfig())) {
        assert nonNullPartitionsSpec instanceof HashedPartitionsSpec;
        final HashedPartitionsSpec partitionsSpec = (HashedPartitionsSpec) nonNullPartitionsSpec;

        final HyperLogLogCollector collector = entry.getValue().orNull();

        final int numShards;
        if (partitionsSpec.needsDeterminePartitions(false)) {
          final long numRows = Preconditions.checkNotNull(collector, "HLL collector").estimateCardinalityRound();
          final int nonNullMaxRowsPerSegment = partitionsSpec.getMaxRowsPerSegment() == null
                                               ? PartitionsSpec.DEFAULT_MAX_ROWS_PER_SEGMENT
                                               : partitionsSpec.getMaxRowsPerSegment();
          numShards = (int) Math.ceil((double) numRows / nonNullMaxRowsPerSegment);
          log.info(
              "Estimated [%,d] rows of data for interval [%s], creating [%,d] shards",
              numRows,
              interval,
              numShards
          );
        } else {
          numShards = partitionsSpec.getNumShards() == null ? 1 : partitionsSpec.getNumShards();
          log.info("Creating [%,d] shards for interval [%s]", numShards, interval);
        }

        // Overwrite mode, guaranteed rollup: shardSpecs must be known in advance.
        allocateSpecs.put(
            interval,
            createShardSpecFactoryForGuaranteedRollup(numShards, partitionsSpec.getPartitionDimensions())
        );
      } else {
        allocateSpecs.put(interval, null);
      }
    }
    log.info("Found intervals and shardSpecs in %,dms", System.currentTimeMillis() - determineShardSpecsStartMillis);

    return allocateSpecs;
  }

  private Map<Interval, Optional<HyperLogLogCollector>> collectIntervalsAndShardSpecs(
      ObjectMapper jsonMapper,
      IndexIngestionSpec ingestionSchema,
      FirehoseFactory firehoseFactory,
      File firehoseTempDir,
      GranularitySpec granularitySpec,
      PartitionsSpec nonNullPartitionsSpec,
      boolean determineIntervals
  ) throws IOException
  {
    final Map<Interval, Optional<HyperLogLogCollector>> hllCollectors = new TreeMap<>(
        Comparators.intervalsByStartThenEnd()
    );
    final Granularity queryGranularity = granularitySpec.getQueryGranularity();

    try (
        final Firehose firehose = firehoseFactory.connect(ingestionSchema.getDataSchema().getParser(), firehoseTempDir)
    ) {

      while (firehose.hasMore()) {
        try {
          final InputRow inputRow = firehose.nextRow();

          // The null inputRow means the caller must skip this row.
          if (inputRow == null) {
            determinePartitionsMeters.incrementThrownAway();
            continue;
          }

          final Interval interval;
          if (determineIntervals) {
            interval = granularitySpec.getSegmentGranularity().bucket(inputRow.getTimestamp());
          } else {
            if (!Intervals.ETERNITY.contains(inputRow.getTimestamp())) {
              final String errorMsg = StringUtils.format(
                  "Encountered row with timestamp that cannot be represented as a long: [%s]",
                  inputRow
              );
              throw new ParseException(errorMsg);
            }

            final Optional<Interval> optInterval = granularitySpec.bucketInterval(inputRow.getTimestamp());
            if (!optInterval.isPresent()) {
              determinePartitionsMeters.incrementThrownAway();
              continue;
            }
            interval = optInterval.get();
          }

          if (nonNullPartitionsSpec.needsDeterminePartitions(false)) {
            hllCollectors.computeIfAbsent(interval, intv -> Optional.of(HyperLogLogCollector.makeLatestCollector()));

            List<Object> groupKey = Rows.toGroupKey(
                queryGranularity.bucketStart(inputRow.getTimestamp()).getMillis(),
                inputRow
            );
            hllCollectors.get(interval).get()
                         .add(hashFunction.hashBytes(jsonMapper.writeValueAsBytes(groupKey)).asBytes());
          } else {
            // we don't need to determine partitions but we still need to determine intervals, so add an Optional.absent()
            // for the interval and don't instantiate a HLL collector
            hllCollectors.putIfAbsent(interval, Optional.absent());
          }
          determinePartitionsMeters.incrementProcessed();
        }
        catch (ParseException e) {
          if (ingestionSchema.getTuningConfig().isLogParseExceptions()) {
            log.error(e, "Encountered parse exception: ");
          }

          if (determinePartitionsSavedParseExceptions != null) {
            determinePartitionsSavedParseExceptions.add(e);
          }

          determinePartitionsMeters.incrementUnparseable();
          if (determinePartitionsMeters.getUnparseable() > ingestionSchema.getTuningConfig().getMaxParseExceptions()) {
            throw new RuntimeException("Max parse exceptions exceeded, terminating task...");
          }
        }
      }
    }

    // These metrics are reported in generateAndPublishSegments()
    if (determinePartitionsMeters.getThrownAway() > 0) {
      log.warn("Unable to find a matching interval for [%,d] events", determinePartitionsMeters.getThrownAway());
    }
    if (determinePartitionsMeters.getUnparseable() > 0) {
      log.warn("Unable to parse [%,d] events", determinePartitionsMeters.getUnparseable());
    }

    return hllCollectors;
  }

  private IndexTaskSegmentAllocator createSegmentAllocator(
      TaskToolbox toolbox,
      DataSchema dataSchema,
      Map<Interval, Pair<ShardSpecFactory, Integer>> allocateSpec
  ) throws IOException
  {
    if (ingestionSchema.ioConfig.isAppendToExisting() || isUseSegmentLock()) {
      return new RemoteSegmentAllocator(
          toolbox,
          getId(),
          dataSchema,
          getSegmentLockHelper(),
          isUseSegmentLock() ? LockGranularity.SEGMENT : LockGranularity.TIME_CHUNK,
          ingestionSchema.ioConfig.isAppendToExisting()
      );
    } else {
      // We use the timeChunk lock and don't have to ask the overlord to create segmentIds.
      // Instead, a local allocator is used.
      if (isGuaranteedRollup(ingestionSchema.ioConfig, ingestionSchema.tuningConfig)) {
        return new CachingLocalSegmentAllocator(toolbox, getId(), getDataSource(), allocateSpec);
      } else {
        return new LocalSegmentAllocator(toolbox, getId(), getDataSource(), dataSchema.getGranularitySpec());
      }
    }
  }

  /**
   * This method reads input data row by row and adds the read row to a proper segment using {@link BaseAppenderatorDriver}.
   * If there is no segment for the row, a new one is created.  Segments can be published in the middle of reading inputs
   * if {@link DynamicPartitionsSpec} is used and one of below conditions are satisfied.
   *
   * <ul>
   * <li>
   * If the number of rows in a segment exceeds {@link DynamicPartitionsSpec#maxRowsPerSegment}
   * </li>
   * <li>
   * If the number of rows added to {@link BaseAppenderatorDriver} so far exceeds {@link DynamicPartitionsSpec#maxTotalRows}
   * </li>
   * </ul>
   * <p>
   * At the end of this method, all the remaining segments are published.
   *
   * @return the last {@link TaskStatus}
   */
  private TaskStatus generateAndPublishSegments(
      final TaskToolbox toolbox,
      final DataSchema dataSchema,
      final Map<Interval, Pair<ShardSpecFactory, Integer>> allocateSpec,
      final FirehoseFactory firehoseFactory,
      final File firehoseTempDir,
      final PartitionsSpec partitionsSpec
  ) throws IOException, InterruptedException
  {
    final FireDepartment fireDepartmentForMetrics =
        new FireDepartment(dataSchema, new RealtimeIOConfig(null, null), null);
    FireDepartmentMetrics buildSegmentsFireDepartmentMetrics = fireDepartmentForMetrics.getMetrics();

    if (toolbox.getMonitorScheduler() != null) {
      final TaskRealtimeMetricsMonitor metricsMonitor = TaskRealtimeMetricsMonitorBuilder.build(
          this,
          fireDepartmentForMetrics,
          buildSegmentsMeters
      );
      toolbox.getMonitorScheduler().addMonitor(metricsMonitor);
    }

    final IndexTuningConfig tuningConfig = ingestionSchema.getTuningConfig();
    final long pushTimeout = tuningConfig.getPushTimeout();

    final IndexTaskSegmentAllocator segmentAllocator = createSegmentAllocator(
        toolbox,
        dataSchema,
        allocateSpec
    );

    final TransactionalSegmentPublisher publisher = (segmentsToBeOverwritten, segmentsToPublish, commitMetadata) ->
        toolbox.getTaskActionClient()
               .submit(SegmentTransactionalInsertAction.overwriteAction(segmentsToBeOverwritten, segmentsToPublish));

    final Appenderator appenderator = BatchAppenderators.newAppenderator(
        getId(),
        appenderatorsManager,
        buildSegmentsFireDepartmentMetrics,
        toolbox,
        dataSchema,
        tuningConfig
    );
    boolean exceptionOccurred = false;
    try (final BatchAppenderatorDriver driver = BatchAppenderators.newDriver(appenderator, toolbox, segmentAllocator)) {
      driver.startJob();

      final FiniteFirehoseProcessor firehoseProcessor = new FiniteFirehoseProcessor(
          buildSegmentsMeters,
          buildSegmentsSavedParseExceptions,
          tuningConfig.isLogParseExceptions(),
          tuningConfig.getMaxParseExceptions(),
          pushTimeout
      );
      firehoseProcessor.process(
          dataSchema,
          driver,
          partitionsSpec,
          firehoseFactory,
          firehoseTempDir,
          segmentAllocator
      );

      // If we use timeChunk lock, then we don't have to specify what segments will be overwritten because
      // it will just overwrite all segments overlapped with the new segments.
      final Set<DataSegment> inputSegments = isUseSegmentLock()
                                             ? getSegmentLockHelper().getLockedExistingSegments()
                                             : null;
      // Probably we can publish atomicUpdateGroup along with segments.
      final SegmentsAndMetadata published = awaitPublish(driver.publishAll(inputSegments, publisher), pushTimeout);
      appenderator.close();

      ingestionState = IngestionState.COMPLETED;
      if (published == null) {
        log.error("Failed to publish segments, aborting!");
        errorMsg = "Failed to publish segments.";
        toolbox.getTaskReportFileWriter().write(getId(), getTaskCompletionReports());
        return TaskStatus.failure(
            getId(),
            errorMsg
        );
      } else {
        log.info(
            "Processed[%,d] events, unparseable[%,d], thrownAway[%,d].",
            buildSegmentsMeters.getProcessed(),
            buildSegmentsMeters.getUnparseable(),
            buildSegmentsMeters.getThrownAway()
        );
        log.info("Published segments: %s", Lists.transform(published.getSegments(), DataSegment::getId));

        toolbox.getTaskReportFileWriter().write(getId(), getTaskCompletionReports());
        return TaskStatus.success(getId());
      }
    }
    catch (TimeoutException | ExecutionException e) {
      exceptionOccurred = true;
      throw new RuntimeException(e);
    }
    catch (Exception e) {
      exceptionOccurred = true;
      throw e;
    }
    finally {
      if (exceptionOccurred) {
        appenderator.closeNow();
      } else {
        appenderator.close();
      }
    }
  }

  private static SegmentsAndMetadata awaitPublish(
      ListenableFuture<SegmentsAndMetadata> publishFuture,
      long publishTimeout
  ) throws ExecutionException, InterruptedException, TimeoutException
  {
    if (publishTimeout == 0) {
      return publishFuture.get();
    } else {
      return publishFuture.get(publishTimeout, TimeUnit.MILLISECONDS);
    }
  }

<<<<<<< HEAD
  private Appenderator newAppenderator(
      FireDepartmentMetrics metrics,
      TaskToolbox toolbox,
      DataSchema dataSchema,
      IndexTuningConfig tuningConfig
  )
  {
    String effectiveId = getContextValue(CompactionTask.CTX_KEY_APPENDERATOR_TRACKING_TASK_ID, null);
    if (effectiveId == null) {
      effectiveId = getId();
    }

    return appenderatorsManager.createOfflineAppenderatorForTask(
        effectiveId,
        dataSchema,
        tuningConfig.withBasePersistDirectory(toolbox.getPersistDir()),
        metrics,
        toolbox.getSegmentPusher(),
        toolbox.getObjectMapper(),
        toolbox.getIndexIO(),
        toolbox.getIndexMergerV9()
    );
  }

  private static BatchAppenderatorDriver newDriver(
      final Appenderator appenderator,
      final TaskToolbox toolbox,
      final SegmentAllocator segmentAllocator
  )
  {
    return new BatchAppenderatorDriver(
        appenderator,
        segmentAllocator,
        new ActionBasedUsedSegmentChecker(toolbox.getTaskActionClient()),
        toolbox.getDataSegmentKiller()
    );
  }

=======
>>>>>>> 31af4eb9
  /**
   * This class represents a map of (Interval, ShardSpec) and is used for easy shardSpec generation.
   */
  static class ShardSpecs
  {
    private final Map<Interval, List<ShardSpec>> map;

    ShardSpecs(final Map<Interval, List<ShardSpec>> map)
    {
      this.map = map;
    }

    /**
     * Return the underlying map.
     *
     * @return a map of intervals to shardSpecs
     */
    Map<Interval, List<ShardSpec>> getMap()
    {
      return map;
    }

    Set<Interval> getIntervals()
    {
      return map.keySet();
    }

    /**
     * Return a shardSpec for the given interval and input row.
     *
     * @param interval interval for shardSpec
     * @param row      input row
     *
     * @return a shardSpec
     */
    ShardSpec getShardSpec(Interval interval, InputRow row)
    {
      final List<ShardSpec> shardSpecs = map.get(interval);
      if (shardSpecs == null || shardSpecs.isEmpty()) {
        throw new ISE("Failed to get shardSpec for interval[%s]", interval);
      }
      return shardSpecs.get(0).getLookup(shardSpecs).getShardSpec(row.getTimestampFromEpoch(), row);
    }
  }

  public static class IndexIngestionSpec extends IngestionSpec<IndexIOConfig, IndexTuningConfig>
  {
    private final DataSchema dataSchema;
    private final IndexIOConfig ioConfig;
    private final IndexTuningConfig tuningConfig;

    @JsonCreator
    public IndexIngestionSpec(
        @JsonProperty("dataSchema") DataSchema dataSchema,
        @JsonProperty("ioConfig") IndexIOConfig ioConfig,
        @JsonProperty("tuningConfig") IndexTuningConfig tuningConfig
    )
    {
      super(dataSchema, ioConfig, tuningConfig);

      this.dataSchema = dataSchema;
      this.ioConfig = ioConfig;
      this.tuningConfig = tuningConfig == null ? new IndexTuningConfig() : tuningConfig;
    }

    @Override
    @JsonProperty("dataSchema")
    public DataSchema getDataSchema()
    {
      return dataSchema;
    }

    @Override
    @JsonProperty("ioConfig")
    public IndexIOConfig getIOConfig()
    {
      return ioConfig;
    }

    @Override
    @JsonProperty("tuningConfig")
    public IndexTuningConfig getTuningConfig()
    {
      return tuningConfig;
    }
  }

  @JsonTypeName("index")
  public static class IndexIOConfig implements IOConfig
  {
    private static final boolean DEFAULT_APPEND_TO_EXISTING = false;

    private final FirehoseFactory firehoseFactory;
    private final boolean appendToExisting;

    @JsonCreator
    public IndexIOConfig(
        @JsonProperty("firehose") FirehoseFactory firehoseFactory,
        @JsonProperty("appendToExisting") @Nullable Boolean appendToExisting
    )
    {
      this.firehoseFactory = firehoseFactory;
      this.appendToExisting = appendToExisting == null ? DEFAULT_APPEND_TO_EXISTING : appendToExisting;
    }

    @JsonProperty("firehose")
    public FirehoseFactory getFirehoseFactory()
    {
      return firehoseFactory;
    }

    @JsonProperty("appendToExisting")
    public boolean isAppendToExisting()
    {
      return appendToExisting;
    }
  }

  @JsonTypeName("index")
  public static class IndexTuningConfig implements TuningConfig, AppenderatorConfig
  {
    private static final IndexSpec DEFAULT_INDEX_SPEC = new IndexSpec();
    private static final int DEFAULT_MAX_PENDING_PERSISTS = 0;
    private static final boolean DEFAULT_GUARANTEE_ROLLUP = false;
    private static final boolean DEFAULT_REPORT_PARSE_EXCEPTIONS = false;
    private static final long DEFAULT_PUSH_TIMEOUT = 0;

    private final int maxRowsInMemory;
    private final long maxBytesInMemory;

    // null if all partitionsSpec related params are null. see getDefaultPartitionsSpec() for details.
    @Nullable
    private final PartitionsSpec partitionsSpec;
    private final IndexSpec indexSpec;
    private final IndexSpec indexSpecForIntermediatePersists;
    private final File basePersistDirectory;
    private final int maxPendingPersists;

    /**
     * This flag is to force _perfect rollup mode_. {@link IndexTask} will scan the whole input data twice to 1) figure
     * out proper shard specs for each segment and 2) generate segments. Note that perfect rollup mode basically assumes
     * that no more data will be appended in the future. As a result, in perfect rollup mode,
     * {@link HashBasedNumberedShardSpec} is used for shards.
     */
    private final boolean forceGuaranteedRollup;
    private final boolean reportParseExceptions;
    private final long pushTimeout;
    private final boolean logParseExceptions;
    private final int maxParseExceptions;
    private final int maxSavedParseExceptions;

    @Nullable
    private final SegmentWriteOutMediumFactory segmentWriteOutMediumFactory;

    public static IndexTuningConfig createDefault()
    {
      return new IndexTuningConfig();
    }

    @Nullable
    private static PartitionsSpec getDefaultPartitionsSpec(
        boolean forceGuaranteedRollup,
        @Nullable PartitionsSpec partitionsSpec,
        @Nullable Integer maxRowsPerSegment,
        @Nullable Long maxTotalRows,
        @Nullable Integer numShards,
        @Nullable List<String> partitionDimensions
    )
    {
      if (partitionsSpec == null) {
        if (forceGuaranteedRollup) {
          if (maxRowsPerSegment != null
              || numShards != null
              || (partitionDimensions != null && !partitionDimensions.isEmpty())) {
            return new HashedPartitionsSpec(maxRowsPerSegment, numShards, partitionDimensions);
          } else {
            return null;
          }
        } else {
          if (maxRowsPerSegment != null || maxTotalRows != null) {
            return new DynamicPartitionsSpec(maxRowsPerSegment, maxTotalRows);
          } else {
            return null;
          }
        }
      } else {
        if (forceGuaranteedRollup) {
          if (!(partitionsSpec instanceof HashedPartitionsSpec)) {
            throw new ISE("HashedPartitionsSpec must be used for perfect rollup");
          }
        } else {
          if (!(partitionsSpec instanceof DynamicPartitionsSpec)) {
            throw new ISE("DynamicPartitionsSpec must be used for best-effort rollup");
          }
        }
        return partitionsSpec;
      }
    }

    @JsonCreator
    public IndexTuningConfig(
        @JsonProperty("targetPartitionSize") @Deprecated @Nullable Integer targetPartitionSize,
        @JsonProperty("maxRowsPerSegment") @Deprecated @Nullable Integer maxRowsPerSegment,
        @JsonProperty("maxRowsInMemory") @Nullable Integer maxRowsInMemory,
        @JsonProperty("maxBytesInMemory") @Nullable Long maxBytesInMemory,
        @JsonProperty("maxTotalRows") @Deprecated @Nullable Long maxTotalRows,
        @JsonProperty("rowFlushBoundary") @Deprecated @Nullable Integer rowFlushBoundary_forBackCompatibility,
        @JsonProperty("numShards") @Deprecated @Nullable Integer numShards,
        @JsonProperty("partitionDimensions") @Deprecated @Nullable List<String> partitionDimensions,
        @JsonProperty("partitionsSpec") @Nullable PartitionsSpec partitionsSpec,
        @JsonProperty("indexSpec") @Nullable IndexSpec indexSpec,
        @JsonProperty("indexSpecForIntermediatePersists") @Nullable IndexSpec indexSpecForIntermediatePersists,
        @JsonProperty("maxPendingPersists") @Nullable Integer maxPendingPersists,
        @JsonProperty("forceGuaranteedRollup") @Nullable Boolean forceGuaranteedRollup,
        @JsonProperty("reportParseExceptions") @Deprecated @Nullable Boolean reportParseExceptions,
        @JsonProperty("publishTimeout") @Deprecated @Nullable Long publishTimeout,
        @JsonProperty("pushTimeout") @Nullable Long pushTimeout,
        @JsonProperty("segmentWriteOutMediumFactory") @Nullable
            SegmentWriteOutMediumFactory segmentWriteOutMediumFactory,
        @JsonProperty("logParseExceptions") @Nullable Boolean logParseExceptions,
        @JsonProperty("maxParseExceptions") @Nullable Integer maxParseExceptions,
        @JsonProperty("maxSavedParseExceptions") @Nullable Integer maxSavedParseExceptions
    )
    {
      this(
          maxRowsInMemory != null ? maxRowsInMemory : rowFlushBoundary_forBackCompatibility,
          maxBytesInMemory != null ? maxBytesInMemory : 0,
          getDefaultPartitionsSpec(
              forceGuaranteedRollup == null ? DEFAULT_GUARANTEE_ROLLUP : forceGuaranteedRollup,
              partitionsSpec,
              maxRowsPerSegment == null ? targetPartitionSize : maxRowsPerSegment,
              maxTotalRows,
              numShards,
              partitionDimensions
          ),
          indexSpec,
          indexSpecForIntermediatePersists,
          maxPendingPersists,
          forceGuaranteedRollup,
          reportParseExceptions,
          pushTimeout != null ? pushTimeout : publishTimeout,
          null,
          segmentWriteOutMediumFactory,
          logParseExceptions,
          maxParseExceptions,
          maxSavedParseExceptions
      );

      Preconditions.checkArgument(
          targetPartitionSize == null || maxRowsPerSegment == null,
          "Can't use targetPartitionSize and maxRowsPerSegment together"
      );
    }

    private IndexTuningConfig()
    {
      this(null, null, null, null, null, null, null, null, null, null, null, null, null, null);
    }

    private IndexTuningConfig(
        @Nullable Integer maxRowsInMemory,
        @Nullable Long maxBytesInMemory,
        @Nullable PartitionsSpec partitionsSpec,
        @Nullable IndexSpec indexSpec,
        @Nullable IndexSpec indexSpecForIntermediatePersists,
        @Nullable Integer maxPendingPersists,
        @Nullable Boolean forceGuaranteedRollup,
        @Nullable Boolean reportParseExceptions,
        @Nullable Long pushTimeout,
        @Nullable File basePersistDirectory,
        @Nullable SegmentWriteOutMediumFactory segmentWriteOutMediumFactory,
        @Nullable Boolean logParseExceptions,
        @Nullable Integer maxParseExceptions,
        @Nullable Integer maxSavedParseExceptions
    )
    {
      this.maxRowsInMemory = maxRowsInMemory == null ? TuningConfig.DEFAULT_MAX_ROWS_IN_MEMORY : maxRowsInMemory;
      // initializing this to 0, it will be lazily initialized to a value
      // @see server.src.main.java.org.apache.druid.segment.indexing.TuningConfigs#getMaxBytesInMemoryOrDefault(long)
      this.maxBytesInMemory = maxBytesInMemory == null ? 0 : maxBytesInMemory;
      this.partitionsSpec = partitionsSpec;
      this.indexSpec = indexSpec == null ? DEFAULT_INDEX_SPEC : indexSpec;
      this.indexSpecForIntermediatePersists = indexSpecForIntermediatePersists == null ?
                                              this.indexSpec : indexSpecForIntermediatePersists;
      this.maxPendingPersists = maxPendingPersists == null ? DEFAULT_MAX_PENDING_PERSISTS : maxPendingPersists;
      this.forceGuaranteedRollup = forceGuaranteedRollup == null ? DEFAULT_GUARANTEE_ROLLUP : forceGuaranteedRollup;
      this.reportParseExceptions = reportParseExceptions == null
                                   ? DEFAULT_REPORT_PARSE_EXCEPTIONS
                                   : reportParseExceptions;
      this.pushTimeout = pushTimeout == null ? DEFAULT_PUSH_TIMEOUT : pushTimeout;
      this.basePersistDirectory = basePersistDirectory;

      this.segmentWriteOutMediumFactory = segmentWriteOutMediumFactory;

      if (this.reportParseExceptions) {
        this.maxParseExceptions = 0;
        this.maxSavedParseExceptions = maxSavedParseExceptions == null ? 0 : Math.min(1, maxSavedParseExceptions);
      } else {
        this.maxParseExceptions = maxParseExceptions == null
                                  ? TuningConfig.DEFAULT_MAX_PARSE_EXCEPTIONS
                                  : maxParseExceptions;
        this.maxSavedParseExceptions = maxSavedParseExceptions == null
                                       ? TuningConfig.DEFAULT_MAX_SAVED_PARSE_EXCEPTIONS
                                       : maxSavedParseExceptions;
      }
      this.logParseExceptions = logParseExceptions == null
                                ? TuningConfig.DEFAULT_LOG_PARSE_EXCEPTIONS
                                : logParseExceptions;
    }

    @Override
    public IndexTuningConfig withBasePersistDirectory(File dir)
    {
      return new IndexTuningConfig(
          maxRowsInMemory,
          maxBytesInMemory,
          partitionsSpec,
          indexSpec,
          indexSpecForIntermediatePersists,
          maxPendingPersists,
          forceGuaranteedRollup,
          reportParseExceptions,
          pushTimeout,
          dir,
          segmentWriteOutMediumFactory,
          logParseExceptions,
          maxParseExceptions,
          maxSavedParseExceptions
      );
    }

    public IndexTuningConfig withPartitionsSpec(PartitionsSpec partitionsSpec)
    {
      return new IndexTuningConfig(
          maxRowsInMemory,
          maxBytesInMemory,
          partitionsSpec,
          indexSpec,
          indexSpecForIntermediatePersists,
          maxPendingPersists,
          forceGuaranteedRollup,
          reportParseExceptions,
          pushTimeout,
          basePersistDirectory,
          segmentWriteOutMediumFactory,
          logParseExceptions,
          maxParseExceptions,
          maxSavedParseExceptions
      );
    }

    /**
     * Return the max number of rows per segment. This returns null if it's not specified in tuningConfig.
     * Deprecated in favor of {@link #getGivenOrDefaultPartitionsSpec()}.
     */
    @Nullable
    @Override
    @Deprecated
    public Integer getMaxRowsPerSegment()
    {
      return partitionsSpec == null ? null : partitionsSpec.getMaxRowsPerSegment();
    }

    @JsonProperty
    @Override
    public int getMaxRowsInMemory()
    {
      return maxRowsInMemory;
    }

    @JsonProperty
    @Override
    public long getMaxBytesInMemory()
    {
      return maxBytesInMemory;
    }

    /**
     * Return the max number of total rows in appenderator. This returns null if it's not specified in tuningConfig.
     * Deprecated in favor of {@link #getGivenOrDefaultPartitionsSpec()}.
     */
    @Override
    @Nullable
    @Deprecated
    public Long getMaxTotalRows()
    {
      return partitionsSpec instanceof DynamicPartitionsSpec
             ? ((DynamicPartitionsSpec) partitionsSpec).getMaxTotalRows()
             : null;
    }

    @Deprecated
    @Nullable
    public Integer getNumShards()
    {
      return partitionsSpec instanceof HashedPartitionsSpec
             ? ((HashedPartitionsSpec) partitionsSpec).getNumShards()
             : null;
    }

    @Deprecated
    public List<String> getPartitionDimensions()
    {
      return partitionsSpec instanceof HashedPartitionsSpec
             ? ((HashedPartitionsSpec) partitionsSpec).getPartitionDimensions()
             : Collections.emptyList();
    }

    @JsonProperty
    @Nullable
    public PartitionsSpec getPartitionsSpec()
    {
      return partitionsSpec;
    }

    public PartitionsSpec getGivenOrDefaultPartitionsSpec()
    {
      if (partitionsSpec != null) {
        return partitionsSpec;
      }
      return forceGuaranteedRollup
             ? new HashedPartitionsSpec(null, null, null)
             : new DynamicPartitionsSpec(null, null);
    }

    @JsonProperty
    @Override
    public IndexSpec getIndexSpec()
    {
      return indexSpec;
    }

    @JsonProperty
    @Override
    public IndexSpec getIndexSpecForIntermediatePersists()
    {
      return indexSpecForIntermediatePersists;
    }

    @Override
    public File getBasePersistDirectory()
    {
      return basePersistDirectory;
    }

    @JsonProperty
    @Override
    public int getMaxPendingPersists()
    {
      return maxPendingPersists;
    }

    /**
     * Always returns true, doesn't affect the version being built.
     */
    @Deprecated
    @JsonProperty
    public boolean isBuildV9Directly()
    {
      return true;
    }

    @JsonProperty
    public boolean isForceGuaranteedRollup()
    {
      return forceGuaranteedRollup;
    }

    @JsonProperty
    @Override
    public boolean isReportParseExceptions()
    {
      return reportParseExceptions;
    }

    @JsonProperty
    public long getPushTimeout()
    {
      return pushTimeout;
    }

    @JsonProperty
    public boolean isLogParseExceptions()
    {
      return logParseExceptions;
    }

    @JsonProperty
    public int getMaxParseExceptions()
    {
      return maxParseExceptions;
    }

    @JsonProperty
    public int getMaxSavedParseExceptions()
    {
      return maxSavedParseExceptions;
    }

    @Override
    public Period getIntermediatePersistPeriod()
    {
      return new Period(Integer.MAX_VALUE); // intermediate persist doesn't make much sense for batch jobs
    }

    @Nullable
    @Override
    @JsonProperty
    public SegmentWriteOutMediumFactory getSegmentWriteOutMediumFactory()
    {
      return segmentWriteOutMediumFactory;
    }

    @Override
    public boolean equals(Object o)
    {
      if (this == o) {
        return true;
      }
      if (o == null || getClass() != o.getClass()) {
        return false;
      }
      IndexTuningConfig that = (IndexTuningConfig) o;
      return maxRowsInMemory == that.maxRowsInMemory &&
             maxBytesInMemory == that.maxBytesInMemory &&
             maxPendingPersists == that.maxPendingPersists &&
             forceGuaranteedRollup == that.forceGuaranteedRollup &&
             reportParseExceptions == that.reportParseExceptions &&
             pushTimeout == that.pushTimeout &&
             logParseExceptions == that.logParseExceptions &&
             maxParseExceptions == that.maxParseExceptions &&
             maxSavedParseExceptions == that.maxSavedParseExceptions &&
             Objects.equals(partitionsSpec, that.partitionsSpec) &&
             Objects.equals(indexSpec, that.indexSpec) &&
             Objects.equals(indexSpecForIntermediatePersists, that.indexSpecForIntermediatePersists) &&
             Objects.equals(basePersistDirectory, that.basePersistDirectory) &&
             Objects.equals(segmentWriteOutMediumFactory, that.segmentWriteOutMediumFactory);
    }

    @Override
    public int hashCode()
    {
      return Objects.hash(
          maxRowsInMemory,
          maxBytesInMemory,
          partitionsSpec,
          indexSpec,
          indexSpecForIntermediatePersists,
          basePersistDirectory,
          maxPendingPersists,
          forceGuaranteedRollup,
          reportParseExceptions,
          pushTimeout,
          logParseExceptions,
          maxParseExceptions,
          maxSavedParseExceptions,
          segmentWriteOutMediumFactory
      );
    }

    @Override
    public String toString()
    {
      return "IndexTuningConfig{" +
             "maxRowsInMemory=" + maxRowsInMemory +
             ", maxBytesInMemory=" + maxBytesInMemory +
             ", partitionsSpec=" + partitionsSpec +
             ", indexSpec=" + indexSpec +
             ", indexSpecForIntermediatePersists=" + indexSpecForIntermediatePersists +
             ", basePersistDirectory=" + basePersistDirectory +
             ", maxPendingPersists=" + maxPendingPersists +
             ", forceGuaranteedRollup=" + forceGuaranteedRollup +
             ", reportParseExceptions=" + reportParseExceptions +
             ", pushTimeout=" + pushTimeout +
             ", logParseExceptions=" + logParseExceptions +
             ", maxParseExceptions=" + maxParseExceptions +
             ", maxSavedParseExceptions=" + maxSavedParseExceptions +
             ", segmentWriteOutMediumFactory=" + segmentWriteOutMediumFactory +
             '}';
    }
  }
}<|MERGE_RESOLUTION|>--- conflicted
+++ resolved
@@ -832,8 +832,13 @@
         toolbox.getTaskActionClient()
                .submit(SegmentTransactionalInsertAction.overwriteAction(segmentsToBeOverwritten, segmentsToPublish));
 
+    String effectiveId = getContextValue(CompactionTask.CTX_KEY_APPENDERATOR_TRACKING_TASK_ID, null);
+    if (effectiveId == null) {
+      effectiveId = getId();
+    }
+
     final Appenderator appenderator = BatchAppenderators.newAppenderator(
-        getId(),
+        effectiveId,
         appenderatorsManager,
         buildSegmentsFireDepartmentMetrics,
         toolbox,
@@ -920,47 +925,6 @@
     }
   }
 
-<<<<<<< HEAD
-  private Appenderator newAppenderator(
-      FireDepartmentMetrics metrics,
-      TaskToolbox toolbox,
-      DataSchema dataSchema,
-      IndexTuningConfig tuningConfig
-  )
-  {
-    String effectiveId = getContextValue(CompactionTask.CTX_KEY_APPENDERATOR_TRACKING_TASK_ID, null);
-    if (effectiveId == null) {
-      effectiveId = getId();
-    }
-
-    return appenderatorsManager.createOfflineAppenderatorForTask(
-        effectiveId,
-        dataSchema,
-        tuningConfig.withBasePersistDirectory(toolbox.getPersistDir()),
-        metrics,
-        toolbox.getSegmentPusher(),
-        toolbox.getObjectMapper(),
-        toolbox.getIndexIO(),
-        toolbox.getIndexMergerV9()
-    );
-  }
-
-  private static BatchAppenderatorDriver newDriver(
-      final Appenderator appenderator,
-      final TaskToolbox toolbox,
-      final SegmentAllocator segmentAllocator
-  )
-  {
-    return new BatchAppenderatorDriver(
-        appenderator,
-        segmentAllocator,
-        new ActionBasedUsedSegmentChecker(toolbox.getTaskActionClient()),
-        toolbox.getDataSegmentKiller()
-    );
-  }
-
-=======
->>>>>>> 31af4eb9
   /**
    * This class represents a map of (Interval, ShardSpec) and is used for easy shardSpec generation.
    */
