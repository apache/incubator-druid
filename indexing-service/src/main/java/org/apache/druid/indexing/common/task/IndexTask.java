/*
 * Licensed to the Apache Software Foundation (ASF) under one
 * or more contributor license agreements.  See the NOTICE file
 * distributed with this work for additional information
 * regarding copyright ownership.  The ASF licenses this file
 * to you under the Apache License, Version 2.0 (the
 * "License"); you may not use this file except in compliance
 * with the License.  You may obtain a copy of the License at
 *
 *   http://www.apache.org/licenses/LICENSE-2.0
 *
 * Unless required by applicable law or agreed to in writing,
 * software distributed under the License is distributed on an
 * "AS IS" BASIS, WITHOUT WARRANTIES OR CONDITIONS OF ANY
 * KIND, either express or implied.  See the License for the
 * specific language governing permissions and limitations
 * under the License.
 */

package org.apache.druid.indexing.common.task;

import com.fasterxml.jackson.annotation.JacksonInject;
import com.fasterxml.jackson.annotation.JsonCreator;
import com.fasterxml.jackson.annotation.JsonIgnore;
import com.fasterxml.jackson.annotation.JsonProperty;
import com.fasterxml.jackson.annotation.JsonTypeName;
import com.fasterxml.jackson.databind.ObjectMapper;
import com.google.common.base.Optional;
import com.google.common.base.Preconditions;
import com.google.common.base.Throwables;
import com.google.common.collect.Lists;
import com.google.common.hash.HashFunction;
import com.google.common.hash.Hashing;
import com.google.common.util.concurrent.ListenableFuture;
import org.apache.druid.data.input.Firehose;
import org.apache.druid.data.input.FirehoseFactory;
import org.apache.druid.data.input.InputRow;
import org.apache.druid.data.input.Rows;
import org.apache.druid.hll.HyperLogLogCollector;
import org.apache.druid.indexer.IngestionState;
import org.apache.druid.indexer.TaskStatus;
<<<<<<< HEAD
import org.apache.druid.indexer.partitions.DynamicPartitionsSpec;
import org.apache.druid.indexer.partitions.HashedPartitionsSpec;
import org.apache.druid.indexer.partitions.PartitionsSpec;
import org.apache.druid.indexing.appenderator.ActionBasedSegmentAllocator;
=======
>>>>>>> 61f4abec
import org.apache.druid.indexing.appenderator.ActionBasedUsedSegmentChecker;
import org.apache.druid.indexing.common.IngestionStatsAndErrorsTaskReport;
import org.apache.druid.indexing.common.IngestionStatsAndErrorsTaskReportData;
import org.apache.druid.indexing.common.LockGranularity;
import org.apache.druid.indexing.common.TaskRealtimeMetricsMonitorBuilder;
import org.apache.druid.indexing.common.TaskReport;
import org.apache.druid.indexing.common.TaskToolbox;
import org.apache.druid.indexing.common.actions.SegmentTransactionalInsertAction;
import org.apache.druid.indexing.common.actions.TaskActionClient;
import org.apache.druid.indexing.common.stats.RowIngestionMeters;
import org.apache.druid.indexing.common.stats.RowIngestionMetersFactory;
import org.apache.druid.indexing.common.stats.TaskRealtimeMetricsMonitor;
import org.apache.druid.java.util.common.ISE;
import org.apache.druid.java.util.common.Intervals;
import org.apache.druid.java.util.common.JodaUtils;
import org.apache.druid.java.util.common.Pair;
import org.apache.druid.java.util.common.StringUtils;
import org.apache.druid.java.util.common.granularity.Granularity;
import org.apache.druid.java.util.common.guava.Comparators;
import org.apache.druid.java.util.common.logger.Logger;
import org.apache.druid.java.util.common.parsers.ParseException;
import org.apache.druid.segment.IndexSpec;
import org.apache.druid.segment.indexing.DataSchema;
import org.apache.druid.segment.indexing.IOConfig;
import org.apache.druid.segment.indexing.IngestionSpec;
import org.apache.druid.segment.indexing.RealtimeIOConfig;
import org.apache.druid.segment.indexing.TuningConfig;
import org.apache.druid.segment.indexing.granularity.ArbitraryGranularitySpec;
import org.apache.druid.segment.indexing.granularity.GranularitySpec;
import org.apache.druid.segment.realtime.FireDepartment;
import org.apache.druid.segment.realtime.FireDepartmentMetrics;
import org.apache.druid.segment.realtime.appenderator.Appenderator;
import org.apache.druid.segment.realtime.appenderator.AppenderatorConfig;
import org.apache.druid.segment.realtime.appenderator.AppenderatorDriverAddResult;
import org.apache.druid.segment.realtime.appenderator.Appenderators;
import org.apache.druid.segment.realtime.appenderator.BaseAppenderatorDriver;
import org.apache.druid.segment.realtime.appenderator.BatchAppenderatorDriver;
import org.apache.druid.segment.realtime.appenderator.SegmentAllocator;
import org.apache.druid.segment.realtime.appenderator.SegmentsAndMetadata;
import org.apache.druid.segment.realtime.appenderator.TransactionalSegmentPublisher;
import org.apache.druid.segment.realtime.firehose.ChatHandler;
import org.apache.druid.segment.realtime.firehose.ChatHandlerProvider;
import org.apache.druid.segment.writeout.SegmentWriteOutMediumFactory;
import org.apache.druid.server.security.Action;
import org.apache.druid.server.security.AuthorizerMapper;
import org.apache.druid.timeline.DataSegment;
import org.apache.druid.timeline.partition.HashBasedNumberedShardSpec;
import org.apache.druid.timeline.partition.HashBasedNumberedShardSpecFactory;
import org.apache.druid.timeline.partition.NumberedShardSpec;
import org.apache.druid.timeline.partition.ShardSpec;
import org.apache.druid.timeline.partition.ShardSpecFactory;
import org.apache.druid.utils.CircularBuffer;
import org.codehaus.plexus.util.FileUtils;
import org.joda.time.Interval;
import org.joda.time.Period;

import javax.annotation.Nullable;
import javax.servlet.http.HttpServletRequest;
import javax.ws.rs.GET;
import javax.ws.rs.Path;
import javax.ws.rs.Produces;
import javax.ws.rs.QueryParam;
import javax.ws.rs.core.Context;
import javax.ws.rs.core.MediaType;
import javax.ws.rs.core.Response;
import java.io.File;
import java.io.IOException;
import java.util.ArrayList;
import java.util.Collections;
import java.util.HashMap;
import java.util.List;
import java.util.Map;
import java.util.Objects;
import java.util.Set;
import java.util.SortedSet;
import java.util.TreeMap;
import java.util.concurrent.ExecutionException;
import java.util.concurrent.TimeUnit;
import java.util.concurrent.TimeoutException;

public class IndexTask extends AbstractBatchIndexTask implements ChatHandler
{
  private static final Logger log = new Logger(IndexTask.class);
  private static final HashFunction hashFunction = Hashing.murmur3_128();
  private static final String TYPE = "index";

  private static String makeGroupId(IndexIngestionSpec ingestionSchema)
  {
    return makeGroupId(ingestionSchema.ioConfig.appendToExisting, ingestionSchema.dataSchema.getDataSource());
  }

  private static String makeGroupId(boolean isAppendToExisting, String dataSource)
  {
    if (isAppendToExisting) {
      // Shared locking group for all tasks that append, since they are OK to run concurrently.
      return StringUtils.format("%s_append_%s", TYPE, dataSource);
    } else {
      // Return null, one locking group per task.
      return null;
    }
  }

  @JsonIgnore
  private final IndexIngestionSpec ingestionSchema;

  @JsonIgnore
  private IngestionState ingestionState;

  @JsonIgnore
  private final AuthorizerMapper authorizerMapper;

  @JsonIgnore
  private final Optional<ChatHandlerProvider> chatHandlerProvider;

  @JsonIgnore
  private final RowIngestionMeters determinePartitionsMeters;

  @JsonIgnore
  private final RowIngestionMeters buildSegmentsMeters;

  @JsonIgnore
  private FireDepartmentMetrics buildSegmentsFireDepartmentMetrics;

  @JsonIgnore
  private CircularBuffer<Throwable> buildSegmentsSavedParseExceptions;

  @JsonIgnore
  private CircularBuffer<Throwable> determinePartitionsSavedParseExceptions;

  @JsonIgnore
  private String errorMsg;

  @JsonCreator
  public IndexTask(
      @JsonProperty("id") final String id,
      @JsonProperty("resource") final TaskResource taskResource,
      @JsonProperty("spec") final IndexIngestionSpec ingestionSchema,
      @JsonProperty("context") final Map<String, Object> context,
      @JacksonInject AuthorizerMapper authorizerMapper,
      @JacksonInject ChatHandlerProvider chatHandlerProvider,
      @JacksonInject RowIngestionMetersFactory rowIngestionMetersFactory
  )
  {
    this(
        id,
        makeGroupId(ingestionSchema),
        taskResource,
        ingestionSchema.dataSchema.getDataSource(),
        ingestionSchema,
        context,
        authorizerMapper,
        chatHandlerProvider,
        rowIngestionMetersFactory
    );
  }

  public IndexTask(
      String id,
      String groupId,
      TaskResource resource,
      String dataSource,
      IndexIngestionSpec ingestionSchema,
      Map<String, Object> context,
      AuthorizerMapper authorizerMapper,
      ChatHandlerProvider chatHandlerProvider,
      RowIngestionMetersFactory rowIngestionMetersFactory
  )
  {
    super(
        getOrMakeId(id, TYPE, dataSource),
        groupId,
        resource,
        dataSource,
        context
    );
    this.ingestionSchema = ingestionSchema;
    this.authorizerMapper = authorizerMapper;
    this.chatHandlerProvider = Optional.fromNullable(chatHandlerProvider);
    if (ingestionSchema.getTuningConfig().getMaxSavedParseExceptions() > 0) {
      determinePartitionsSavedParseExceptions = new CircularBuffer<>(
          ingestionSchema.getTuningConfig().getMaxSavedParseExceptions()
      );

      buildSegmentsSavedParseExceptions = new CircularBuffer<>(
          ingestionSchema.getTuningConfig().getMaxSavedParseExceptions()
      );
    }
    this.ingestionState = IngestionState.NOT_STARTED;
    this.determinePartitionsMeters = rowIngestionMetersFactory.createRowIngestionMeters();
    this.buildSegmentsMeters = rowIngestionMetersFactory.createRowIngestionMeters();
  }

  @Override
  public int getPriority()
  {
    return getContextValue(Tasks.PRIORITY_KEY, Tasks.DEFAULT_BATCH_INDEX_TASK_PRIORITY);
  }

  @Override
  public String getType()
  {
    return TYPE;
  }

  @Override
  public boolean isReady(TaskActionClient taskActionClient) throws Exception
  {
    return determineLockGranularityAndTryLock(taskActionClient, ingestionSchema.dataSchema.getGranularitySpec());
  }

  @Override
  public boolean requireLockExistingSegments()
  {
    return isGuaranteedRollup(ingestionSchema.ioConfig, ingestionSchema.tuningConfig)
           || !ingestionSchema.ioConfig.isAppendToExisting();
  }

  @Override
  public List<DataSegment> findSegmentsToLock(TaskActionClient taskActionClient, List<Interval> intervals)
      throws IOException
  {
    return findInputSegments(
        getDataSource(),
        taskActionClient,
        intervals,
        ingestionSchema.ioConfig.firehoseFactory
    );
  }

  @Override
  public boolean isPerfectRollup()
  {
    return isGuaranteedRollup(ingestionSchema.ioConfig, ingestionSchema.tuningConfig);
  }

  @Nullable
  @Override
  public Granularity getSegmentGranularity()
  {
    final GranularitySpec granularitySpec = ingestionSchema.getDataSchema().getGranularitySpec();
    if (granularitySpec instanceof ArbitraryGranularitySpec) {
      return null;
    } else {
      return granularitySpec.getSegmentGranularity();
    }
  }

  @GET
  @Path("/unparseableEvents")
  @Produces(MediaType.APPLICATION_JSON)
  public Response getUnparseableEvents(
      @Context final HttpServletRequest req,
      @QueryParam("full") String full
  )
  {
    IndexTaskUtils.datasourceAuthorizationCheck(req, Action.READ, getDataSource(), authorizerMapper);
    Map<String, List<String>> events = new HashMap<>();

    boolean needsDeterminePartitions = false;
    boolean needsBuildSegments = false;

    if (full != null) {
      needsDeterminePartitions = true;
      needsBuildSegments = true;
    } else {
      switch (ingestionState) {
        case DETERMINE_PARTITIONS:
          needsDeterminePartitions = true;
          break;
        case BUILD_SEGMENTS:
        case COMPLETED:
          needsBuildSegments = true;
          break;
        default:
          break;
      }
    }

    if (needsDeterminePartitions) {
      events.put(
          RowIngestionMeters.DETERMINE_PARTITIONS,
          IndexTaskUtils.getMessagesFromSavedParseExceptions(determinePartitionsSavedParseExceptions)
      );
    }

    if (needsBuildSegments) {
      events.put(
          RowIngestionMeters.BUILD_SEGMENTS,
          IndexTaskUtils.getMessagesFromSavedParseExceptions(buildSegmentsSavedParseExceptions)
      );
    }

    return Response.ok(events).build();
  }

  @GET
  @Path("/rowStats")
  @Produces(MediaType.APPLICATION_JSON)
  public Response getRowStats(
      @Context final HttpServletRequest req,
      @QueryParam("full") String full
  )
  {
    IndexTaskUtils.datasourceAuthorizationCheck(req, Action.READ, getDataSource(), authorizerMapper);
    Map<String, Object> returnMap = new HashMap<>();
    Map<String, Object> totalsMap = new HashMap<>();
    Map<String, Object> averagesMap = new HashMap<>();

    boolean needsDeterminePartitions = false;
    boolean needsBuildSegments = false;

    if (full != null) {
      needsDeterminePartitions = true;
      needsBuildSegments = true;
    } else {
      switch (ingestionState) {
        case DETERMINE_PARTITIONS:
          needsDeterminePartitions = true;
          break;
        case BUILD_SEGMENTS:
        case COMPLETED:
          needsBuildSegments = true;
          break;
        default:
          break;
      }
    }

    if (needsDeterminePartitions) {
      totalsMap.put(
          RowIngestionMeters.DETERMINE_PARTITIONS,
          determinePartitionsMeters.getTotals()
      );
      averagesMap.put(
          RowIngestionMeters.DETERMINE_PARTITIONS,
          determinePartitionsMeters.getMovingAverages()
      );
    }

    if (needsBuildSegments) {
      totalsMap.put(
          RowIngestionMeters.BUILD_SEGMENTS,
          buildSegmentsMeters.getTotals()
      );
      averagesMap.put(
          RowIngestionMeters.BUILD_SEGMENTS,
          buildSegmentsMeters.getMovingAverages()
      );
    }

    returnMap.put("totals", totalsMap);
    returnMap.put("movingAverages", averagesMap);
    return Response.ok(returnMap).build();
  }

  @JsonProperty("spec")
  public IndexIngestionSpec getIngestionSchema()
  {
    return ingestionSchema;
  }

  @Override
  public TaskStatus run(final TaskToolbox toolbox)
  {
    try {
      if (chatHandlerProvider.isPresent()) {
        log.info("Found chat handler of class[%s]", chatHandlerProvider.get().getClass().getName());

        if (chatHandlerProvider.get().get(getId()).isPresent()) {
          // This is a workaround for ParallelIndexSupervisorTask to avoid double registering when it runs in the
          // sequential mode. See ParallelIndexSupervisorTask.runSequential().
          // Note that all HTTP endpoints are not available in this case. This works only for
          // ParallelIndexSupervisorTask because it doesn't support APIs for live ingestion reports.
          log.warn("Chat handler is already registered. Skipping chat handler registration.");
        } else {
          chatHandlerProvider.get().register(getId(), this, false);
        }
      } else {
        log.warn("No chat handler detected");
      }

      final boolean determineIntervals = !ingestionSchema.getDataSchema()
                                                         .getGranularitySpec()
                                                         .bucketIntervals()
                                                         .isPresent();

      final FirehoseFactory firehoseFactory = ingestionSchema.getIOConfig().getFirehoseFactory();

      final File firehoseTempDir = toolbox.getFirehoseTemporaryDir();
      // Firehose temporary directory is automatically removed when this IndexTask completes.
      FileUtils.forceMkdir(firehoseTempDir);

      ingestionState = IngestionState.DETERMINE_PARTITIONS;

      // Initialize maxRowsPerSegment and maxTotalRows lazily
      final IndexTuningConfig tuningConfig = ingestionSchema.tuningConfig;
<<<<<<< HEAD
      final PartitionsSpec partitionsSpec = tuningConfig.getGivenOrDefaultPartitionsSpec();
      final ShardSpecs shardSpecs = determineShardSpecs(toolbox, firehoseFactory, firehoseTempDir, partitionsSpec);
=======
      @Nullable
      final Integer maxRowsPerSegment = getValidMaxRowsPerSegment(tuningConfig);
      @Nullable
      final Long maxTotalRows = getValidMaxTotalRows(tuningConfig);
      // Spec for segment allocation. This is used only for perfect rollup mode.
      // See createSegmentAllocator().
      final Map<Interval, Pair<ShardSpecFactory, Integer>> allocateSpec = determineShardSpecs(
          toolbox,
          firehoseFactory,
          firehoseTempDir,
          maxRowsPerSegment
      );

      final List<Interval> allocateIntervals = new ArrayList<>(allocateSpec.keySet());
>>>>>>> 61f4abec
      final DataSchema dataSchema;
      if (determineIntervals) {
        if (!determineLockGranularityandTryLock(toolbox.getTaskActionClient(), allocateIntervals)) {
          throw new ISE("Failed to get locks for intervals[%s]", allocateIntervals);
        }

        dataSchema = ingestionSchema.getDataSchema().withGranularitySpec(
            ingestionSchema.getDataSchema()
                           .getGranularitySpec()
                           .withIntervals(JodaUtils.condenseIntervals(allocateIntervals))
        );
      } else {
        dataSchema = ingestionSchema.getDataSchema();
      }

      ingestionState = IngestionState.BUILD_SEGMENTS;
      return generateAndPublishSegments(
          toolbox,
          dataSchema,
          allocateSpec,
          firehoseFactory,
          firehoseTempDir,
          partitionsSpec
      );
    }
    catch (Exception e) {
      log.error(e, "Encountered exception in %s.", ingestionState);
      errorMsg = Throwables.getStackTraceAsString(e);
      toolbox.getTaskReportFileWriter().write(getTaskCompletionReports());
      return TaskStatus.failure(
          getId(),
          errorMsg
      );
    }

    finally {
      if (chatHandlerProvider.isPresent()) {
        chatHandlerProvider.get().unregister(getId());
      }
    }
  }

  private Map<String, TaskReport> getTaskCompletionReports()
  {
    return TaskReport.buildTaskReports(
        new IngestionStatsAndErrorsTaskReport(
            getId(),
            new IngestionStatsAndErrorsTaskReportData(
                ingestionState,
                getTaskCompletionUnparseableEvents(),
                getTaskCompletionRowStats(),
                errorMsg
            )
        )
    );
  }

  private Map<String, Object> getTaskCompletionUnparseableEvents()
  {
    Map<String, Object> unparseableEventsMap = new HashMap<>();
    List<String> determinePartitionsParseExceptionMessages = IndexTaskUtils.getMessagesFromSavedParseExceptions(
        determinePartitionsSavedParseExceptions);
    List<String> buildSegmentsParseExceptionMessages = IndexTaskUtils.getMessagesFromSavedParseExceptions(
        buildSegmentsSavedParseExceptions);

    if (determinePartitionsParseExceptionMessages != null || buildSegmentsParseExceptionMessages != null) {
      unparseableEventsMap.put(RowIngestionMeters.DETERMINE_PARTITIONS, determinePartitionsParseExceptionMessages);
      unparseableEventsMap.put(RowIngestionMeters.BUILD_SEGMENTS, buildSegmentsParseExceptionMessages);
    }

    return unparseableEventsMap;
  }

  private Map<String, Object> getTaskCompletionRowStats()
  {
    Map<String, Object> metrics = new HashMap<>();
    metrics.put(
        RowIngestionMeters.DETERMINE_PARTITIONS,
        determinePartitionsMeters.getTotals()
    );

    metrics.put(
        RowIngestionMeters.BUILD_SEGMENTS,
        buildSegmentsMeters.getTotals()
    );

    return metrics;
  }

  private static boolean isGuaranteedRollup(IndexIOConfig ioConfig, IndexTuningConfig tuningConfig)
  {
    Preconditions.checkState(
        !tuningConfig.isForceGuaranteedRollup() || !ioConfig.isAppendToExisting(),
        "Perfect rollup cannot be guaranteed when appending to existing dataSources"
    );
    return tuningConfig.isForceGuaranteedRollup();
  }

  /**
   * Determines intervals and shardSpecs for input data.  This method first checks that it must determine intervals and
   * shardSpecs by itself.  Intervals must be determined if they are not specified in {@link GranularitySpec}.
   * ShardSpecs must be determined if the perfect rollup must be guaranteed even though the number of shards is not
   * specified in {@link IndexTuningConfig}.
   * <p/>
   * If both intervals and shardSpecs don't have to be determined, this method simply returns {@link ShardSpecs} for the
   * given intervals.  Here, if {@link HashedPartitionsSpec#numShards} is not specified, {@link NumberedShardSpec} is
   * used.
   * <p/>
   * If one of intervals or shardSpecs need to be determined, this method reads the entire input for determining one of
   * them.  If the perfect rollup must be guaranteed, {@link HashBasedNumberedShardSpec} is used for hash partitioning
   * of input data.  In the future we may want to also support single-dimension partitioning.
   *
   * @return a map indicating how many shardSpecs need to be created per interval.
   */
  private Map<Interval, Pair<ShardSpecFactory, Integer>> determineShardSpecs(
      final TaskToolbox toolbox,
      final FirehoseFactory firehoseFactory,
      final File firehoseTempDir,
      final PartitionsSpec nonNullPartitionsSpec
  ) throws IOException
  {
    final ObjectMapper jsonMapper = toolbox.getObjectMapper();
    final IndexTuningConfig tuningConfig = ingestionSchema.getTuningConfig();
    final IndexIOConfig ioConfig = ingestionSchema.getIOConfig();

    final GranularitySpec granularitySpec = ingestionSchema.getDataSchema().getGranularitySpec();

    // Must determine intervals if unknown, since we acquire all locks before processing any data.
    final boolean determineIntervals = !granularitySpec.bucketIntervals().isPresent();

    // Must determine partitions if rollup is guaranteed and the user didn't provide a specific value.
    final boolean determineNumPartitions = nonNullPartitionsSpec.needsDeterminePartitions();

    // if we were given number of shards per interval and the intervals, we don't need to scan the data
    if (!determineNumPartitions && !determineIntervals) {
      log.info("Skipping determine partition scan");
<<<<<<< HEAD
      return createShardSpecWithoutInputScan(
          jsonMapper,
          granularitySpec,
          ioConfig,
          tuningConfig,
          nonNullPartitionsSpec
      );
=======
      return createShardSpecWithoutInputScan(granularitySpec, ioConfig, tuningConfig);
>>>>>>> 61f4abec
    } else {
      // determine intervals containing data and prime HLL collectors
      return createShardSpecsFromInput(
          jsonMapper,
          ingestionSchema,
          firehoseFactory,
          firehoseTempDir,
          granularitySpec,
          nonNullPartitionsSpec,
          determineIntervals
      );
    }
  }

  private Map<Interval, Pair<ShardSpecFactory, Integer>> createShardSpecWithoutInputScan(
      GranularitySpec granularitySpec,
      IndexIOConfig ioConfig,
      IndexTuningConfig tuningConfig,
      PartitionsSpec nonNullPartitionsSpec
  )
  {
    final Map<Interval, Pair<ShardSpecFactory, Integer>> allocateSpec = new HashMap<>();
    final SortedSet<Interval> intervals = granularitySpec.bucketIntervals().get();

    if (isGuaranteedRollup(ioConfig, tuningConfig)) {
      // Overwrite mode, guaranteed rollup: shardSpecs must be known in advance.
<<<<<<< HEAD
      assert nonNullPartitionsSpec instanceof HashedPartitionsSpec;
      final HashedPartitionsSpec partitionsSpec = (HashedPartitionsSpec) nonNullPartitionsSpec;
      final int numShards = partitionsSpec.getNumShards() == null ? 1 : partitionsSpec.getNumShards();

      for (Interval interval : intervals) {
        final List<ShardSpec> intervalShardSpecs = IntStream.range(0, numShards)
                                                            .mapToObj(
                                                                shardId -> new HashBasedNumberedShardSpec(
                                                                    shardId,
                                                                    numShards,
                                                                    partitionsSpec.getPartitionDimensions(),
                                                                    jsonMapper
                                                                )
                                                            )
                                                            .collect(Collectors.toList());
        shardSpecs.put(interval, intervalShardSpecs);
=======
      final int numShards = tuningConfig.getNumShards() == null ? 1 : tuningConfig.getNumShards();
      for (Interval interval : intervals) {
        allocateSpec.put(
            interval,
            createShardSpecFactoryForGuaranteedRollup(numShards, tuningConfig.partitionDimensions)
        );
>>>>>>> 61f4abec
      }
    } else {
      for (Interval interval : intervals) {
        allocateSpec.put(interval, null);
      }
    }

    return allocateSpec;
  }

  private Map<Interval, Pair<ShardSpecFactory, Integer>> createShardSpecsFromInput(
      ObjectMapper jsonMapper,
      IndexIngestionSpec ingestionSchema,
      FirehoseFactory firehoseFactory,
      File firehoseTempDir,
      GranularitySpec granularitySpec,
      PartitionsSpec nonNullPartitionsSpec,
      boolean determineIntervals
  ) throws IOException
  {
    log.info("Determining intervals and shardSpecs");
    long determineShardSpecsStartMillis = System.currentTimeMillis();

    final Map<Interval, Optional<HyperLogLogCollector>> hllCollectors = collectIntervalsAndShardSpecs(
        jsonMapper,
        ingestionSchema,
        firehoseFactory,
        firehoseTempDir,
        granularitySpec,
        nonNullPartitionsSpec,
        determineIntervals
    );

<<<<<<< HEAD
    final Map<Interval, List<ShardSpec>> intervalToShardSpecs = new HashMap<>();
=======
    final Map<Interval, Pair<ShardSpecFactory, Integer>> allocateSpecs = new HashMap<>();
    final int defaultNumShards = tuningConfig.getNumShards() == null ? 1 : tuningConfig.getNumShards();
>>>>>>> 61f4abec
    for (final Map.Entry<Interval, Optional<HyperLogLogCollector>> entry : hllCollectors.entrySet()) {
      final Interval interval = entry.getKey();

      if (isGuaranteedRollup(ingestionSchema.getIOConfig(), ingestionSchema.getTuningConfig())) {
<<<<<<< HEAD
        assert nonNullPartitionsSpec instanceof HashedPartitionsSpec;
        final HashedPartitionsSpec partitionsSpec = (HashedPartitionsSpec) nonNullPartitionsSpec;

        final HyperLogLogCollector collector = entry.getValue().orNull();

        final int numShards;
        if (partitionsSpec.needsDeterminePartitions()) {
          final long numRows = Preconditions.checkNotNull(collector, "HLL collector").estimateCardinalityRound();
          final int nonNullMaxRowsPerSegment = partitionsSpec.getMaxRowsPerSegment() == null
                                               ? PartitionsSpec.DEFAULT_MAX_ROWS_PER_SEGMENT
                                               : partitionsSpec.getMaxRowsPerSegment();
          numShards = (int) Math.ceil((double) numRows / nonNullMaxRowsPerSegment);
          log.info(
              "Estimated [%,d] rows of data for interval [%s], creating [%,d] shards",
              numRows,
              interval,
              numShards
          );
        } else {
          numShards = partitionsSpec.getNumShards() == null ? 1 : partitionsSpec.getNumShards();
          log.info("Creating [%,d] shards for interval [%s]", numShards, interval);
        }

        // Overwrite mode, guaranteed rollup: shardSpecs must be known in advance.
        final List<ShardSpec> intervalShardSpecs = IntStream.range(0, numShards)
                                                            .mapToObj(
                                                                shardId -> new HashBasedNumberedShardSpec(
                                                                    shardId,
                                                                    numShards,
                                                                    partitionsSpec.getPartitionDimensions(),
                                                                    jsonMapper
                                                                )
                                                            ).collect(Collectors.toList());

        intervalToShardSpecs.put(interval, intervalShardSpecs);
=======
        // Overwrite mode, guaranteed rollup: # of shards must be known in advance.
        allocateSpecs.put(
            interval,
            createShardSpecFactoryForGuaranteedRollup(numShards, tuningConfig.partitionDimensions)
        );
>>>>>>> 61f4abec
      } else {
        allocateSpecs.put(interval, null);
      }
    }
    log.info("Found intervals and shardSpecs in %,dms", System.currentTimeMillis() - determineShardSpecsStartMillis);

    return allocateSpecs;
  }

  private Pair<ShardSpecFactory, Integer> createShardSpecFactoryForGuaranteedRollup(
      int numShards,
      @Nullable List<String> partitionDimensions
  )
  {
    return Pair.of(new HashBasedNumberedShardSpecFactory(partitionDimensions, numShards), numShards);
  }

  private Map<Interval, Optional<HyperLogLogCollector>> collectIntervalsAndShardSpecs(
      ObjectMapper jsonMapper,
      IndexIngestionSpec ingestionSchema,
      FirehoseFactory firehoseFactory,
      File firehoseTempDir,
      GranularitySpec granularitySpec,
      PartitionsSpec nonNullPartitionsSpec,
      boolean determineIntervals
  ) throws IOException
  {
    final Map<Interval, Optional<HyperLogLogCollector>> hllCollectors = new TreeMap<>(
        Comparators.intervalsByStartThenEnd()
    );
    final Granularity queryGranularity = granularitySpec.getQueryGranularity();

    try (
        final Firehose firehose = firehoseFactory.connect(ingestionSchema.getDataSchema().getParser(), firehoseTempDir)
    ) {

      while (firehose.hasMore()) {
        try {
          final InputRow inputRow = firehose.nextRow();

          // The null inputRow means the caller must skip this row.
          if (inputRow == null) {
            determinePartitionsMeters.incrementThrownAway();
            continue;
          }

          final Interval interval;
          if (determineIntervals) {
            interval = granularitySpec.getSegmentGranularity().bucket(inputRow.getTimestamp());
          } else {
            if (!Intervals.ETERNITY.contains(inputRow.getTimestamp())) {
              final String errorMsg = StringUtils.format(
                  "Encountered row with timestamp that cannot be represented as a long: [%s]",
                  inputRow
              );
              throw new ParseException(errorMsg);
            }

            final Optional<Interval> optInterval = granularitySpec.bucketInterval(inputRow.getTimestamp());
            if (!optInterval.isPresent()) {
              determinePartitionsMeters.incrementThrownAway();
              continue;
            }
            interval = optInterval.get();
          }

          if (nonNullPartitionsSpec.needsDeterminePartitions()) {
            hllCollectors.computeIfAbsent(interval, intv -> Optional.of(HyperLogLogCollector.makeLatestCollector()));

            List<Object> groupKey = Rows.toGroupKey(
                queryGranularity.bucketStart(inputRow.getTimestamp()).getMillis(),
                inputRow
            );
            hllCollectors.get(interval).get()
                         .add(hashFunction.hashBytes(jsonMapper.writeValueAsBytes(groupKey)).asBytes());
          } else {
            // we don't need to determine partitions but we still need to determine intervals, so add an Optional.absent()
            // for the interval and don't instantiate a HLL collector
            hllCollectors.putIfAbsent(interval, Optional.absent());
          }
          determinePartitionsMeters.incrementProcessed();
        }
        catch (ParseException e) {
          if (ingestionSchema.getTuningConfig().isLogParseExceptions()) {
            log.error(e, "Encountered parse exception: ");
          }

          if (determinePartitionsSavedParseExceptions != null) {
            determinePartitionsSavedParseExceptions.add(e);
          }

          determinePartitionsMeters.incrementUnparseable();
          if (determinePartitionsMeters.getUnparseable() > ingestionSchema.getTuningConfig().getMaxParseExceptions()) {
            throw new RuntimeException("Max parse exceptions exceeded, terminating task...");
          }
        }
      }
    }

    // These metrics are reported in generateAndPublishSegments()
    if (determinePartitionsMeters.getThrownAway() > 0) {
      log.warn("Unable to find a matching interval for [%,d] events", determinePartitionsMeters.getThrownAway());
    }
    if (determinePartitionsMeters.getUnparseable() > 0) {
      log.warn("Unable to parse [%,d] events", determinePartitionsMeters.getUnparseable());
    }

    return hllCollectors;
  }

  private IndexTaskSegmentAllocator createSegmentAllocator(
      TaskToolbox toolbox,
      DataSchema dataSchema,
      Map<Interval, Pair<ShardSpecFactory, Integer>> allocateSpec
  ) throws IOException
  {
    if (ingestionSchema.ioConfig.isAppendToExisting() || isUseSegmentLock()) {
      return new RemoteSegmentAllocator(
          toolbox,
          getId(),
          dataSchema,
          getSegmentLockHelper(),
          isUseSegmentLock() ? LockGranularity.SEGMENT : LockGranularity.TIME_CHUNK,
          ingestionSchema.ioConfig.isAppendToExisting()
      );
    } else {
      // We use the timeChunk lock and don't have to ask the overlord to create segmentIds.
      // Instead, a local allocator is used.
      if (isGuaranteedRollup(ingestionSchema.ioConfig, ingestionSchema.tuningConfig)) {
        return new CachingLocalSegmentAllocator(toolbox, getId(), getDataSource(), allocateSpec);
      } else {
        return new LocalSegmentAllocator(toolbox, getId(), getDataSource(), dataSchema.getGranularitySpec());
      }
    }
  }

  /**
   * This method reads input data row by row and adds the read row to a proper segment using {@link BaseAppenderatorDriver}.
   * If there is no segment for the row, a new one is created.  Segments can be published in the middle of reading inputs
   * if {@link DynamicPartitionsSpec} is used and one of below conditions are satisfied.
   *
   * <ul>
   * <li>
   * If the number of rows in a segment exceeds {@link DynamicPartitionsSpec#maxRowsPerSegment}
   * </li>
   * <li>
   * If the number of rows added to {@link BaseAppenderatorDriver} so far exceeds {@link DynamicPartitionsSpec#maxTotalRows}
   * </li>
   * </ul>
   * <p>
   * At the end of this method, all the remaining segments are published.
   *
   * @return the last {@link TaskStatus}
   */
  private TaskStatus generateAndPublishSegments(
      final TaskToolbox toolbox,
      final DataSchema dataSchema,
      final Map<Interval, Pair<ShardSpecFactory, Integer>> allocateSpec,
      final FirehoseFactory firehoseFactory,
      final File firehoseTempDir,
      final PartitionsSpec partitionsSpec
  ) throws IOException, InterruptedException
  {
    @Nullable
    final DynamicPartitionsSpec dynamicPartitionsSpec = partitionsSpec instanceof DynamicPartitionsSpec
                                                        ? (DynamicPartitionsSpec) partitionsSpec
                                                        : null;
    final GranularitySpec granularitySpec = dataSchema.getGranularitySpec();
    final FireDepartment fireDepartmentForMetrics =
        new FireDepartment(dataSchema, new RealtimeIOConfig(null, null), null);
    buildSegmentsFireDepartmentMetrics = fireDepartmentForMetrics.getMetrics();

    if (toolbox.getMonitorScheduler() != null) {
      final TaskRealtimeMetricsMonitor metricsMonitor = TaskRealtimeMetricsMonitorBuilder.build(
          this,
          fireDepartmentForMetrics,
          buildSegmentsMeters
      );
      toolbox.getMonitorScheduler().addMonitor(metricsMonitor);
    }

    final IndexIOConfig ioConfig = ingestionSchema.getIOConfig();
    final IndexTuningConfig tuningConfig = ingestionSchema.getTuningConfig();
    final long pushTimeout = tuningConfig.getPushTimeout();
    final boolean isGuaranteedRollup = isGuaranteedRollup(ioConfig, tuningConfig);

    final IndexTaskSegmentAllocator segmentAllocator = createSegmentAllocator(
        toolbox,
        dataSchema,
        allocateSpec
    );

    final TransactionalSegmentPublisher publisher = (segmentsToBeOverwritten, segmentsToPublish, commitMetadata) ->
        toolbox.getTaskActionClient()
               .submit(SegmentTransactionalInsertAction.overwriteAction(segmentsToBeOverwritten, segmentsToPublish));

    try (
        final Appenderator appenderator = newAppenderator(
            buildSegmentsFireDepartmentMetrics,
            toolbox,
            dataSchema,
            tuningConfig
        );
        final BatchAppenderatorDriver driver = newDriver(appenderator, toolbox, segmentAllocator);
        final Firehose firehose = firehoseFactory.connect(dataSchema.getParser(), firehoseTempDir)
    ) {
      driver.startJob();

      while (firehose.hasMore()) {
        try {
          final InputRow inputRow = firehose.nextRow();

          if (inputRow == null) {
            buildSegmentsMeters.incrementThrownAway();
            continue;
          }

          if (!Intervals.ETERNITY.contains(inputRow.getTimestamp())) {
            final String errorMsg = StringUtils.format(
                "Encountered row with timestamp that cannot be represented as a long: [%s]",
                inputRow
            );
            throw new ParseException(errorMsg);
          }

          final Optional<Interval> optInterval = granularitySpec.bucketInterval(inputRow.getTimestamp());
          if (!optInterval.isPresent()) {
            buildSegmentsMeters.incrementThrownAway();
            continue;
          }

          final Interval interval = optInterval.get();
          final String sequenceName = segmentAllocator.getSequenceName(interval, inputRow);
          final AppenderatorDriverAddResult addResult = driver.add(inputRow, sequenceName);

          if (addResult.isOk()) {

            // incremental segment publishment is allowed only when rollup don't have to be perfect.
            if (dynamicPartitionsSpec != null) {
              final boolean isPushRequired = addResult.isPushRequired(
                  dynamicPartitionsSpec.getMaxRowsPerSegment(),
                  dynamicPartitionsSpec.getMaxTotalRows()
              );
              if (isPushRequired) {
                // There can be some segments waiting for being published even though any rows won't be added to them.
                // If those segments are not published here, the available space in appenderator will be kept to be
                // small which makes the size of segments smaller.
                final SegmentsAndMetadata pushed = driver.pushAllAndClear(pushTimeout);
                log.info("Pushed segments[%s]", pushed.getSegments());
              }
            }
          } else {
            throw new ISE("Failed to add a row with timestamp[%s]", inputRow.getTimestamp());
          }

          if (addResult.getParseException() != null) {
            handleParseException(addResult.getParseException());
          } else {
            buildSegmentsMeters.incrementProcessed();
          }
        }
        catch (ParseException e) {
          handleParseException(e);
        }
      }

      final SegmentsAndMetadata pushed = driver.pushAllAndClear(pushTimeout);
      log.info("Pushed segments[%s]", pushed.getSegments());

      // If we use timeChunk lock, then we don't have to specify what segments will be overwritten because
      // it will just overwrite all segments overlapped with the new segments.
      final Set<DataSegment> inputSegments = isUseSegmentLock()
                                             ? getSegmentLockHelper().getLockedExistingSegments()
                                             : null;
      // Probably we can publish atomicUpdateGroup along with segments.
      final SegmentsAndMetadata published = awaitPublish(driver.publishAll(inputSegments, publisher), pushTimeout);

      ingestionState = IngestionState.COMPLETED;
      if (published == null) {
        log.error("Failed to publish segments, aborting!");
        errorMsg = "Failed to publish segments.";
        toolbox.getTaskReportFileWriter().write(getTaskCompletionReports());
        return TaskStatus.failure(
            getId(),
            errorMsg
        );
      } else {
        log.info(
            "Processed[%,d] events, unparseable[%,d], thrownAway[%,d].",
            buildSegmentsMeters.getProcessed(),
            buildSegmentsMeters.getUnparseable(),
            buildSegmentsMeters.getThrownAway()
        );
        log.info("Published segments: %s", Lists.transform(published.getSegments(), DataSegment::getId));

        toolbox.getTaskReportFileWriter().write(getTaskCompletionReports());
        return TaskStatus.success(getId());
      }
    }
    catch (TimeoutException | ExecutionException e) {
      throw new RuntimeException(e);
    }
  }

<<<<<<< HEAD
=======
  /**
   * Return the valid target partition size. If {@link IndexTuningConfig#numShards} is valid, this returns null.
   * Otherwise, this returns {@link IndexTuningConfig#DEFAULT_MAX_ROWS_PER_SEGMENT} or the given
   * {@link IndexTuningConfig#maxRowsPerSegment}.
   */
  public static Integer getValidMaxRowsPerSegment(IndexTuningConfig tuningConfig)
  {
    @Nullable
    final Integer numShards = tuningConfig.numShards;
    @Nullable
    final Integer maxRowsPerSegment = tuningConfig.maxRowsPerSegment;
    if (numShards == null || numShards == -1) {
      return maxRowsPerSegment == null || maxRowsPerSegment.equals(-1)
             ? IndexTuningConfig.DEFAULT_MAX_ROWS_PER_SEGMENT
             : maxRowsPerSegment;
    } else {
      return null;
    }
  }

  /**
   * Return the valid target partition size. If {@link IndexTuningConfig#numShards} is valid, this returns null.
   * Otherwise, this returns {@link IndexTuningConfig#DEFAULT_MAX_TOTAL_ROWS} or the given
   * {@link IndexTuningConfig#maxTotalRows}.
   */
  public static Long getValidMaxTotalRows(IndexTuningConfig tuningConfig)
  {
    @Nullable
    final Integer numShards = tuningConfig.numShards;
    @Nullable
    final Long maxTotalRows = tuningConfig.maxTotalRows;
    if (numShards == null || numShards == -1) {
      return maxTotalRows == null ? IndexTuningConfig.DEFAULT_MAX_TOTAL_ROWS : maxTotalRows;
    } else {
      return null;
    }
  }

>>>>>>> 61f4abec
  private void handleParseException(ParseException e)
  {
    if (e.isFromPartiallyValidRow()) {
      buildSegmentsMeters.incrementProcessedWithError();
    } else {
      buildSegmentsMeters.incrementUnparseable();
    }

    if (ingestionSchema.tuningConfig.isLogParseExceptions()) {
      log.error(e, "Encountered parse exception:");
    }

    if (buildSegmentsSavedParseExceptions != null) {
      buildSegmentsSavedParseExceptions.add(e);
    }

    if (buildSegmentsMeters.getUnparseable()
        + buildSegmentsMeters.getProcessedWithError() > ingestionSchema.tuningConfig.getMaxParseExceptions()) {
      log.error("Max parse exceptions exceeded, terminating task...");
      throw new RuntimeException("Max parse exceptions exceeded, terminating task...", e);
    }
  }

  private static SegmentsAndMetadata awaitPublish(
      ListenableFuture<SegmentsAndMetadata> publishFuture,
      long publishTimeout
  ) throws ExecutionException, InterruptedException, TimeoutException
  {
    if (publishTimeout == 0) {
      return publishFuture.get();
    } else {
      return publishFuture.get(publishTimeout, TimeUnit.MILLISECONDS);
    }
  }

  private static Appenderator newAppenderator(
      FireDepartmentMetrics metrics,
      TaskToolbox toolbox,
      DataSchema dataSchema,
      IndexTuningConfig tuningConfig
  )
  {
    return Appenderators.createOffline(
        dataSchema,
        tuningConfig.withBasePersistDirectory(toolbox.getPersistDir()),
        metrics,
        toolbox.getSegmentPusher(),
        toolbox.getObjectMapper(),
        toolbox.getIndexIO(),
        toolbox.getIndexMergerV9()
    );
  }

  private static BatchAppenderatorDriver newDriver(
      final Appenderator appenderator,
      final TaskToolbox toolbox,
      final SegmentAllocator segmentAllocator
  )
  {
    return new BatchAppenderatorDriver(
        appenderator,
        segmentAllocator,
        new ActionBasedUsedSegmentChecker(toolbox.getTaskActionClient()),
        toolbox.getDataSegmentKiller()
    );
  }

  /**
   * This class represents a map of (Interval, ShardSpec) and is used for easy shardSpec generation.
   */
  static class ShardSpecs
  {
    private final Map<Interval, List<ShardSpec>> map;

    ShardSpecs(final Map<Interval, List<ShardSpec>> map)
    {
      this.map = map;
    }

    /**
     * Return the underlying map.
     *
     * @return a map of intervals to shardSpecs
     */
    Map<Interval, List<ShardSpec>> getMap()
    {
      return map;
    }

    Set<Interval> getIntervals()
    {
      return map.keySet();
    }

    /**
     * Return a shardSpec for the given interval and input row.
     *
     * @param interval interval for shardSpec
     * @param row      input row
     *
     * @return a shardSpec
     */
    ShardSpec getShardSpec(Interval interval, InputRow row)
    {
      final List<ShardSpec> shardSpecs = map.get(interval);
      if (shardSpecs == null || shardSpecs.isEmpty()) {
        throw new ISE("Failed to get shardSpec for interval[%s]", interval);
      }
      return shardSpecs.get(0).getLookup(shardSpecs).getShardSpec(row.getTimestampFromEpoch(), row);
    }
  }

  public static class IndexIngestionSpec extends IngestionSpec<IndexIOConfig, IndexTuningConfig>
  {
    private final DataSchema dataSchema;
    private final IndexIOConfig ioConfig;
    private final IndexTuningConfig tuningConfig;

    @JsonCreator
    public IndexIngestionSpec(
        @JsonProperty("dataSchema") DataSchema dataSchema,
        @JsonProperty("ioConfig") IndexIOConfig ioConfig,
        @JsonProperty("tuningConfig") IndexTuningConfig tuningConfig
    )
    {
      super(dataSchema, ioConfig, tuningConfig);

      this.dataSchema = dataSchema;
      this.ioConfig = ioConfig;
      this.tuningConfig = tuningConfig == null ? new IndexTuningConfig() : tuningConfig;
    }

    @Override
    @JsonProperty("dataSchema")
    public DataSchema getDataSchema()
    {
      return dataSchema;
    }

    @Override
    @JsonProperty("ioConfig")
    public IndexIOConfig getIOConfig()
    {
      return ioConfig;
    }

    @Override
    @JsonProperty("tuningConfig")
    public IndexTuningConfig getTuningConfig()
    {
      return tuningConfig;
    }
  }

  @JsonTypeName("index")
  public static class IndexIOConfig implements IOConfig
  {
    private static final boolean DEFAULT_APPEND_TO_EXISTING = false;

    private final FirehoseFactory firehoseFactory;
    private final boolean appendToExisting;

    @JsonCreator
    public IndexIOConfig(
        @JsonProperty("firehose") FirehoseFactory firehoseFactory,
        @JsonProperty("appendToExisting") @Nullable Boolean appendToExisting
    )
    {
      this.firehoseFactory = firehoseFactory;
      this.appendToExisting = appendToExisting == null ? DEFAULT_APPEND_TO_EXISTING : appendToExisting;
    }

    @JsonProperty("firehose")
    public FirehoseFactory getFirehoseFactory()
    {
      return firehoseFactory;
    }

    @JsonProperty("appendToExisting")
    public boolean isAppendToExisting()
    {
      return appendToExisting;
    }
  }

  @JsonTypeName("index")
  public static class IndexTuningConfig implements TuningConfig, AppenderatorConfig
  {
    private static final IndexSpec DEFAULT_INDEX_SPEC = new IndexSpec();
    private static final int DEFAULT_MAX_PENDING_PERSISTS = 0;
    private static final boolean DEFAULT_GUARANTEE_ROLLUP = false;
    private static final boolean DEFAULT_REPORT_PARSE_EXCEPTIONS = false;
    private static final long DEFAULT_PUSH_TIMEOUT = 0;

    private final int maxRowsInMemory;
    private final long maxBytesInMemory;

    // null if all partitionsSpec related params are null. see getDefaultPartitionsSpec() for details.
    @Nullable
    private final PartitionsSpec partitionsSpec;
    private final IndexSpec indexSpec;
    private final IndexSpec indexSpecForIntermediatePersists;
    private final File basePersistDirectory;
    private final int maxPendingPersists;

    /**
     * This flag is to force _perfect rollup mode_. {@link IndexTask} will scan the whole input data twice to 1) figure
     * out proper shard specs for each segment and 2) generate segments. Note that perfect rollup mode basically assumes
     * that no more data will be appended in the future. As a result, in perfect rollup mode,
     * {@link HashBasedNumberedShardSpec} is used for shards.
     */
    private final boolean forceGuaranteedRollup;
    private final boolean reportParseExceptions;
    private final long pushTimeout;
    private final boolean logParseExceptions;
    private final int maxParseExceptions;
    private final int maxSavedParseExceptions;

    @Nullable
    private final SegmentWriteOutMediumFactory segmentWriteOutMediumFactory;

    public static IndexTuningConfig createDefault()
    {
      return new IndexTuningConfig();
    }

    @Nullable
    private static PartitionsSpec getDefaultPartitionsSpec(
        boolean forceGuaranteedRollup,
        @Nullable PartitionsSpec partitionsSpec,
        @Nullable Integer maxRowsPerSegment,
        @Nullable Long maxTotalRows,
        @Nullable Integer numShards,
        @Nullable List<String> partitionDimensions
    )
    {
      if (partitionsSpec == null) {
        if (forceGuaranteedRollup) {
          if (maxRowsPerSegment != null
              || numShards != null
              || (partitionDimensions != null && !partitionDimensions.isEmpty())) {
            return new HashedPartitionsSpec(maxRowsPerSegment, numShards, partitionDimensions);
          } else {
            return null;
          }
        } else {
          if (maxRowsPerSegment != null || maxTotalRows != null) {
            return new DynamicPartitionsSpec(maxRowsPerSegment, maxTotalRows);
          } else {
            return null;
          }
        }
      } else {
        if (forceGuaranteedRollup) {
          if (!(partitionsSpec instanceof HashedPartitionsSpec)) {
            throw new ISE("HashedPartitonsSpec must be used for perfect rollup");
          }
        } else {
          if (!(partitionsSpec instanceof DynamicPartitionsSpec)) {
            throw new ISE("DynamicPartitionsSpec must be used for best-effort rollup");
          }
        }
        return partitionsSpec;
      }
    }

    @JsonCreator
    public IndexTuningConfig(
        @JsonProperty("targetPartitionSize") @Deprecated @Nullable Integer targetPartitionSize,
        @JsonProperty("maxRowsPerSegment") @Deprecated @Nullable Integer maxRowsPerSegment,
        @JsonProperty("maxRowsInMemory") @Nullable Integer maxRowsInMemory,
        @JsonProperty("maxBytesInMemory") @Nullable Long maxBytesInMemory,
        @JsonProperty("maxTotalRows") @Deprecated @Nullable Long maxTotalRows,
        @JsonProperty("rowFlushBoundary") @Deprecated @Nullable Integer rowFlushBoundary_forBackCompatibility,
        @JsonProperty("numShards") @Deprecated @Nullable Integer numShards,
        @JsonProperty("partitionDimensions") @Deprecated @Nullable List<String> partitionDimensions,
        @JsonProperty("partitionsSpec") @Nullable PartitionsSpec partitionsSpec,
        @JsonProperty("indexSpec") @Nullable IndexSpec indexSpec,
        @JsonProperty("indexSpecForIntermediatePersists") @Nullable IndexSpec indexSpecForIntermediatePersists,
        @JsonProperty("maxPendingPersists") @Nullable Integer maxPendingPersists,
        @JsonProperty("forceGuaranteedRollup") @Nullable Boolean forceGuaranteedRollup,
        @JsonProperty("reportParseExceptions") @Deprecated @Nullable Boolean reportParseExceptions,
        @JsonProperty("publishTimeout") @Deprecated @Nullable Long publishTimeout,
        @JsonProperty("pushTimeout") @Nullable Long pushTimeout,
        @JsonProperty("segmentWriteOutMediumFactory") @Nullable
            SegmentWriteOutMediumFactory segmentWriteOutMediumFactory,
        @JsonProperty("logParseExceptions") @Nullable Boolean logParseExceptions,
        @JsonProperty("maxParseExceptions") @Nullable Integer maxParseExceptions,
        @JsonProperty("maxSavedParseExceptions") @Nullable Integer maxSavedParseExceptions
    )
    {
      this(
          maxRowsInMemory != null ? maxRowsInMemory : rowFlushBoundary_forBackCompatibility,
          maxBytesInMemory != null ? maxBytesInMemory : 0,
          getDefaultPartitionsSpec(
              forceGuaranteedRollup == null ? DEFAULT_GUARANTEE_ROLLUP : forceGuaranteedRollup,
              partitionsSpec,
              maxRowsPerSegment == null ? targetPartitionSize : maxRowsPerSegment,
              maxTotalRows,
              numShards,
              partitionDimensions
          ),
          indexSpec,
          indexSpecForIntermediatePersists,
          maxPendingPersists,
          forceGuaranteedRollup,
          reportParseExceptions,
          pushTimeout != null ? pushTimeout : publishTimeout,
          null,
          segmentWriteOutMediumFactory,
          logParseExceptions,
          maxParseExceptions,
          maxSavedParseExceptions
      );

      Preconditions.checkArgument(
          targetPartitionSize == null || maxRowsPerSegment == null,
          "Can't use targetPartitionSize and maxRowsPerSegment together"
      );
    }

    private IndexTuningConfig()
    {
      this(null, null, null, null, null, null, null, null, null, null, null, null, null, null);
    }

    private IndexTuningConfig(
        @Nullable Integer maxRowsInMemory,
        @Nullable Long maxBytesInMemory,
        @Nullable PartitionsSpec partitionsSpec,
        @Nullable IndexSpec indexSpec,
        @Nullable IndexSpec indexSpecForIntermediatePersists,
        @Nullable Integer maxPendingPersists,
        @Nullable Boolean forceGuaranteedRollup,
        @Nullable Boolean reportParseExceptions,
        @Nullable Long pushTimeout,
        @Nullable File basePersistDirectory,
        @Nullable SegmentWriteOutMediumFactory segmentWriteOutMediumFactory,
        @Nullable Boolean logParseExceptions,
        @Nullable Integer maxParseExceptions,
        @Nullable Integer maxSavedParseExceptions
    )
    {
<<<<<<< HEAD
=======
      Preconditions.checkArgument(
          maxRowsPerSegment == null || maxRowsPerSegment.equals(-1) || numShards == null || numShards.equals(-1),
          "maxRowsPerSegment and numShards cannot both be set"
      );

      this.maxRowsPerSegment = (maxRowsPerSegment != null && maxRowsPerSegment == -1)
                               ? null
                               : maxRowsPerSegment;
>>>>>>> 61f4abec
      this.maxRowsInMemory = maxRowsInMemory == null ? TuningConfig.DEFAULT_MAX_ROWS_IN_MEMORY : maxRowsInMemory;
      // initializing this to 0, it will be lazily initialized to a value
      // @see server.src.main.java.org.apache.druid.segment.indexing.TuningConfigs#getMaxBytesInMemoryOrDefault(long)
      this.maxBytesInMemory = maxBytesInMemory == null ? 0 : maxBytesInMemory;
      this.partitionsSpec = partitionsSpec;
      this.indexSpec = indexSpec == null ? DEFAULT_INDEX_SPEC : indexSpec;
      this.indexSpecForIntermediatePersists = indexSpecForIntermediatePersists == null ?
                                              this.indexSpec : indexSpecForIntermediatePersists;
      this.maxPendingPersists = maxPendingPersists == null ? DEFAULT_MAX_PENDING_PERSISTS : maxPendingPersists;
      this.forceGuaranteedRollup = forceGuaranteedRollup == null ? DEFAULT_GUARANTEE_ROLLUP : forceGuaranteedRollup;
      this.reportParseExceptions = reportParseExceptions == null
                                   ? DEFAULT_REPORT_PARSE_EXCEPTIONS
                                   : reportParseExceptions;
      this.pushTimeout = pushTimeout == null ? DEFAULT_PUSH_TIMEOUT : pushTimeout;
      this.basePersistDirectory = basePersistDirectory;

      this.segmentWriteOutMediumFactory = segmentWriteOutMediumFactory;

      if (this.reportParseExceptions) {
        this.maxParseExceptions = 0;
        this.maxSavedParseExceptions = maxSavedParseExceptions == null ? 0 : Math.min(1, maxSavedParseExceptions);
      } else {
        this.maxParseExceptions = maxParseExceptions == null
                                  ? TuningConfig.DEFAULT_MAX_PARSE_EXCEPTIONS
                                  : maxParseExceptions;
        this.maxSavedParseExceptions = maxSavedParseExceptions == null
                                       ? TuningConfig.DEFAULT_MAX_SAVED_PARSE_EXCEPTIONS
                                       : maxSavedParseExceptions;
      }
      this.logParseExceptions = logParseExceptions == null
                                ? TuningConfig.DEFAULT_LOG_PARSE_EXCEPTIONS
                                : logParseExceptions;
    }

    public IndexTuningConfig withBasePersistDirectory(File dir)
    {
      return new IndexTuningConfig(
          maxRowsInMemory,
          maxBytesInMemory,
          partitionsSpec,
          indexSpec,
          indexSpecForIntermediatePersists,
          maxPendingPersists,
          forceGuaranteedRollup,
          reportParseExceptions,
          pushTimeout,
          dir,
          segmentWriteOutMediumFactory,
          logParseExceptions,
          maxParseExceptions,
          maxSavedParseExceptions
      );
    }

    public IndexTuningConfig withPartitionsSpec(PartitionsSpec partitionsSpec)
    {
      return new IndexTuningConfig(
          maxRowsInMemory,
          maxBytesInMemory,
          partitionsSpec,
          indexSpec,
          indexSpecForIntermediatePersists,
          maxPendingPersists,
          forceGuaranteedRollup,
          reportParseExceptions,
          pushTimeout,
          basePersistDirectory,
          segmentWriteOutMediumFactory,
          logParseExceptions,
          maxParseExceptions,
          maxSavedParseExceptions
      );
    }

    /**
     * Return the max number of rows per segment. This returns null if it's not specified in tuningConfig.
     * Deprecated in favor of {@link #getGivenOrDefaultPartitionsSpec()}.
     */
    @Nullable
    @Override
    @Deprecated
    public Integer getMaxRowsPerSegment()
    {
      return partitionsSpec == null ? null : partitionsSpec.getMaxRowsPerSegment();
    }

    @JsonProperty
    @Override
    public int getMaxRowsInMemory()
    {
      return maxRowsInMemory;
    }

    @JsonProperty
    @Override
    public long getMaxBytesInMemory()
    {
      return maxBytesInMemory;
    }

    /**
     * Return the max number of total rows in appenderator. This returns null if it's not specified in tuningConfig.
     * Deprecated in favor of {@link #getGivenOrDefaultPartitionsSpec()}.
     */
    @Override
    @Nullable
    @Deprecated
    public Long getMaxTotalRows()
    {
      return partitionsSpec instanceof DynamicPartitionsSpec
             ? ((DynamicPartitionsSpec) partitionsSpec).getMaxTotalRows()
             : null;
    }

    @Deprecated
    @Nullable
    public Integer getNumShards()
    {
      return partitionsSpec instanceof HashedPartitionsSpec
             ? ((HashedPartitionsSpec) partitionsSpec).getNumShards()
             : null;
    }

    @Deprecated
    public List<String> getPartitionDimensions()
    {
      return partitionsSpec instanceof HashedPartitionsSpec
             ? ((HashedPartitionsSpec) partitionsSpec).getPartitionDimensions()
             : Collections.emptyList();
    }

    @JsonProperty
    @Nullable
    public PartitionsSpec getPartitionsSpec()
    {
      return partitionsSpec;
    }

    public PartitionsSpec getGivenOrDefaultPartitionsSpec()
    {
      if (partitionsSpec != null) {
        return partitionsSpec;
      }
      return forceGuaranteedRollup
             ? new HashedPartitionsSpec(null, null, null)
             : new DynamicPartitionsSpec(null, null);
    }

    @JsonProperty
    @Override
    public IndexSpec getIndexSpec()
    {
      return indexSpec;
    }

    @JsonProperty
    @Override
    public IndexSpec getIndexSpecForIntermediatePersists()
    {
      return indexSpecForIntermediatePersists;
    }

    @Override
    public File getBasePersistDirectory()
    {
      return basePersistDirectory;
    }

    @JsonProperty
    @Override
    public int getMaxPendingPersists()
    {
      return maxPendingPersists;
    }

    /**
     * Always returns true, doesn't affect the version being built.
     */
    @Deprecated
    @JsonProperty
    public boolean isBuildV9Directly()
    {
      return true;
    }

    @JsonProperty
    public boolean isForceGuaranteedRollup()
    {
      return forceGuaranteedRollup;
    }

    @JsonProperty
    @Override
    public boolean isReportParseExceptions()
    {
      return reportParseExceptions;
    }

    @JsonProperty
    public long getPushTimeout()
    {
      return pushTimeout;
    }

    @JsonProperty
    public boolean isLogParseExceptions()
    {
      return logParseExceptions;
    }

    @JsonProperty
    public int getMaxParseExceptions()
    {
      return maxParseExceptions;
    }

    @JsonProperty
    public int getMaxSavedParseExceptions()
    {
      return maxSavedParseExceptions;
    }

    @Override
    public Period getIntermediatePersistPeriod()
    {
      return new Period(Integer.MAX_VALUE); // intermediate persist doesn't make much sense for batch jobs
    }

    @Nullable
    @Override
    @JsonProperty
    public SegmentWriteOutMediumFactory getSegmentWriteOutMediumFactory()
    {
      return segmentWriteOutMediumFactory;
    }

    @Override
    public boolean equals(Object o)
    {
      if (this == o) {
        return true;
      }
      if (o == null || getClass() != o.getClass()) {
        return false;
      }
      IndexTuningConfig that = (IndexTuningConfig) o;
      return maxRowsInMemory == that.maxRowsInMemory &&
             maxBytesInMemory == that.maxBytesInMemory &&
             maxPendingPersists == that.maxPendingPersists &&
             forceGuaranteedRollup == that.forceGuaranteedRollup &&
             reportParseExceptions == that.reportParseExceptions &&
             pushTimeout == that.pushTimeout &&
             logParseExceptions == that.logParseExceptions &&
             maxParseExceptions == that.maxParseExceptions &&
             maxSavedParseExceptions == that.maxSavedParseExceptions &&
             Objects.equals(partitionsSpec, that.partitionsSpec) &&
             Objects.equals(indexSpec, that.indexSpec) &&
             Objects.equals(indexSpecForIntermediatePersists, that.indexSpecForIntermediatePersists) &&
             Objects.equals(basePersistDirectory, that.basePersistDirectory) &&
             Objects.equals(segmentWriteOutMediumFactory, that.segmentWriteOutMediumFactory);
    }

    @Override
    public int hashCode()
    {
      return Objects.hash(
          maxRowsInMemory,
          maxBytesInMemory,
          partitionsSpec,
          indexSpec,
          indexSpecForIntermediatePersists,
          basePersistDirectory,
          maxPendingPersists,
          forceGuaranteedRollup,
          reportParseExceptions,
          pushTimeout,
          logParseExceptions,
          maxParseExceptions,
          maxSavedParseExceptions,
          segmentWriteOutMediumFactory
      );
    }

    @Override
    public String toString()
    {
      return "IndexTuningConfig{" +
             "maxRowsInMemory=" + maxRowsInMemory +
             ", maxBytesInMemory=" + maxBytesInMemory +
             ", partitionsSpec=" + partitionsSpec +
             ", indexSpec=" + indexSpec +
             ", indexSpecForIntermediatePersists=" + indexSpecForIntermediatePersists +
             ", basePersistDirectory=" + basePersistDirectory +
             ", maxPendingPersists=" + maxPendingPersists +
             ", forceGuaranteedRollup=" + forceGuaranteedRollup +
             ", reportParseExceptions=" + reportParseExceptions +
             ", pushTimeout=" + pushTimeout +
             ", logParseExceptions=" + logParseExceptions +
             ", maxParseExceptions=" + maxParseExceptions +
             ", maxSavedParseExceptions=" + maxSavedParseExceptions +
             ", segmentWriteOutMediumFactory=" + segmentWriteOutMediumFactory +
             '}';
    }
  }
}<|MERGE_RESOLUTION|>--- conflicted
+++ resolved
@@ -39,13 +39,9 @@
 import org.apache.druid.hll.HyperLogLogCollector;
 import org.apache.druid.indexer.IngestionState;
 import org.apache.druid.indexer.TaskStatus;
-<<<<<<< HEAD
 import org.apache.druid.indexer.partitions.DynamicPartitionsSpec;
 import org.apache.druid.indexer.partitions.HashedPartitionsSpec;
 import org.apache.druid.indexer.partitions.PartitionsSpec;
-import org.apache.druid.indexing.appenderator.ActionBasedSegmentAllocator;
-=======
->>>>>>> 61f4abec
 import org.apache.druid.indexing.appenderator.ActionBasedUsedSegmentChecker;
 import org.apache.druid.indexing.common.IngestionStatsAndErrorsTaskReport;
 import org.apache.druid.indexing.common.IngestionStatsAndErrorsTaskReportData;
@@ -442,25 +438,14 @@
 
       // Initialize maxRowsPerSegment and maxTotalRows lazily
       final IndexTuningConfig tuningConfig = ingestionSchema.tuningConfig;
-<<<<<<< HEAD
       final PartitionsSpec partitionsSpec = tuningConfig.getGivenOrDefaultPartitionsSpec();
-      final ShardSpecs shardSpecs = determineShardSpecs(toolbox, firehoseFactory, firehoseTempDir, partitionsSpec);
-=======
-      @Nullable
-      final Integer maxRowsPerSegment = getValidMaxRowsPerSegment(tuningConfig);
-      @Nullable
-      final Long maxTotalRows = getValidMaxTotalRows(tuningConfig);
-      // Spec for segment allocation. This is used only for perfect rollup mode.
-      // See createSegmentAllocator().
       final Map<Interval, Pair<ShardSpecFactory, Integer>> allocateSpec = determineShardSpecs(
           toolbox,
           firehoseFactory,
           firehoseTempDir,
-          maxRowsPerSegment
-      );
-
+          partitionsSpec
+      );
       final List<Interval> allocateIntervals = new ArrayList<>(allocateSpec.keySet());
->>>>>>> 61f4abec
       final DataSchema dataSchema;
       if (determineIntervals) {
         if (!determineLockGranularityandTryLock(toolbox.getTaskActionClient(), allocateIntervals)) {
@@ -597,17 +582,12 @@
     // if we were given number of shards per interval and the intervals, we don't need to scan the data
     if (!determineNumPartitions && !determineIntervals) {
       log.info("Skipping determine partition scan");
-<<<<<<< HEAD
       return createShardSpecWithoutInputScan(
-          jsonMapper,
           granularitySpec,
           ioConfig,
           tuningConfig,
           nonNullPartitionsSpec
       );
-=======
-      return createShardSpecWithoutInputScan(granularitySpec, ioConfig, tuningConfig);
->>>>>>> 61f4abec
     } else {
       // determine intervals containing data and prime HLL collectors
       return createShardSpecsFromInput(
@@ -634,31 +614,15 @@
 
     if (isGuaranteedRollup(ioConfig, tuningConfig)) {
       // Overwrite mode, guaranteed rollup: shardSpecs must be known in advance.
-<<<<<<< HEAD
       assert nonNullPartitionsSpec instanceof HashedPartitionsSpec;
       final HashedPartitionsSpec partitionsSpec = (HashedPartitionsSpec) nonNullPartitionsSpec;
       final int numShards = partitionsSpec.getNumShards() == null ? 1 : partitionsSpec.getNumShards();
 
       for (Interval interval : intervals) {
-        final List<ShardSpec> intervalShardSpecs = IntStream.range(0, numShards)
-                                                            .mapToObj(
-                                                                shardId -> new HashBasedNumberedShardSpec(
-                                                                    shardId,
-                                                                    numShards,
-                                                                    partitionsSpec.getPartitionDimensions(),
-                                                                    jsonMapper
-                                                                )
-                                                            )
-                                                            .collect(Collectors.toList());
-        shardSpecs.put(interval, intervalShardSpecs);
-=======
-      final int numShards = tuningConfig.getNumShards() == null ? 1 : tuningConfig.getNumShards();
-      for (Interval interval : intervals) {
         allocateSpec.put(
             interval,
-            createShardSpecFactoryForGuaranteedRollup(numShards, tuningConfig.partitionDimensions)
+            createShardSpecFactoryForGuaranteedRollup(numShards, partitionsSpec.getPartitionDimensions())
         );
->>>>>>> 61f4abec
       }
     } else {
       for (Interval interval : intervals) {
@@ -692,17 +656,11 @@
         determineIntervals
     );
 
-<<<<<<< HEAD
-    final Map<Interval, List<ShardSpec>> intervalToShardSpecs = new HashMap<>();
-=======
     final Map<Interval, Pair<ShardSpecFactory, Integer>> allocateSpecs = new HashMap<>();
-    final int defaultNumShards = tuningConfig.getNumShards() == null ? 1 : tuningConfig.getNumShards();
->>>>>>> 61f4abec
     for (final Map.Entry<Interval, Optional<HyperLogLogCollector>> entry : hllCollectors.entrySet()) {
       final Interval interval = entry.getKey();
 
       if (isGuaranteedRollup(ingestionSchema.getIOConfig(), ingestionSchema.getTuningConfig())) {
-<<<<<<< HEAD
         assert nonNullPartitionsSpec instanceof HashedPartitionsSpec;
         final HashedPartitionsSpec partitionsSpec = (HashedPartitionsSpec) nonNullPartitionsSpec;
 
@@ -726,25 +684,11 @@
           log.info("Creating [%,d] shards for interval [%s]", numShards, interval);
         }
 
-        // Overwrite mode, guaranteed rollup: shardSpecs must be known in advance.
-        final List<ShardSpec> intervalShardSpecs = IntStream.range(0, numShards)
-                                                            .mapToObj(
-                                                                shardId -> new HashBasedNumberedShardSpec(
-                                                                    shardId,
-                                                                    numShards,
-                                                                    partitionsSpec.getPartitionDimensions(),
-                                                                    jsonMapper
-                                                                )
-                                                            ).collect(Collectors.toList());
-
-        intervalToShardSpecs.put(interval, intervalShardSpecs);
-=======
         // Overwrite mode, guaranteed rollup: # of shards must be known in advance.
         allocateSpecs.put(
             interval,
-            createShardSpecFactoryForGuaranteedRollup(numShards, tuningConfig.partitionDimensions)
+            createShardSpecFactoryForGuaranteedRollup(numShards, partitionsSpec.getPartitionDimensions())
         );
->>>>>>> 61f4abec
       } else {
         allocateSpecs.put(interval, null);
       }
@@ -926,10 +870,8 @@
       toolbox.getMonitorScheduler().addMonitor(metricsMonitor);
     }
 
-    final IndexIOConfig ioConfig = ingestionSchema.getIOConfig();
     final IndexTuningConfig tuningConfig = ingestionSchema.getTuningConfig();
     final long pushTimeout = tuningConfig.getPushTimeout();
-    final boolean isGuaranteedRollup = isGuaranteedRollup(ioConfig, tuningConfig);
 
     final IndexTaskSegmentAllocator segmentAllocator = createSegmentAllocator(
         toolbox,
@@ -1049,47 +991,6 @@
     }
   }
 
-<<<<<<< HEAD
-=======
-  /**
-   * Return the valid target partition size. If {@link IndexTuningConfig#numShards} is valid, this returns null.
-   * Otherwise, this returns {@link IndexTuningConfig#DEFAULT_MAX_ROWS_PER_SEGMENT} or the given
-   * {@link IndexTuningConfig#maxRowsPerSegment}.
-   */
-  public static Integer getValidMaxRowsPerSegment(IndexTuningConfig tuningConfig)
-  {
-    @Nullable
-    final Integer numShards = tuningConfig.numShards;
-    @Nullable
-    final Integer maxRowsPerSegment = tuningConfig.maxRowsPerSegment;
-    if (numShards == null || numShards == -1) {
-      return maxRowsPerSegment == null || maxRowsPerSegment.equals(-1)
-             ? IndexTuningConfig.DEFAULT_MAX_ROWS_PER_SEGMENT
-             : maxRowsPerSegment;
-    } else {
-      return null;
-    }
-  }
-
-  /**
-   * Return the valid target partition size. If {@link IndexTuningConfig#numShards} is valid, this returns null.
-   * Otherwise, this returns {@link IndexTuningConfig#DEFAULT_MAX_TOTAL_ROWS} or the given
-   * {@link IndexTuningConfig#maxTotalRows}.
-   */
-  public static Long getValidMaxTotalRows(IndexTuningConfig tuningConfig)
-  {
-    @Nullable
-    final Integer numShards = tuningConfig.numShards;
-    @Nullable
-    final Long maxTotalRows = tuningConfig.maxTotalRows;
-    if (numShards == null || numShards == -1) {
-      return maxTotalRows == null ? IndexTuningConfig.DEFAULT_MAX_TOTAL_ROWS : maxTotalRows;
-    } else {
-      return null;
-    }
-  }
-
->>>>>>> 61f4abec
   private void handleParseException(ParseException e)
   {
     if (e.isFromPartiallyValidRow()) {
@@ -1433,17 +1334,6 @@
         @Nullable Integer maxSavedParseExceptions
     )
     {
-<<<<<<< HEAD
-=======
-      Preconditions.checkArgument(
-          maxRowsPerSegment == null || maxRowsPerSegment.equals(-1) || numShards == null || numShards.equals(-1),
-          "maxRowsPerSegment and numShards cannot both be set"
-      );
-
-      this.maxRowsPerSegment = (maxRowsPerSegment != null && maxRowsPerSegment == -1)
-                               ? null
-                               : maxRowsPerSegment;
->>>>>>> 61f4abec
       this.maxRowsInMemory = maxRowsInMemory == null ? TuningConfig.DEFAULT_MAX_ROWS_IN_MEMORY : maxRowsInMemory;
       // initializing this to 0, it will be lazily initialized to a value
       // @see server.src.main.java.org.apache.druid.segment.indexing.TuningConfigs#getMaxBytesInMemoryOrDefault(long)
