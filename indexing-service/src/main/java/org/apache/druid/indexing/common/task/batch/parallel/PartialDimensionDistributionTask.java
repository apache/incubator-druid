--- conflicted
+++ resolved
@@ -107,10 +107,6 @@
   }
 
   @VisibleForTesting
-<<<<<<< HEAD
-    // Only for testing
-=======
->>>>>>> 6c0c6e60
   PartialDimensionDistributionTask(
       @Nullable String id,
       final String groupId,
