/*
 * Licensed to the Apache Software Foundation (ASF) under one
 * or more contributor license agreements.  See the NOTICE file
 * distributed with this work for additional information
 * regarding copyright ownership.  The ASF licenses this file
 * to you under the Apache License, Version 2.0 (the
 * "License"); you may not use this file except in compliance
 * with the License.  You may obtain a copy of the License at
 *
 *   http://www.apache.org/licenses/LICENSE-2.0
 *
 * Unless required by applicable law or agreed to in writing,
 * software distributed under the License is distributed on an
 * "AS IS" BASIS, WITHOUT WARRANTIES OR CONDITIONS OF ANY
 * KIND, either express or implied.  See the License for the
 * specific language governing permissions and limitations
 * under the License.
 */

package org.apache.druid.indexing.appenderator;

import com.google.common.base.Function;
import com.google.common.collect.Iterables;
import com.google.common.collect.Maps;
import com.google.common.collect.Sets;
import org.apache.druid.indexing.common.actions.SegmentListUsedAction;
import org.apache.druid.indexing.common.actions.TaskActionClient;
<<<<<<< HEAD
import org.apache.druid.segment.realtime.appenderator.SegmentIdWithShardSpec;
=======
import org.apache.druid.java.util.common.JodaUtils;
import org.apache.druid.segment.realtime.appenderator.SegmentIdentifier;
>>>>>>> 3ae56326
import org.apache.druid.segment.realtime.appenderator.UsedSegmentChecker;
import org.apache.druid.timeline.DataSegment;
import org.joda.time.Interval;

import java.io.IOException;
import java.util.List;
import java.util.Map;
import java.util.Set;

public class ActionBasedUsedSegmentChecker implements UsedSegmentChecker
{
  private final TaskActionClient taskActionClient;

  public ActionBasedUsedSegmentChecker(TaskActionClient taskActionClient)
  {
    this.taskActionClient = taskActionClient;
  }

  @Override
  public Set<DataSegment> findUsedSegments(Set<SegmentIdWithShardSpec> identifiers) throws IOException
  {
    // Group by dataSource
    final Map<String, Set<SegmentIdWithShardSpec>> identifiersByDataSource = Maps.newTreeMap();
    for (SegmentIdWithShardSpec identifier : identifiers) {
      if (!identifiersByDataSource.containsKey(identifier.getDataSource())) {
        identifiersByDataSource.put(identifier.getDataSource(), Sets.newHashSet());
      }
      identifiersByDataSource.get(identifier.getDataSource()).add(identifier);
    }

    final Set<DataSegment> retVal = Sets.newHashSet();

    for (Map.Entry<String, Set<SegmentIdWithShardSpec>> entry : identifiersByDataSource.entrySet()) {
      final List<Interval> intervals = JodaUtils.condenseIntervals(
          Iterables.transform(entry.getValue(), new Function<SegmentIdWithShardSpec, Interval>()
          {
            @Override
            public Interval apply(SegmentIdWithShardSpec input)
            {
              return input.getInterval();
            }
          })
      );

      final List<DataSegment> usedSegmentsForIntervals = taskActionClient.submit(
          new SegmentListUsedAction(entry.getKey(), null, intervals)
      );

      for (DataSegment segment : usedSegmentsForIntervals) {
        if (identifiers.contains(SegmentIdWithShardSpec.fromDataSegment(segment))) {
          retVal.add(segment);
        }
      }
    }

    return retVal;
  }
}<|MERGE_RESOLUTION|>--- conflicted
+++ resolved
@@ -19,18 +19,13 @@
 
 package org.apache.druid.indexing.appenderator;
 
-import com.google.common.base.Function;
 import com.google.common.collect.Iterables;
 import com.google.common.collect.Maps;
 import com.google.common.collect.Sets;
 import org.apache.druid.indexing.common.actions.SegmentListUsedAction;
 import org.apache.druid.indexing.common.actions.TaskActionClient;
-<<<<<<< HEAD
+import org.apache.druid.java.util.common.JodaUtils;
 import org.apache.druid.segment.realtime.appenderator.SegmentIdWithShardSpec;
-=======
-import org.apache.druid.java.util.common.JodaUtils;
-import org.apache.druid.segment.realtime.appenderator.SegmentIdentifier;
->>>>>>> 3ae56326
 import org.apache.druid.segment.realtime.appenderator.UsedSegmentChecker;
 import org.apache.druid.timeline.DataSegment;
 import org.joda.time.Interval;
@@ -65,14 +60,7 @@
 
     for (Map.Entry<String, Set<SegmentIdWithShardSpec>> entry : identifiersByDataSource.entrySet()) {
       final List<Interval> intervals = JodaUtils.condenseIntervals(
-          Iterables.transform(entry.getValue(), new Function<SegmentIdWithShardSpec, Interval>()
-          {
-            @Override
-            public Interval apply(SegmentIdWithShardSpec input)
-            {
-              return input.getInterval();
-            }
-          })
+          Iterables.transform(entry.getValue(), input -> input.getInterval())
       );
 
       final List<DataSegment> usedSegmentsForIntervals = taskActionClient.submit(
