--- conflicted
+++ resolved
@@ -1,9 +1,3 @@
-<<<<<<< HEAD
-3=\#
-2=java
-1=javax
-0=
-=======
 # Licensed to the Apache Software Foundation (ASF) under one or more
 # contributor license agreements.  See the NOTICE file distributed with
 # this work for additional information regarding copyright ownership.
@@ -18,12 +12,7 @@
 # WITHOUT WARRANTIES OR CONDITIONS OF ANY KIND, either express or implied.
 # See the License for the specific language governing permissions and
 # limitations under the License.
-
-# Organize Import Order
-# Sun Apr 24 10:15:51 PDT 2016
-4=javax
-3=java
-2=org
-1=io
-0=com
->>>>>>> cdae2fe7
+3=\#
+2=java
+1=javax
+0=