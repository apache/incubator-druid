--- conflicted
+++ resolved
@@ -147,16 +147,6 @@
   private final SQLMetadataConnector connector;
 
   /**
-<<<<<<< HEAD
-   * Marked "volatile" since this reference is reassigned in "poll" and then read from in other threads.
-   * Starts null so we can differentiate "never polled" (null) from "polled, but empty" (empty dataSources map and
-   * empty overshadowedSegments set).
-   * Note that this is not simply a lazy-initialized variable: it starts off as null, and may transition between
-   * null and nonnull multiple times as {@link #stop()} and {@link #start()} are called.
-   */
-  @Nullable
-  private volatile DataSourcesSnapshot dataSourcesSnapshot = null;
-=======
    * This field is made volatile to avoid "ghost secondary reads" that may result in NPE, see
    * https://github.com/code-review-checklists/java-concurrency#safe-local-dcl (note that dataSourcesSnapshot resembles
    * a lazily initialized field). Alternative is to always read the field in a snapshot local variable, but it's too
@@ -166,7 +156,6 @@
    * #awaitOrPerformDatabasePoll()} via one of the public methods of SqlSegmentsMetadata.
    */
   private volatile @MonotonicNonNull DataSourcesSnapshot dataSourcesSnapshot = null;
->>>>>>> ceb96990
 
   /**
    * The latest {@link DatabasePoll} represent {@link #poll()} calls which update {@link #dataSourcesSnapshot}, either
@@ -974,17 +963,6 @@
     // segments are marked as used or unused directly (via markAs...() methods in MetadataSegmentManager), the
     // dataSourcesSnapshot can become invalid until the next database poll.
     // DataSourcesSnapshot computes the overshadowed segments, which makes it an expensive operation if the
-<<<<<<< HEAD
-    // snapshot is invalidated on each segment removal, especially if a user issues a lot of single segment remove
-    // calls in rapid succession. So the snapshot update is not done outside of poll at this time.
-    // Updates outside of poll(), were primarily for the user experience, so users would immediately see the effect of
-    // a segment remove call reflected in MetadataResource API calls. These updates outside of scheduled poll may be
-    // added back in removeDataSource and removeSegment methods after the on-demand polling changes from
-    // https://github.com/apache/incubator-druid/pull/7653 are in.
-    final Map<String, ImmutableDruidDataSource> updatedDataSources = CollectionUtils.mapValues(
-        newDataSources,
-        DruidDataSource::toImmutableDruidDataSource
-=======
     // snapshot was invalidated on each segment mark as unused or used, especially if a user issues a lot of single
     // segment mark calls in rapid succession. So the snapshot update is not done outside of database poll at this time.
     // Updates outside of database polls were primarily for the user experience, so users would immediately see the
@@ -992,7 +970,6 @@
     dataSourcesSnapshot = DataSourcesSnapshot.fromUsedSegments(
         Iterables.filter(segments, Objects::nonNull), // Filter corrupted entries (see above in this method).
         dataSourceProperties
->>>>>>> ceb96990
     );
   }
 
