/*
 * Licensed to the Apache Software Foundation (ASF) under one
 * or more contributor license agreements.  See the NOTICE file
 * distributed with this work for additional information
 * regarding copyright ownership.  The ASF licenses this file
 * to you under the Apache License, Version 2.0 (the
 * "License"); you may not use this file except in compliance
 * with the License.  You may obtain a copy of the License at
 *
 *   http://www.apache.org/licenses/LICENSE-2.0
 *
 * Unless required by applicable law or agreed to in writing,
 * software distributed under the License is distributed on an
 * "AS IS" BASIS, WITHOUT WARRANTIES OR CONDITIONS OF ANY
 * KIND, either express or implied.  See the License for the
 * specific language governing permissions and limitations
 * under the License.
 */

package org.apache.druid.metadata;

import com.fasterxml.jackson.core.JsonProcessingException;
import com.fasterxml.jackson.databind.ObjectMapper;
import com.google.common.base.Preconditions;
import com.google.common.collect.ImmutableList;
import com.google.common.collect.ImmutableSet;
import com.google.common.collect.Iterables;
import com.google.common.collect.Iterators;
import com.google.common.hash.Hashing;
import com.google.common.io.BaseEncoding;
import com.google.inject.Inject;
import org.apache.druid.indexing.overlord.DataSourceMetadata;
import org.apache.druid.indexing.overlord.IndexerMetadataStorageCoordinator;
import org.apache.druid.indexing.overlord.SegmentPublishResult;
import org.apache.druid.java.util.common.DateTimes;
import org.apache.druid.java.util.common.IAE;
import org.apache.druid.java.util.common.ISE;
import org.apache.druid.java.util.common.Intervals;
import org.apache.druid.java.util.common.Pair;
import org.apache.druid.java.util.common.StringUtils;
import org.apache.druid.java.util.common.lifecycle.LifecycleStart;
import org.apache.druid.java.util.common.logger.Logger;
import org.apache.druid.segment.realtime.appenderator.SegmentIdWithShardSpec;
import org.apache.druid.timeline.DataSegment;
import org.apache.druid.timeline.TimelineObjectHolder;
import org.apache.druid.timeline.VersionedIntervalTimeline;
import org.apache.druid.timeline.partition.NoneShardSpec;
import org.apache.druid.timeline.partition.PartitionChunk;
import org.apache.druid.timeline.partition.ShardSpec;
import org.apache.druid.timeline.partition.ShardSpecFactory;
import org.joda.time.Interval;
import org.skife.jdbi.v2.FoldController;
import org.skife.jdbi.v2.Folder3;
import org.skife.jdbi.v2.Handle;
import org.skife.jdbi.v2.Query;
import org.skife.jdbi.v2.ResultIterator;
import org.skife.jdbi.v2.StatementContext;
import org.skife.jdbi.v2.TransactionCallback;
import org.skife.jdbi.v2.TransactionStatus;
import org.skife.jdbi.v2.exceptions.CallbackFailedException;
import org.skife.jdbi.v2.tweak.HandleCallback;
import org.skife.jdbi.v2.util.ByteArrayMapper;
import org.skife.jdbi.v2.util.StringMapper;

import javax.annotation.Nullable;
import java.io.IOException;
import java.sql.ResultSet;
import java.util.ArrayList;
<<<<<<< HEAD
import java.util.Collections;
=======
import java.util.Comparator;
>>>>>>> 61f4abec
import java.util.HashSet;
import java.util.List;
import java.util.Map;
import java.util.Set;
import java.util.concurrent.atomic.AtomicBoolean;
import java.util.stream.Collectors;
import java.util.stream.StreamSupport;

/**
 */
public class IndexerSQLMetadataStorageCoordinator implements IndexerMetadataStorageCoordinator
{
  private static final Logger log = new Logger(IndexerSQLMetadataStorageCoordinator.class);

  private final ObjectMapper jsonMapper;
  private final MetadataStorageTablesConfig dbTables;
  private final SQLMetadataConnector connector;

  @Inject
  public IndexerSQLMetadataStorageCoordinator(
      ObjectMapper jsonMapper,
      MetadataStorageTablesConfig dbTables,
      SQLMetadataConnector connector
  )
  {
    this.jsonMapper = jsonMapper;
    this.dbTables = dbTables;
    this.connector = connector;
  }

  enum DataSourceMetadataUpdateResult
  {
    SUCCESS,
    FAILURE,
    TRY_AGAIN
  }

  @LifecycleStart
  public void start()
  {
    connector.createDataSourceTable();
    connector.createPendingSegmentsTable();
    connector.createSegmentTable();
  }

  @Override
  public List<DataSegment> retrieveUsedSegmentsForIntervals(final String dataSource, final List<Interval> intervals)
  {
    if (intervals == null || intervals.isEmpty()) {
      throw new IAE("null/empty intervals");
    }
    return doRetrieveUsedSegments(dataSource, intervals);
  }

  @Override
  public List<DataSegment> retrieveAllUsedSegments(String dataSource)
  {
    return doRetrieveUsedSegments(dataSource, Collections.emptyList());
  }

  /**
   * @param intervals empty list means unrestricted interval.
   */
  private List<DataSegment> doRetrieveUsedSegments(final String dataSource, final List<Interval> intervals)
  {
    return connector.retryWithHandle(
        handle -> {
          final VersionedIntervalTimeline<String, DataSegment> timeline =
              getTimelineForIntervalsWithHandle(handle, dataSource, intervals);

          return intervals
              .stream()
              .flatMap((Interval interval) -> timeline.lookup(interval).stream())
              .flatMap(timelineObjectHolder -> {
                return StreamSupport.stream(timelineObjectHolder.getObject().payloads().spliterator(), false);
              })
              .distinct()
              .collect(Collectors.toList());
        }
    );
  }

  @Override
  public List<Pair<DataSegment, String>> retrieveUsedSegmentsAndCreatedDates(String dataSource)
  {
    String rawQueryString = "SELECT created_date, payload FROM %1$s WHERE dataSource = :dataSource AND used = true";
    final String queryString = StringUtils.format(rawQueryString, dbTables.getSegmentsTable());
    return connector.retryWithHandle(
        handle -> {
          Query<Map<String, Object>> query = handle
              .createQuery(queryString)
              .bind("dataSource", dataSource);
          return query
              .map((int index, ResultSet r, StatementContext ctx) -> {
                try {
                  return new Pair<>(
                      jsonMapper.readValue(r.getBytes("payload"), DataSegment.class),
                      r.getString("created_date")
                  );
                }
                catch (IOException e) {
                  throw new RuntimeException(e);
                }
              })
              .list();
        }
    );
  }

  @Override
  public List<DataSegment> retrieveUnusedSegmentsForInterval(final String dataSource, final Interval interval)
  {
    List<DataSegment> matchingSegments = connector.inReadOnlyTransaction(
        new TransactionCallback<List<DataSegment>>()
        {
          @Override
          public List<DataSegment> inTransaction(final Handle handle, final TransactionStatus status)
          {
            // 2 range conditions are used on different columns, but not all SQL databases properly optimize it.
            // Some databases can only use an index on one of the columns. An additional condition provides
            // explicit knowledge that 'start' cannot be greater than 'end'.
            return handle
                .createQuery(
                    StringUtils.format(
                        "SELECT payload FROM %1$s WHERE dataSource = :dataSource and start >= :start "
                        + "and start <= :end and %2$send%2$s <= :end and used = false",
                        dbTables.getSegmentsTable(), connector.getQuoteString()
                    )
                )
                .setFetchSize(connector.getStreamingFetchSize())
                .bind("dataSource", dataSource)
                .bind("start", interval.getStart().toString())
                .bind("end", interval.getEnd().toString())
                .map(ByteArrayMapper.FIRST)
                .fold(
                    new ArrayList<>(),
                    new Folder3<List<DataSegment>, byte[]>()
                    {
                      @Override
                      public List<DataSegment> fold(
                          List<DataSegment> accumulator,
                          byte[] payload,
                          FoldController foldController,
                          StatementContext statementContext
                      )
                      {
                        try {
                          accumulator.add(jsonMapper.readValue(payload, DataSegment.class));
                          return accumulator;
                        }
                        catch (Exception e) {
                          throw new RuntimeException(e);
                        }
                      }
                    }
                );
          }
        }
    );

    log.info("Found %,d segments for %s for interval %s.", matchingSegments.size(), dataSource, interval);
    return matchingSegments;
  }

  private List<SegmentIdWithShardSpec> getPendingSegmentsForIntervalWithHandle(
      final Handle handle,
      final String dataSource,
      final Interval interval
  ) throws IOException
  {
    final List<SegmentIdWithShardSpec> identifiers = new ArrayList<>();

    final ResultIterator<byte[]> dbSegments =
        handle.createQuery(
            StringUtils.format(
                "SELECT payload FROM %1$s WHERE dataSource = :dataSource AND start <= :end and %2$send%2$s >= :start",
                dbTables.getPendingSegmentsTable(), connector.getQuoteString()
            )
        )
              .bind("dataSource", dataSource)
              .bind("start", interval.getStart().toString())
              .bind("end", interval.getEnd().toString())
              .map(ByteArrayMapper.FIRST)
              .iterator();

    while (dbSegments.hasNext()) {
      final byte[] payload = dbSegments.next();
      final SegmentIdWithShardSpec identifier = jsonMapper.readValue(payload, SegmentIdWithShardSpec.class);

      if (interval.overlaps(identifier.getInterval())) {
        identifiers.add(identifier);
      }
    }

    dbSegments.close();

    return identifiers;
  }

  private VersionedIntervalTimeline<String, DataSegment> getTimelineForIntervalsWithHandle(
      final Handle handle,
      final String dataSource,
      final List<Interval> intervals
  )
  {
    final StringBuilder sb = new StringBuilder();
    sb.append("SELECT payload FROM %s WHERE used = true AND dataSource = ?");
    if (!intervals.isEmpty()) {
      sb.append(" AND (");
      for (int i = 0; i < intervals.size(); i++) {
        sb.append(
            StringUtils.format("(start <= ? AND %1$send%1$s >= ?)", connector.getQuoteString())
        );
        if (i == intervals.size() - 1) {
          sb.append(")");
        } else {
          sb.append(" OR ");
        }
      }
    }

    Query<Map<String, Object>> sql = handle
        .createQuery(StringUtils.format(sb.toString(), dbTables.getSegmentsTable()))
        .bind(0, dataSource);

    for (int i = 0; i < intervals.size(); i++) {
      Interval interval = intervals.get(i);
      sql = sql
          .bind(2 * i + 1, interval.getEnd().toString())
          .bind(2 * i + 2, interval.getStart().toString());
    }

    try (final ResultIterator<byte[]> dbSegments = sql.map(ByteArrayMapper.FIRST).iterator()) {
      return VersionedIntervalTimeline.forSegments(
          Iterators.transform(
              dbSegments,
              payload -> {
                try {
                  return jsonMapper.readValue(payload, DataSegment.class);
                }
                catch (IOException e) {
                  throw new RuntimeException(e);
                }
              }
          )
      );
    }
  }

  @Override
  public Set<DataSegment> announceHistoricalSegments(final Set<DataSegment> segments) throws IOException
  {
    final SegmentPublishResult result = announceHistoricalSegments(segments, null, null);

    // Metadata transaction cannot fail because we are not trying to do one.
    if (!result.isSuccess()) {
      throw new ISE("WTF?! announceHistoricalSegments failed with null metadata, should not happen.");
    }

    return result.getSegments();
  }

  @Override
  public SegmentPublishResult announceHistoricalSegments(
      final Set<DataSegment> segments,
      @Nullable final DataSourceMetadata startMetadata,
      @Nullable final DataSourceMetadata endMetadata
  ) throws IOException
  {
    if (segments.isEmpty()) {
      throw new IllegalArgumentException("segment set must not be empty");
    }

    final String dataSource = segments.iterator().next().getDataSource();
    for (DataSegment segment : segments) {
      if (!dataSource.equals(segment.getDataSource())) {
        throw new IllegalArgumentException("segments must all be from the same dataSource");
      }
    }

    if ((startMetadata == null && endMetadata != null) || (startMetadata != null && endMetadata == null)) {
      throw new IllegalArgumentException("start/end metadata pair must be either null or non-null");
    }

    // Find which segments are used (i.e. not overshadowed).
    final Set<DataSegment> usedSegments = new HashSet<>();
    List<TimelineObjectHolder<String, DataSegment>> segmentHolders =
        VersionedIntervalTimeline.forSegments(segments).lookupWithIncompletePartitions(Intervals.ETERNITY);
    for (TimelineObjectHolder<String, DataSegment> holder : segmentHolders) {
      for (PartitionChunk<DataSegment> chunk : holder.getObject()) {
        usedSegments.add(chunk.getObject());
      }
    }

    final AtomicBoolean definitelyNotUpdated = new AtomicBoolean(false);

    try {
      return connector.retryTransaction(
          new TransactionCallback<SegmentPublishResult>()
          {
            @Override
            public SegmentPublishResult inTransaction(
                final Handle handle,
                final TransactionStatus transactionStatus
            ) throws Exception
            {
              // Set definitelyNotUpdated back to false upon retrying.
              definitelyNotUpdated.set(false);

              final Set<DataSegment> inserted = new HashSet<>();

              if (startMetadata != null) {
                final DataSourceMetadataUpdateResult result = updateDataSourceMetadataWithHandle(
                    handle,
                    dataSource,
                    startMetadata,
                    endMetadata
                );

                if (result != DataSourceMetadataUpdateResult.SUCCESS) {
                  // Metadata was definitely not updated.
                  transactionStatus.setRollbackOnly();
                  definitelyNotUpdated.set(true);

                  if (result == DataSourceMetadataUpdateResult.FAILURE) {
                    throw new RuntimeException("Aborting transaction!");
                  } else if (result == DataSourceMetadataUpdateResult.TRY_AGAIN) {
                    throw new RetryTransactionException("Aborting transaction!");
                  }
                }
              }

              for (final DataSegment segment : segments) {
                if (announceHistoricalSegment(handle, segment, usedSegments.contains(segment))) {
                  inserted.add(segment);
                }
              }

              return SegmentPublishResult.ok(ImmutableSet.copyOf(inserted));
            }
          },
          3,
          SQLMetadataConnector.DEFAULT_MAX_TRIES
      );
    }
    catch (CallbackFailedException e) {
      if (definitelyNotUpdated.get()) {
        return SegmentPublishResult.fail(e.getMessage());
      } else {
        // Must throw exception if we are not sure if we updated or not.
        throw e;
      }
    }
  }

  @Override
  public SegmentIdWithShardSpec allocatePendingSegment(
      final String dataSource,
      final String sequenceName,
      @Nullable final String previousSegmentId,
      final Interval interval,
      final ShardSpecFactory shardSpecFactory,
      final String maxVersion,
      final boolean skipSegmentLineageCheck
  )
  {
    Preconditions.checkNotNull(dataSource, "dataSource");
    Preconditions.checkNotNull(sequenceName, "sequenceName");
    Preconditions.checkNotNull(interval, "interval");
    Preconditions.checkNotNull(maxVersion, "version");

    return connector.retryWithHandle(
        handle -> {
          if (skipSegmentLineageCheck) {
            return allocatePendingSegment(
                handle,
                dataSource,
                sequenceName,
                interval,
                shardSpecFactory,
                maxVersion
            );
          } else {
            return allocatePendingSegmentWithSegmentLineageCheck(
                handle,
                dataSource,
                sequenceName,
                previousSegmentId,
                interval,
                shardSpecFactory,
                maxVersion
            );
          }
        }
    );
  }

  @Nullable
  private SegmentIdWithShardSpec allocatePendingSegmentWithSegmentLineageCheck(
      final Handle handle,
      final String dataSource,
      final String sequenceName,
      @Nullable final String previousSegmentId,
      final Interval interval,
      final ShardSpecFactory shardSpecFactory,
      final String maxVersion
  ) throws IOException
  {
    final String previousSegmentIdNotNull = previousSegmentId == null ? "" : previousSegmentId;
    final CheckExistingSegmentIdResult result = checkAndGetExistingSegmentId(
        handle.createQuery(
            StringUtils.format(
                "SELECT payload FROM %s WHERE "
                + "dataSource = :dataSource AND "
                + "sequence_name = :sequence_name AND "
                + "sequence_prev_id = :sequence_prev_id",
                dbTables.getPendingSegmentsTable()
            )
        ),
        interval,
        sequenceName,
        previousSegmentIdNotNull,
        Pair.of("dataSource", dataSource),
        Pair.of("sequence_name", sequenceName),
        Pair.of("sequence_prev_id", previousSegmentIdNotNull)
    );

    if (result.found) {
      // The found existing segment identifier can be null if its interval doesn't match with the given interval
      return result.segmentIdentifier;
    }

    final SegmentIdWithShardSpec newIdentifier = createNewSegment(
        handle,
        dataSource,
        interval,
        shardSpecFactory,
        maxVersion
    );
    if (newIdentifier == null) {
      return null;
    }

    // SELECT -> INSERT can fail due to races; callers must be prepared to retry.
    // Avoiding ON DUPLICATE KEY since it's not portable.
    // Avoiding try/catch since it may cause inadvertent transaction-splitting.

    // UNIQUE key for the row, ensuring sequences do not fork in two directions.
    // Using a single column instead of (sequence_name, sequence_prev_id) as some MySQL storage engines
    // have difficulty with large unique keys (see https://github.com/apache/incubator-druid/issues/2319)
    final String sequenceNamePrevIdSha1 = BaseEncoding.base16().encode(
        Hashing.sha1()
               .newHasher()
               .putBytes(StringUtils.toUtf8(sequenceName))
               .putByte((byte) 0xff)
               .putBytes(StringUtils.toUtf8(previousSegmentIdNotNull))
               .hash()
               .asBytes()
    );

    insertToMetastore(
        handle,
        newIdentifier,
        dataSource,
        interval,
        previousSegmentIdNotNull,
        sequenceName,
        sequenceNamePrevIdSha1
    );
    return newIdentifier;
  }

  @Nullable
  private SegmentIdWithShardSpec allocatePendingSegment(
      final Handle handle,
      final String dataSource,
      final String sequenceName,
      final Interval interval,
      final ShardSpecFactory shardSpecFactory,
      final String maxVersion
  ) throws IOException
  {
    final CheckExistingSegmentIdResult result = checkAndGetExistingSegmentId(
        handle.createQuery(
            StringUtils.format(
                "SELECT payload FROM %s WHERE "
                + "dataSource = :dataSource AND "
                + "sequence_name = :sequence_name AND "
                + "start = :start AND "
                + "%2$send%2$s = :end",
                dbTables.getPendingSegmentsTable(),
                connector.getQuoteString()
            )
        ),
        interval,
        sequenceName,
        null,
        Pair.of("dataSource", dataSource),
        Pair.of("sequence_name", sequenceName),
        Pair.of("start", interval.getStart().toString()),
        Pair.of("end", interval.getEnd().toString())
    );

    if (result.found) {
      // The found existing segment identifier can be null if its interval doesn't match with the given interval
      return result.segmentIdentifier;
    }

    final SegmentIdWithShardSpec newIdentifier = createNewSegment(
        handle,
        dataSource,
        interval,
        shardSpecFactory,
        maxVersion
    );
    if (newIdentifier == null) {
      return null;
    }

    // SELECT -> INSERT can fail due to races; callers must be prepared to retry.
    // Avoiding ON DUPLICATE KEY since it's not portable.
    // Avoiding try/catch since it may cause inadvertent transaction-splitting.

    // UNIQUE key for the row, ensuring we don't have more than one segment per sequence per interval.
    // Using a single column instead of (sequence_name, sequence_prev_id) as some MySQL storage engines
    // have difficulty with large unique keys (see https://github.com/apache/incubator-druid/issues/2319)
    final String sequenceNamePrevIdSha1 = BaseEncoding.base16().encode(
        Hashing.sha1()
               .newHasher()
               .putBytes(StringUtils.toUtf8(sequenceName))
               .putByte((byte) 0xff)
               .putLong(interval.getStartMillis())
               .putLong(interval.getEndMillis())
               .hash()
               .asBytes()
    );

    // always insert empty previous sequence id
    insertToMetastore(handle, newIdentifier, dataSource, interval, "", sequenceName, sequenceNamePrevIdSha1);

    log.info("Allocated pending segment [%s] for sequence[%s] in DB", newIdentifier, sequenceName);

    return newIdentifier;
  }

  private CheckExistingSegmentIdResult checkAndGetExistingSegmentId(
      final Query<Map<String, Object>> query,
      final Interval interval,
      final String sequenceName,
      final @Nullable String previousSegmentId,
      final Pair<String, String>... queryVars
  ) throws IOException
  {
    Query<Map<String, Object>> boundQuery = query;
    for (Pair<String, String> var : queryVars) {
      boundQuery = boundQuery.bind(var.lhs, var.rhs);
    }
    final List<byte[]> existingBytes = boundQuery.map(ByteArrayMapper.FIRST).list();

    if (!existingBytes.isEmpty()) {
      final SegmentIdWithShardSpec existingIdentifier = jsonMapper.readValue(
          Iterables.getOnlyElement(existingBytes),
          SegmentIdWithShardSpec.class
      );

      if (existingIdentifier.getInterval().getStartMillis() == interval.getStartMillis()
          && existingIdentifier.getInterval().getEndMillis() == interval.getEndMillis()) {
        if (previousSegmentId == null) {
          log.info("Found existing pending segment [%s] for sequence[%s] in DB", existingIdentifier, sequenceName);
        } else {
          log.info(
              "Found existing pending segment [%s] for sequence[%s] (previous = [%s]) in DB",
              existingIdentifier,
              sequenceName,
              previousSegmentId
          );
        }

        return new CheckExistingSegmentIdResult(true, existingIdentifier);
      } else {
        if (previousSegmentId == null) {
          log.warn(
              "Cannot use existing pending segment [%s] for sequence[%s] in DB, "
              + "does not match requested interval[%s]",
              existingIdentifier,
              sequenceName,
              interval
          );
        } else {
          log.warn(
              "Cannot use existing pending segment [%s] for sequence[%s] (previous = [%s]) in DB, "
              + "does not match requested interval[%s]",
              existingIdentifier,
              sequenceName,
              previousSegmentId,
              interval
          );
        }

        return new CheckExistingSegmentIdResult(true, null);
      }
    }
    return new CheckExistingSegmentIdResult(false, null);
  }

  private static class CheckExistingSegmentIdResult
  {
    private final boolean found;
    @Nullable
    private final SegmentIdWithShardSpec segmentIdentifier;

    CheckExistingSegmentIdResult(boolean found, @Nullable SegmentIdWithShardSpec segmentIdentifier)
    {
      this.found = found;
      this.segmentIdentifier = segmentIdentifier;
    }
  }

  private void insertToMetastore(
      Handle handle,
      SegmentIdWithShardSpec newIdentifier,
      String dataSource,
      Interval interval,
      String previousSegmentId,
      String sequenceName,
      String sequenceNamePrevIdSha1
  ) throws JsonProcessingException
  {
    handle.createStatement(
        StringUtils.format(
            "INSERT INTO %1$s (id, dataSource, created_date, start, %2$send%2$s, sequence_name, sequence_prev_id, sequence_name_prev_id_sha1, payload) "
            + "VALUES (:id, :dataSource, :created_date, :start, :end, :sequence_name, :sequence_prev_id, :sequence_name_prev_id_sha1, :payload)",
            dbTables.getPendingSegmentsTable(),
            connector.getQuoteString()
        )
    )
          .bind("id", newIdentifier.toString())
          .bind("dataSource", dataSource)
          .bind("created_date", DateTimes.nowUtc().toString())
          .bind("start", interval.getStart().toString())
          .bind("end", interval.getEnd().toString())
          .bind("sequence_name", sequenceName)
          .bind("sequence_prev_id", previousSegmentId)
          .bind("sequence_name_prev_id_sha1", sequenceNamePrevIdSha1)
          .bind("payload", jsonMapper.writeValueAsBytes(newIdentifier))
          .execute();
  }

  @Nullable
  private SegmentIdWithShardSpec createNewSegment(
      final Handle handle,
      final String dataSource,
      final Interval interval,
      final ShardSpecFactory shardSpecFactory,
      final String maxVersion
  ) throws IOException
  {
    final List<TimelineObjectHolder<String, DataSegment>> existingChunks = getTimelineForIntervalsWithHandle(
        handle,
        dataSource,
        ImmutableList.of(interval)
    ).lookup(interval);

    if (existingChunks.size() > 1) {
      // Not possible to expand more than one chunk with a single segment.
      log.warn(
          "Cannot allocate new segment for dataSource[%s], interval[%s]: already have [%,d] chunks.",
          dataSource,
          interval,
          existingChunks.size()
      );
      return null;

    } else {
      if (existingChunks
          .stream()
          .flatMap(holder -> StreamSupport.stream(holder.getObject().spliterator(), false))
          .anyMatch(chunk -> !chunk.getObject().getShardSpec().isCompatible(shardSpecFactory.getShardSpecClass()))) {
        // All existing segments should have a compatible shardSpec with shardSpecFactory.
        return null;
      }

      // max partitionId of the SAME shardSpec
      SegmentIdWithShardSpec maxId = null;

      if (!existingChunks.isEmpty()) {
        TimelineObjectHolder<String, DataSegment> existingHolder = Iterables.getOnlyElement(existingChunks);

        maxId = StreamSupport.stream(existingHolder.getObject().spliterator(), false)
                             // Here we check only the segments of the same shardSpec to find out the max partitionId.
                             // Note that OverwriteShardSpec has the higher range for partitionId than others.
                             // See PartitionIds.
                             .filter(chunk -> chunk.getObject().getShardSpec().getClass() == shardSpecFactory.getShardSpecClass())
                             .max(Comparator.comparing(chunk -> chunk.getObject().getShardSpec().getPartitionNum()))
                             .map(chunk -> SegmentIdWithShardSpec.fromDataSegment(chunk.getObject()))
                             .orElse(null);
      }

      final List<SegmentIdWithShardSpec> pendings = getPendingSegmentsForIntervalWithHandle(
          handle,
          dataSource,
          interval
      );

      if (maxId != null) {
        pendings.add(maxId);
      }

      maxId = pendings.stream()
                      .filter(id -> id.getShardSpec().getClass() == shardSpecFactory.getShardSpecClass())
                      .max((id1, id2) -> {
                        final int versionCompare = id1.getVersion().compareTo(id2.getVersion());
                        if (versionCompare != 0) {
                          return versionCompare;
                        } else {
                          return Integer.compare(id1.getShardSpec().getPartitionNum(), id2.getShardSpec().getPartitionNum());
                        }
                      })
                      .orElse(null);

      // Find the major version of existing segments
      @Nullable final String versionOfExistingChunks;
      if (!existingChunks.isEmpty()) {
        versionOfExistingChunks = existingChunks.get(0).getVersion();
      } else if (!pendings.isEmpty()) {
        versionOfExistingChunks = pendings.get(0).getVersion();
      } else {
        versionOfExistingChunks = null;
      }

      if (maxId == null) {
        final ShardSpec shardSpec = shardSpecFactory.create(jsonMapper, null);
        return new SegmentIdWithShardSpec(dataSource, interval, versionOfExistingChunks == null ? maxVersion : versionOfExistingChunks, shardSpec);
      } else if (!maxId.getInterval().equals(interval) || maxId.getVersion().compareTo(maxVersion) > 0) {
        log.warn(
            "Cannot allocate new segment for dataSource[%s], interval[%s], maxVersion[%s]: conflicting segment[%s].",
            dataSource,
            interval,
            maxVersion,
            maxId
        );
        return null;
      } else {
        final ShardSpec newShardSpec = shardSpecFactory.create(jsonMapper, maxId.getShardSpec());
        return new SegmentIdWithShardSpec(
            dataSource,
            maxId.getInterval(),
            Preconditions.checkNotNull(versionOfExistingChunks, "versionOfExistingChunks"),
            newShardSpec
        );
      }
    }
  }

  @Override
  public int deletePendingSegmentsCreatedInInterval(String dataSource, Interval deleteInterval)
  {
    return connector.getDBI().inTransaction(
        (handle, status) -> handle
            .createStatement(
                StringUtils.format(
                    "DELETE FROM %s WHERE datasource = :dataSource AND created_date >= :start AND created_date < :end",
                    dbTables.getPendingSegmentsTable()
                )
            )
            .bind("dataSource", dataSource)
            .bind("start", deleteInterval.getStart().toString())
            .bind("end", deleteInterval.getEnd().toString())
            .execute()
    );
  }

  @Override
  public int deletePendingSegments(String dataSource)
  {
    return connector.getDBI().inTransaction(
        (handle, status) -> handle
            .createStatement(
                StringUtils.format("DELETE FROM %s WHERE datasource = :dataSource", dbTables.getPendingSegmentsTable())
            )
            .bind("dataSource", dataSource)
            .execute()
    );
  }

  /**
   * Attempts to insert a single segment to the database. If the segment already exists, will do nothing; although,
   * this checking is imperfect and callers must be prepared to retry their entire transaction on exceptions.
   *
   * @return true if the segment was added, false if it already existed
   */
  private boolean announceHistoricalSegment(
      final Handle handle,
      final DataSegment segment,
      final boolean used
  ) throws IOException
  {
    try {
      if (segmentExists(handle, segment)) {
        log.info("Found [%s] in DB, not updating DB", segment.getId());
        return false;
      }

      // SELECT -> INSERT can fail due to races; callers must be prepared to retry.
      // Avoiding ON DUPLICATE KEY since it's not portable.
      // Avoiding try/catch since it may cause inadvertent transaction-splitting.
      final int numRowsInserted = handle.createStatement(
          StringUtils.format(
              "INSERT INTO %1$s (id, dataSource, created_date, start, %2$send%2$s, partitioned, version, used, payload) "
              + "VALUES (:id, :dataSource, :created_date, :start, :end, :partitioned, :version, :used, :payload)",
              dbTables.getSegmentsTable(),
              connector.getQuoteString()
          )
      )
            .bind("id", segment.getId().toString())
            .bind("dataSource", segment.getDataSource())
            .bind("created_date", DateTimes.nowUtc().toString())
            .bind("start", segment.getInterval().getStart().toString())
            .bind("end", segment.getInterval().getEnd().toString())
            .bind("partitioned", (segment.getShardSpec() instanceof NoneShardSpec) ? false : true)
            .bind("version", segment.getVersion())
            .bind("used", used)
            .bind("payload", jsonMapper.writeValueAsBytes(segment))
            .execute();

      if (numRowsInserted == 1) {
        log.info("Published segment [%s] to DB with used flag [%s], json[%s]", segment.getId(), used, jsonMapper.writeValueAsString(segment));
      } else if (numRowsInserted == 0) {
        throw new ISE("Failed to publish segment[%s] to DB with used flag[%s], json[%s]", segment.getId(), used, jsonMapper.writeValueAsString(segment));
      } else {
        throw new ISE("WTH? numRowsInserted[%s] is larger than 1 after inserting segment[%s] with used flag[%s], json[%s]", numRowsInserted, segment.getId(), used, jsonMapper.writeValueAsString(segment));
      }
    }
    catch (Exception e) {
      log.error(e, "Exception inserting segment [%s] with used flag [%s] into DB", segment.getId(), used);
      throw e;
    }

    return true;
  }

  private boolean segmentExists(final Handle handle, final DataSegment segment)
  {
    return !handle
        .createQuery(StringUtils.format("SELECT id FROM %s WHERE id = :identifier", dbTables.getSegmentsTable()))
        .bind("identifier", segment.getId().toString())
        .map(StringMapper.FIRST)
        .list()
        .isEmpty();
  }

  /**
   * Read dataSource metadata. Returns null if there is no metadata.
   */
  @Override
  public DataSourceMetadata getDataSourceMetadata(final String dataSource)
  {
    final byte[] bytes = connector.lookup(
        dbTables.getDataSourceTable(),
        "dataSource",
        "commit_metadata_payload",
        dataSource
    );

    if (bytes == null) {
      return null;
    }

    try {
      return jsonMapper.readValue(bytes, DataSourceMetadata.class);
    }
    catch (Exception e) {
      throw new RuntimeException(e);
    }
  }

  /**
   * Read dataSource metadata as bytes, from a specific handle. Returns null if there is no metadata.
   */
  private byte[] getDataSourceMetadataWithHandleAsBytes(
      final Handle handle,
      final String dataSource
  )
  {
    return connector.lookupWithHandle(
        handle,
        dbTables.getDataSourceTable(),
        "dataSource",
        "commit_metadata_payload",
        dataSource
    );
  }

  /**
   * Compare-and-swap dataSource metadata in a transaction. This will only modify dataSource metadata if it equals
   * oldCommitMetadata when this function is called (based on T.equals). This method is idempotent in that if
   * the metadata already equals newCommitMetadata, it will return true.
   *
   * @param handle        database handle
   * @param dataSource    druid dataSource
   * @param startMetadata dataSource metadata pre-insert must match this startMetadata according to
   *                      {@link DataSourceMetadata#matches(DataSourceMetadata)}
   * @param endMetadata   dataSource metadata post-insert will have this endMetadata merged in with
   *                      {@link DataSourceMetadata#plus(DataSourceMetadata)}
   *
   * @return SUCCESS if dataSource metadata was updated from matching startMetadata to matching endMetadata, FAILURE or
   * TRY_AGAIN if it definitely was not updated. This guarantee is meant to help
   * {@link #announceHistoricalSegments(Set, DataSourceMetadata, DataSourceMetadata)}
   * achieve its own guarantee.
   *
   * @throws RuntimeException if state is unknown after this call
   */
  protected DataSourceMetadataUpdateResult updateDataSourceMetadataWithHandle(
      final Handle handle,
      final String dataSource,
      final DataSourceMetadata startMetadata,
      final DataSourceMetadata endMetadata
  ) throws IOException
  {
    Preconditions.checkNotNull(dataSource, "dataSource");
    Preconditions.checkNotNull(startMetadata, "startMetadata");
    Preconditions.checkNotNull(endMetadata, "endMetadata");

    final byte[] oldCommitMetadataBytesFromDb = getDataSourceMetadataWithHandleAsBytes(handle, dataSource);
    final String oldCommitMetadataSha1FromDb;
    final DataSourceMetadata oldCommitMetadataFromDb;

    if (oldCommitMetadataBytesFromDb == null) {
      oldCommitMetadataSha1FromDb = null;
      oldCommitMetadataFromDb = null;
    } else {
      oldCommitMetadataSha1FromDb = BaseEncoding.base16().encode(
          Hashing.sha1().hashBytes(oldCommitMetadataBytesFromDb).asBytes()
      );
      oldCommitMetadataFromDb = jsonMapper.readValue(oldCommitMetadataBytesFromDb, DataSourceMetadata.class);
    }

    final boolean startMetadataMatchesExisting;

    if (oldCommitMetadataFromDb == null) {
      startMetadataMatchesExisting = startMetadata.isValidStart();
    } else {
      // Checking against the last committed metadata.
      // Converting the last one into start metadata for checking since only the same type of metadata can be matched.
      // Even though kafka/kinesis indexing services use different sequenceNumber types for representing
      // start and end sequenceNumbers, the below conversion is fine because the new start sequenceNumbers are supposed
      // to be same with end sequenceNumbers of the last commit.
      startMetadataMatchesExisting = startMetadata.asStartMetadata().matches(oldCommitMetadataFromDb.asStartMetadata());
    }

    if (!startMetadataMatchesExisting) {
      // Not in the desired start state.
      log.error(
          "Not updating metadata, existing state[%s] in metadata store doesn't match to the new start state[%s].",
          oldCommitMetadataFromDb,
          startMetadata
      );
      return DataSourceMetadataUpdateResult.FAILURE;
    }

    // Only endOffsets should be stored in metadata store
    final DataSourceMetadata newCommitMetadata = oldCommitMetadataFromDb == null
                                                 ? endMetadata
                                                 : oldCommitMetadataFromDb.plus(endMetadata);
    final byte[] newCommitMetadataBytes = jsonMapper.writeValueAsBytes(newCommitMetadata);
    final String newCommitMetadataSha1 = BaseEncoding.base16().encode(
        Hashing.sha1().hashBytes(newCommitMetadataBytes).asBytes()
    );

    final DataSourceMetadataUpdateResult retVal;
    if (oldCommitMetadataBytesFromDb == null) {
      // SELECT -> INSERT can fail due to races; callers must be prepared to retry.
      final int numRows = handle.createStatement(
          StringUtils.format(
              "INSERT INTO %s (dataSource, created_date, commit_metadata_payload, commit_metadata_sha1) "
              + "VALUES (:dataSource, :created_date, :commit_metadata_payload, :commit_metadata_sha1)",
              dbTables.getDataSourceTable()
          )
      )
                                .bind("dataSource", dataSource)
                                .bind("created_date", DateTimes.nowUtc().toString())
                                .bind("commit_metadata_payload", newCommitMetadataBytes)
                                .bind("commit_metadata_sha1", newCommitMetadataSha1)
                                .execute();

      retVal = numRows == 1 ? DataSourceMetadataUpdateResult.SUCCESS : DataSourceMetadataUpdateResult.TRY_AGAIN;
    } else {
      // Expecting a particular old metadata; use the SHA1 in a compare-and-swap UPDATE
      final int numRows = handle.createStatement(
          StringUtils.format(
              "UPDATE %s SET "
              + "commit_metadata_payload = :new_commit_metadata_payload, "
              + "commit_metadata_sha1 = :new_commit_metadata_sha1 "
              + "WHERE dataSource = :dataSource AND commit_metadata_sha1 = :old_commit_metadata_sha1",
              dbTables.getDataSourceTable()
          )
      )
                                .bind("dataSource", dataSource)
                                .bind("old_commit_metadata_sha1", oldCommitMetadataSha1FromDb)
                                .bind("new_commit_metadata_payload", newCommitMetadataBytes)
                                .bind("new_commit_metadata_sha1", newCommitMetadataSha1)
                                .execute();

      retVal = numRows == 1 ? DataSourceMetadataUpdateResult.SUCCESS : DataSourceMetadataUpdateResult.TRY_AGAIN;
    }

    if (retVal == DataSourceMetadataUpdateResult.SUCCESS) {
      log.info("Updated metadata from[%s] to[%s].", oldCommitMetadataFromDb, newCommitMetadata);
    } else {
      log.info("Not updating metadata, compare-and-swap failure.");
    }

    return retVal;
  }

  @Override
  public boolean deleteDataSourceMetadata(final String dataSource)
  {
    return connector.retryWithHandle(
        new HandleCallback<Boolean>()
        {
          @Override
          public Boolean withHandle(Handle handle)
          {
            int rows = handle.createStatement(
                StringUtils.format("DELETE from %s WHERE dataSource = :dataSource", dbTables.getDataSourceTable())
            )
                             .bind("dataSource", dataSource)
                             .execute();

            return rows > 0;
          }
        }
    );
  }

  @Override
  public boolean resetDataSourceMetadata(final String dataSource, final DataSourceMetadata dataSourceMetadata)
      throws IOException
  {
    final byte[] newCommitMetadataBytes = jsonMapper.writeValueAsBytes(dataSourceMetadata);
    final String newCommitMetadataSha1 = BaseEncoding.base16().encode(
        Hashing.sha1().hashBytes(newCommitMetadataBytes).asBytes()
    );

    return connector.retryWithHandle(
        new HandleCallback<Boolean>()
        {
          @Override
          public Boolean withHandle(Handle handle)
          {
            final int numRows = handle.createStatement(
                StringUtils.format(
                    "UPDATE %s SET "
                    + "commit_metadata_payload = :new_commit_metadata_payload, "
                    + "commit_metadata_sha1 = :new_commit_metadata_sha1 "
                    + "WHERE dataSource = :dataSource",
                    dbTables.getDataSourceTable()
                )
            )
                                      .bind("dataSource", dataSource)
                                      .bind("new_commit_metadata_payload", newCommitMetadataBytes)
                                      .bind("new_commit_metadata_sha1", newCommitMetadataSha1)
                                      .execute();
            return numRows == 1;
          }
        }
    );
  }

  @Override
  public void updateSegmentMetadata(final Set<DataSegment> segments)
  {
    connector.getDBI().inTransaction(
        new TransactionCallback<Void>()
        {
          @Override
          public Void inTransaction(Handle handle, TransactionStatus transactionStatus) throws Exception
          {
            for (final DataSegment segment : segments) {
              updatePayload(handle, segment);
            }

            return null;
          }
        }
    );
  }

  @Override
  public void deleteSegments(final Set<DataSegment> segments)
  {
    connector.getDBI().inTransaction(
        new TransactionCallback<Void>()
        {
          @Override
          public Void inTransaction(Handle handle, TransactionStatus transactionStatus)
          {
            for (final DataSegment segment : segments) {
              deleteSegment(handle, segment);
            }

            return null;
          }
        }
    );
  }

  private void deleteSegment(final Handle handle, final DataSegment segment)
  {
    handle.createStatement(StringUtils.format("DELETE from %s WHERE id = :id", dbTables.getSegmentsTable()))
          .bind("id", segment.getId().toString())
          .execute();
  }

  private void updatePayload(final Handle handle, final DataSegment segment) throws IOException
  {
    try {
      handle
          .createStatement(
              StringUtils.format("UPDATE %s SET payload = :payload WHERE id = :id", dbTables.getSegmentsTable())
          )
          .bind("id", segment.getId().toString())
          .bind("payload", jsonMapper.writeValueAsBytes(segment))
          .execute();
    }
    catch (IOException e) {
      log.error(e, "Exception inserting into DB");
      throw e;
    }
  }

  @Override
  public boolean insertDataSourceMetadata(String dataSource, DataSourceMetadata metadata)
  {
    return 1 == connector.getDBI().inTransaction(
        (handle, status) -> handle
            .createStatement(
                StringUtils.format(
                    "INSERT INTO %s (dataSource, created_date, commit_metadata_payload, commit_metadata_sha1) VALUES" +
                    " (:dataSource, :created_date, :commit_metadata_payload, :commit_metadata_sha1)",
                    dbTables.getDataSourceTable()
                )
            )
            .bind("dataSource", dataSource)
            .bind("created_date", DateTimes.nowUtc().toString())
            .bind("commit_metadata_payload", jsonMapper.writeValueAsBytes(metadata))
            .bind("commit_metadata_sha1", BaseEncoding.base16().encode(
                Hashing.sha1().hashBytes(jsonMapper.writeValueAsBytes(metadata)).asBytes()))
            .execute()
    );
  }
}<|MERGE_RESOLUTION|>--- conflicted
+++ resolved
@@ -66,11 +66,8 @@
 import java.io.IOException;
 import java.sql.ResultSet;
 import java.util.ArrayList;
-<<<<<<< HEAD
 import java.util.Collections;
-=======
 import java.util.Comparator;
->>>>>>> 61f4abec
 import java.util.HashSet;
 import java.util.List;
 import java.util.Map;
@@ -701,8 +698,10 @@
   {
     handle.createStatement(
         StringUtils.format(
-            "INSERT INTO %1$s (id, dataSource, created_date, start, %2$send%2$s, sequence_name, sequence_prev_id, sequence_name_prev_id_sha1, payload) "
-            + "VALUES (:id, :dataSource, :created_date, :start, :end, :sequence_name, :sequence_prev_id, :sequence_name_prev_id_sha1, :payload)",
+            "INSERT INTO %1$s (id, dataSource, created_date, start, %2$send%2$s, sequence_name, sequence_prev_id, "
+            + "sequence_name_prev_id_sha1, payload) "
+            + "VALUES (:id, :dataSource, :created_date, :start, :end, :sequence_name, :sequence_prev_id, "
+            + ":sequence_name_prev_id_sha1, :payload)",
             dbTables.getPendingSegmentsTable(),
             connector.getQuoteString()
         )
@@ -759,14 +758,15 @@
       if (!existingChunks.isEmpty()) {
         TimelineObjectHolder<String, DataSegment> existingHolder = Iterables.getOnlyElement(existingChunks);
 
-        maxId = StreamSupport.stream(existingHolder.getObject().spliterator(), false)
-                             // Here we check only the segments of the same shardSpec to find out the max partitionId.
-                             // Note that OverwriteShardSpec has the higher range for partitionId than others.
-                             // See PartitionIds.
-                             .filter(chunk -> chunk.getObject().getShardSpec().getClass() == shardSpecFactory.getShardSpecClass())
-                             .max(Comparator.comparing(chunk -> chunk.getObject().getShardSpec().getPartitionNum()))
-                             .map(chunk -> SegmentIdWithShardSpec.fromDataSegment(chunk.getObject()))
-                             .orElse(null);
+        maxId = StreamSupport
+            .stream(existingHolder.getObject().spliterator(), false)
+            // Here we check only the segments of the same shardSpec to find out the max partitionId.
+            // Note that OverwriteShardSpec has the higher range for partitionId than others.
+            // See PartitionIds.
+            .filter(chunk -> chunk.getObject().getShardSpec().getClass() == shardSpecFactory.getShardSpecClass())
+            .max(Comparator.comparing(chunk -> chunk.getObject().getShardSpec().getPartitionNum()))
+            .map(chunk -> SegmentIdWithShardSpec.fromDataSegment(chunk.getObject()))
+            .orElse(null);
       }
 
       final List<SegmentIdWithShardSpec> pendings = getPendingSegmentsForIntervalWithHandle(
@@ -803,7 +803,8 @@
 
       if (maxId == null) {
         final ShardSpec shardSpec = shardSpecFactory.create(jsonMapper, null);
-        return new SegmentIdWithShardSpec(dataSource, interval, versionOfExistingChunks == null ? maxVersion : versionOfExistingChunks, shardSpec);
+        String version = versionOfExistingChunks == null ? maxVersion : versionOfExistingChunks;
+        return new SegmentIdWithShardSpec(dataSource, interval, version, shardSpec);
       } else if (!maxId.getInterval().equals(interval) || maxId.getVersion().compareTo(maxVersion) > 0) {
         log.warn(
             "Cannot allocate new segment for dataSource[%s], interval[%s], maxVersion[%s]: conflicting segment[%s].",
@@ -879,7 +880,8 @@
       // Avoiding try/catch since it may cause inadvertent transaction-splitting.
       final int numRowsInserted = handle.createStatement(
           StringUtils.format(
-              "INSERT INTO %1$s (id, dataSource, created_date, start, %2$send%2$s, partitioned, version, used, payload) "
+              "INSERT INTO %1$s (id, dataSource, created_date, start, %2$send%2$s, partitioned, version, used, "
+              + "payload) "
               + "VALUES (:id, :dataSource, :created_date, :start, :end, :partitioned, :version, :used, :payload)",
               dbTables.getSegmentsTable(),
               connector.getQuoteString()
@@ -897,11 +899,27 @@
             .execute();
 
       if (numRowsInserted == 1) {
-        log.info("Published segment [%s] to DB with used flag [%s], json[%s]", segment.getId(), used, jsonMapper.writeValueAsString(segment));
+        log.info(
+            "Published segment [%s] to DB with used flag [%s], json[%s]",
+            segment.getId(),
+            used,
+            jsonMapper.writeValueAsString(segment)
+        );
       } else if (numRowsInserted == 0) {
-        throw new ISE("Failed to publish segment[%s] to DB with used flag[%s], json[%s]", segment.getId(), used, jsonMapper.writeValueAsString(segment));
+        throw new ISE(
+            "Failed to publish segment[%s] to DB with used flag[%s], json[%s]",
+            segment.getId(),
+            used,
+            jsonMapper.writeValueAsString(segment)
+        );
       } else {
-        throw new ISE("WTH? numRowsInserted[%s] is larger than 1 after inserting segment[%s] with used flag[%s], json[%s]", numRowsInserted, segment.getId(), used, jsonMapper.writeValueAsString(segment));
+        throw new ISE(
+            "numRowsInserted[%s] is larger than 1 after inserting segment[%s] with used flag[%s], json[%s]",
+            numRowsInserted,
+            segment.getId(),
+            used,
+            jsonMapper.writeValueAsString(segment)
+        );
       }
     }
     catch (Exception e) {
