--- conflicted
+++ resolved
@@ -269,16 +269,12 @@
                 + ")",
                 tableName, getPayloadType(), getQuoteString()
             ),
-<<<<<<< HEAD
-            StringUtils.format("CREATE INDEX idx_%1$s_datasource_used_end ON %1$s(dataSource, used, %2$send%2$s)", tableName, getQuoteString())
-=======
             StringUtils.format("CREATE INDEX idx_%1$s_used ON %1$s(used)", tableName),
             StringUtils.format(
                 "CREATE INDEX idx_%1$s_datasource_used_end ON %1$s(dataSource, used, %2$send%2$s)",
                 tableName,
                 getQuoteString()
             )
->>>>>>> 88d23b77
         )
     );
   }
