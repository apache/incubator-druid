/*
 * Licensed to the Apache Software Foundation (ASF) under one
 * or more contributor license agreements.  See the NOTICE file
 * distributed with this work for additional information
 * regarding copyright ownership.  The ASF licenses this file
 * to you under the Apache License, Version 2.0 (the
 * "License"); you may not use this file except in compliance
 * with the License.  You may obtain a copy of the License at
 *
 *   http://www.apache.org/licenses/LICENSE-2.0
 *
 * Unless required by applicable law or agreed to in writing,
 * software distributed under the License is distributed on an
 * "AS IS" BASIS, WITHOUT WARRANTIES OR CONDITIONS OF ANY
 * KIND, either express or implied.  See the License for the
 * specific language governing permissions and limitations
 * under the License.
 */

package org.apache.druid.indexing.overlord;

import org.apache.druid.java.util.common.Pair;
import org.apache.druid.segment.realtime.appenderator.SegmentIdWithShardSpec;
import org.apache.druid.timeline.DataSegment;
import org.apache.druid.timeline.partition.ShardSpecFactory;
import org.joda.time.Interval;

import javax.annotation.Nullable;
import java.io.IOException;
import java.util.Collection;
import java.util.Collections;
import java.util.List;
import java.util.Set;

/**
 */
public interface IndexerMetadataStorageCoordinator
{
  /**
   * Retrieve all published segments which may include any data in the interval and are marked as used from the
   * metadata store.
   *
   * The order of segments within the returned collection is unspecified, but each segment is guaranteed to appear in
   * the collection only once.
   *
   * @param dataSource The data source to query
   * @param interval   The interval for which all applicable and used segmented are requested.
   * @param visibility Whether only visible or visible as well as overshadowed segments should be returned. The
   *                   visibility is considered within the specified interval: that is, a segment which is visible
   *                   outside of the specified interval, but overshadowed within the specified interval will not be
   *                   returned if {@link Segments#ONLY_VISIBLE} is passed. See more precise description in the doc for
   *                   {@link Segments}.
   * @return The DataSegments which include data in the requested interval. These segments may contain data outside the
   *         requested interval.
   *
   * @implNote This method doesn't return a {@link Set} because there may be an expectation that {@code Set.contains()}
   * is O(1) operation, while it's not the case for the returned collection unless it copies all segments into a new
   * {@link java.util.HashSet} or {@link com.google.common.collect.ImmutableSet} which may in turn be unnecessary in
   * other use cases. So clients should perform such copy themselves if they need {@link Set} semantics.
   */
  default Collection<DataSegment> retrieveUsedSegmentsForInterval(
      String dataSource,
      Interval interval,
      Segments visibility
  )
  {
    return retrieveUsedSegmentsForIntervals(dataSource, Collections.singletonList(interval), visibility);
  }

  /**
   * Retrieve all published used segments in the data source from the metadata store.
   *
   * @param dataSource The data source to query
   *
   * @return all segments belonging to the given data source
   * @see #retrieveUsedSegmentsForInterval(String, Interval, Segments) similar to this method but also accepts data
   * interval.
   */
  Collection<DataSegment> retrieveAllUsedSegments(String dataSource, Segments visibility);

  /**
   * Retrieve all published segments which are marked as used and the created_date of these segments belonging to the
   * given data source from the metadata store.
   *
   * Unlike other similar methods in this interface, this method doesn't accept a {@link Segments} "visibility"
   * parameter. This methods returns overshadowed segments, as if {@link Segments#INCLUDING_OVERSHADOWED} was passed.
   *
   * @param dataSource The data source to query
   *
   * @return The DataSegments and the related created_date of segments
   */
  Collection<Pair<DataSegment, String>> retrieveUsedSegmentsAndCreatedDates(String dataSource);

  /**
   * Retrieve all published segments which may include any data in the given intervals and are marked as used from the
   * metadata store.
   *
   * The order of segments within the returned collection is unspecified, but each segment is guaranteed to appear in
   * the collection only once.
   *
   * @param dataSource The data source to query
   * @param intervals  The intervals for which all applicable and used segments are requested.
   * @param visibility Whether only visible or visible as well as overshadowed segments should be returned. The
   *                   visibility is considered within the specified intervals: that is, a segment which is visible
   *                   outside of the specified intervals, but overshadowed on the specified intervals will not be
   *                   returned if {@link Segments#ONLY_VISIBLE} is passed. See more precise description in the doc for
   *                   {@link Segments}.
   * @return The DataSegments which include data in the requested intervals. These segments may contain data outside the
   *         requested intervals.
   *
   * @implNote This method doesn't return a {@link Set} because there may be an expectation that {@code Set.contains()}
   * is O(1) operation, while it's not the case for the returned collection unless it copies all segments into a new
   * {@link java.util.HashSet} or {@link com.google.common.collect.ImmutableSet} which may in turn be unnecessary in
   * other use cases. So clients should perform such copy themselves if they need {@link Set} semantics.
   */
  Collection<DataSegment> retrieveUsedSegmentsForIntervals(
      String dataSource,
      List<Interval> intervals,
      Segments visibility
  );

  /**
   * Retrieve all published segments which include ONLY data within the given interval and are marked as unused from the
   * metadata store.
   *
   * @param dataSource The data source the segments belong to
   * @param interval   Filter the data segments to ones that include data in this interval exclusively.
   *
   * @return DataSegments which include ONLY data within the requested interval and are marked as unused. Segments NOT
   * returned here may include data in the interval
   */
  List<DataSegment> retrieveUnusedSegmentsForInterval(String dataSource, Interval interval);

  /**
   * Attempts to insert a set of segments to the metadata storage. Returns the set of segments actually added (segments
   * with identifiers already in the metadata storage will not be added).
   *
   * @param segments set of segments to add
   *
   * @return set of segments actually added
   */
  Set<DataSegment> announceHistoricalSegments(Set<DataSegment> segments) throws IOException;

  /**
   * Allocate a new pending segment in the pending segments table. This segment identifier will never be given out
   * again, <em>unless</em> another call is made with the same dataSource, sequenceName, and previousSegmentId.
   * <p/>
   * The sequenceName and previousSegmentId parameters are meant to make it easy for two independent ingestion tasks
   * to produce the same series of segments.
   * <p/>
   * Note that a segment sequence may include segments with a variety of different intervals and versions.
   *
   * @param dataSource              dataSource for which to allocate a segment
   * @param sequenceName            name of the group of ingestion tasks producing a segment series
   * @param previousSegmentId       previous segment in the series; may be null or empty, meaning this is the first segment
   * @param interval                interval for which to allocate a segment
   * @param shardSpecFactory        shardSpecFactory containing all necessary information to create a shardSpec for the
   *                                new segmentId
   * @param maxVersion              use this version if we have no better version to use. The returned segment identifier may
   *                                have a version lower than this one, but will not have one higher.
   * @param skipSegmentLineageCheck if true, perform lineage validation using previousSegmentId for this sequence.
   *                                Should be set to false if replica tasks would index events in same order
   *
   * @return the pending segment identifier, or null if it was impossible to allocate a new segment
   */
  SegmentIdWithShardSpec allocatePendingSegment(
      String dataSource,
      String sequenceName,
      @Nullable String previousSegmentId,
      Interval interval,
      ShardSpecFactory shardSpecFactory,
      String maxVersion,
      boolean skipSegmentLineageCheck
  );

  /**
   * Delete pending segments created in the given interval belonging to the given data source from the pending segments
   * table. The {@code created_date} field of the pending segments table is checked to find segments to be deleted.
   *
   * Note that the semantic of the interval (for `created_date`s) is different from the semantic of the interva
   * parameters in some other methods in this class, such as {@link #retrieveUsedSegmentsForInterval} (where the interval
   * is about the time column value in rows belonging to the segment).
   *
   * @param dataSource     dataSource
   * @param deleteInterval interval to check the {@code created_date} of pendingSegments
   *
   * @return number of deleted pending segments
   */
  int deletePendingSegmentsCreatedInInterval(String dataSource, Interval deleteInterval);

  /**
   * Delete all pending segments belonging to the given data source from the pending segments table.
   * The {@code created_date} field of the pending segments table is checked to find segments to be deleted.
   *
   * @return number of deleted pending segments
   * @see #deletePendingSegmentsCreatedInInterval(String, Interval) similar to this method but also accepts interval for
   * segments' `created_date`s
   */
  int deletePendingSegments(String dataSource);

  /**
   * Attempts to insert a set of segments to the metadata storage. Returns the set of segments actually added (segments
   * with identifiers already in the metadata storage will not be added).
   * <p/>
   * If startMetadata and endMetadata are set, this insertion will be atomic with a compare-and-swap on dataSource
   * commit metadata.
   *
   * @param segments      set of segments to add, must all be from the same dataSource
   * @param startMetadata dataSource metadata pre-insert must match this startMetadata according to
   *                      {@link DataSourceMetadata#matches(DataSourceMetadata)}. If null, this insert will
   *                      not involve a metadata transaction
   * @param endMetadata   dataSource metadata post-insert will have this endMetadata merged in with
   *                      {@link DataSourceMetadata#plus(DataSourceMetadata)}. If null, this insert will not
   *                      involve a metadata transaction
   *
   * @return segment publish result indicating transaction success or failure, and set of segments actually published.
   * This method must only return a failure code if it is sure that the transaction did not happen. If it is not sure,
   * it must throw an exception instead.
   *
   * @throws IllegalArgumentException if startMetadata and endMetadata are not either both null or both non-null
   * @throws RuntimeException         if the state of metadata storage after this call is unknown
   */
  SegmentPublishResult announceHistoricalSegments(
      Set<DataSegment> segments,
      @Nullable DataSourceMetadata startMetadata,
      @Nullable DataSourceMetadata endMetadata
  ) throws IOException;

  /**
<<<<<<< HEAD
   * Retrieves data source's metadata from the metadata store. Returns null if there is no metadata.
=======
   * Similar to {@link #announceHistoricalSegments(Set)}, but meant for streaming ingestion tasks for handling
   * the case where the task ingested no records and created no segments, but still needs to update the metadata
   * with the progress that the task made.
   *
   * The metadata should undergo the same validation checks as performed by announceHistoricalSegments.
   *
   *
   * @param dataSource the datasource
   * @param startMetadata dataSource metadata pre-insert must match this startMetadata according to
   *                      {@link DataSourceMetadata#matches(DataSourceMetadata)}.
   * @param endMetadata   dataSource metadata post-insert will have this endMetadata merged in with
   *                      {@link DataSourceMetadata#plus(DataSourceMetadata)}.
   *
   * @return segment publish result indicating transaction success or failure.
   * This method must only return a failure code if it is sure that the transaction did not happen. If it is not sure,
   * it must throw an exception instead.
   *
   * @throws IllegalArgumentException if either startMetadata and endMetadata are null
   * @throws RuntimeException         if the state of metadata storage after this call is unknown
   */
  SegmentPublishResult commitMetadataOnly(
      String dataSource,
      DataSourceMetadata startMetadata,
      DataSourceMetadata endMetadata
  );

  /**
   * Read dataSource metadata. Returns null if there is no metadata.
>>>>>>> 441515cb
   */
  @Nullable DataSourceMetadata retrieveDataSourceMetadata(String dataSource);

  /**
   * Removes entry for 'dataSource' from the dataSource metadata table.
   *
   * @param dataSource identifier
   *
   * @return true if the entry was deleted, false otherwise
   */
  boolean deleteDataSourceMetadata(String dataSource);

  /**
   * Resets dataSourceMetadata entry for 'dataSource' to the one supplied.
   *
   * @param dataSource         identifier
   * @param dataSourceMetadata value to set
   *
   * @return true if the entry was reset, false otherwise
   */
  boolean resetDataSourceMetadata(String dataSource, DataSourceMetadata dataSourceMetadata) throws IOException;

  /**
   * Insert dataSourceMetadata entry for 'dataSource'.
   *
   * @param dataSource         identifier
   * @param dataSourceMetadata value to set
   *
   * @return true if the entry was inserted, false otherwise
   */
  boolean insertDataSourceMetadata(String dataSource, DataSourceMetadata dataSourceMetadata);

  void updateSegmentMetadata(Set<DataSegment> segments);

  void deleteSegments(Set<DataSegment> segments);
}<|MERGE_RESOLUTION|>--- conflicted
+++ resolved
@@ -152,12 +152,13 @@
    *
    * @param dataSource              dataSource for which to allocate a segment
    * @param sequenceName            name of the group of ingestion tasks producing a segment series
-   * @param previousSegmentId       previous segment in the series; may be null or empty, meaning this is the first segment
+   * @param previousSegmentId       previous segment in the series; may be null or empty, meaning this is the first
+   *                                segment
    * @param interval                interval for which to allocate a segment
    * @param shardSpecFactory        shardSpecFactory containing all necessary information to create a shardSpec for the
    *                                new segmentId
-   * @param maxVersion              use this version if we have no better version to use. The returned segment identifier may
-   *                                have a version lower than this one, but will not have one higher.
+   * @param maxVersion              use this version if we have no better version to use. The returned segment
+   *                                identifier may have a version lower than this one, but will not have one higher.
    * @param skipSegmentLineageCheck if true, perform lineage validation using previousSegmentId for this sequence.
    *                                Should be set to false if replica tasks would index events in same order
    *
@@ -178,8 +179,8 @@
    * table. The {@code created_date} field of the pending segments table is checked to find segments to be deleted.
    *
    * Note that the semantic of the interval (for `created_date`s) is different from the semantic of the interva
-   * parameters in some other methods in this class, such as {@link #retrieveUsedSegmentsForInterval} (where the interval
-   * is about the time column value in rows belonging to the segment).
+   * parameters in some other methods in this class, such as {@link #retrieveUsedSegmentsForInterval} (where the
+   * interval is about the time column value in rows belonging to the segment).
    *
    * @param dataSource     dataSource
    * @param deleteInterval interval to check the {@code created_date} of pendingSegments
@@ -227,14 +228,45 @@
   ) throws IOException;
 
   /**
-<<<<<<< HEAD
    * Retrieves data source's metadata from the metadata store. Returns null if there is no metadata.
-=======
+   */
+  @Nullable DataSourceMetadata retrieveDataSourceMetadata(String dataSource);
+
+  /**
+   * Removes entry for 'dataSource' from the dataSource metadata table.
+   *
+   * @param dataSource identifier
+   *
+   * @return true if the entry was deleted, false otherwise
+   */
+  boolean deleteDataSourceMetadata(String dataSource);
+
+  /**
+   * Resets dataSourceMetadata entry for 'dataSource' to the one supplied.
+   *
+   * @param dataSource         identifier
+   * @param dataSourceMetadata value to set
+   *
+   * @return true if the entry was reset, false otherwise
+   */
+  boolean resetDataSourceMetadata(String dataSource, DataSourceMetadata dataSourceMetadata) throws IOException;
+
+  /**
+   * Insert dataSourceMetadata entry for 'dataSource'.
+   *
+   * @param dataSource         identifier
+   * @param dataSourceMetadata value to set
+   *
+   * @return true if the entry was inserted, false otherwise
+   */
+  boolean insertDataSourceMetadata(String dataSource, DataSourceMetadata dataSourceMetadata);
+
+  /**
    * Similar to {@link #announceHistoricalSegments(Set)}, but meant for streaming ingestion tasks for handling
    * the case where the task ingested no records and created no segments, but still needs to update the metadata
    * with the progress that the task made.
    *
-   * The metadata should undergo the same validation checks as performed by announceHistoricalSegments.
+   * The metadata should undergo the same validation checks as performed by {@link #announceHistoricalSegments}.
    *
    *
    * @param dataSource the datasource
@@ -256,41 +288,6 @@
       DataSourceMetadata endMetadata
   );
 
-  /**
-   * Read dataSource metadata. Returns null if there is no metadata.
->>>>>>> 441515cb
-   */
-  @Nullable DataSourceMetadata retrieveDataSourceMetadata(String dataSource);
-
-  /**
-   * Removes entry for 'dataSource' from the dataSource metadata table.
-   *
-   * @param dataSource identifier
-   *
-   * @return true if the entry was deleted, false otherwise
-   */
-  boolean deleteDataSourceMetadata(String dataSource);
-
-  /**
-   * Resets dataSourceMetadata entry for 'dataSource' to the one supplied.
-   *
-   * @param dataSource         identifier
-   * @param dataSourceMetadata value to set
-   *
-   * @return true if the entry was reset, false otherwise
-   */
-  boolean resetDataSourceMetadata(String dataSource, DataSourceMetadata dataSourceMetadata) throws IOException;
-
-  /**
-   * Insert dataSourceMetadata entry for 'dataSource'.
-   *
-   * @param dataSource         identifier
-   * @param dataSourceMetadata value to set
-   *
-   * @return true if the entry was inserted, false otherwise
-   */
-  boolean insertDataSourceMetadata(String dataSource, DataSourceMetadata dataSourceMetadata);
-
   void updateSegmentMetadata(Set<DataSegment> segments);
 
   void deleteSegments(Set<DataSegment> segments);
