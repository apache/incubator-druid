--- conflicted
+++ resolved
@@ -133,7 +133,6 @@
   @Override
   public boolean equals(Object o)
   {
-<<<<<<< HEAD
     throw new UnsupportedOperationException("ImmutableDruidDataSource shouldn't be used as the key in containers");
   }
 
@@ -158,10 +157,6 @@
   @VisibleForTesting
   public boolean equalsForTesting(Object o)
   {
-=======
-    // Note: this method is not well-defined. It should instead just throw UnsupportedOperationsException.
-    // See https://github.com/apache/incubator-druid/issues/7858.
->>>>>>> da161444
     if (this == o) {
       return true;
     }
@@ -181,15 +176,4 @@
 
     return this.idToSegments.equals(that.idToSegments);
   }
-
-<<<<<<< HEAD
-=======
-  @Override
-  public int hashCode()
-  {
-    // Note: this method is not well-defined. It should instead just throw UnsupportedOperationsException.
-    // See https://github.com/apache/incubator-druid/issues/7858.
-    return Objects.hash(name, properties);
-  }
->>>>>>> da161444
 }