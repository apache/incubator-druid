/*
 * Licensed to the Apache Software Foundation (ASF) under one
 * or more contributor license agreements.  See the NOTICE file
 * distributed with this work for additional information
 * regarding copyright ownership.  The ASF licenses this file
 * to you under the Apache License, Version 2.0 (the
 * "License"); you may not use this file except in compliance
 * with the License.  You may obtain a copy of the License at
 *
 *   http://www.apache.org/licenses/LICENSE-2.0
 *
 * Unless required by applicable law or agreed to in writing,
 * software distributed under the License is distributed on an
 * "AS IS" BASIS, WITHOUT WARRANTIES OR CONDITIONS OF ANY
 * KIND, either express or implied.  See the License for the
 * specific language governing permissions and limitations
 * under the License.
 */

package org.apache.druid.client.indexing;

import com.fasterxml.jackson.core.type.TypeReference;
import com.fasterxml.jackson.databind.ObjectMapper;
import com.google.common.base.Preconditions;
import com.google.common.base.Strings;
import com.google.common.collect.Iterables;
import com.google.inject.Inject;
import org.apache.druid.discovery.DruidLeaderClient;
import org.apache.druid.indexer.TaskStatusPlus;
import org.apache.druid.java.util.common.DateTimes;
import org.apache.druid.java.util.common.ISE;
import org.apache.druid.java.util.common.StringUtils;
import org.apache.druid.java.util.common.jackson.JacksonUtils;
import org.apache.druid.java.util.http.client.response.StringFullResponseHolder;
import org.apache.druid.timeline.DataSegment;
import org.jboss.netty.handler.codec.http.HttpMethod;
import org.jboss.netty.handler.codec.http.HttpResponseStatus;
import org.joda.time.DateTime;
import org.joda.time.Interval;

import javax.annotation.Nullable;
import javax.ws.rs.core.MediaType;
import java.io.IOException;
import java.util.ArrayList;
import java.util.Collection;
import java.util.HashMap;
import java.util.HashSet;
import java.util.List;
import java.util.Map;
import java.util.Set;

public class HttpIndexingServiceClient implements IndexingServiceClient
{
  private final DruidLeaderClient druidLeaderClient;
  private final ObjectMapper jsonMapper;

  @Inject
  public HttpIndexingServiceClient(
      ObjectMapper jsonMapper,
      @IndexingService DruidLeaderClient druidLeaderClient
  )
  {
    this.jsonMapper = jsonMapper;
    this.druidLeaderClient = druidLeaderClient;
  }

  @Override
  public void killUnusedSegments(String dataSource, Interval interval)
  {
    runTask(new ClientKillUnusedSegmentsTaskQuery(dataSource, interval));
  }

  @Override
  public String compactSegments(
      List<DataSegment> segments,
      @Nullable Long targetCompactionSizeBytes,
      int compactionTaskPriority,
      ClientCompactionTaskQueryTuningConfig tuningConfig,
      @Nullable Map<String, Object> context
  )
  {
    Preconditions.checkArgument(segments.size() > 1, "Expect two or more segments to compact");

    final String dataSource = segments.get(0).getDataSource();
    Preconditions.checkArgument(
        segments.stream().allMatch(segment -> segment.getDataSource().equals(dataSource)),
        "Segments must have the same dataSource"
    );

    context = context == null ? new HashMap<>() : context;
    context.put("priority", compactionTaskPriority);

    return runTask(
        new ClientCompactionTaskQuery(
            dataSource,
            null,
            segments,
            targetCompactionSizeBytes,
            tuningConfig,
            context
        )
    );
  }

  @Override
  public String runTask(Object taskObject)
  {
    try {
<<<<<<< HEAD
      // Warning, magic: here we may serialize ClientTaskQuery objects, but OverlordResource.taskPost() deserializes
      // Task objects from the same data. See the comment for ClientTaskQuery for details.
      final FullResponseHolder response = druidLeaderClient.go(
          druidLeaderClient
              .makeRequest(HttpMethod.POST, "/druid/indexer/v1/task")
              .setContent(MediaType.APPLICATION_JSON, jsonMapper.writeValueAsBytes(taskObject))
=======
      final StringFullResponseHolder response = druidLeaderClient.go(
          druidLeaderClient.makeRequest(HttpMethod.POST, "/druid/indexer/v1/task")
                           .setContent(MediaType.APPLICATION_JSON, jsonMapper.writeValueAsBytes(taskObject))
>>>>>>> c73a4893
      );

      if (!response.getStatus().equals(HttpResponseStatus.OK)) {
        if (!Strings.isNullOrEmpty(response.getContent())) {
          throw new ISE(
              "Failed to post task[%s] with error[%s].",
              taskObject,
              response.getContent()
          );
        } else {
          throw new ISE("Failed to post task[%s]. Please check overlord log", taskObject);
        }
      }

      final Map<String, Object> resultMap = jsonMapper.readValue(
          response.getContent(),
          JacksonUtils.TYPE_REFERENCE_MAP_STRING_OBJECT
      );
      final String taskId = (String) resultMap.get("task");
      return Preconditions.checkNotNull(taskId, "Null task id for task[%s]", taskObject);
    }
    catch (Exception e) {
      throw new RuntimeException(e);
    }
  }

  @Override
  public String cancelTask(String taskId)
  {
    try {
      final StringFullResponseHolder response = druidLeaderClient.go(
          druidLeaderClient.makeRequest(
              HttpMethod.POST,
              StringUtils.format("/druid/indexer/v1/task/%s/shutdown", StringUtils.urlEncode(taskId))
          )
      );

      if (!response.getStatus().equals(HttpResponseStatus.OK)) {
        throw new ISE("Failed to cancel task[%s]", taskId);
      }

      final Map<String, Object> resultMap = jsonMapper.readValue(
          response.getContent(),
          JacksonUtils.TYPE_REFERENCE_MAP_STRING_OBJECT
      );
      final String cancelledTaskId = (String) resultMap.get("task");
      Preconditions.checkNotNull(cancelledTaskId, "Null task id returned for task[%s]", taskId);
      Preconditions.checkState(
          taskId.equals(cancelledTaskId),
          "Requested to cancel task[%s], but another task[%s] was cancelled!",
          taskId,
          cancelledTaskId
      );
      return cancelledTaskId;
    }
    catch (Exception e) {
      throw new RuntimeException(e);
    }
  }

  @Override
  public int getTotalWorkerCapacity()
  {
    try {
      final StringFullResponseHolder response = druidLeaderClient.go(
          druidLeaderClient.makeRequest(HttpMethod.GET, "/druid/indexer/v1/workers")
                           .setHeader("Content-Type", MediaType.APPLICATION_JSON)
      );

      if (!response.getStatus().equals(HttpResponseStatus.OK)) {
        throw new ISE(
            "Error while getting available cluster capacity. status[%s] content[%s]",
            response.getStatus(),
            response.getContent()
        );
      }
      final Collection<IndexingWorkerInfo> workers = jsonMapper.readValue(
          response.getContent(),
          new TypeReference<Collection<IndexingWorkerInfo>>() {}
      );

      return workers.stream().mapToInt(workerInfo -> workerInfo.getWorker().getCapacity()).sum();
    }
    catch (Exception e) {
      throw new RuntimeException(e);
    }
  }

  @Override
  public List<TaskStatusPlus> getActiveTasks()
  {
    // Must retrieve waiting, then pending, then running, so if tasks move from one state to the next between
    // calls then we still catch them. (Tasks always go waiting -> pending -> running.)
    //
    // Consider switching to new-style /druid/indexer/v1/tasks API in the future.
    final List<TaskStatusPlus> tasks = new ArrayList<>();
    final Set<String> taskIdsSeen = new HashSet<>();

    final Iterable<TaskStatusPlus> activeTasks = Iterables.concat(
        getTasks("waitingTasks"),
        getTasks("pendingTasks"),
        getTasks("runningTasks")
    );

    for (TaskStatusPlus task : activeTasks) {
      // Use taskIdsSeen to prevent returning the same task ID more than once (if it hops from 'pending' to 'running',
      // for example, and we see it twice.)
      if (taskIdsSeen.add(task.getId())) {
        tasks.add(task);
      }
    }

    return tasks;
  }

  private List<TaskStatusPlus> getTasks(String endpointSuffix)
  {
    try {
      final StringFullResponseHolder responseHolder = druidLeaderClient.go(
          druidLeaderClient.makeRequest(HttpMethod.GET, StringUtils.format("/druid/indexer/v1/%s", endpointSuffix))
      );

      if (!responseHolder.getStatus().equals(HttpResponseStatus.OK)) {
        throw new ISE("Error while fetching the status of the last complete task");
      }

      return jsonMapper.readValue(
          responseHolder.getContent(),
          new TypeReference<List<TaskStatusPlus>>()
          {
          }
      );
    }
    catch (IOException | InterruptedException e) {
      throw new RuntimeException(e);
    }
  }

  @Override
  public TaskStatusResponse getTaskStatus(String taskId)
  {
    try {
      final StringFullResponseHolder responseHolder = druidLeaderClient.go(
          druidLeaderClient.makeRequest(HttpMethod.GET, StringUtils.format(
              "/druid/indexer/v1/task/%s/status",
              StringUtils.urlEncode(taskId)
          ))
      );

      return jsonMapper.readValue(
          responseHolder.getContent(),
          new TypeReference<TaskStatusResponse>()
          {
          }
      );
    }
    catch (IOException | InterruptedException e) {
      throw new RuntimeException(e);
    }
  }

  @Override
  public Map<String, TaskStatus> getTaskStatuses(Set<String> taskIds) throws InterruptedException
  {
    try {
      final StringFullResponseHolder responseHolder = druidLeaderClient.go(
          druidLeaderClient.makeRequest(HttpMethod.POST, "/druid/indexer/v1/taskStatus")
                           .setContent(MediaType.APPLICATION_JSON, jsonMapper.writeValueAsBytes(taskIds))
      );

      return jsonMapper.readValue(
          responseHolder.getContent(),
          new TypeReference<Map<String, TaskStatus>>()
          {
          }
      );
    }
    catch (IOException e) {
      throw new RuntimeException(e);
    }
  }

  @Override
  @Nullable
  public TaskStatusPlus getLastCompleteTask()
  {
    final List<TaskStatusPlus> completeTaskStatuses = getTasks("completeTasks?n=1");
    return completeTaskStatuses.isEmpty() ? null : completeTaskStatuses.get(0);
  }

  @Override
  public TaskPayloadResponse getTaskPayload(String taskId)
  {
    try {
      final StringFullResponseHolder responseHolder = druidLeaderClient.go(
          druidLeaderClient.makeRequest(
              HttpMethod.GET,
              StringUtils.format("/druid/indexer/v1/task/%s", StringUtils.urlEncode(taskId))
          )
      );

      return jsonMapper.readValue(
          responseHolder.getContent(),
          new TypeReference<TaskPayloadResponse>()
          {
          }
      );
    }
    catch (IOException | InterruptedException e) {
      throw new RuntimeException(e);
    }
  }

  @Override
  public int killPendingSegments(String dataSource, DateTime end)
  {
    final String endPoint = StringUtils.format(
        "/druid/indexer/v1/pendingSegments/%s?interval=%s",
        StringUtils.urlEncode(dataSource),
        new Interval(DateTimes.MIN, end)
    );
    try {
      final StringFullResponseHolder responseHolder = druidLeaderClient.go(
          druidLeaderClient.makeRequest(HttpMethod.DELETE, endPoint)
      );

      if (!responseHolder.getStatus().equals(HttpResponseStatus.OK)) {
        throw new ISE("Error while killing pendingSegments of dataSource[%s] created until [%s]", dataSource, end);
      }

      final Map<String, Object> resultMap = jsonMapper.readValue(
          responseHolder.getContent(),
          JacksonUtils.TYPE_REFERENCE_MAP_STRING_OBJECT
      );

      final Object numDeletedObject = resultMap.get("numDeleted");
      return (Integer) Preconditions.checkNotNull(numDeletedObject, "numDeletedObject");
    }
    catch (Exception e) {
      throw new RuntimeException(e);
    }
  }
}<|MERGE_RESOLUTION|>--- conflicted
+++ resolved
@@ -106,18 +106,11 @@
   public String runTask(Object taskObject)
   {
     try {
-<<<<<<< HEAD
       // Warning, magic: here we may serialize ClientTaskQuery objects, but OverlordResource.taskPost() deserializes
       // Task objects from the same data. See the comment for ClientTaskQuery for details.
-      final FullResponseHolder response = druidLeaderClient.go(
-          druidLeaderClient
-              .makeRequest(HttpMethod.POST, "/druid/indexer/v1/task")
-              .setContent(MediaType.APPLICATION_JSON, jsonMapper.writeValueAsBytes(taskObject))
-=======
       final StringFullResponseHolder response = druidLeaderClient.go(
           druidLeaderClient.makeRequest(HttpMethod.POST, "/druid/indexer/v1/task")
                            .setContent(MediaType.APPLICATION_JSON, jsonMapper.writeValueAsBytes(taskObject))
->>>>>>> c73a4893
       );
 
       if (!response.getStatus().equals(HttpResponseStatus.OK)) {
