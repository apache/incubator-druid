--- conflicted
+++ resolved
@@ -157,21 +157,13 @@
     // a small fraction of the segments in the cluster are expected to be overshadowed,
     // so building this collection shouldn't generate a lot of garbage.
     final List<SegmentId> overshadowedSegments = new ArrayList<>();
-<<<<<<< HEAD
-    for (DataSegment dataSegment : segments) {
-      final VersionedIntervalTimeline<String, DataSegment> timeline = timelines.get(dataSegment.getDataSource());
-      if (timeline != null
-          && timeline.isOvershadowed(dataSegment.getInterval(), dataSegment.getVersion(), dataSegment)) {
-        overshadowedSegments.add(dataSegment.getId());
-=======
     for (ImmutableDruidDataSource dataSource : dataSourcesWithAllUsedSegments.values()) {
       VersionedIntervalTimeline<String, DataSegment> usedSegmentsTimeline =
           usedSegmentsTimelinesPerDataSource.get(dataSource.getName());
       for (DataSegment segment : dataSource.getSegments()) {
-        if (usedSegmentsTimeline.isOvershadowed(segment.getInterval(), segment.getVersion())) {
+        if (usedSegmentsTimeline.isOvershadowed(segment.getInterval(), segment.getVersion(), segment)) {
           overshadowedSegments.add(segment.getId());
         }
->>>>>>> ceb96990
       }
     }
     return overshadowedSegments;
