--- conflicted
+++ resolved
@@ -33,11 +33,8 @@
 import org.apache.druid.client.cache.CachePopulator;
 import org.apache.druid.client.selector.QueryableDruidServer;
 import org.apache.druid.client.selector.ServerSelector;
-<<<<<<< HEAD
+import org.apache.druid.guice.annotations.Client;
 import org.apache.druid.guice.annotations.Processing;
-=======
-import org.apache.druid.guice.annotations.Client;
->>>>>>> f12ffd19
 import org.apache.druid.guice.annotations.Smile;
 import org.apache.druid.guice.http.DruidHttpClientConfig;
 import org.apache.druid.java.util.common.Intervals;
@@ -121,11 +118,8 @@
   private final ObjectMapper objectMapper;
   private final CachePopulator cachePopulator;
   private final CacheConfig cacheConfig;
-<<<<<<< HEAD
   private final ForkJoinPool mergeFjp;
-=======
   private final DruidHttpClientConfig httpClientConfig;
->>>>>>> f12ffd19
 
   @Inject
   public CachingClusteredClient(
@@ -147,11 +141,8 @@
     this.objectMapper = objectMapper;
     this.cachePopulator = cachePopulator;
     this.cacheConfig = cacheConfig;
-<<<<<<< HEAD
     this.mergeFjp = mergeFjp;
-=======
     this.httpClientConfig = httpClientConfig;
->>>>>>> f12ffd19
 
     if (cacheConfig.isQueryCacheable(Query.GROUP_BY) && (cacheConfig.isUseCache() || cacheConfig.isPopulateCache())) {
       log.warn(
@@ -349,8 +340,16 @@
       final Stream<Pair<ServerToSegment, Optional<T>>> cacheResolvedResults = deserializeFromCache(
           maybeFetchCacheResults(queryCacheKey, segments)
       );
-      return groupCachedResultsByServer(cacheResolvedResults)
-          .map(this::runOnServer)
+      final Pair<Integer, Stream<List<ServerMaybeSegmentMaybeCache<T>>>> serverCountAndStream =
+          groupCachedResultsByServer(cacheResolvedResults);
+
+      // Divide user-provided maxQueuedBytes by the number of servers, and limit each server to that much.
+      final long maxQueuedBytes = QueryContexts.getMaxQueuedBytes(query, httpClientConfig.getMaxQueuedBytes());
+      final long maxQueuedBytesPerServer = maxQueuedBytes / serverCountAndStream.getLhs();
+
+      return serverCountAndStream
+          .getRhs()
+          .map(s -> this.runOnServer(s, maxQueuedBytesPerServer))
           // We do a hard materialization here so that the resulting spliterators have properties that we want
           // Otherwise the stream's spliterator is of a hash map entry spliterator from the group-by-server operation
           // This also causes eager initialization of the **sequences**, aka forking off the direct druid client requests
@@ -584,7 +583,7 @@
      *
      * @return A sequence of either the merged cached results, or the server results from any particular server
      */
-    private Sequence<T> runOnServer(List<ServerMaybeSegmentMaybeCache<T>> segmentOrResult)
+    private Sequence<T> runOnServer(List<ServerMaybeSegmentMaybeCache<T>> segmentOrResult, long maxQueuedBytesPerServer)
     {
       final List<SegmentDescriptor> segmentsOfServer = segmentOrResult
           .stream()
@@ -619,12 +618,13 @@
       final MultipleSpecificSegmentSpec segmentsOfServerSpec = new MultipleSpecificSegmentSpec(segmentsOfServer);
 
       final Sequence<T> serverResults;
+
       if (isBySegment) {
-        serverResults = getBySegmentServerResults(serverRunner, segmentsOfServerSpec);
+        serverResults = getBySegmentServerResults(serverRunner, segmentsOfServerSpec, maxQueuedBytesPerServer);
       } else if (!server.segmentReplicatable() || !populateCache) {
-        serverResults = getSimpleServerResults(serverRunner, segmentsOfServerSpec);
+        serverResults = getSimpleServerResults(serverRunner, segmentsOfServerSpec, maxQueuedBytesPerServer);
       } else {
-        serverResults = getAndCacheServerResults(serverRunner, segmentsOfServerSpec);
+        serverResults = getAndCacheServerResults(serverRunner, segmentsOfServerSpec, maxQueuedBytesPerServer);
       }
       return serverResults;
     }
@@ -655,18 +655,20 @@
      * entries' getServer is the same. Each entry will either have a present segemnt descriptor or a present result,
      * but not both. Downstream consumers should check each and handle appropriately.
      *
-     * @param cacheResolvedStream A stream of the cached results for different segment queries
+     * @param cacheResolvedStream A pair of the count of servers (for backpressure calculations)
      *
      * @return A stream of potentially cached results per server
      */
 
-    private Stream<List<ServerMaybeSegmentMaybeCache<T>>> groupCachedResultsByServer(
+    private Pair<Integer, Stream<List<ServerMaybeSegmentMaybeCache<T>>>> groupCachedResultsByServer(
         Stream<Pair<ServerToSegment, Optional<T>>> cacheResolvedStream
     )
     {
-      return cacheResolvedStream
+
+      final Map<DruidServer, List<ServerMaybeSegmentMaybeCache<T>>> groupedServers = cacheResolvedStream
           .map(this::pickServer)
-          .collect(Collectors.groupingBy(ServerMaybeSegmentMaybeCache::getServer))
+          .collect(Collectors.groupingBy(ServerMaybeSegmentMaybeCache::getServer));
+      return Pair.of(groupedServers.size(), groupedServers
           .values()
           // At this point we have the segments per server, and a special entry for the pre-cached results.
           // As of the time of this writing, this results in a java.util.HashMap.ValueSpliterator which
@@ -676,7 +678,7 @@
           .stream()
           .filter(l -> !l.isEmpty())
           // Get rid of any alerted conditions missing queryableDruidServer
-          .filter(l -> l.get(0).getCachedValue() != null || l.get(0).getSegmentDescriptor() != null);
+          .filter(l -> l.get(0).getCachedValue() != null || l.get(0).getSegmentDescriptor() != null));
     }
 
     private Stream<Pair<ServerToSegment, Optional<T>>> deserializeFromCache(
@@ -692,7 +694,6 @@
         if (!cachedResultPair.getRhs().isPresent()) {
           return Stream.of(Pair.of(cachedResultPair.getLhs(), Optional.empty()));
         }
-<<<<<<< HEAD
         final byte[] cachedResult = cachedResultPair.getRhs().get();
         try {
           if (cachedResult.length == 0) {
@@ -713,22 +714,6 @@
         }
         catch (IOException e) {
           throw new RuntimeException(e);
-=======
-
-        final MultipleSpecificSegmentSpec segmentsOfServerSpec = new MultipleSpecificSegmentSpec(segmentsOfServer);
-
-        // Divide user-provided maxQueuedBytes by the number of servers, and limit each server to that much.
-        final long maxQueuedBytes = QueryContexts.getMaxQueuedBytes(query, httpClientConfig.getMaxQueuedBytes());
-        final long maxQueuedBytesPerServer = maxQueuedBytes / segmentsByServer.size();
-        final Sequence<T> serverResults;
-
-        if (isBySegment) {
-          serverResults = getBySegmentServerResults(serverRunner, segmentsOfServerSpec, maxQueuedBytesPerServer);
-        } else if (!server.segmentReplicatable() || !populateCache) {
-          serverResults = getSimpleServerResults(serverRunner, segmentsOfServerSpec, maxQueuedBytesPerServer);
-        } else {
-          serverResults = getAndCacheServerResults(serverRunner, segmentsOfServerSpec, maxQueuedBytesPerServer);
->>>>>>> f12ffd19
         }
       });
     }
