/*
 * Licensed to the Apache Software Foundation (ASF) under one
 * or more contributor license agreements.  See the NOTICE file
 * distributed with this work for additional information
 * regarding copyright ownership.  The ASF licenses this file
 * to you under the Apache License, Version 2.0 (the
 * "License"); you may not use this file except in compliance
 * with the License.  You may obtain a copy of the License at
 *
 *   http://www.apache.org/licenses/LICENSE-2.0
 *
 * Unless required by applicable law or agreed to in writing,
 * software distributed under the License is distributed on an
 * "AS IS" BASIS, WITHOUT WARRANTIES OR CONDITIONS OF ANY
 * KIND, either express or implied.  See the License for the
 * specific language governing permissions and limitations
 * under the License.
 */

package org.apache.druid.server.coordinator;

import com.google.common.annotations.VisibleForTesting;
import com.google.common.collect.ImmutableList;
import com.google.common.collect.Ordering;
import com.google.common.collect.Sets;
import com.google.common.util.concurrent.ListeningExecutorService;
import com.google.common.util.concurrent.MoreExecutors;
import com.google.inject.Inject;
import com.google.inject.Provider;
import it.unimi.dsi.fastutil.objects.Object2IntMap;
import it.unimi.dsi.fastutil.objects.Object2IntMaps;
import it.unimi.dsi.fastutil.objects.Object2IntOpenHashMap;
import it.unimi.dsi.fastutil.objects.Object2LongMap;
import org.apache.curator.framework.CuratorFramework;
import org.apache.curator.utils.ZKPaths;
import org.apache.druid.client.DataSourcesSnapshot;
import org.apache.druid.client.DruidDataSource;
import org.apache.druid.client.DruidServer;
import org.apache.druid.client.ImmutableDruidDataSource;
import org.apache.druid.client.ImmutableDruidServer;
import org.apache.druid.client.ServerInventoryView;
import org.apache.druid.client.coordinator.Coordinator;
import org.apache.druid.client.indexing.IndexingServiceClient;
import org.apache.druid.common.config.JacksonConfigManager;
import org.apache.druid.curator.ZkEnablementConfig;
import org.apache.druid.curator.discovery.ServiceAnnouncer;
import org.apache.druid.discovery.DruidLeaderSelector;
import org.apache.druid.guice.ManageLifecycle;
import org.apache.druid.guice.annotations.CoordinatorIndexingServiceDuty;
import org.apache.druid.guice.annotations.Self;
import org.apache.druid.java.util.common.DateTimes;
import org.apache.druid.java.util.common.IAE;
import org.apache.druid.java.util.common.ISE;
import org.apache.druid.java.util.common.Pair;
import org.apache.druid.java.util.common.concurrent.Execs;
import org.apache.druid.java.util.common.concurrent.ScheduledExecutorFactory;
import org.apache.druid.java.util.common.concurrent.ScheduledExecutors;
import org.apache.druid.java.util.common.guava.Comparators;
import org.apache.druid.java.util.common.lifecycle.LifecycleStart;
import org.apache.druid.java.util.common.lifecycle.LifecycleStop;
import org.apache.druid.java.util.emitter.EmittingLogger;
import org.apache.druid.java.util.emitter.service.ServiceEmitter;
import org.apache.druid.metadata.MetadataRuleManager;
import org.apache.druid.metadata.SegmentsMetadataManager;
import org.apache.druid.server.DruidNode;
import org.apache.druid.server.coordinator.duty.BalanceSegments;
import org.apache.druid.server.coordinator.duty.CompactSegments;
import org.apache.druid.server.coordinator.duty.CoordinatorDuty;
import org.apache.druid.server.coordinator.duty.EmitClusterStatsAndMetrics;
import org.apache.druid.server.coordinator.duty.LogUsedSegments;
import org.apache.druid.server.coordinator.duty.MarkAsUnusedOvershadowedSegments;
import org.apache.druid.server.coordinator.duty.RunRules;
import org.apache.druid.server.coordinator.duty.UnloadUnusedSegments;
import org.apache.druid.server.coordinator.rules.LoadRule;
import org.apache.druid.server.coordinator.rules.Rule;
import org.apache.druid.server.initialization.ZkPathsConfig;
import org.apache.druid.server.lookup.cache.LookupCoordinatorManager;
import org.apache.druid.timeline.DataSegment;
import org.apache.druid.timeline.SegmentId;
import org.joda.time.DateTime;
import org.joda.time.Duration;

import javax.annotation.Nullable;
import java.util.ArrayList;
import java.util.Arrays;
import java.util.Collection;
import java.util.Comparator;
import java.util.HashMap;
import java.util.List;
import java.util.Map;
import java.util.Set;
import java.util.concurrent.Callable;
import java.util.concurrent.ConcurrentHashMap;
import java.util.concurrent.ConcurrentMap;
import java.util.concurrent.ScheduledExecutorService;
import java.util.stream.Collectors;

/**
 *
 */
@ManageLifecycle
public class DruidCoordinator
{
  /**
   * This comparator orders "freshest" segments first, i. e. segments with most recent intervals.
   *
   * It is used in historical nodes' {@link LoadQueuePeon}s to make historicals load more recent segment first.
   *
   * It is also used in {@link DruidCoordinatorRuntimeParams} for {@link
   * DruidCoordinatorRuntimeParams#getUsedSegments()} - a collection of segments to be considered during some
   * coordinator run for different {@link CoordinatorDuty}s. The order matters only for {@link
   * RunRules}, which tries to apply the rules while iterating the segments in the order imposed by
   * this comparator. In {@link LoadRule} the throttling limit may be hit (via {@link ReplicationThrottler}; see
   * {@link CoordinatorDynamicConfig#getReplicationThrottleLimit()}). So before we potentially hit this limit, we want
   * to schedule loading the more recent segments (among all of those that need to be loaded).
   *
   * In both {@link LoadQueuePeon}s and {@link RunRules}, we want to load more recent segments first
   * because presumably they are queried more often and contain are more important data for users, so if the Druid
   * cluster has availability problems and struggling to make all segments available immediately, at least we try to
   * make more "important" (more recent) segments available as soon as possible.
   */
  static final Comparator<DataSegment> SEGMENT_COMPARATOR_RECENT_FIRST = Ordering
      .from(Comparators.intervalsByEndThenStart())
      .onResultOf(DataSegment::getInterval)
      .compound(Ordering.<DataSegment>natural())
      .reverse();

  private static final EmittingLogger log = new EmittingLogger(DruidCoordinator.class);

  private final Object lock = new Object();
  private final DruidCoordinatorConfig config;
  private final ZkPathsConfig zkPaths;
  private final JacksonConfigManager configManager;
  private final SegmentsMetadataManager segmentsMetadataManager;
  private final ServerInventoryView serverInventoryView;
  private final MetadataRuleManager metadataRuleManager;

  @Nullable // Null if zk is disabled
  private final CuratorFramework curator;

  private final ServiceEmitter emitter;
  private final IndexingServiceClient indexingServiceClient;
  private final ScheduledExecutorService exec;
  private final LoadQueueTaskMaster taskMaster;
  private final Map<String, LoadQueuePeon> loadManagementPeons;
  private final ServiceAnnouncer serviceAnnouncer;
  private final DruidNode self;
  private final Set<CoordinatorDuty> indexingServiceDuties;
  private final BalancerStrategyFactory factory;
  private final LookupCoordinatorManager lookupCoordinatorManager;
  private final DruidLeaderSelector coordLeaderSelector;

  private final CompactSegments compactSegments;

  private volatile boolean started = false;
  private volatile SegmentReplicantLookup segmentReplicantLookup = null;

  private int cachedBalancerThreadNumber;
  private ListeningExecutorService balancerExec;

  @Inject
  public DruidCoordinator(
      DruidCoordinatorConfig config,
      ZkPathsConfig zkPaths,
      JacksonConfigManager configManager,
      SegmentsMetadataManager segmentsMetadataManager,
      ServerInventoryView serverInventoryView,
      MetadataRuleManager metadataRuleManager,
      Provider<CuratorFramework> curatorProvider,
      ServiceEmitter emitter,
      ScheduledExecutorFactory scheduledExecutorFactory,
      IndexingServiceClient indexingServiceClient,
      LoadQueueTaskMaster taskMaster,
      ServiceAnnouncer serviceAnnouncer,
      @Self DruidNode self,
      @CoordinatorIndexingServiceDuty Set<CoordinatorDuty> indexingServiceDuties,
      BalancerStrategyFactory factory,
      LookupCoordinatorManager lookupCoordinatorManager,
      @Coordinator DruidLeaderSelector coordLeaderSelector,
      CompactSegments compactSegments,
      ZkEnablementConfig zkEnablementConfig
  )
  {
    this(
        config,
        zkPaths,
        configManager,
        segmentsMetadataManager,
        serverInventoryView,
        metadataRuleManager,
        curatorProvider,
        emitter,
        scheduledExecutorFactory,
        indexingServiceClient,
        taskMaster,
        serviceAnnouncer,
        self,
        new ConcurrentHashMap<>(),
        indexingServiceDuties,
        factory,
        lookupCoordinatorManager,
        coordLeaderSelector,
        compactSegments,
        zkEnablementConfig
    );
  }

  DruidCoordinator(
      DruidCoordinatorConfig config,
      ZkPathsConfig zkPaths,
      JacksonConfigManager configManager,
      SegmentsMetadataManager segmentsMetadataManager,
      ServerInventoryView serverInventoryView,
      MetadataRuleManager metadataRuleManager,
      Provider<CuratorFramework> curatorProvider,
      ServiceEmitter emitter,
      ScheduledExecutorFactory scheduledExecutorFactory,
      IndexingServiceClient indexingServiceClient,
      LoadQueueTaskMaster taskMaster,
      ServiceAnnouncer serviceAnnouncer,
      DruidNode self,
      ConcurrentMap<String, LoadQueuePeon> loadQueuePeonMap,
      Set<CoordinatorDuty> indexingServiceDuties,
      BalancerStrategyFactory factory,
      LookupCoordinatorManager lookupCoordinatorManager,
      DruidLeaderSelector coordLeaderSelector,
      CompactSegments compactSegments,
      ZkEnablementConfig zkEnablementConfig
  )
  {
    this.config = config;
    this.zkPaths = zkPaths;
    this.configManager = configManager;

    this.segmentsMetadataManager = segmentsMetadataManager;
    this.serverInventoryView = serverInventoryView;
    this.metadataRuleManager = metadataRuleManager;
    if (zkEnablementConfig.isEnabled()) {
      this.curator = curatorProvider.get();
    } else {
      this.curator = null;
    }
    this.emitter = emitter;
    this.indexingServiceClient = indexingServiceClient;
    this.taskMaster = taskMaster;
    this.serviceAnnouncer = serviceAnnouncer;
    this.self = self;
    this.indexingServiceDuties = indexingServiceDuties;

    this.exec = scheduledExecutorFactory.create(1, "Coordinator-Exec--%d");

    this.loadManagementPeons = loadQueuePeonMap;
    this.factory = factory;
    this.lookupCoordinatorManager = lookupCoordinatorManager;
    this.coordLeaderSelector = coordLeaderSelector;

    this.compactSegments = compactSegments;
  }

  public boolean isLeader()
  {
    return coordLeaderSelector.isLeader();
  }

  public Map<String, LoadQueuePeon> getLoadManagementPeons()
  {
    return loadManagementPeons;
  }

  /**
   * @return tier -> { dataSource -> underReplicationCount } map
   */
  public Map<String, Object2LongMap<String>> computeUnderReplicationCountsPerDataSourcePerTier()
  {
    final Iterable<DataSegment> dataSegments = segmentsMetadataManager.iterateAllUsedSegments();
    return computeUnderReplicationCountsPerDataSourcePerTierForSegments(dataSegments);
  }

  /**
   * segmentReplicantLookup use in this method could potentially be stale since it is only updated on coordinator runs.
   * However, this is ok as long as the {@param dataSegments} is refreshed/latest as this would at least still ensure
   * that the stale data in segmentReplicantLookup would be under counting replication levels,
   * rather than potentially falsely reporting that everything is available.
   *
   * @return tier -> { dataSource -> underReplicationCount } map
   */
  public Map<String, Object2LongMap<String>> computeUnderReplicationCountsPerDataSourcePerTierForSegments(
      Iterable<DataSegment> dataSegments
  )
  {
    final Map<String, Object2LongMap<String>> underReplicationCountsPerDataSourcePerTier = new HashMap<>();

    if (segmentReplicantLookup == null) {
      return underReplicationCountsPerDataSourcePerTier;
    }

    final DateTime now = DateTimes.nowUtc();

    for (final DataSegment segment : dataSegments) {
      final List<Rule> rules = metadataRuleManager.getRulesWithDefault(segment.getDataSource());

      for (final Rule rule : rules) {
        if (!rule.appliesTo(segment, now)) {
          // Rule did not match. Continue to the next Rule.
          continue;
        }
        if (!rule.canLoadSegments()) {
          // Rule matched but rule does not and cannot load segments.
          // Hence, there is no need to update underReplicationCountsPerDataSourcePerTier map
          break;
        }

        rule.updateUnderReplicated(underReplicationCountsPerDataSourcePerTier, segmentReplicantLookup, segment);

        // Only the first matching rule applies. This is because the Coordinator cycle through all used segments
        // and match each segment with the first rule that applies. Each segment may only match a single rule.
        break;
      }
    }

    return underReplicationCountsPerDataSourcePerTier;
  }

  public Object2IntMap<String> computeNumsUnavailableUsedSegmentsPerDataSource()
  {
    if (segmentReplicantLookup == null) {
      return Object2IntMaps.emptyMap();
    }

    final Object2IntOpenHashMap<String> numsUnavailableUsedSegmentsPerDataSource = new Object2IntOpenHashMap<>();

    final Iterable<DataSegment> dataSegments = segmentsMetadataManager.iterateAllUsedSegments();

    for (DataSegment segment : dataSegments) {
      if (segmentReplicantLookup.getLoadedReplicants(segment.getId()) == 0) {
        numsUnavailableUsedSegmentsPerDataSource.addTo(segment.getDataSource(), 1);
      } else {
        numsUnavailableUsedSegmentsPerDataSource.addTo(segment.getDataSource(), 0);
      }
    }

    return numsUnavailableUsedSegmentsPerDataSource;
  }

  public Map<String, Double> getLoadStatus()
  {
    final Map<String, Double> loadStatus = new HashMap<>();
    final Collection<ImmutableDruidDataSource> dataSources =
        segmentsMetadataManager.getImmutableDataSourcesWithAllUsedSegments();

    for (ImmutableDruidDataSource dataSource : dataSources) {
      final Set<DataSegment> segments = Sets.newHashSet(dataSource.getSegments());
      final int numPublishedSegments = segments.size();

      // remove loaded segments
      for (DruidServer druidServer : serverInventoryView.getInventory()) {
        final DruidDataSource loadedView = druidServer.getDataSource(dataSource.getName());
        if (loadedView != null) {
          // This does not use segments.removeAll(loadedView.getSegments()) for performance reasons.
          // Please see https://github.com/apache/druid/pull/5632 and LoadStatusBenchmark for more info.
          for (DataSegment serverSegment : loadedView.getSegments()) {
            segments.remove(serverSegment);
          }
        }
      }
      final int numUnavailableSegments = segments.size();
      loadStatus.put(
          dataSource.getName(),
          100 * ((double) (numPublishedSegments - numUnavailableSegments) / (double) numPublishedSegments)
      );
    }

    return loadStatus;
  }

  @Nullable
  public Long getTotalSizeOfSegmentsAwaitingCompaction(String dataSource)
  {
    return compactSegments.getTotalSizeOfSegmentsAwaitingCompaction(dataSource);
  }

  @Nullable
  public AutoCompactionSnapshot getAutoCompactionSnapshotForDataSource(String dataSource)
  {
    return compactSegments.getAutoCompactionSnapshot(dataSource);
  }

  public Map<String, AutoCompactionSnapshot> getAutoCompactionSnapshot()
  {
    return compactSegments.getAutoCompactionSnapshot();
  }

  public CoordinatorDynamicConfig getDynamicConfigs()
  {
    return CoordinatorDynamicConfig.current(configManager);
  }

  public CoordinatorCompactionConfig getCompactionConfig()
  {
    return CoordinatorCompactionConfig.current(configManager);
  }

  public void markSegmentAsUnused(DataSegment segment)
  {
    log.debug("Marking segment[%s] as unused", segment.getId());
    segmentsMetadataManager.markSegmentAsUnused(segment.getId().toString());
  }

  public String getCurrentLeader()
  {
    return coordLeaderSelector.getCurrentLeader();
  }

  public void moveSegment(
      DruidCoordinatorRuntimeParams params,
      ImmutableDruidServer fromServer,
      ImmutableDruidServer toServer,
      DataSegment segment,
      final LoadPeonCallback callback
  )
  {
    if (segment == null) {
      log.makeAlert(new IAE("Can not move null DataSegment"), "Exception moving null segment").emit();
      if (callback != null) {
        callback.execute();
      }
      throw new ISE("Cannot move null DataSegment");
    }
    SegmentId segmentId = segment.getId();
    try {
      if (fromServer.getMetadata().equals(toServer.getMetadata())) {
        throw new IAE("Cannot move [%s] to and from the same server [%s]", segmentId, fromServer.getName());
      }

      ImmutableDruidDataSource dataSource = params.getDataSourcesSnapshot().getDataSource(segment.getDataSource());
      if (dataSource == null) {
        throw new IAE("Unable to find dataSource for segment [%s] in metadata", segmentId);
      }

      // get segment information from SegmentsMetadataManager instead of getting it from fromServer's.
      // This is useful when SegmentsMetadataManager and fromServer DataSegment's are different for same
      // identifier (say loadSpec differs because of deep storage migration).
      final DataSegment segmentToLoad = dataSource.getSegment(segment.getId());
      if (segmentToLoad == null) {
        throw new IAE("No segment metadata found for segment Id [%s]", segment.getId());
      }
      final LoadQueuePeon loadPeon = loadManagementPeons.get(toServer.getName());
      if (loadPeon == null) {
        throw new IAE("LoadQueuePeon hasn't been created yet for path [%s]", toServer.getName());
      }

      final LoadQueuePeon dropPeon = loadManagementPeons.get(fromServer.getName());
      if (dropPeon == null) {
        throw new IAE("LoadQueuePeon hasn't been created yet for path [%s]", fromServer.getName());
      }

      final ServerHolder toHolder = new ServerHolder(toServer, loadPeon);
      if (toHolder.getAvailableSize() < segmentToLoad.getSize()) {
        throw new IAE(
            "Not enough capacity on server [%s] for segment [%s]. Required: %,d, available: %,d.",
            toServer.getName(),
            segmentToLoad,
            segmentToLoad.getSize(),
            toHolder.getAvailableSize()
        );
      }

      final String toLoadQueueSegPath =
          ZKPaths.makePath(zkPaths.getLoadQueuePath(), toServer.getName(), segmentId.toString());

      final LoadPeonCallback loadPeonCallback = () -> {
        dropPeon.unmarkSegmentToDrop(segmentToLoad);
        if (callback != null) {
          callback.execute();
        }
      };

      // mark segment to drop before it is actually loaded on server
      // to be able to account this information in DruidBalancerStrategy immediately
      dropPeon.markSegmentToDrop(segmentToLoad);
      try {
        loadPeon.loadSegment(
            segmentToLoad,
            () -> {
              try {
                if (serverInventoryView.isSegmentLoadedByServer(toServer.getName(), segment) &&
                    (curator == null || curator.checkExists().forPath(toLoadQueueSegPath) == null) &&
                    !dropPeon.getSegmentsToDrop().contains(segment)) {
                  dropPeon.dropSegment(segment, loadPeonCallback);
                } else {
                  loadPeonCallback.execute();
                }
              }
              catch (Exception e) {
                throw new RuntimeException(e);
              }
            }
        );
      }
      catch (Exception e) {
        dropPeon.unmarkSegmentToDrop(segmentToLoad);
        throw new RuntimeException(e);
      }
    }
    catch (Exception e) {
      log.makeAlert(e, "Exception moving segment %s", segmentId).emit();
      if (callback != null) {
        callback.execute();
      }
    }
  }

  @VisibleForTesting
  public int getCachedBalancerThreadNumber()
  {
    return cachedBalancerThreadNumber;
  }
  
  @VisibleForTesting
  public ListeningExecutorService getBalancerExec()
  {
    return balancerExec;
  }

  @LifecycleStart
  public void start()
  {
    synchronized (lock) {
      if (started) {
        return;
      }
      started = true;

      coordLeaderSelector.registerListener(
          new DruidLeaderSelector.Listener()
          {
            @Override
            public void becomeLeader()
            {
              DruidCoordinator.this.becomeLeader();
            }

            @Override
            public void stopBeingLeader()
            {
              DruidCoordinator.this.stopBeingLeader();
            }
          }
      );
    }
  }

  @LifecycleStop
  public void stop()
  {
    synchronized (lock) {
      if (!started) {
        return;
      }

      coordLeaderSelector.unregisterListener();

      started = false;

      exec.shutdownNow();

      if (balancerExec != null) {
        balancerExec.shutdownNow();
      }
    }
  }

  public void runCompactSegmentsDuty()
  {
    final int startingLeaderCounter = coordLeaderSelector.localTerm();
    DutiesRunnable compactSegmentsDuty = new DutiesRunnable(makeCompactSegmentsDuty(), startingLeaderCounter);
    compactSegmentsDuty.run();
  }

  private void becomeLeader()
  {
    synchronized (lock) {
      if (!started) {
        return;
      }

      log.info(
          "I am the leader of the coordinators, all must bow! Starting coordination in [%s].",
          config.getCoordinatorStartDelay()
      );

      segmentsMetadataManager.startPollingDatabasePeriodically();
      metadataRuleManager.start();
      lookupCoordinatorManager.start();
      serviceAnnouncer.announce(self);
      final int startingLeaderCounter = coordLeaderSelector.localTerm();

      final List<Pair<? extends DutiesRunnable, Duration>> dutiesRunnables = new ArrayList<>();
      dutiesRunnables.add(
          Pair.of(
              new DutiesRunnable(makeHistoricalManagementDuties(), startingLeaderCounter),
              config.getCoordinatorPeriod()
          )
      );
      if (indexingServiceClient != null) {
        dutiesRunnables.add(
            Pair.of(
                new DutiesRunnable(makeIndexingServiceDuties(), startingLeaderCounter),
                config.getCoordinatorIndexingPeriod()
            )
        );
      }

      for (final Pair<? extends DutiesRunnable, Duration> dutiesRunnable : dutiesRunnables) {
        // CompactSegmentsDuty can takes a non trival amount of time to complete.
        // Hence, we schedule at fixed rate to make sure the other tasks still run at approximately every
        // config.getCoordinatorIndexingPeriod() period. Note that cautious should be taken
        // if setting config.getCoordinatorIndexingPeriod() lower than the default value.
        ScheduledExecutors.scheduleAtFixedRate(
            exec,
            config.getCoordinatorStartDelay(),
            dutiesRunnable.rhs,
            new Callable<ScheduledExecutors.Signal>()
            {
              private final DutiesRunnable theRunnable = dutiesRunnable.lhs;

              @Override
              public ScheduledExecutors.Signal call()
              {
                if (coordLeaderSelector.isLeader() && startingLeaderCounter == coordLeaderSelector.localTerm()) {
                  theRunnable.run();
                }
                if (coordLeaderSelector.isLeader()
                    && startingLeaderCounter == coordLeaderSelector.localTerm()) { // (We might no longer be leader)
                  return ScheduledExecutors.Signal.REPEAT;
                } else {
                  return ScheduledExecutors.Signal.STOP;
                }
              }
            }
        );
      }
    }
  }

  private void stopBeingLeader()
  {
    synchronized (lock) {

      log.info("I am no longer the leader...");

      for (String server : loadManagementPeons.keySet()) {
        LoadQueuePeon peon = loadManagementPeons.remove(server);
        peon.stop();
      }
      loadManagementPeons.clear();

      serviceAnnouncer.unannounce(self);
      lookupCoordinatorManager.stop();
      metadataRuleManager.stop();
      segmentsMetadataManager.stopPollingDatabasePeriodically();

      if (balancerExec != null) {
        balancerExec.shutdownNow();
        balancerExec = null;
      }
    }
  }

  private List<CoordinatorDuty> makeHistoricalManagementDuties()
  {
    List<CoordinatorDuty> duties = new ArrayList<>();
    if (config.isLogUsedSegmentsDutyEnabled()) {
      duties.add(new LogUsedSegments());
    }
    duties.addAll(ImmutableList.of(
        new UpdateCoordinatorStateAndPrepareCluster(),
        new RunRules(DruidCoordinator.this),
        new UnloadUnusedSegments(),
        new MarkAsUnusedOvershadowedSegments(DruidCoordinator.this),
        new BalanceSegments(DruidCoordinator.this),
        new EmitClusterStatsAndMetrics(DruidCoordinator.this)
    ));
    log.debug(
        "Done making historical management duties %s",
        duties.stream().map(duty -> duty.getClass().getName()).collect(Collectors.toList())
    );
    return duties;
  }

  private List<CoordinatorDuty> makeIndexingServiceDuties()
  {
    List<CoordinatorDuty> duties = new ArrayList<>();
<<<<<<< HEAD
    if (config.isLogUsedSegmentsDutyEnabled()) {
      duties.add(new LogUsedSegments());
    }
    duties.addAll(makeCompactSegmentsDuty());
=======
    duties.add(new LogUsedSegments());
>>>>>>> 4de4d4d1
    duties.addAll(indexingServiceDuties);
    // CompactSegmentsDuty should be the last duty as it can take a long time to complete
    duties.addAll(makeCompactSegmentsDuty());

    log.debug(
        "Done making indexing service duties %s",
        duties.stream().map(duty -> duty.getClass().getName()).collect(Collectors.toList())
    );
    return ImmutableList.copyOf(duties);
  }

  private List<CoordinatorDuty> makeCompactSegmentsDuty()
  {
    return ImmutableList.of(compactSegments);
  }

  @VisibleForTesting
  protected class DutiesRunnable implements Runnable
  {
    private final long startTimeNanos = System.nanoTime();
    private final List<CoordinatorDuty> duties;
    private final int startingLeaderCounter;

    protected DutiesRunnable(List<CoordinatorDuty> duties, final int startingLeaderCounter)
    {
      this.duties = duties;
      this.startingLeaderCounter = startingLeaderCounter;
    }

    @VisibleForTesting
    protected void initBalancerExecutor()
    {
      final int currentNumber = getDynamicConfigs().getBalancerComputeThreads();
      final String threadNameFormat = "coordinator-cost-balancer-%s";
      // fist time initialization
      if (balancerExec == null) {
        balancerExec = MoreExecutors.listeningDecorator(Execs.multiThreaded(
            currentNumber,
            threadNameFormat
        ));
        cachedBalancerThreadNumber = currentNumber;
        return;
      }

      if (cachedBalancerThreadNumber != currentNumber) {
        log.info(
            "balancerComputeThreads has been changed from [%s] to [%s], recreating the thread pool.",
            cachedBalancerThreadNumber,
            currentNumber
        );
        balancerExec.shutdownNow();
        balancerExec = MoreExecutors.listeningDecorator(Execs.multiThreaded(
            currentNumber,
            threadNameFormat
        ));
        cachedBalancerThreadNumber = currentNumber;
      }
    }

    @Override
    public void run()
    {
      try {
        synchronized (lock) {
          if (!coordLeaderSelector.isLeader()) {
            log.info("LEGGO MY EGGO. [%s] is leader.", coordLeaderSelector.getCurrentLeader());
            stopBeingLeader();
            return;
          }
        }

        List<Boolean> allStarted = Arrays.asList(
            segmentsMetadataManager.isPollingDatabasePeriodically(),
            serverInventoryView.isStarted()
        );
        for (Boolean aBoolean : allStarted) {
          if (!aBoolean) {
            log.error("InventoryManagers not started[%s]", allStarted);
            stopBeingLeader();
            return;
          }
        }

        initBalancerExecutor();
        BalancerStrategy balancerStrategy = factory.createBalancerStrategy(balancerExec);

        // Do coordinator stuff.
        DataSourcesSnapshot dataSourcesSnapshot = segmentsMetadataManager.getSnapshotOfDataSourcesWithAllUsedSegments();

        DruidCoordinatorRuntimeParams params =
            DruidCoordinatorRuntimeParams
                .newBuilder()
                .withDatabaseRuleManager(metadataRuleManager)
                .withStartTimeNanos(startTimeNanos)
                .withSnapshotOfDataSourcesWithAllUsedSegments(dataSourcesSnapshot)
                .withDynamicConfigs(getDynamicConfigs())
                .withCompactionConfig(getCompactionConfig())
                .withEmitter(emitter)
                .withBalancerStrategy(balancerStrategy)
                .build();

        boolean coordinationPaused = getDynamicConfigs().getPauseCoordination();
        if (coordinationPaused
            && coordLeaderSelector.isLeader()
            && startingLeaderCounter == coordLeaderSelector.localTerm()) {

          log.debug(
              "Coordination is paused via dynamic configs! I will not be running Coordination Duties at this time"
          );
        }

        for (CoordinatorDuty duty : duties) {
          // Don't read state and run state in the same duty otherwise racy conditions may exist
          if (!coordinationPaused
              && coordLeaderSelector.isLeader()
              && startingLeaderCounter == coordLeaderSelector.localTerm()) {

            params = duty.run(params);

            if (params == null) {
              // This duty wanted to cancel the run. No log message, since the duty should have logged a reason.
              return;
            }
          }
        }
      }
      catch (Exception e) {
        log.makeAlert(e, "Caught exception, ignoring so that schedule keeps going.").emit();
      }
    }
  }

  /**
   * Updates the enclosing {@link DruidCoordinator}'s state and prepares an immutable view of the cluster state (which
   * consists of {@link DruidCluster} and {@link SegmentReplicantLookup}) and feeds it into {@link
   * DruidCoordinatorRuntimeParams} for use in subsequent {@link CoordinatorDuty}s (see the order in {@link
   * #makeHistoricalManagementDuties()}).
   */
  private class UpdateCoordinatorStateAndPrepareCluster implements CoordinatorDuty
  {
    @Nullable
    @Override
    public DruidCoordinatorRuntimeParams run(DruidCoordinatorRuntimeParams params)
    {
      List<ImmutableDruidServer> currentServers = prepareCurrentServers();

      startPeonsForNewServers(currentServers);

      final DruidCluster cluster = prepareCluster(params, currentServers);
      segmentReplicantLookup = SegmentReplicantLookup.make(cluster);

      stopPeonsForDisappearedServers(currentServers);

      return params.buildFromExisting()
                   .withDruidCluster(cluster)
                   .withLoadManagementPeons(loadManagementPeons)
                   .withSegmentReplicantLookup(segmentReplicantLookup)
                   .build();
    }

    List<ImmutableDruidServer> prepareCurrentServers()
    {
      List<ImmutableDruidServer> currentServers = serverInventoryView
          .getInventory()
          .stream()
          .filter(DruidServer::isSegmentReplicationOrBroadcastTarget)
          .map(DruidServer::toImmutableDruidServer)
          .collect(Collectors.toList());

      if (log.isDebugEnabled()) {
        // Display info about all segment-replicatable (historical and bridge) servers
        log.debug("Servers");
        for (ImmutableDruidServer druidServer : currentServers) {
          log.debug("  %s", druidServer);
          log.debug("    -- DataSources");
          for (ImmutableDruidDataSource druidDataSource : druidServer.getDataSources()) {
            log.debug("    %s", druidDataSource);
          }
        }
      }
      return currentServers;
    }

    void startPeonsForNewServers(List<ImmutableDruidServer> currentServers)
    {
      for (ImmutableDruidServer server : currentServers) {
        loadManagementPeons.computeIfAbsent(server.getName(), serverName -> {
          LoadQueuePeon loadQueuePeon = taskMaster.giveMePeon(server);
          loadQueuePeon.start();
          log.debug("Created LoadQueuePeon for server[%s].", server.getName());
          return loadQueuePeon;
        });
      }
    }

    DruidCluster prepareCluster(DruidCoordinatorRuntimeParams params, List<ImmutableDruidServer> currentServers)
    {
      Set<String> decommissioningServers = params.getCoordinatorDynamicConfig().getDecommissioningNodes();
      final DruidCluster cluster = new DruidCluster();
      for (ImmutableDruidServer server : currentServers) {
        cluster.add(
            new ServerHolder(
                server,
                loadManagementPeons.get(server.getName()),
                decommissioningServers.contains(server.getHost())
            )
        );
      }
      return cluster;
    }

    void stopPeonsForDisappearedServers(List<ImmutableDruidServer> servers)
    {
      final Set<String> disappeared = Sets.newHashSet(loadManagementPeons.keySet());
      for (ImmutableDruidServer server : servers) {
        disappeared.remove(server.getName());
      }
      for (String name : disappeared) {
        log.debug("Removing listener for server[%s] which is no longer there.", name);
        LoadQueuePeon peon = loadManagementPeons.remove(name);
        peon.stop();
      }
    }
  }
}
<|MERGE_RESOLUTION|>--- conflicted
+++ resolved
@@ -515,7 +515,7 @@
   {
     return cachedBalancerThreadNumber;
   }
-  
+
   @VisibleForTesting
   public ListeningExecutorService getBalancerExec()
   {
@@ -691,14 +691,9 @@
   private List<CoordinatorDuty> makeIndexingServiceDuties()
   {
     List<CoordinatorDuty> duties = new ArrayList<>();
-<<<<<<< HEAD
     if (config.isLogUsedSegmentsDutyEnabled()) {
       duties.add(new LogUsedSegments());
     }
-    duties.addAll(makeCompactSegmentsDuty());
-=======
-    duties.add(new LogUsedSegments());
->>>>>>> 4de4d4d1
     duties.addAll(indexingServiceDuties);
     // CompactSegmentsDuty should be the last duty as it can take a long time to complete
     duties.addAll(makeCompactSegmentsDuty());
