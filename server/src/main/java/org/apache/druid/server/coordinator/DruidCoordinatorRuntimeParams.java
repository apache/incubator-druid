/*
 * Licensed to the Apache Software Foundation (ASF) under one
 * or more contributor license agreements.  See the NOTICE file
 * distributed with this work for additional information
 * regarding copyright ownership.  The ASF licenses this file
 * to you under the Apache License, Version 2.0 (the
 * "License"); you may not use this file except in compliance
 * with the License.  You may obtain a copy of the License at
 *
 *   http://www.apache.org/licenses/LICENSE-2.0
 *
 * Unless required by applicable law or agreed to in writing,
 * software distributed under the License is distributed on an
 * "AS IS" BASIS, WITHOUT WARRANTIES OR CONDITIONS OF ANY
 * KIND, either express or implied.  See the License for the
 * specific language governing permissions and limitations
 * under the License.
 */

package org.apache.druid.server.coordinator;

import com.google.common.annotations.VisibleForTesting;
import com.google.common.base.Preconditions;
import com.google.common.collect.ImmutableMap;
import org.apache.druid.client.DataSourcesSnapshot;
import org.apache.druid.java.util.common.DateTimes;
import org.apache.druid.java.util.emitter.service.ServiceEmitter;
import org.apache.druid.metadata.MetadataRuleManager;
import org.apache.druid.timeline.DataSegment;
import org.apache.druid.timeline.VersionedIntervalTimeline;
import org.joda.time.DateTime;

import javax.annotation.Nullable;
import java.util.Arrays;
import java.util.Collection;
import java.util.HashMap;
import java.util.Map;
import java.util.TreeSet;
import java.util.concurrent.TimeUnit;

/**
 */
public class DruidCoordinatorRuntimeParams
{
  /**
   * Creates a set to be provided to {@link Builder#setUsedSegments(TreeSet)} method from the given {@link
   * Iterable} of segments.
   *
   * Creates a TreeSet sorted in {@link DruidCoordinator#SEGMENT_COMPARATOR_RECENT_FIRST} order and populates it with
   * the segments from the given iterable. The given iterable is iterated exactly once. No special action is taken if
   * duplicate segments are encountered in the iterable.
   */
<<<<<<< HEAD
  public static TreeSet<DataSegment> createUsedSegmentsSet(Iterable<DataSegment> usedSegments)
=======
  private static TreeSet<DataSegment> createUsedSegmentsSet(Iterable<DataSegment> usedSegments)
>>>>>>> da161444
  {
    TreeSet<DataSegment> segmentsSet = new TreeSet<>(DruidCoordinator.SEGMENT_COMPARATOR_RECENT_FIRST);
    usedSegments.forEach(segmentsSet::add);
    return segmentsSet;
  }

  private final long startTimeNanos;
  private final DruidCluster druidCluster;
  private final MetadataRuleManager databaseRuleManager;
  private final SegmentReplicantLookup segmentReplicantLookup;
<<<<<<< HEAD
  /** dataSource -> VersionedIntervalTimeline[version String, DataSegment] */
  private final Map<String, VersionedIntervalTimeline<String, DataSegment>> dataSourcesWithUsedSegments;
  private final @Nullable TreeSet<DataSegment> usedSegments;
=======
  private final @Nullable TreeSet<DataSegment> usedSegments;
  private final @Nullable DataSourcesSnapshot dataSourcesSnapshot;
>>>>>>> da161444
  private final Map<String, LoadQueuePeon> loadManagementPeons;
  private final ReplicationThrottler replicationManager;
  private final ServiceEmitter emitter;
  private final CoordinatorDynamicConfig coordinatorDynamicConfig;
  private final CoordinatorCompactionConfig coordinatorCompactionConfig;
  private final CoordinatorStats stats;
  private final DateTime balancerReferenceTimestamp;
  private final BalancerStrategy balancerStrategy;

  private DruidCoordinatorRuntimeParams(
      long startTimeNanos,
      DruidCluster druidCluster,
      MetadataRuleManager databaseRuleManager,
      SegmentReplicantLookup segmentReplicantLookup,
<<<<<<< HEAD
      Map<String, VersionedIntervalTimeline<String, DataSegment>> dataSourcesWithUsedSegments,
      @Nullable TreeSet<DataSegment> usedSegments,
=======
      @Nullable TreeSet<DataSegment> usedSegments,
      @Nullable DataSourcesSnapshot dataSourcesSnapshot,
>>>>>>> da161444
      Map<String, LoadQueuePeon> loadManagementPeons,
      ReplicationThrottler replicationManager,
      ServiceEmitter emitter,
      CoordinatorDynamicConfig coordinatorDynamicConfig,
      CoordinatorCompactionConfig coordinatorCompactionConfig,
      CoordinatorStats stats,
      DateTime balancerReferenceTimestamp,
      BalancerStrategy balancerStrategy
  )
  {
    this.startTimeNanos = startTimeNanos;
    this.druidCluster = druidCluster;
    this.databaseRuleManager = databaseRuleManager;
    this.segmentReplicantLookup = segmentReplicantLookup;
<<<<<<< HEAD
    this.dataSourcesWithUsedSegments = dataSourcesWithUsedSegments;
    this.usedSegments = usedSegments;
=======
    this.usedSegments = usedSegments;
    this.dataSourcesSnapshot = dataSourcesSnapshot;
>>>>>>> da161444
    this.loadManagementPeons = loadManagementPeons;
    this.replicationManager = replicationManager;
    this.emitter = emitter;
    this.coordinatorDynamicConfig = coordinatorDynamicConfig;
    this.coordinatorCompactionConfig = coordinatorCompactionConfig;
    this.stats = stats;
    this.balancerReferenceTimestamp = balancerReferenceTimestamp;
    this.balancerStrategy = balancerStrategy;
  }

  public long getStartTimeNanos()
  {
    return startTimeNanos;
  }

  public DruidCluster getDruidCluster()
  {
    return druidCluster;
  }

  public MetadataRuleManager getDatabaseRuleManager()
  {
    return databaseRuleManager;
  }

  public SegmentReplicantLookup getSegmentReplicantLookup()
  {
    return segmentReplicantLookup;
  }

  /**
<<<<<<< HEAD
   * Returns a "dataSource -> VersionedIntervalTimeline[version String, DataSegment]" map with "used" segments.
   */
  public Map<String, VersionedIntervalTimeline<String, DataSegment>> getDataSourcesWithUsedSegments()
  {
    return dataSourcesWithUsedSegments;
=======
   * Creates and returns a "dataSource -> VersionedIntervalTimeline[version String, DataSegment]" map with "used"
   * segments.
   */
  public Map<String, VersionedIntervalTimeline<String, DataSegment>> getUsedSegmentsTimelinesPerDataSource()
  {
    Preconditions.checkState(dataSourcesSnapshot != null, "dataSourcesSnapshot or usedSegments must be set");
    return dataSourcesSnapshot.getUsedSegmentsTimelinesPerDataSource();
>>>>>>> da161444
  }

  public TreeSet<DataSegment> getUsedSegments()
  {
<<<<<<< HEAD
    Preconditions.checkState(usedSegments != null, "usedSegments must be set");
=======
    Preconditions.checkState(usedSegments != null, "usedSegments or dataSourcesSnapshot must be set");
>>>>>>> da161444
    return usedSegments;
  }

  public Map<String, LoadQueuePeon> getLoadManagementPeons()
  {
    return loadManagementPeons;
  }

  public ReplicationThrottler getReplicationManager()
  {
    return replicationManager;
  }

  public ServiceEmitter getEmitter()
  {
    return emitter;
  }

  public CoordinatorDynamicConfig getCoordinatorDynamicConfig()
  {
    return coordinatorDynamicConfig;
  }

  public CoordinatorCompactionConfig getCoordinatorCompactionConfig()
  {
    return coordinatorCompactionConfig;
  }

  public CoordinatorStats getCoordinatorStats()
  {
    return stats;
  }

  public DateTime getBalancerReferenceTimestamp()
  {
    return balancerReferenceTimestamp;
  }

  public BalancerStrategy getBalancerStrategy()
  {
    return balancerStrategy;
  }

<<<<<<< HEAD
  public boolean lagSinceCoordinatorStartElapsedBeforeCanMarkAsUnusedOvershadowedSegements()
  {
    long nanosElapsedSinceCoordinatorStart = System.nanoTime() - getStartTimeNanos();
    long lagNanos = TimeUnit.MILLISECONDS.toNanos(
        coordinatorDynamicConfig.getLeadingTimeMillisBeforeCanMarkAsUnusedOvershadowedSegments()
    );
    return nanosElapsedSinceCoordinatorStart > lagNanos;
=======
  public boolean coordinatorIsLeadingEnoughTimeToMarkAsUnusedOvershadowedSegements()
  {
    long nanosElapsedSinceCoordinatorStart = System.nanoTime() - getStartTimeNanos();
    long lagNanos = TimeUnit.MILLISECONDS.toNanos(
        coordinatorDynamicConfig.getLeadingTimeMillisBeforeCanMarkAsUnusedOvershadowedSegments()
    );
    return nanosElapsedSinceCoordinatorStart > lagNanos;
  }

  public DataSourcesSnapshot getDataSourcesSnapshot()
  {
    return dataSourcesSnapshot;
>>>>>>> da161444
  }

  public static Builder newBuilder()
  {
    return new Builder();
  }

  public Builder buildFromExisting()
  {
    return new Builder(
        startTimeNanos,
        druidCluster,
        databaseRuleManager,
        segmentReplicantLookup,
<<<<<<< HEAD
        dataSourcesWithUsedSegments,
        usedSegments,
=======
        usedSegments,
        dataSourcesSnapshot,
>>>>>>> da161444
        loadManagementPeons,
        replicationManager,
        emitter,
        coordinatorDynamicConfig,
        coordinatorCompactionConfig,
        stats,
        balancerReferenceTimestamp,
        balancerStrategy
    );
  }

<<<<<<< HEAD
  public Builder buildFromExistingWithoutUsedSegments()
=======
  public Builder buildFromExistingWithoutSegmentsMetadata()
>>>>>>> da161444
  {
    return new Builder(
        startTimeNanos,
        druidCluster,
        databaseRuleManager,
        segmentReplicantLookup,
<<<<<<< HEAD
        dataSourcesWithUsedSegments,
        null, // usedSegments
=======
        null, // usedSegments
        null, // dataSourcesSnapshot
>>>>>>> da161444
        loadManagementPeons,
        replicationManager,
        emitter,
        coordinatorDynamicConfig,
        coordinatorCompactionConfig,
        stats,
        balancerReferenceTimestamp,
        balancerStrategy
    );
  }

  public static class Builder
  {
    private @Nullable Long startTimeNanos;
    private DruidCluster druidCluster;
    private MetadataRuleManager databaseRuleManager;
    private SegmentReplicantLookup segmentReplicantLookup;
<<<<<<< HEAD
    private Map<String, VersionedIntervalTimeline<String, DataSegment>> dataSourcesWithUsedSegments;
    private @Nullable TreeSet<DataSegment> usedSegments;
=======
    private @Nullable TreeSet<DataSegment> usedSegments;
    private @Nullable DataSourcesSnapshot dataSourcesSnapshot;
>>>>>>> da161444
    private final Map<String, LoadQueuePeon> loadManagementPeons;
    private ReplicationThrottler replicationManager;
    private ServiceEmitter emitter;
    private CoordinatorDynamicConfig coordinatorDynamicConfig;
    private CoordinatorCompactionConfig coordinatorCompactionConfig;
    private CoordinatorStats stats;
    private DateTime balancerReferenceTimestamp;
    private BalancerStrategy balancerStrategy;

    private Builder()
    {
      this.startTimeNanos = null;
      this.druidCluster = null;
      this.databaseRuleManager = null;
      this.segmentReplicantLookup = null;
<<<<<<< HEAD
      this.dataSourcesWithUsedSegments = new HashMap<>();
      this.usedSegments = null;
=======
      this.usedSegments = null;
      this.dataSourcesSnapshot = null;
>>>>>>> da161444
      this.loadManagementPeons = new HashMap<>();
      this.replicationManager = null;
      this.emitter = null;
      this.stats = new CoordinatorStats();
      this.coordinatorDynamicConfig = CoordinatorDynamicConfig.builder().build();
      this.coordinatorCompactionConfig = CoordinatorCompactionConfig.empty();
      this.balancerReferenceTimestamp = DateTimes.nowUtc();
    }

    Builder(
        long startTimeNanos,
        DruidCluster cluster,
        MetadataRuleManager databaseRuleManager,
        SegmentReplicantLookup segmentReplicantLookup,
<<<<<<< HEAD
        Map<String, VersionedIntervalTimeline<String, DataSegment>> dataSourcesWithUsedSegments,
        @Nullable TreeSet<DataSegment> usedSegments,
=======
        @Nullable TreeSet<DataSegment> usedSegments,
        @Nullable DataSourcesSnapshot dataSourcesSnapshot,
>>>>>>> da161444
        Map<String, LoadQueuePeon> loadManagementPeons,
        ReplicationThrottler replicationManager,
        ServiceEmitter emitter,
        CoordinatorDynamicConfig coordinatorDynamicConfig,
        CoordinatorCompactionConfig coordinatorCompactionConfig,
        CoordinatorStats stats,
        DateTime balancerReferenceTimestamp,
        BalancerStrategy balancerStrategy
    )
    {
      this.startTimeNanos = startTimeNanos;
      this.druidCluster = cluster;
      this.databaseRuleManager = databaseRuleManager;
      this.segmentReplicantLookup = segmentReplicantLookup;
<<<<<<< HEAD
      this.dataSourcesWithUsedSegments = dataSourcesWithUsedSegments;
      this.usedSegments = usedSegments;
=======
      this.usedSegments = usedSegments;
      this.dataSourcesSnapshot = dataSourcesSnapshot;
>>>>>>> da161444
      this.loadManagementPeons = loadManagementPeons;
      this.replicationManager = replicationManager;
      this.emitter = emitter;
      this.coordinatorDynamicConfig = coordinatorDynamicConfig;
      this.coordinatorCompactionConfig = coordinatorCompactionConfig;
      this.stats = stats;
      this.balancerReferenceTimestamp = balancerReferenceTimestamp;
      this.balancerStrategy = balancerStrategy;
    }

    public DruidCoordinatorRuntimeParams build()
    {
      Preconditions.checkNotNull(startTimeNanos, "startTime must be set");
      return new DruidCoordinatorRuntimeParams(
          startTimeNanos,
          druidCluster,
          databaseRuleManager,
          segmentReplicantLookup,
<<<<<<< HEAD
          dataSourcesWithUsedSegments,
          usedSegments,
=======
          usedSegments,
          dataSourcesSnapshot,
>>>>>>> da161444
          loadManagementPeons,
          replicationManager,
          emitter,
          coordinatorDynamicConfig,
          coordinatorCompactionConfig,
          stats,
          balancerReferenceTimestamp,
          balancerStrategy
      );
    }

    public Builder withStartTimeNanos(long startTimeNanos)
    {
      this.startTimeNanos = startTimeNanos;
      return this;
    }

    public Builder withDruidCluster(DruidCluster cluster)
    {
      this.druidCluster = cluster;
      return this;
    }

    public Builder withDatabaseRuleManager(MetadataRuleManager databaseRuleManager)
    {
      this.databaseRuleManager = databaseRuleManager;
      return this;
    }

    public Builder withSegmentReplicantLookup(SegmentReplicantLookup lookup)
    {
      this.segmentReplicantLookup = lookup;
      return this;
    }

<<<<<<< HEAD
    @VisibleForTesting
    public Builder setDataSourcesWithUsedSegments(
        Map<String, VersionedIntervalTimeline<String, DataSegment>> dataSources
    )
    {
      this.dataSourcesWithUsedSegments = dataSources;
      return this;
    }

    Builder withDataSourcesWithUsedSegments(Collection<ImmutableDruidDataSource> dataSourcesWithUsedSegments)
    {
      dataSourcesWithUsedSegments.forEach(
          dataSource -> {
            VersionedIntervalTimeline<String, DataSegment> timeline = this.dataSourcesWithUsedSegments.computeIfAbsent(
                dataSource.getName(),
                k -> new VersionedIntervalTimeline<>(String.CASE_INSENSITIVE_ORDER)
            );

            dataSource.getSegments().forEach(
                usedSegment -> timeline.add(
                    usedSegment.getInterval(),
                    usedSegment.getVersion(),
                    usedSegment.getShardSpec().createChunk(usedSegment)
                )
            );
          }
      );
=======
    public Builder withSnapshotOfDataSourcesWithAllUsedSegments(DataSourcesSnapshot snapshot)
    {
      this.usedSegments = createUsedSegmentsSet(snapshot.iterateAllUsedSegmentsInSnapshot());
      this.dataSourcesSnapshot = snapshot;
>>>>>>> da161444
      return this;
    }

    /** This method must be used in test code only. */
    @VisibleForTesting
    public Builder withUsedSegmentsInTest(DataSegment... usedSegments)
    {
      return withUsedSegmentsInTest(Arrays.asList(usedSegments));
    }

    /** This method must be used in test code only. */
    @VisibleForTesting
    public Builder withUsedSegmentsInTest(Collection<DataSegment> usedSegments)
    {
<<<<<<< HEAD
      return setUsedSegments(createUsedSegmentsSet(usedSegments));
    }

    /**
     * Note: unlike {@link #withUsedSegmentsInTest(Collection)}, this method doesn't make a defensive copy of the
     * provided set. The set passed into this method must not be modified afterwards.
     */
    public Builder setUsedSegments(TreeSet<DataSegment> usedSegments)
    {
      //noinspection ObjectEquality
      if (usedSegments.comparator() != DruidCoordinator.SEGMENT_COMPARATOR_RECENT_FIRST) {
        throw new IllegalArgumentException("Expected DruidCoordinator.SEGMENT_COMPARATOR_RECENT_FIRST");
      }
      this.usedSegments = usedSegments;
=======
      this.usedSegments = createUsedSegmentsSet(usedSegments);
      this.dataSourcesSnapshot = DataSourcesSnapshot.fromUsedSegments(usedSegments, ImmutableMap.of());
      return this;
    }

    /** This method must be used in test code only. */
    @VisibleForTesting
    public Builder withUsedSegmentsTimelinesPerDataSourceInTest(
        Map<String, VersionedIntervalTimeline<String, DataSegment>> usedSegmentsTimelinesPerDataSource
    )
    {
      this.dataSourcesSnapshot = DataSourcesSnapshot.fromUsedSegmentsTimelines(
          usedSegmentsTimelinesPerDataSource,
          ImmutableMap.of()
      );
      usedSegments = createUsedSegmentsSet(dataSourcesSnapshot.iterateAllUsedSegmentsInSnapshot());
>>>>>>> da161444
      return this;
    }

    public Builder withLoadManagementPeons(Map<String, LoadQueuePeon> loadManagementPeonsCollection)
    {
      loadManagementPeons.putAll(loadManagementPeonsCollection);
      return this;
    }

    public Builder withReplicationManager(ReplicationThrottler replicationManager)
    {
      this.replicationManager = replicationManager;
      return this;
    }

    public Builder withEmitter(ServiceEmitter emitter)
    {
      this.emitter = emitter;
      return this;
    }

    public Builder withCoordinatorStats(CoordinatorStats stats)
    {
      this.stats.accumulate(stats);
      return this;
    }

    public Builder withDynamicConfigs(CoordinatorDynamicConfig configs)
    {
      this.coordinatorDynamicConfig = configs;
      return this;
    }

    public Builder withCompactionConfig(CoordinatorCompactionConfig config)
    {
      this.coordinatorCompactionConfig = config;
      return this;
    }

    public Builder withBalancerReferenceTimestamp(DateTime balancerReferenceTimestamp)
    {
      this.balancerReferenceTimestamp = balancerReferenceTimestamp;
      return this;
    }

    public Builder withBalancerStrategy(BalancerStrategy balancerStrategy)
    {
      this.balancerStrategy = balancerStrategy;
      return this;
    }
  }
}<|MERGE_RESOLUTION|>--- conflicted
+++ resolved
@@ -43,18 +43,13 @@
 public class DruidCoordinatorRuntimeParams
 {
   /**
-   * Creates a set to be provided to {@link Builder#setUsedSegments(TreeSet)} method from the given {@link
-   * Iterable} of segments.
+   * Creates a Set to be assigned into {@link Builder#usedSegments} from the given {@link Iterable} of segments.
    *
    * Creates a TreeSet sorted in {@link DruidCoordinator#SEGMENT_COMPARATOR_RECENT_FIRST} order and populates it with
    * the segments from the given iterable. The given iterable is iterated exactly once. No special action is taken if
    * duplicate segments are encountered in the iterable.
    */
-<<<<<<< HEAD
-  public static TreeSet<DataSegment> createUsedSegmentsSet(Iterable<DataSegment> usedSegments)
-=======
   private static TreeSet<DataSegment> createUsedSegmentsSet(Iterable<DataSegment> usedSegments)
->>>>>>> da161444
   {
     TreeSet<DataSegment> segmentsSet = new TreeSet<>(DruidCoordinator.SEGMENT_COMPARATOR_RECENT_FIRST);
     usedSegments.forEach(segmentsSet::add);
@@ -65,14 +60,8 @@
   private final DruidCluster druidCluster;
   private final MetadataRuleManager databaseRuleManager;
   private final SegmentReplicantLookup segmentReplicantLookup;
-<<<<<<< HEAD
-  /** dataSource -> VersionedIntervalTimeline[version String, DataSegment] */
-  private final Map<String, VersionedIntervalTimeline<String, DataSegment>> dataSourcesWithUsedSegments;
-  private final @Nullable TreeSet<DataSegment> usedSegments;
-=======
   private final @Nullable TreeSet<DataSegment> usedSegments;
   private final @Nullable DataSourcesSnapshot dataSourcesSnapshot;
->>>>>>> da161444
   private final Map<String, LoadQueuePeon> loadManagementPeons;
   private final ReplicationThrottler replicationManager;
   private final ServiceEmitter emitter;
@@ -87,13 +76,8 @@
       DruidCluster druidCluster,
       MetadataRuleManager databaseRuleManager,
       SegmentReplicantLookup segmentReplicantLookup,
-<<<<<<< HEAD
-      Map<String, VersionedIntervalTimeline<String, DataSegment>> dataSourcesWithUsedSegments,
-      @Nullable TreeSet<DataSegment> usedSegments,
-=======
       @Nullable TreeSet<DataSegment> usedSegments,
       @Nullable DataSourcesSnapshot dataSourcesSnapshot,
->>>>>>> da161444
       Map<String, LoadQueuePeon> loadManagementPeons,
       ReplicationThrottler replicationManager,
       ServiceEmitter emitter,
@@ -108,13 +92,8 @@
     this.druidCluster = druidCluster;
     this.databaseRuleManager = databaseRuleManager;
     this.segmentReplicantLookup = segmentReplicantLookup;
-<<<<<<< HEAD
-    this.dataSourcesWithUsedSegments = dataSourcesWithUsedSegments;
-    this.usedSegments = usedSegments;
-=======
     this.usedSegments = usedSegments;
     this.dataSourcesSnapshot = dataSourcesSnapshot;
->>>>>>> da161444
     this.loadManagementPeons = loadManagementPeons;
     this.replicationManager = replicationManager;
     this.emitter = emitter;
@@ -146,13 +125,6 @@
   }
 
   /**
-<<<<<<< HEAD
-   * Returns a "dataSource -> VersionedIntervalTimeline[version String, DataSegment]" map with "used" segments.
-   */
-  public Map<String, VersionedIntervalTimeline<String, DataSegment>> getDataSourcesWithUsedSegments()
-  {
-    return dataSourcesWithUsedSegments;
-=======
    * Creates and returns a "dataSource -> VersionedIntervalTimeline[version String, DataSegment]" map with "used"
    * segments.
    */
@@ -160,16 +132,11 @@
   {
     Preconditions.checkState(dataSourcesSnapshot != null, "dataSourcesSnapshot or usedSegments must be set");
     return dataSourcesSnapshot.getUsedSegmentsTimelinesPerDataSource();
->>>>>>> da161444
   }
 
   public TreeSet<DataSegment> getUsedSegments()
   {
-<<<<<<< HEAD
-    Preconditions.checkState(usedSegments != null, "usedSegments must be set");
-=======
     Preconditions.checkState(usedSegments != null, "usedSegments or dataSourcesSnapshot must be set");
->>>>>>> da161444
     return usedSegments;
   }
 
@@ -213,28 +180,19 @@
     return balancerStrategy;
   }
 
-<<<<<<< HEAD
-  public boolean lagSinceCoordinatorStartElapsedBeforeCanMarkAsUnusedOvershadowedSegements()
+  public boolean coordinatorIsLeadingEnoughTimeToMarkAsUnusedOvershadowedSegements()
   {
     long nanosElapsedSinceCoordinatorStart = System.nanoTime() - getStartTimeNanos();
     long lagNanos = TimeUnit.MILLISECONDS.toNanos(
         coordinatorDynamicConfig.getLeadingTimeMillisBeforeCanMarkAsUnusedOvershadowedSegments()
     );
     return nanosElapsedSinceCoordinatorStart > lagNanos;
-=======
-  public boolean coordinatorIsLeadingEnoughTimeToMarkAsUnusedOvershadowedSegements()
-  {
-    long nanosElapsedSinceCoordinatorStart = System.nanoTime() - getStartTimeNanos();
-    long lagNanos = TimeUnit.MILLISECONDS.toNanos(
-        coordinatorDynamicConfig.getLeadingTimeMillisBeforeCanMarkAsUnusedOvershadowedSegments()
-    );
-    return nanosElapsedSinceCoordinatorStart > lagNanos;
   }
 
   public DataSourcesSnapshot getDataSourcesSnapshot()
   {
+    Preconditions.checkState(dataSourcesSnapshot != null, "usedSegments or dataSourcesSnapshot must be set");
     return dataSourcesSnapshot;
->>>>>>> da161444
   }
 
   public static Builder newBuilder()
@@ -249,13 +207,8 @@
         druidCluster,
         databaseRuleManager,
         segmentReplicantLookup,
-<<<<<<< HEAD
-        dataSourcesWithUsedSegments,
-        usedSegments,
-=======
         usedSegments,
         dataSourcesSnapshot,
->>>>>>> da161444
         loadManagementPeons,
         replicationManager,
         emitter,
@@ -267,24 +220,15 @@
     );
   }
 
-<<<<<<< HEAD
-  public Builder buildFromExistingWithoutUsedSegments()
-=======
   public Builder buildFromExistingWithoutSegmentsMetadata()
->>>>>>> da161444
   {
     return new Builder(
         startTimeNanos,
         druidCluster,
         databaseRuleManager,
         segmentReplicantLookup,
-<<<<<<< HEAD
-        dataSourcesWithUsedSegments,
-        null, // usedSegments
-=======
         null, // usedSegments
         null, // dataSourcesSnapshot
->>>>>>> da161444
         loadManagementPeons,
         replicationManager,
         emitter,
@@ -302,13 +246,8 @@
     private DruidCluster druidCluster;
     private MetadataRuleManager databaseRuleManager;
     private SegmentReplicantLookup segmentReplicantLookup;
-<<<<<<< HEAD
-    private Map<String, VersionedIntervalTimeline<String, DataSegment>> dataSourcesWithUsedSegments;
-    private @Nullable TreeSet<DataSegment> usedSegments;
-=======
     private @Nullable TreeSet<DataSegment> usedSegments;
     private @Nullable DataSourcesSnapshot dataSourcesSnapshot;
->>>>>>> da161444
     private final Map<String, LoadQueuePeon> loadManagementPeons;
     private ReplicationThrottler replicationManager;
     private ServiceEmitter emitter;
@@ -324,13 +263,8 @@
       this.druidCluster = null;
       this.databaseRuleManager = null;
       this.segmentReplicantLookup = null;
-<<<<<<< HEAD
-      this.dataSourcesWithUsedSegments = new HashMap<>();
-      this.usedSegments = null;
-=======
       this.usedSegments = null;
       this.dataSourcesSnapshot = null;
->>>>>>> da161444
       this.loadManagementPeons = new HashMap<>();
       this.replicationManager = null;
       this.emitter = null;
@@ -345,13 +279,8 @@
         DruidCluster cluster,
         MetadataRuleManager databaseRuleManager,
         SegmentReplicantLookup segmentReplicantLookup,
-<<<<<<< HEAD
-        Map<String, VersionedIntervalTimeline<String, DataSegment>> dataSourcesWithUsedSegments,
-        @Nullable TreeSet<DataSegment> usedSegments,
-=======
         @Nullable TreeSet<DataSegment> usedSegments,
         @Nullable DataSourcesSnapshot dataSourcesSnapshot,
->>>>>>> da161444
         Map<String, LoadQueuePeon> loadManagementPeons,
         ReplicationThrottler replicationManager,
         ServiceEmitter emitter,
@@ -366,13 +295,8 @@
       this.druidCluster = cluster;
       this.databaseRuleManager = databaseRuleManager;
       this.segmentReplicantLookup = segmentReplicantLookup;
-<<<<<<< HEAD
-      this.dataSourcesWithUsedSegments = dataSourcesWithUsedSegments;
-      this.usedSegments = usedSegments;
-=======
       this.usedSegments = usedSegments;
       this.dataSourcesSnapshot = dataSourcesSnapshot;
->>>>>>> da161444
       this.loadManagementPeons = loadManagementPeons;
       this.replicationManager = replicationManager;
       this.emitter = emitter;
@@ -391,13 +315,8 @@
           druidCluster,
           databaseRuleManager,
           segmentReplicantLookup,
-<<<<<<< HEAD
-          dataSourcesWithUsedSegments,
-          usedSegments,
-=======
           usedSegments,
           dataSourcesSnapshot,
->>>>>>> da161444
           loadManagementPeons,
           replicationManager,
           emitter,
@@ -433,40 +352,10 @@
       return this;
     }
 
-<<<<<<< HEAD
-    @VisibleForTesting
-    public Builder setDataSourcesWithUsedSegments(
-        Map<String, VersionedIntervalTimeline<String, DataSegment>> dataSources
-    )
-    {
-      this.dataSourcesWithUsedSegments = dataSources;
-      return this;
-    }
-
-    Builder withDataSourcesWithUsedSegments(Collection<ImmutableDruidDataSource> dataSourcesWithUsedSegments)
-    {
-      dataSourcesWithUsedSegments.forEach(
-          dataSource -> {
-            VersionedIntervalTimeline<String, DataSegment> timeline = this.dataSourcesWithUsedSegments.computeIfAbsent(
-                dataSource.getName(),
-                k -> new VersionedIntervalTimeline<>(String.CASE_INSENSITIVE_ORDER)
-            );
-
-            dataSource.getSegments().forEach(
-                usedSegment -> timeline.add(
-                    usedSegment.getInterval(),
-                    usedSegment.getVersion(),
-                    usedSegment.getShardSpec().createChunk(usedSegment)
-                )
-            );
-          }
-      );
-=======
     public Builder withSnapshotOfDataSourcesWithAllUsedSegments(DataSourcesSnapshot snapshot)
     {
       this.usedSegments = createUsedSegmentsSet(snapshot.iterateAllUsedSegmentsInSnapshot());
       this.dataSourcesSnapshot = snapshot;
->>>>>>> da161444
       return this;
     }
 
@@ -481,22 +370,6 @@
     @VisibleForTesting
     public Builder withUsedSegmentsInTest(Collection<DataSegment> usedSegments)
     {
-<<<<<<< HEAD
-      return setUsedSegments(createUsedSegmentsSet(usedSegments));
-    }
-
-    /**
-     * Note: unlike {@link #withUsedSegmentsInTest(Collection)}, this method doesn't make a defensive copy of the
-     * provided set. The set passed into this method must not be modified afterwards.
-     */
-    public Builder setUsedSegments(TreeSet<DataSegment> usedSegments)
-    {
-      //noinspection ObjectEquality
-      if (usedSegments.comparator() != DruidCoordinator.SEGMENT_COMPARATOR_RECENT_FIRST) {
-        throw new IllegalArgumentException("Expected DruidCoordinator.SEGMENT_COMPARATOR_RECENT_FIRST");
-      }
-      this.usedSegments = usedSegments;
-=======
       this.usedSegments = createUsedSegmentsSet(usedSegments);
       this.dataSourcesSnapshot = DataSourcesSnapshot.fromUsedSegments(usedSegments, ImmutableMap.of());
       return this;
@@ -513,7 +386,6 @@
           ImmutableMap.of()
       );
       usedSegments = createUsedSegmentsSet(dataSourcesSnapshot.iterateAllUsedSegmentsInSnapshot());
->>>>>>> da161444
       return this;
     }
 
