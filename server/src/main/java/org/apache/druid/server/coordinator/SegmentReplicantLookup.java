/*
 * Licensed to the Apache Software Foundation (ASF) under one
 * or more contributor license agreements.  See the NOTICE file
 * distributed with this work for additional information
 * regarding copyright ownership.  The ASF licenses this file
 * to you under the Apache License, Version 2.0 (the
 * "License"); you may not use this file except in compliance
 * with the License.  You may obtain a copy of the License at
 *
 *   http://www.apache.org/licenses/LICENSE-2.0
 *
 * Unless required by applicable law or agreed to in writing,
 * software distributed under the License is distributed on an
 * "AS IS" BASIS, WITHOUT WARRANTIES OR CONDITIONS OF ANY
 * KIND, either express or implied.  See the License for the
 * specific language governing permissions and limitations
 * under the License.
 */

package org.apache.druid.server.coordinator;

import com.google.common.collect.HashBasedTable;
import com.google.common.collect.Table;
import org.apache.druid.client.ImmutableDruidServer;
import org.apache.druid.timeline.DataSegment;
import org.apache.druid.timeline.SegmentId;

import java.util.HashMap;
import java.util.Map;
import java.util.SortedSet;

/**
 * A lookup for the number of replicants of a given segment for a certain tier.
 */
public class SegmentReplicantLookup
{
  public static SegmentReplicantLookup make(DruidCluster cluster)
  {
    final Table<SegmentId, String, Integer> segmentsInCluster = HashBasedTable.create();
    final Table<SegmentId, String, Integer> loadingSegments = HashBasedTable.create();

    for (SortedSet<ServerHolder> serversByType : cluster.getSortedHistoricalsByTier()) {
      for (ServerHolder serverHolder : serversByType) {
        ImmutableDruidServer server = serverHolder.getServer();

        for (DataSegment segment : server.getSegments()) {
          Integer numReplicants = segmentsInCluster.get(segment.getId(), server.getTier());
          if (numReplicants == null) {
            numReplicants = 0;
          }
<<<<<<< HEAD
          segmentsInCluster.put(segment.getId(), server.getTier(), ++numReplicants);
=======
          segmentsInCluster.put(segment.getIdentifier(), server.getTier(), numReplicants + 1);
>>>>>>> 54351a5c
        }

        // Also account for queued segments
        for (DataSegment segment : serverHolder.getPeon().getSegmentsToLoad()) {
          Integer numReplicants = loadingSegments.get(segment.getId(), server.getTier());
          if (numReplicants == null) {
            numReplicants = 0;
          }
<<<<<<< HEAD
          loadingSegments.put(segment.getId(), server.getTier(), ++numReplicants);
=======
          loadingSegments.put(segment.getIdentifier(), server.getTier(), numReplicants + 1);
>>>>>>> 54351a5c
        }
      }
    }

    return new SegmentReplicantLookup(segmentsInCluster, loadingSegments);
  }

  private final Table<SegmentId, String, Integer> segmentsInCluster;
  private final Table<SegmentId, String, Integer> loadingSegments;

  private SegmentReplicantLookup(
      Table<SegmentId, String, Integer> segmentsInCluster,
      Table<SegmentId, String, Integer> loadingSegments
  )
  {
    this.segmentsInCluster = segmentsInCluster;
    this.loadingSegments = loadingSegments;
  }

  public Map<String, Integer> getClusterTiers(SegmentId segmentId)
  {
    Map<String, Integer> retVal = segmentsInCluster.row(segmentId);
    return (retVal == null) ? new HashMap<>() : retVal;
  }

  int getLoadedReplicants(SegmentId segmentId)
  {
    Map<String, Integer> allTiers = segmentsInCluster.row(segmentId);
    int retVal = 0;
    for (Integer replicants : allTiers.values()) {
      retVal += replicants;
    }
    return retVal;
  }

  int getLoadedReplicants(SegmentId segmentId, String tier)
  {
    Integer retVal = segmentsInCluster.get(segmentId, tier);
    return (retVal == null) ? 0 : retVal;
  }

  private int getLoadingReplicants(SegmentId segmentId, String tier)
  {
    Integer retVal = loadingSegments.get(segmentId, tier);
    return (retVal == null) ? 0 : retVal;
  }

  private int getLoadingReplicants(SegmentId segmentId)
  {
    Map<String, Integer> allTiers = loadingSegments.row(segmentId);
    int retVal = 0;
    for (Integer replicants : allTiers.values()) {
      retVal += replicants;
    }
    return retVal;
  }

  public int getTotalReplicants(SegmentId segmentId)
  {
    return getLoadedReplicants(segmentId) + getLoadingReplicants(segmentId);
  }

  public int getTotalReplicants(SegmentId segmentId, String tier)
  {
    return getLoadedReplicants(segmentId, tier) + getLoadingReplicants(segmentId, tier);
  }
}<|MERGE_RESOLUTION|>--- conflicted
+++ resolved
@@ -48,11 +48,7 @@
           if (numReplicants == null) {
             numReplicants = 0;
           }
-<<<<<<< HEAD
-          segmentsInCluster.put(segment.getId(), server.getTier(), ++numReplicants);
-=======
-          segmentsInCluster.put(segment.getIdentifier(), server.getTier(), numReplicants + 1);
->>>>>>> 54351a5c
+          segmentsInCluster.put(segment.getId(), server.getTier(), numReplicants + 1);
         }
 
         // Also account for queued segments
@@ -61,11 +57,7 @@
           if (numReplicants == null) {
             numReplicants = 0;
           }
-<<<<<<< HEAD
-          loadingSegments.put(segment.getId(), server.getTier(), ++numReplicants);
-=======
-          loadingSegments.put(segment.getIdentifier(), server.getTier(), numReplicants + 1);
->>>>>>> 54351a5c
+          loadingSegments.put(segment.getId(), server.getTier(), numReplicants + 1);
         }
       }
     }
