/*
 * Licensed to the Apache Software Foundation (ASF) under one
 * or more contributor license agreements.  See the NOTICE file
 * distributed with this work for additional information
 * regarding copyright ownership.  The ASF licenses this file
 * to you under the Apache License, Version 2.0 (the
 * "License"); you may not use this file except in compliance
 * with the License.  You may obtain a copy of the License at
 *
 *   http://www.apache.org/licenses/LICENSE-2.0
 *
 * Unless required by applicable law or agreed to in writing,
 * software distributed under the License is distributed on an
 * "AS IS" BASIS, WITHOUT WARRANTIES OR CONDITIONS OF ANY
 * KIND, either express or implied.  See the License for the
 * specific language governing permissions and limitations
 * under the License.
 */

package org.apache.druid.server.coordinator.helper;

import org.apache.druid.client.ImmutableDruidDataSource;
import org.apache.druid.client.ImmutableDruidServer;
import org.apache.druid.server.coordinator.CoordinatorStats;
import org.apache.druid.server.coordinator.DruidCluster;
import org.apache.druid.server.coordinator.DruidCoordinator;
import org.apache.druid.server.coordinator.DruidCoordinatorRuntimeParams;
import org.apache.druid.server.coordinator.ServerHolder;
import org.apache.druid.timeline.DataSegment;
import org.apache.druid.timeline.VersionedIntervalTimeline;

import java.util.Comparator;
import java.util.HashMap;
import java.util.Map;
import java.util.SortedSet;

public class DruidCoordinatorCleanupOvershadowed implements DruidCoordinatorHelper
{
  private final DruidCoordinator coordinator;

  public DruidCoordinatorCleanupOvershadowed(DruidCoordinator coordinator)
  {
    this.coordinator = coordinator;
  }

  @Override
  public DruidCoordinatorRuntimeParams run(DruidCoordinatorRuntimeParams params)
  {
    // Mark as unused overshadowed segments only if we've had enough time to make sure we aren't flapping with old data.
    if (!params.coordinatorIsLeadingEnoughTimeToMarkAsUnusedOvershadowedSegements()) {
      return params;
    }

    CoordinatorStats stats = new CoordinatorStats();

    DruidCluster cluster = params.getDruidCluster();
    Map<String, VersionedIntervalTimeline<String, DataSegment>> timelines = new HashMap<>();

    for (SortedSet<ServerHolder> serverHolders : cluster.getSortedHistoricalsByTier()) {
      for (ServerHolder serverHolder : serverHolders) {
        ImmutableDruidServer server = serverHolder.getServer();

        for (ImmutableDruidDataSource dataSource : server.getDataSources()) {
          VersionedIntervalTimeline<String, DataSegment> timeline = timelines
              .computeIfAbsent(
                  dataSource.getName(),
                  dsName -> new VersionedIntervalTimeline<>(Comparator.naturalOrder())
              );
          VersionedIntervalTimeline.addSegments(timeline, dataSource.getSegments().iterator());
        }
      }
    }

<<<<<<< HEAD
      //Remove all segments in db that are overshadowed by served segments
      for (DataSegment dataSegment : params.getAvailableSegments()) {
        VersionedIntervalTimeline<String, DataSegment> timeline = timelines.get(dataSegment.getDataSource());
        if (timeline != null && timeline.isOvershadowed(dataSegment.getInterval(), dataSegment.getVersion(), dataSegment)) {
          coordinator.removeSegment(dataSegment);
          stats.addToGlobalStat("overShadowedCount", 1);
        }
=======
    // Mark all segments as unused in db that are overshadowed by served segments
    for (DataSegment dataSegment : params.getUsedSegments()) {
      VersionedIntervalTimeline<String, DataSegment> timeline = timelines.get(dataSegment.getDataSource());
      if (timeline != null && timeline.isOvershadowed(dataSegment.getInterval(), dataSegment.getVersion())) {
        coordinator.markSegmentAsUnused(dataSegment);
        stats.addToGlobalStat("overShadowedCount", 1);
>>>>>>> ceb96990
      }
    }

    return params.buildFromExisting().withCoordinatorStats(stats).build();
  }
}<|MERGE_RESOLUTION|>--- conflicted
+++ resolved
@@ -71,22 +71,13 @@
       }
     }
 
-<<<<<<< HEAD
-      //Remove all segments in db that are overshadowed by served segments
-      for (DataSegment dataSegment : params.getAvailableSegments()) {
-        VersionedIntervalTimeline<String, DataSegment> timeline = timelines.get(dataSegment.getDataSource());
-        if (timeline != null && timeline.isOvershadowed(dataSegment.getInterval(), dataSegment.getVersion(), dataSegment)) {
-          coordinator.removeSegment(dataSegment);
-          stats.addToGlobalStat("overShadowedCount", 1);
-        }
-=======
     // Mark all segments as unused in db that are overshadowed by served segments
     for (DataSegment dataSegment : params.getUsedSegments()) {
       VersionedIntervalTimeline<String, DataSegment> timeline = timelines.get(dataSegment.getDataSource());
-      if (timeline != null && timeline.isOvershadowed(dataSegment.getInterval(), dataSegment.getVersion())) {
+      if (timeline != null
+          && timeline.isOvershadowed(dataSegment.getInterval(), dataSegment.getVersion(), dataSegment)) {
         coordinator.markSegmentAsUnused(dataSegment);
         stats.addToGlobalStat("overShadowedCount", 1);
->>>>>>> ceb96990
       }
     }
 
