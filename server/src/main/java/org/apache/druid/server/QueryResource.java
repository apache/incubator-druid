/*
 * Licensed to the Apache Software Foundation (ASF) under one
 * or more contributor license agreements.  See the NOTICE file
 * distributed with this work for additional information
 * regarding copyright ownership.  The ASF licenses this file
 * to you under the Apache License, Version 2.0 (the
 * "License"); you may not use this file except in compliance
 * with the License.  You may obtain a copy of the License at
 *
 *   http://www.apache.org/licenses/LICENSE-2.0
 *
 * Unless required by applicable law or agreed to in writing,
 * software distributed under the License is distributed on an
 * "AS IS" BASIS, WITHOUT WARRANTIES OR CONDITIONS OF ANY
 * KIND, either express or implied.  See the License for the
 * specific language governing permissions and limitations
 * under the License.
 */

package org.apache.druid.server;

import com.fasterxml.jackson.databind.ObjectMapper;
import com.fasterxml.jackson.databind.ObjectWriter;
import com.fasterxml.jackson.databind.module.SimpleModule;
import com.fasterxml.jackson.datatype.joda.ser.DateTimeSerializer;
import com.fasterxml.jackson.jaxrs.smile.SmileMediaTypes;
import com.google.common.base.Preconditions;
import com.google.common.base.Strings;
import com.google.common.collect.ImmutableMap;
import com.google.common.collect.Iterables;
import com.google.common.io.CountingOutputStream;
import com.google.inject.Inject;
import org.apache.druid.client.DirectDruidClient;
import org.apache.druid.guice.LazySingleton;
import org.apache.druid.guice.annotations.Json;
import org.apache.druid.guice.annotations.Smile;
import org.apache.druid.java.util.common.StringUtils;
import org.apache.druid.java.util.common.guava.Sequence;
import org.apache.druid.java.util.common.guava.Yielder;
import org.apache.druid.java.util.common.guava.Yielders;
import org.apache.druid.java.util.emitter.EmittingLogger;
import org.apache.druid.query.GenericQueryMetricsFactory;
import org.apache.druid.query.Query;
import org.apache.druid.query.QueryContexts;
import org.apache.druid.query.QueryInterruptedException;
import org.apache.druid.query.QueryToolChest;
import org.apache.druid.query.context.ResponseContext;
import org.apache.druid.server.metrics.QueryCountStatsProvider;
import org.apache.druid.server.security.Access;
import org.apache.druid.server.security.AuthConfig;
import org.apache.druid.server.security.AuthorizationUtils;
import org.apache.druid.server.security.AuthorizerMapper;
import org.apache.druid.server.security.ForbiddenException;
import org.joda.time.DateTime;

import javax.annotation.Nullable;
import javax.servlet.http.HttpServletRequest;
import javax.ws.rs.Consumes;
import javax.ws.rs.DELETE;
import javax.ws.rs.POST;
import javax.ws.rs.Path;
import javax.ws.rs.PathParam;
import javax.ws.rs.Produces;
import javax.ws.rs.QueryParam;
import javax.ws.rs.WebApplicationException;
import javax.ws.rs.core.Context;
import javax.ws.rs.core.MediaType;
import javax.ws.rs.core.Response;
import javax.ws.rs.core.StreamingOutput;
import java.io.IOException;
import java.io.InputStream;
import java.io.OutputStream;
import java.util.Set;
import java.util.TreeSet;
import java.util.concurrent.atomic.AtomicLong;

@LazySingleton
@Path("/druid/v2/")
public class QueryResource implements QueryCountStatsProvider
{
  protected static final EmittingLogger log = new EmittingLogger(QueryResource.class);
  @Deprecated // use SmileMediaTypes.APPLICATION_JACKSON_SMILE
  protected static final String APPLICATION_SMILE = "application/smile";

  /**
   * The maximum length of {@link ResponseContext} serialized string that might be put into an HTTP response header
   */
  protected static final int RESPONSE_CTX_HEADER_LEN_LIMIT = 7 * 1024;

  /**
   * HTTP response header name containing {@link ResponseContext} serialized string
   */
  public static final String HEADER_RESPONSE_CONTEXT = "X-Druid-Response-Context";
  public static final String HEADER_IF_NONE_MATCH = "If-None-Match";
  public static final String HEADER_ETAG = "ETag";

  protected final QueryLifecycleFactory queryLifecycleFactory;
  protected final ObjectMapper jsonMapper;
  protected final ObjectMapper smileMapper;
  protected final ObjectMapper serializeDateTimeAsLongJsonMapper;
  protected final ObjectMapper serializeDateTimeAsLongSmileMapper;
  protected final QueryManager queryManager;
  protected final AuthConfig authConfig;
  protected final AuthorizerMapper authorizerMapper;

  private final GenericQueryMetricsFactory queryMetricsFactory;
  private final AtomicLong successfulQueryCount = new AtomicLong();
  private final AtomicLong failedQueryCount = new AtomicLong();
  private final AtomicLong interruptedQueryCount = new AtomicLong();

  @Inject
  public QueryResource(
      QueryLifecycleFactory queryLifecycleFactory,
      @Json ObjectMapper jsonMapper,
      @Smile ObjectMapper smileMapper,
      QueryManager queryManager,
      AuthConfig authConfig,
      AuthorizerMapper authorizerMapper,
      GenericQueryMetricsFactory queryMetricsFactory
  )
  {
    this.queryLifecycleFactory = queryLifecycleFactory;
    this.jsonMapper = jsonMapper;
    this.smileMapper = smileMapper;
    this.serializeDateTimeAsLongJsonMapper = serializeDataTimeAsLong(jsonMapper);
    this.serializeDateTimeAsLongSmileMapper = serializeDataTimeAsLong(smileMapper);
    this.queryManager = queryManager;
    this.authConfig = authConfig;
    this.authorizerMapper = authorizerMapper;
    this.queryMetricsFactory = queryMetricsFactory;
  }

  @DELETE
  @Path("{id}")
  @Produces(MediaType.APPLICATION_JSON)
  public Response cancelQuery(@PathParam("id") String queryId, @Context final HttpServletRequest req)
  {
    if (log.isDebugEnabled()) {
      log.debug("Received cancel request for query [%s]", queryId);
    }
    Set<String> datasources = queryManager.getQueryDatasources(queryId);
    if (datasources == null) {
      log.warn("QueryId [%s] not registered with QueryManager, cannot cancel", queryId);
      datasources = new TreeSet<>();
    }

    Access authResult = AuthorizationUtils.authorizeAllResourceActions(
        req,
        Iterables.transform(datasources, AuthorizationUtils.DATASOURCE_WRITE_RA_GENERATOR),
        authorizerMapper
    );

    if (!authResult.isAllowed()) {
      throw new ForbiddenException(authResult.toString());
    }

    queryManager.cancelQuery(queryId);
    return Response.status(Response.Status.ACCEPTED).build();
  }

  @POST
  @Produces({MediaType.APPLICATION_JSON, SmileMediaTypes.APPLICATION_JACKSON_SMILE})
  @Consumes({MediaType.APPLICATION_JSON, SmileMediaTypes.APPLICATION_JACKSON_SMILE, APPLICATION_SMILE})
  public Response doPost(
      final InputStream in,
      @QueryParam("pretty") final String pretty,

      // used to get request content-type,Accept header, remote address and auth-related headers
      @Context final HttpServletRequest req
  ) throws IOException
  {
    final QueryLifecycle queryLifecycle = queryLifecycleFactory.factorize();
    Query<?> query = null;

    String acceptHeader = req.getHeader("Accept");
    if (Strings.isNullOrEmpty(acceptHeader)) {
      //default to content-type
      acceptHeader = req.getContentType();
    }

    final ResourceIOReaderWriter ioReaderWriter = createResourceIOReaderWriter(acceptHeader, pretty != null);

    final String currThreadName = Thread.currentThread().getName();
    try {
      queryLifecycle.initialize(readQuery(req, in, ioReaderWriter));
      query = queryLifecycle.getQuery();
      final String queryId = query.getId();

      final String queryThreadName = StringUtils.format(
          "%s[%s_%s_%s]",
          currThreadName,
          query.getType(),
          query.getDataSource().getNames(),
          queryId
      );

      Thread.currentThread().setName(queryThreadName);

      if (log.isDebugEnabled()) {
        log.debug("Got query [%s]", query);
      }

      final Access authResult = queryLifecycle.authorize(req);
      if (!authResult.isAllowed()) {
        throw new ForbiddenException(authResult.toString());
      }

      final QueryLifecycle.QueryResponse queryResponse = queryLifecycle.execute();
      final Sequence<?> results = queryResponse.getResults();
      final ResponseContext responseContext = queryResponse.getResponseContext();
      final String prevEtag = getPreviousEtag(req);

      if (prevEtag != null && prevEtag.equals(responseContext.get(ResponseContext.Key.ETAG))) {
        queryLifecycle.emitLogsAndMetrics(null, req.getRemoteAddr(), -1);
        successfulQueryCount.incrementAndGet();
        return Response.notModified().build();
      }

      final Yielder<?> yielder = Yielders.each(results);

      try {
        boolean shouldFinalize = QueryContexts.isFinalize(query, true);
        boolean serializeDateTimeAsLong =
            QueryContexts.isSerializeDateTimeAsLong(query, false)
            || (!shouldFinalize && QueryContexts.isSerializeDateTimeAsLongInner(query, false));
<<<<<<< HEAD
        final ObjectWriter jsonWriter = ioReaderWriter.newOutputWriter(serializeDateTimeAsLong);
        Response.ResponseBuilder responseBuilder = Response
=======

        final ObjectWriter jsonWriter = ioReaderWriter.newOutputWriter(
            queryLifecycle.getToolChest(),
            queryLifecycle.getQuery(),
            serializeDateTimeAsLong
        );

        Response.ResponseBuilder builder = Response
>>>>>>> f0ecdfee
            .ok(
                new StreamingOutput()
                {
                  @Override
                  public void write(OutputStream outputStream) throws WebApplicationException
                  {
                    Exception e = null;

                    CountingOutputStream os = new CountingOutputStream(outputStream);
                    try {
                      // json serializer will always close the yielder
                      jsonWriter.writeValue(os, yielder);

                      os.flush(); // Some types of OutputStream suppress flush errors in the .close() method.
                      os.close();
                    }
                    catch (Exception ex) {
                      e = ex;
                      log.error(ex, "Unable to send query response.");
                      throw new RuntimeException(ex);
                    }
                    finally {
                      Thread.currentThread().setName(currThreadName);

                      queryLifecycle.emitLogsAndMetrics(e, req.getRemoteAddr(), os.getCount());

                      if (e == null) {
                        successfulQueryCount.incrementAndGet();
                      } else {
                        failedQueryCount.incrementAndGet();
                      }
                    }
                  }
                },
                ioReaderWriter.getContentType()
            )
            .header("X-Druid-Query-Id", queryId);

        Object entityTag = responseContext.remove(ResponseContext.Key.ETAG);
        if (entityTag != null) {
          responseBuilder.header(HEADER_ETAG, entityTag);
        }

        DirectDruidClient.removeMagicResponseContextFields(responseContext);

        //Limit the response-context header, see https://github.com/apache/incubator-druid/issues/2331
        //Note that Response.ResponseBuilder.header(String key,Object value).build() calls value.toString()
        //and encodes the string using ASCII, so 1 char is = 1 byte
        final ResponseContext.SerializationResult serializationResult = responseContext.serializeWith(
            jsonMapper,
            RESPONSE_CTX_HEADER_LEN_LIMIT
        );
        if (serializationResult.isReduced()) {
          log.info(
              "Response Context truncated for id [%s] . Full context is [%s].",
              queryId,
              serializationResult.getFullResult()
          );
        }

        return responseBuilder
            .header(HEADER_RESPONSE_CONTEXT, serializationResult.getTruncatedResult())
            .build();
      }
      catch (Exception e) {
        // make sure to close yielder if anything happened before starting to serialize the response.
        yielder.close();
        throw new RuntimeException(e);
      }
      finally {
        // do not close yielder here, since we do not want to close the yielder prior to
        // StreamingOutput having iterated over all the results
      }
    }
    catch (QueryInterruptedException e) {
      interruptedQueryCount.incrementAndGet();
      queryLifecycle.emitLogsAndMetrics(e, req.getRemoteAddr(), -1);
      return ioReaderWriter.gotError(e);
    }
    catch (ForbiddenException e) {
      // don't do anything for an authorization failure, ForbiddenExceptionMapper will catch this later and
      // send an error response if this is thrown.
      throw e;
    }
    catch (Exception e) {
      failedQueryCount.incrementAndGet();
      queryLifecycle.emitLogsAndMetrics(e, req.getRemoteAddr(), -1);

      log.makeAlert(e, "Exception handling request")
         .addData("exception", e.toString())
         .addData("query", query != null ? query.toString() : "unparseable query")
         .addData("peer", req.getRemoteAddr())
         .emit();

      return ioReaderWriter.gotError(e);
    }
    finally {
      Thread.currentThread().setName(currThreadName);
    }
  }

  private Query<?> readQuery(
      final HttpServletRequest req,
      final InputStream in,
      final ResourceIOReaderWriter ioReaderWriter
  ) throws IOException
  {
    Query baseQuery = ioReaderWriter.getInputMapper().readValue(in, Query.class);
    String prevEtag = getPreviousEtag(req);

    if (prevEtag != null) {
      baseQuery = baseQuery.withOverriddenContext(
          ImmutableMap.of(HEADER_IF_NONE_MATCH, prevEtag)
      );
    }

    return baseQuery;
  }

  private static String getPreviousEtag(final HttpServletRequest req)
  {
    return req.getHeader(HEADER_IF_NONE_MATCH);
  }

  protected ObjectMapper serializeDataTimeAsLong(ObjectMapper mapper)
  {
    return mapper.copy().registerModule(new SimpleModule().addSerializer(DateTime.class, new DateTimeSerializer()));
  }

  protected ResourceIOReaderWriter createResourceIOReaderWriter(String requestType, boolean pretty)
  {
    boolean isSmile = SmileMediaTypes.APPLICATION_JACKSON_SMILE.equals(requestType) ||
                      APPLICATION_SMILE.equals(requestType);
    String contentType = isSmile ? SmileMediaTypes.APPLICATION_JACKSON_SMILE : MediaType.APPLICATION_JSON;
    return new ResourceIOReaderWriter(
        contentType,
        isSmile ? smileMapper : jsonMapper,
        isSmile ? serializeDateTimeAsLongSmileMapper : serializeDateTimeAsLongJsonMapper,
        pretty
    );
  }

  protected static class ResourceIOReaderWriter
  {
    private final String contentType;
    private final ObjectMapper inputMapper;
    private final ObjectMapper serializeDateTimeAsLongInputMapper;
    private final boolean isPretty;

    ResourceIOReaderWriter(
        String contentType,
        ObjectMapper inputMapper,
        ObjectMapper serializeDateTimeAsLongInputMapper,
        boolean isPretty
    )
    {
      this.contentType = contentType;
      this.inputMapper = inputMapper;
      this.serializeDateTimeAsLongInputMapper = serializeDateTimeAsLongInputMapper;
      this.isPretty = isPretty;
    }

    String getContentType()
    {
      return contentType;
    }

    ObjectMapper getInputMapper()
    {
      return inputMapper;
    }

    ObjectWriter newOutputWriter(
        @Nullable QueryToolChest toolChest,
        @Nullable Query query,
        boolean serializeDateTimeAsLong
    )
    {
      final ObjectMapper mapper = serializeDateTimeAsLong ? serializeDateTimeAsLongInputMapper : inputMapper;
      final ObjectMapper decoratedMapper;
      if (toolChest != null) {
        decoratedMapper = toolChest.decorateObjectMapper(mapper, Preconditions.checkNotNull(query, "query"));
      } else {
        decoratedMapper = mapper;
      }
      return isPretty ? decoratedMapper.writerWithDefaultPrettyPrinter() : decoratedMapper.writer();
    }

    Response ok(Object object) throws IOException
    {
      return Response.ok(newOutputWriter(null, null, false).writeValueAsString(object), contentType).build();
    }

    Response gotError(Exception e) throws IOException
    {
      return Response.serverError()
                     .type(contentType)
                     .entity(
                         newOutputWriter(null, null, false)
                             .writeValueAsBytes(QueryInterruptedException.wrapIfNeeded(e))
                     )
                     .build();
    }
  }

  @Override
  public long getSuccessfulQueryCount()
  {
    return successfulQueryCount.get();
  }

  @Override
  public long getFailedQueryCount()
  {
    return failedQueryCount.get();
  }

  @Override
  public long getInterruptedQueryCount()
  {
    return interruptedQueryCount.get();
  }
}<|MERGE_RESOLUTION|>--- conflicted
+++ resolved
@@ -223,10 +223,6 @@
         boolean serializeDateTimeAsLong =
             QueryContexts.isSerializeDateTimeAsLong(query, false)
             || (!shouldFinalize && QueryContexts.isSerializeDateTimeAsLongInner(query, false));
-<<<<<<< HEAD
-        final ObjectWriter jsonWriter = ioReaderWriter.newOutputWriter(serializeDateTimeAsLong);
-        Response.ResponseBuilder responseBuilder = Response
-=======
 
         final ObjectWriter jsonWriter = ioReaderWriter.newOutputWriter(
             queryLifecycle.getToolChest(),
@@ -234,8 +230,7 @@
             serializeDateTimeAsLong
         );
 
-        Response.ResponseBuilder builder = Response
->>>>>>> f0ecdfee
+        Response.ResponseBuilder responseBuilder = Response
             .ok(
                 new StreamingOutput()
                 {
