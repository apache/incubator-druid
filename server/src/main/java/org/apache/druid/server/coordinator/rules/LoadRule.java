--- conflicted
+++ resolved
@@ -395,7 +395,7 @@
       left = dropSegmentFromServers(balancerStrategy, segment, availableServers, left);
     }
     if (left != 0) {
-      log.warn("Wtf, holder was null?  I have no servers serving [%s]?", segment.getIdentifier());
+      log.warn("Wtf, holder was null?  I have no servers serving [%s]?", segment.getId());
     }
     return numToDrop - left;
   }
@@ -410,39 +410,24 @@
 
     while (numToDrop > 0) {
       if (!iterator.hasNext()) {
-<<<<<<< HEAD
-=======
-        log.warn("Wtf, holder was null?  I have no servers serving [%s]?", segment.getId());
->>>>>>> 0e926e86
         break;
       }
 
-      final ServerHolder serverHolder = iterator.next();
-      if (serverHolder.isServingSegment(segment)) {
+      final ServerHolder holder = iterator.next();
+      if (holder.isServingSegment(segment)) {
         log.info(
             "Dropping segment [%s] on server [%s] in tier [%s]",
-<<<<<<< HEAD
-            segment.getIdentifier(),
-            serverHolder.getServer().getName(),
-            serverHolder.getServer().getTier()
-=======
             segment.getId(),
             holder.getServer().getName(),
             holder.getServer().getTier()
->>>>>>> 0e926e86
         );
-        serverHolder.getPeon().dropSegment(segment, null);
+        holder.getPeon().dropSegment(segment, null);
         numToDrop--;
       } else {
         log.warn(
             "Server [%s] is no longer serving segment [%s], skipping drop.",
-<<<<<<< HEAD
-            serverHolder.getServer().getName(),
-            segment.getIdentifier()
-=======
             holder.getServer().getName(),
             segment.getId()
->>>>>>> 0e926e86
         );
       }
     }
