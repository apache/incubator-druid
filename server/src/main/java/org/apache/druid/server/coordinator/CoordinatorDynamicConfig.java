--- conflicted
+++ resolved
@@ -25,11 +25,7 @@
 import com.google.common.collect.ImmutableSet;
 import org.apache.druid.common.config.JacksonConfigManager;
 import org.apache.druid.java.util.common.IAE;
-<<<<<<< HEAD
-import org.apache.druid.java.util.emitter.EmittingLogger;
-=======
 import org.apache.druid.java.util.common.logger.Logger;
->>>>>>> fe0511b1
 import org.apache.druid.server.coordinator.duty.KillUnusedSegments;
 
 import javax.annotation.Nonnull;
@@ -92,7 +88,8 @@
   private final int maxSegmentsInNodeLoadingQueue;
   private final boolean pauseCoordination;
 
-<<<<<<< HEAD
+  private static final Logger log = new Logger(CoordinatorDynamicConfig.class);
+
   /**
    * Only applies if druid.coorinator.guildReplication.on=true.
    *
@@ -109,11 +106,6 @@
    * noted that computing these metrics introduces overhead for the coordinator run.
    */
   private final boolean emitGuildReplicationMetrics;
-
-  private static final EmittingLogger log = new EmittingLogger(CoordinatorDynamicConfig.class);
-=======
-  private static final Logger log = new Logger(CoordinatorDynamicConfig.class);
->>>>>>> fe0511b1
 
   @JsonCreator
   public CoordinatorDynamicConfig(
