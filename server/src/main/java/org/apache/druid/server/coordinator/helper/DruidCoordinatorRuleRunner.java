--- conflicted
+++ resolved
@@ -80,30 +80,18 @@
       return params;
     }
 
-<<<<<<< HEAD
-    // Find used segments which are overshadowed by other used segments. Those would not need to be loaded and
-    // eventually will be unloaded from Historical servers. Segments overshadowed by *served* used segments are marked
-    // as unused in DruidCoordinatorMarkAsUnusedOvershadowedSegments, and then eventually Coordinator sends commands to
-    // Historical nodes to unload such segments in DruidCoordinatorUnloadUnusedSegments.
-    Set<DataSegment> overshadowed = ImmutableDruidDataSource.determineOvershadowedSegments(params.getUsedSegments());
-=======
     // Get used segments which are overshadowed by other used segments. Those would not need to be loaded and
     // eventually will be unloaded from Historical servers. Segments overshadowed by *served* used segments are marked
     // as unused in DruidCoordinatorMarkAsUnusedOvershadowedSegments, and then eventually Coordinator sends commands to
     // Historical nodes to unload such segments in DruidCoordinatorUnloadUnusedSegments.
     Set<SegmentId> overshadowed = params.getDataSourcesSnapshot().getOvershadowedSegments();
->>>>>>> da161444
 
     for (String tier : cluster.getTierNames()) {
       replicatorThrottler.updateReplicationState(tier);
     }
 
     DruidCoordinatorRuntimeParams paramsWithReplicationManager = params
-<<<<<<< HEAD
-        .buildFromExistingWithoutUsedSegments()
-=======
         .buildFromExistingWithoutSegmentsMetadata()
->>>>>>> da161444
         .withReplicationManager(replicatorThrottler)
         .build();
 
@@ -114,11 +102,7 @@
     final List<SegmentId> segmentsWithMissingRules = Lists.newArrayListWithCapacity(MAX_MISSING_RULES);
     int missingRules = 0;
     for (DataSegment segment : params.getUsedSegments()) {
-<<<<<<< HEAD
-      if (overshadowed.contains(segment)) {
-=======
       if (overshadowed.contains(segment.getId())) {
->>>>>>> da161444
         // Skipping overshadowed segments
         continue;
       }
