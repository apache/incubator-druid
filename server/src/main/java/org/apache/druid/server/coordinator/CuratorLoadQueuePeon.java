/*
 * Licensed to the Apache Software Foundation (ASF) under one
 * or more contributor license agreements.  See the NOTICE file
 * distributed with this work for additional information
 * regarding copyright ownership.  The ASF licenses this file
 * to you under the Apache License, Version 2.0 (the
 * "License"); you may not use this file except in compliance
 * with the License.  You may obtain a copy of the License at
 *
 *   http://www.apache.org/licenses/LICENSE-2.0
 *
 * Unless required by applicable law or agreed to in writing,
 * software distributed under the License is distributed on an
 * "AS IS" BASIS, WITHOUT WARRANTIES OR CONDITIONS OF ANY
 * KIND, either express or implied.  See the License for the
 * specific language governing permissions and limitations
 * under the License.
 */

package org.apache.druid.server.coordinator;

import com.fasterxml.jackson.annotation.JsonProperty;
import com.fasterxml.jackson.databind.ObjectMapper;
import com.google.common.collect.ImmutableList;
import org.apache.curator.framework.CuratorFramework;
import org.apache.curator.framework.api.CuratorWatcher;
import org.apache.curator.utils.ZKPaths;
import org.apache.druid.java.util.common.ISE;
import org.apache.druid.java.util.emitter.EmittingLogger;
import org.apache.druid.server.coordination.DataSegmentChangeRequest;
import org.apache.druid.server.coordination.SegmentChangeRequestDrop;
import org.apache.druid.server.coordination.SegmentChangeRequestLoad;
import org.apache.druid.server.coordination.SegmentChangeRequestNoop;
import org.apache.druid.timeline.DataSegment;
import org.apache.zookeeper.CreateMode;
import org.apache.zookeeper.KeeperException;
import org.apache.zookeeper.data.Stat;

import javax.annotation.Nonnull;
import javax.annotation.Nullable;
import java.util.ArrayList;
import java.util.Collection;
import java.util.Collections;
import java.util.Iterator;
import java.util.List;
import java.util.Set;
import java.util.concurrent.ConcurrentSkipListMap;
import java.util.concurrent.ConcurrentSkipListSet;
import java.util.concurrent.ExecutorService;
import java.util.concurrent.ScheduledExecutorService;
import java.util.concurrent.ScheduledFuture;
import java.util.concurrent.TimeUnit;
import java.util.concurrent.atomic.AtomicInteger;
import java.util.concurrent.atomic.AtomicLong;

/**
 * Use {@link HttpLoadQueuePeon} instead.
 * <p>
 * Objects of this class can be accessed by multiple threads. State wise, this class
 * is thread safe and callers of the public methods can expect thread safe behavior.
 * Though, like a typical object being accessed by multiple threads,
 * callers shouldn't expect strict consistency in results between two calls
 * of the same or different methods.
 */
@Deprecated
public class CuratorLoadQueuePeon extends LoadQueuePeon
{
  private static final EmittingLogger log = new EmittingLogger(CuratorLoadQueuePeon.class);
  private static final int DROP = 0;
  private static final int LOAD = 1;

  private final CuratorFramework curator;
  private final String basePath;
  private final ObjectMapper jsonMapper;
  private final ScheduledExecutorService processingExecutor;

  /**
   * Threadpool with daemon threads that execute callback actions associated
   * with loading or dropping segments.
   */
  private final ExecutorService callBackExecutor;
  private final DruidCoordinatorConfig config;

  private final AtomicLong queuedSize = new AtomicLong(0);
  private final AtomicInteger failedAssignCount = new AtomicInteger(0);

  /**
   * Needs to be thread safe since it can be concurrently accessed via
   * {@link #loadSegment(DataSegment, LoadPeonCallback)}, {@link #actionCompleted(SegmentHolder)},
   * {@link #getSegmentsToLoad()} and {@link #stop()}
   */
  private final ConcurrentSkipListMap<DataSegment, SegmentHolder> segmentsToLoad = new ConcurrentSkipListMap<>(
      DruidCoordinator.SEGMENT_COMPARATOR_RECENT_FIRST
  );

  /**
   * Needs to be thread safe since it can be concurrently accessed via
   * {@link #dropSegment(DataSegment, LoadPeonCallback)}, {@link #actionCompleted(SegmentHolder)},
   * {@link #getSegmentsToDrop()} and {@link #stop()}
   */
  private final ConcurrentSkipListMap<DataSegment, SegmentHolder> segmentsToDrop = new ConcurrentSkipListMap<>(
      DruidCoordinator.SEGMENT_COMPARATOR_RECENT_FIRST
  );

  /**
   * Needs to be thread safe since it can be concurrently accessed via
   * {@link #markSegmentToDrop(DataSegment)}}, {@link #unmarkSegmentToDrop(DataSegment)}}
   * and {@link #getSegmentsToDrop()}
   */
  private final ConcurrentSkipListSet<DataSegment> segmentsMarkedToDrop = new ConcurrentSkipListSet<>(
      DruidCoordinator.SEGMENT_COMPARATOR_RECENT_FIRST
  );

  /**
   * Needs to be thread safe since it can be concurrently accessed via
   * {@link #failAssign(SegmentHolder, boolean, Exception)}, {@link #actionCompleted(SegmentHolder)},
   * {@link #getTimedOutSegments()} and {@link #stop()}
   */
  private final ConcurrentSkipListSet<DataSegment> timedOutSegments = new ConcurrentSkipListSet<>(
      DruidCoordinator.SEGMENT_COMPARATOR_RECENT_FIRST
  );

  CuratorLoadQueuePeon(
      CuratorFramework curator,
      String basePath,
      ObjectMapper jsonMapper,
      ScheduledExecutorService processingExecutor,
      ExecutorService callbackExecutor,
      DruidCoordinatorConfig config
  )
  {
    this.curator = curator;
    this.basePath = basePath;
    this.jsonMapper = jsonMapper;
    this.callBackExecutor = callbackExecutor;
    this.processingExecutor = processingExecutor;
    this.config = config;
  }

  @JsonProperty
  @Override
  public Set<DataSegment> getSegmentsToLoad()
  {
    return segmentsToLoad.keySet();
  }

  @JsonProperty
  @Override
  public Set<DataSegment> getSegmentsToDrop()
  {
    return segmentsToDrop.keySet();
  }

  @JsonProperty
  @Override
  public Set<DataSegment> getSegmentsMarkedToDrop()
  {
    return segmentsMarkedToDrop;
  }

  @Override
  public Set<DataSegment> getTimedOutSegments()
  {
    return timedOutSegments;
  }

  @Override
  public long getLoadQueueSize()
  {
    return queuedSize.get();
  }

  @Override
  public int getAndResetFailedAssignCount()
  {
    return failedAssignCount.getAndSet(0);
  }

  @Override
  public int getNumberOfSegmentsInQueue()
  {
    return segmentsToLoad.size();
  }

  @Override
  public void loadSegment(final DataSegment segment, @Nullable final LoadPeonCallback callback)
  {
    SegmentHolder segmentHolder = new SegmentHolder(segment, LOAD, Collections.singletonList(callback));
    final SegmentHolder existingHolder = segmentsToLoad.putIfAbsent(segment, segmentHolder);
    if (existingHolder != null) {
      existingHolder.addCallback(callback);
      return;
    }
    log.debug("Asking server peon[%s] to load segment[%s]", basePath, segment.getId());
    queuedSize.addAndGet(segment.getSize());
    processingExecutor.submit(new SegmentChangeProcessor(segmentHolder));
  }

  @Override
  public void dropSegment(final DataSegment segment, @Nullable final LoadPeonCallback callback)
  {
    SegmentHolder segmentHolder = new SegmentHolder(segment, DROP, Collections.singletonList(callback));
    final SegmentHolder existingHolder = segmentsToDrop.putIfAbsent(segment, segmentHolder);
    if (existingHolder != null) {
      existingHolder.addCallback(callback);
      return;
    }
    log.debug("Asking server peon[%s] to drop segment[%s]", basePath, segment.getId());
    processingExecutor.submit(new SegmentChangeProcessor(segmentHolder));
  }

  @Override
  public void markSegmentToDrop(DataSegment dataSegment)
  {
    segmentsMarkedToDrop.add(dataSegment);
  }

  @Override
  public void unmarkSegmentToDrop(DataSegment dataSegment)
  {
    segmentsMarkedToDrop.remove(dataSegment);
  }

  private class SegmentChangeProcessor implements Runnable
  {
    private final SegmentHolder segmentHolder;

    private SegmentChangeProcessor(SegmentHolder segmentHolder)
    {
      this.segmentHolder = segmentHolder;
    }

    @Override
    public void run()
    {
      try {
        final String path = ZKPaths.makePath(basePath, segmentHolder.getSegmentIdentifier());
        final byte[] payload = jsonMapper.writeValueAsBytes(segmentHolder.getChangeRequest());
        curator.create().withMode(CreateMode.EPHEMERAL).forPath(path, payload);
        log.debug(
            "ZKNode created for server to [%s] %s [%s]",
            basePath,
            segmentHolder.getType() == LOAD ? "load" : "drop",
            segmentHolder.getSegmentIdentifier()
        );
        final ScheduledFuture<?> nodeDeletedCheck = scheduleNodeDeletedCheck(path);
        final Stat stat = curator.checkExists().usingWatcher(
            (CuratorWatcher) watchedEvent -> {
              switch (watchedEvent.getType()) {
                case NodeDeleted:
                  // Cancel the check node deleted task since we have already
                  // been notified by the zk watcher
                  nodeDeletedCheck.cancel(true);
                  entryRemoved(segmentHolder, watchedEvent.getPath());
                  break;
                default:
                  // do nothing
              }
            }
        ).forPath(path);

        if (stat == null) {
          final byte[] noopPayload = jsonMapper.writeValueAsBytes(new SegmentChangeRequestNoop());

          // Create a node and then delete it to remove the registered watcher.  This is a work-around for
          // a zookeeper race condition.  Specifically, when you set a watcher, it fires on the next event
          // that happens for that node.  If no events happen, the watcher stays registered foreverz.
          // Couple that with the fact that you cannot set a watcher when you create a node, but what we
          // want is to create a node and then watch for it to get deleted.  The solution is that you *can*
          // set a watcher when you check to see if it exists so, we first create the node and then set a
          // watcher on its existence.  However, if already does not exist by the time the existence check
          // returns, then the watcher that was set will never fire (nobody will ever create the node
          // again) and thus lead to a slow, but real, memory leak.  So, we create another node to cause
          // that watcher to fire and delete it right away.
          //
          // We do not create the existence watcher first, because then it will fire when we create the
          // node and we'll have the same race when trying to refresh that watcher.
          curator.create().withMode(CreateMode.EPHEMERAL).forPath(path, noopPayload);
          entryRemoved(segmentHolder, path);
        }
      }
      catch (KeeperException.NodeExistsException ne) {
        // This is expected when historicals haven't yet picked up processing this segment and coordinator
        // tries reassigning it to the same node.
        log.warn(ne, "ZK node already exists because segment change request hasn't yet been processed");
        failAssign(segmentHolder, true);
      }
      catch (Exception e) {
        failAssign(segmentHolder, false, e);
      }
    }

    @Nonnull
    private ScheduledFuture<?> scheduleNodeDeletedCheck(String path)
    {
      return processingExecutor.schedule(
          () -> {
            try {
              if (curator.checkExists().forPath(path) != null) {
                failAssign(segmentHolder, true, new ISE("%s was never removed! Failing this operation!", path));
              } else {
                log.debug("%s detected to be removed. ", path);
              }
            }
            catch (Exception e) {
              log.error(e, "Exception caught and ignored when checking whether zk node was deleted");
              failAssign(segmentHolder, false, e);
            }
          },
          config.getLoadTimeoutDelay().getMillis(),
          TimeUnit.MILLISECONDS
      );
    }
  }

  private void actionCompleted(SegmentHolder segmentHolder)
  {
    switch (segmentHolder.getType()) {
      case LOAD:
<<<<<<< HEAD
        segmentsToLoad.remove(segmentHolder.getSegment());
        queuedSize.addAndGet(-segmentHolder.getSegmentSize());
        timedOutSegments.remove(segmentHolder.getSegment());
=======
        // When load failed a segment will be removed from the segmentsToLoad twice and
        // null value will be returned at the second time in which case queueSize may be negative.
        // See https://github.com/apache/druid/pull/10362 for more details.
        if (null != segmentsToLoad.remove(segmentHolder.getSegment())) {
          queuedSize.addAndGet(-segmentHolder.getSegmentSize());
        }
>>>>>>> d6e59122
        break;
      case DROP:
        segmentsToDrop.remove(segmentHolder.getSegment());
        timedOutSegments.remove(segmentHolder.getSegment());
        break;
      default:
        throw new UnsupportedOperationException();
    }
    executeCallbacks(segmentHolder);
  }


  @Override
  public void start()
  {
  }

  @Override
  public void stop()
  {
    for (SegmentHolder holder : segmentsToDrop.values()) {
      executeCallbacks(holder);
    }
    segmentsToDrop.clear();

    for (SegmentHolder holder : segmentsToLoad.values()) {
      executeCallbacks(holder);
    }
    segmentsToLoad.clear();

    timedOutSegments.clear();
    queuedSize.set(0L);
    failedAssignCount.set(0);
  }

  private void entryRemoved(SegmentHolder segmentHolder, String path)
  {
    if (!ZKPaths.getNodeFromPath(path).equals(segmentHolder.getSegmentIdentifier())) {
      log.warn(
          "Server[%s] entry [%s] was removed even though it's not what is currently loading[%s]",
          basePath,
          path,
          segmentHolder
      );
      return;
    }
    actionCompleted(segmentHolder);
    log.debug(
        "Server[%s] done processing %s of segment [%s]",
        basePath,
        segmentHolder.getType() == LOAD ? "load" : "drop",
        path
    );
  }

  private void failAssign(SegmentHolder segmentHolder, boolean handleTimeout)
  {
    failAssign(segmentHolder, handleTimeout, null);
  }

  private void failAssign(SegmentHolder segmentHolder, boolean handleTimeout, Exception e)
  {
    if (e != null) {
      log.error(e, "Server[%s], throwable caught when submitting [%s].", basePath, segmentHolder);
    }
    failedAssignCount.getAndIncrement();

    if (handleTimeout) {
      // Avoid removing the segment entry from the load/drop list in case config.getLoadTimeoutDelay() expires.
      // This is because the ZK Node is still present and it may be processed after this timeout and so the coordinator
      // needs to take this into account.
      log.debug(
          "Skipping segment removal from [%s] queue, since ZK Node still exists!",
          segmentHolder.getType() == DROP ? "DROP" : "LOAD"
      );
      timedOutSegments.add(segmentHolder.getSegment());
      executeCallbacks(segmentHolder);
    } else {
      // This may have failed for a different reason and so act like it was completed.
      actionCompleted(segmentHolder);
    }
  }

  private static class SegmentHolder
  {
    private final DataSegment segment;
    private final DataSegmentChangeRequest changeRequest;
    private final int type;
    // Guaranteed to store only non-null elements
    private final List<LoadPeonCallback> callbacks = new ArrayList<>();

    private SegmentHolder(
        DataSegment segment,
        int type,
        Collection<LoadPeonCallback> callbacksParam
    )
    {
      this.segment = segment;
      this.type = type;
      this.changeRequest = (type == LOAD)
                           ? new SegmentChangeRequestLoad(segment)
                           : new SegmentChangeRequestDrop(segment);
      Iterator<LoadPeonCallback> itr = callbacksParam.iterator();
      while (itr.hasNext()) {
        LoadPeonCallback c = itr.next();
        if (c != null) {
          callbacks.add(c);
        }
      }
    }

    public DataSegment getSegment()
    {
      return segment;
    }

    public int getType()
    {
      return type;
    }

    public String getSegmentIdentifier()
    {
      return segment.getId().toString();
    }

    public long getSegmentSize()
    {
      return segment.getSize();
    }

    public void addCallback(@Nullable LoadPeonCallback newCallback)
    {
      if (newCallback != null) {
        synchronized (callbacks) {
          callbacks.add(newCallback);
        }
      }
    }

    List<LoadPeonCallback> snapshotCallbacks()
    {
      synchronized (callbacks) {
        // Return an immutable copy so that callers don't have to worry about concurrent modification
        return ImmutableList.copyOf(callbacks);
      }
    }

    public DataSegmentChangeRequest getChangeRequest()
    {
      return changeRequest;
    }

    @Override
    public String toString()
    {
      return changeRequest.toString();
    }
  }

  private void executeCallbacks(SegmentHolder holder)
  {
    for (LoadPeonCallback callback : holder.snapshotCallbacks()) {
      callBackExecutor.submit(() -> callback.execute());
    }
  }
}<|MERGE_RESOLUTION|>--- conflicted
+++ resolved
@@ -317,18 +317,13 @@
   {
     switch (segmentHolder.getType()) {
       case LOAD:
-<<<<<<< HEAD
-        segmentsToLoad.remove(segmentHolder.getSegment());
-        queuedSize.addAndGet(-segmentHolder.getSegmentSize());
-        timedOutSegments.remove(segmentHolder.getSegment());
-=======
         // When load failed a segment will be removed from the segmentsToLoad twice and
         // null value will be returned at the second time in which case queueSize may be negative.
         // See https://github.com/apache/druid/pull/10362 for more details.
         if (null != segmentsToLoad.remove(segmentHolder.getSegment())) {
           queuedSize.addAndGet(-segmentHolder.getSegmentSize());
+          timedOutSegments.remove(segmentHolder.getSegment());
         }
->>>>>>> d6e59122
         break;
       case DROP:
         segmentsToDrop.remove(segmentHolder.getSegment());
