--- conflicted
+++ resolved
@@ -150,19 +150,9 @@
       @QueryParam("datasources") final Set<String> datasources
   )
   {
-<<<<<<< HEAD
-    Collection<ImmutableDruidDataSource> druidDataSources = metadataSegmentManager.getDataSources();
-=======
     // If we haven't polled the metadata store yet, use an empty list of datasources.
     Collection<ImmutableDruidDataSource> druidDataSources = Optional.ofNullable(metadataSegmentManager.getDataSources())
                                                                     .orElse(Collections.emptyList());
-
-    if (datasources != null && !datasources.isEmpty()) {
-      druidDataSources = druidDataSources.stream()
-                                         .filter(src -> datasources.contains(src.getName()))
-                                         .collect(Collectors.toSet());
-    }
->>>>>>> a517f8ce
     final Stream<DataSegment> metadataSegments = druidDataSources
         .stream()
         .filter((datasources != null && !datasources.isEmpty())
