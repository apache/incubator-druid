/*
 * Licensed to the Apache Software Foundation (ASF) under one
 * or more contributor license agreements.  See the NOTICE file
 * distributed with this work for additional information
 * regarding copyright ownership.  The ASF licenses this file
 * to you under the Apache License, Version 2.0 (the
 * "License"); you may not use this file except in compliance
 * with the License.  You may obtain a copy of the License at
 *
 *   http://www.apache.org/licenses/LICENSE-2.0
 *
 * Unless required by applicable law or agreed to in writing,
 * software distributed under the License is distributed on an
 * "AS IS" BASIS, WITHOUT WARRANTIES OR CONDITIONS OF ANY
 * KIND, either express or implied.  See the License for the
 * specific language governing permissions and limitations
 * under the License.
 */

package org.apache.druid.server.coordinator;

import com.google.common.annotations.VisibleForTesting;
import org.apache.druid.client.ImmutableDruidServer;
import org.apache.druid.java.util.common.IAE;
import org.apache.druid.utils.CollectionUtils;

import javax.annotation.Nullable;
import java.util.ArrayList;
import java.util.Collection;
import java.util.Collections;
import java.util.Comparator;
import java.util.HashMap;
import java.util.HashSet;
import java.util.List;
import java.util.Map;
import java.util.NavigableSet;
import java.util.Set;
import java.util.TreeSet;
import java.util.stream.Collectors;

/**
 * Contains a representation of the current state of the cluster by tier.
 * Each tier is mapped to the list of servers for that tier sorted by available space.
 */
public class DruidCluster
{
  /** This static factory method must be called only from inside DruidClusterBuilder in tests. */
  @VisibleForTesting
  static DruidCluster createDruidClusterFromBuilderInTest(
      @Nullable Set<ServerHolder> realtimes,
      Map<String, Iterable<ServerHolder>> historicals
  )
  {
    return new DruidCluster(realtimes, historicals);
  }

  private final Set<ServerHolder> realtimes;
  private final Map<String, NavigableSet<ServerHolder>> historicals;

  public DruidCluster()
  {
    this.realtimes = new HashSet<>();
    this.historicals = new HashMap<>();
  }

  private DruidCluster(
      @Nullable Set<ServerHolder> realtimes,
      Map<String, Iterable<ServerHolder>> historicals
  )
  {
    this.realtimes = realtimes == null ? new HashSet<>() : new HashSet<>(realtimes);
<<<<<<< HEAD
    this.historicals = CollectionUtils.mapValues(
        historicals,
        holders -> StreamSupport
            .stream(holders.spliterator(), false)
            .collect(Collectors.toCollection(() -> new TreeSet<>(Collections.reverseOrder())))
    );
=======
    this.historicals = historicals
        .entrySet()
        .stream()
        .collect(
            Collectors.toMap(
                Map.Entry::getKey,
                (Map.Entry<String, Iterable<ServerHolder>> e) ->
                    CollectionUtils.newTreeSet(Comparator.reverseOrder(), e.getValue())
            )
        );
>>>>>>> ceb96990
  }

  public void add(ServerHolder serverHolder)
  {
    switch (serverHolder.getServer().getType()) {
      case HISTORICAL:
        addHistorical(serverHolder);
        break;
      case REALTIME:
        addRealtime(serverHolder);
        break;
      case BRIDGE:
        addHistorical(serverHolder);
        break;
      case INDEXER_EXECUTOR:
        throw new IAE("unsupported server type[%s]", serverHolder.getServer().getType());
      default:
        throw new IAE("unknown server type[%s]", serverHolder.getServer().getType());
    }
  }

  private void addRealtime(ServerHolder serverHolder)
  {
    realtimes.add(serverHolder);
  }

  private void addHistorical(ServerHolder serverHolder)
  {
    final ImmutableDruidServer server = serverHolder.getServer();
    final NavigableSet<ServerHolder> tierServers = historicals.computeIfAbsent(
        server.getTier(),
        k -> new TreeSet<>(Collections.reverseOrder())
    );
    tierServers.add(serverHolder);
  }

  public Set<ServerHolder> getRealtimes()
  {
    return realtimes;
  }

  public Map<String, NavigableSet<ServerHolder>> getHistoricals()
  {
    return historicals;
  }

  public Iterable<String> getTierNames()
  {
    return historicals.keySet();
  }

  public NavigableSet<ServerHolder> getHistoricalsByTier(String tier)
  {
    return historicals.get(tier);
  }

  public Collection<ServerHolder> getAllServers()
  {
    final int historicalSize = historicals.values().stream().mapToInt(Collection::size).sum();
    final int realtimeSize = realtimes.size();
    final List<ServerHolder> allServers = new ArrayList<>(historicalSize + realtimeSize);

    historicals.values().forEach(allServers::addAll);
    allServers.addAll(realtimes);
    return allServers;
  }

  public Iterable<NavigableSet<ServerHolder>> getSortedHistoricalsByTier()
  {
    return historicals.values();
  }

  public boolean isEmpty()
  {
    return historicals.isEmpty() && realtimes.isEmpty();
  }

  public boolean hasHistoricals()
  {
    return !historicals.isEmpty();
  }

  public boolean hasRealtimes()
  {
    return !realtimes.isEmpty();
  }

  public boolean hasTier(String tier)
  {
    NavigableSet<ServerHolder> servers = historicals.get(tier);
    return (servers != null) && !servers.isEmpty();
  }
}<|MERGE_RESOLUTION|>--- conflicted
+++ resolved
@@ -36,7 +36,6 @@
 import java.util.NavigableSet;
 import java.util.Set;
 import java.util.TreeSet;
-import java.util.stream.Collectors;
 
 /**
  * Contains a representation of the current state of the cluster by tier.
@@ -69,25 +68,13 @@
   )
   {
     this.realtimes = realtimes == null ? new HashSet<>() : new HashSet<>(realtimes);
-<<<<<<< HEAD
     this.historicals = CollectionUtils.mapValues(
         historicals,
-        holders -> StreamSupport
-            .stream(holders.spliterator(), false)
-            .collect(Collectors.toCollection(() -> new TreeSet<>(Collections.reverseOrder())))
+        holders -> CollectionUtils.newTreeSet(
+            Comparator.reverseOrder(),
+            holders
+        )
     );
-=======
-    this.historicals = historicals
-        .entrySet()
-        .stream()
-        .collect(
-            Collectors.toMap(
-                Map.Entry::getKey,
-                (Map.Entry<String, Iterable<ServerHolder>> e) ->
-                    CollectionUtils.newTreeSet(Comparator.reverseOrder(), e.getValue())
-            )
-        );
->>>>>>> ceb96990
   }
 
   public void add(ServerHolder serverHolder)
