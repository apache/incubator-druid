--- conflicted
+++ resolved
@@ -28,10 +28,6 @@
 import com.fasterxml.jackson.jaxrs.smile.SmileMediaTypes;
 import com.google.common.annotations.VisibleForTesting;
 import com.google.common.base.Preconditions;
-<<<<<<< HEAD
-import com.google.common.base.Stopwatch;
-=======
->>>>>>> 3ed25078
 import com.google.common.collect.ImmutableMap;
 import com.google.common.io.CountingInputStream;
 import com.google.common.util.concurrent.Uninterruptibles;
@@ -407,35 +403,12 @@
       catch (InterruptedException e) {
         Thread.currentThread().interrupt();
         throw new RuntimeException(e);
-<<<<<<< HEAD
-      }
-      catch (JsonProcessingException e) {
-        throw new RuntimeException(e);
-=======
->>>>>>> 3ed25078
       }
     }
 
     @Override
     public boolean hasMore()
     {
-<<<<<<< HEAD
-      synchronized (readLock) {
-        try {
-          while (nextRow == null) {
-            nextRow = buffer.poll(500, TimeUnit.MILLISECONDS);
-            if (closed) {
-              break;
-            }
-          }
-        }
-        catch (InterruptedException e) {
-          Thread.currentThread().interrupt();
-          throw new RuntimeException(e);
-        }
-
-        return nextRow != null;
-=======
       if (rowsRunOut) {
         return false;
       }
@@ -445,7 +418,6 @@
       Object next;
       try {
         next = buffer.take();
->>>>>>> 3ed25078
       }
       catch (InterruptedException e) {
         Thread.currentThread().interrupt();
