/*
 * Licensed to the Apache Software Foundation (ASF) under one
 * or more contributor license agreements.  See the NOTICE file
 * distributed with this work for additional information
 * regarding copyright ownership.  The ASF licenses this file
 * to you under the Apache License, Version 2.0 (the
 * "License"); you may not use this file except in compliance
 * with the License.  You may obtain a copy of the License at
 *
 *   http://www.apache.org/licenses/LICENSE-2.0
 *
 * Unless required by applicable law or agreed to in writing,
 * software distributed under the License is distributed on an
 * "AS IS" BASIS, WITHOUT WARRANTIES OR CONDITIONS OF ANY
 * KIND, either express or implied.  See the License for the
 * specific language governing permissions and limitations
 * under the License.
 */

package org.apache.druid.segment.realtime.appenderator;

import com.fasterxml.jackson.databind.ObjectMapper;
import com.google.common.annotations.VisibleForTesting;
import com.google.common.base.Function;
import com.google.common.base.Joiner;
import com.google.common.base.Preconditions;
import com.google.common.base.Stopwatch;
import com.google.common.base.Supplier;
import com.google.common.base.Throwables;
import com.google.common.collect.ImmutableList;
import com.google.common.collect.Iterables;
import com.google.common.collect.Lists;
import com.google.common.collect.Sets;
import com.google.common.primitives.Ints;
import com.google.common.util.concurrent.FutureCallback;
import com.google.common.util.concurrent.Futures;
import com.google.common.util.concurrent.ListenableFuture;
import com.google.common.util.concurrent.ListeningExecutorService;
import com.google.common.util.concurrent.MoreExecutors;
import org.apache.commons.io.FileUtils;
import org.apache.druid.client.cache.Cache;
import org.apache.druid.client.cache.CacheConfig;
import org.apache.druid.client.cache.CachePopulatorStats;
import org.apache.druid.common.guava.ThreadRenamingCallable;
import org.apache.druid.data.input.Committer;
import org.apache.druid.data.input.InputRow;
import org.apache.druid.java.util.common.DateTimes;
import org.apache.druid.java.util.common.IAE;
import org.apache.druid.java.util.common.ISE;
import org.apache.druid.java.util.common.Pair;
import org.apache.druid.java.util.common.RE;
import org.apache.druid.java.util.common.RetryUtils;
import org.apache.druid.java.util.common.StringUtils;
import org.apache.druid.java.util.common.concurrent.Execs;
import org.apache.druid.java.util.common.io.Closer;
import org.apache.druid.java.util.emitter.EmittingLogger;
import org.apache.druid.java.util.emitter.service.ServiceEmitter;
import org.apache.druid.query.Query;
import org.apache.druid.query.QueryRunner;
import org.apache.druid.query.QueryRunnerFactoryConglomerate;
import org.apache.druid.query.QuerySegmentWalker;
import org.apache.druid.query.SegmentDescriptor;
import org.apache.druid.segment.IndexIO;
import org.apache.druid.segment.IndexMerger;
import org.apache.druid.segment.IndexSpec;
import org.apache.druid.segment.QueryableIndex;
import org.apache.druid.segment.QueryableIndexSegment;
import org.apache.druid.segment.Segment;
import org.apache.druid.segment.incremental.IncrementalIndexAddResult;
import org.apache.druid.segment.incremental.IndexSizeExceededException;
import org.apache.druid.segment.indexing.DataSchema;
import org.apache.druid.segment.indexing.TuningConfigs;
import org.apache.druid.segment.loading.DataSegmentPusher;
import org.apache.druid.segment.realtime.FireDepartmentMetrics;
import org.apache.druid.segment.realtime.FireHydrant;
import org.apache.druid.segment.realtime.plumber.Sink;
import org.apache.druid.server.coordination.DataSegmentAnnouncer;
import org.apache.druid.timeline.DataSegment;
import org.apache.druid.timeline.VersionedIntervalTimeline;
import org.joda.time.Interval;

import javax.annotation.Nullable;
import java.io.Closeable;
import java.io.File;
import java.io.IOException;
import java.nio.channels.FileChannel;
import java.nio.channels.FileLock;
import java.nio.file.StandardOpenOption;
import java.util.ArrayList;
import java.util.Arrays;
import java.util.Collection;
import java.util.HashMap;
import java.util.Iterator;
import java.util.List;
import java.util.Map;
import java.util.Set;
import java.util.concurrent.ConcurrentHashMap;
import java.util.concurrent.ExecutionException;
import java.util.concurrent.ExecutorService;
import java.util.concurrent.TimeUnit;
import java.util.concurrent.atomic.AtomicBoolean;
import java.util.concurrent.atomic.AtomicInteger;
import java.util.concurrent.atomic.AtomicLong;
import java.util.concurrent.locks.Lock;
import java.util.concurrent.locks.ReentrantLock;
import java.util.stream.Collectors;

/**
 */
public class AppenderatorImpl implements Appenderator
{
  private static final EmittingLogger log = new EmittingLogger(AppenderatorImpl.class);
  private static final int WARN_DELAY = 1000;
  private static final String IDENTIFIER_FILE_NAME = "identifier.json";

  private final DataSchema schema;
  private final AppenderatorConfig tuningConfig;
  private final FireDepartmentMetrics metrics;
  private final DataSegmentPusher dataSegmentPusher;
  private final ObjectMapper objectMapper;
  private final DataSegmentAnnouncer segmentAnnouncer;
  private final IndexIO indexIO;
  private final IndexMerger indexMerger;
  private final Cache cache;
  private final Map<SegmentIdWithShardSpec, Sink> sinks = new ConcurrentHashMap<>();
  private final Set<SegmentIdWithShardSpec> droppingSinks = Sets.newConcurrentHashSet();
  private final VersionedIntervalTimeline<String, Sink> sinkTimeline = new VersionedIntervalTimeline<>(
      String.CASE_INSENSITIVE_ORDER
  );
  private final long maxBytesTuningConfig;

  private final QuerySegmentWalker texasRanger;
  // This variable updated in add(), persist(), and drop()
  private final AtomicInteger rowsCurrentlyInMemory = new AtomicInteger();
  private final AtomicInteger totalRows = new AtomicInteger();
  private final AtomicLong bytesCurrentlyInMemory = new AtomicLong();
  // Synchronize persisting commitMetadata so that multiple persist threads (if present)
  // and abandon threads do not step over each other
  private final Lock commitLock = new ReentrantLock();

  private final AtomicBoolean closed = new AtomicBoolean(false);

  private volatile ListeningExecutorService persistExecutor = null;
  private volatile ListeningExecutorService pushExecutor = null;
  // use intermediate executor so that deadlock conditions can be prevented
  // where persist and push Executor try to put tasks in each other queues
  // thus creating circular dependency
  private volatile ListeningExecutorService intermediateTempExecutor = null;
  private volatile long nextFlush;
  private volatile FileLock basePersistDirLock = null;
  private volatile FileChannel basePersistDirLockChannel = null;

  private volatile Throwable persistError;

  AppenderatorImpl(
      DataSchema schema,
      AppenderatorConfig tuningConfig,
      FireDepartmentMetrics metrics,
      DataSegmentPusher dataSegmentPusher,
      ObjectMapper objectMapper,
      QueryRunnerFactoryConglomerate conglomerate,
      DataSegmentAnnouncer segmentAnnouncer,
      ServiceEmitter emitter,
      ExecutorService queryExecutorService,
      IndexIO indexIO,
      IndexMerger indexMerger,
      Cache cache,
      CacheConfig cacheConfig,
      CachePopulatorStats cachePopulatorStats
  )
  {
    this.schema = Preconditions.checkNotNull(schema, "schema");
    this.tuningConfig = Preconditions.checkNotNull(tuningConfig, "tuningConfig");
    this.metrics = Preconditions.checkNotNull(metrics, "metrics");
    this.dataSegmentPusher = Preconditions.checkNotNull(dataSegmentPusher, "dataSegmentPusher");
    this.objectMapper = Preconditions.checkNotNull(objectMapper, "objectMapper");
    this.segmentAnnouncer = Preconditions.checkNotNull(segmentAnnouncer, "segmentAnnouncer");
    this.indexIO = Preconditions.checkNotNull(indexIO, "indexIO");
    this.indexMerger = Preconditions.checkNotNull(indexMerger, "indexMerger");
    this.cache = cache;
    this.texasRanger = conglomerate == null ? null : new SinkQuerySegmentWalker(
        schema.getDataSource(),
        sinkTimeline,
        objectMapper,
        emitter,
        conglomerate,
        queryExecutorService,
        Preconditions.checkNotNull(cache, "cache"),
        cacheConfig,
        cachePopulatorStats
    );
    maxBytesTuningConfig = TuningConfigs.getMaxBytesInMemoryOrDefault(tuningConfig.getMaxBytesInMemory());
    log.info("Created Appenderator for dataSource[%s].", schema.getDataSource());
  }

  @Override
  public String getDataSource()
  {
    return schema.getDataSource();
  }

  @Override
  public Object startJob()
  {
    tuningConfig.getBasePersistDirectory().mkdirs();
    lockBasePersistDirectory();
    final Object retVal = bootstrapSinksFromDisk();
    initializeExecutors();
    resetNextFlush();
    return retVal;
  }

  private void throwPersistErrorIfExists()
  {
    if (persistError != null) {
      throw new RE(persistError, "Error while persisting");
    }
  }

  @Override
  public AppenderatorAddResult add(
      final SegmentIdWithShardSpec identifier,
      final InputRow row,
      @Nullable final Supplier<Committer> committerSupplier,
      final boolean allowIncrementalPersists
  ) throws IndexSizeExceededException, SegmentNotWritableException
  {
    throwPersistErrorIfExists();

    if (!identifier.getDataSource().equals(schema.getDataSource())) {
      throw new IAE(
          "Expected dataSource[%s] but was asked to insert row for dataSource[%s]?!",
          schema.getDataSource(),
          identifier.getDataSource()
      );
    }

    final Sink sink = getOrCreateSink(identifier);
    metrics.reportMessageMaxTimestamp(row.getTimestampFromEpoch());
    final int sinkRowsInMemoryBeforeAdd = sink.getNumRowsInMemory();
    final int sinkRowsInMemoryAfterAdd;
    final long bytesInMemoryBeforeAdd = sink.getBytesInMemory();
    final long bytesInMemoryAfterAdd;
    final IncrementalIndexAddResult addResult;

    try {
      addResult = sink.add(row, !allowIncrementalPersists);
      sinkRowsInMemoryAfterAdd = addResult.getRowCount();
      bytesInMemoryAfterAdd = addResult.getBytesInMemory();
    }
    catch (IndexSizeExceededException e) {
      // Uh oh, we can't do anything about this! We can't persist (commit metadata would be out of sync) and we
      // can't add the row (it just failed). This should never actually happen, though, because we check
      // sink.canAddRow after returning from add.
      log.error(e, "Sink for segment[%s] was unexpectedly full!", identifier);
      throw e;
    }

    if (sinkRowsInMemoryAfterAdd < 0) {
      throw new SegmentNotWritableException("Attempt to add row to swapped-out sink for segment[%s].", identifier);
    }

    final int numAddedRows = sinkRowsInMemoryAfterAdd - sinkRowsInMemoryBeforeAdd;
    rowsCurrentlyInMemory.addAndGet(numAddedRows);
    bytesCurrentlyInMemory.addAndGet(bytesInMemoryAfterAdd - bytesInMemoryBeforeAdd);
    totalRows.addAndGet(numAddedRows);

    boolean isPersistRequired = false;
    boolean persist = false;
    List<String> persistReasons = new ArrayList();

    if (!sink.canAppendRow()) {
      persist = true;
      persistReasons.add("No more rows can be appended to sink");
    }
    if (System.currentTimeMillis() > nextFlush) {
      persist = true;
      persistReasons.add(StringUtils.format(
          "current time[%d] is greater than nextFlush[%d]",
          System.currentTimeMillis(),
          nextFlush
      ));
    }
    if (rowsCurrentlyInMemory.get() >= tuningConfig.getMaxRowsInMemory()) {
      persist = true;
      persistReasons.add(StringUtils.format(
          "rowsCurrentlyInMemory[%d] is greater than maxRowsInMemory[%d]",
          rowsCurrentlyInMemory.get(),
          tuningConfig.getMaxRowsInMemory()
      ));
    }
    if (bytesCurrentlyInMemory.get() >= maxBytesTuningConfig) {
      persist = true;
      persistReasons.add(StringUtils.format(
          "bytesCurrentlyInMemory[%d] is greater than maxBytesInMemory[%d]",
          bytesCurrentlyInMemory.get(),
          maxBytesTuningConfig
      ));
    }
    if (persist) {
      if (allowIncrementalPersists) {
        // persistAll clears rowsCurrentlyInMemory, no need to update it.
        log.info("Persisting rows in memory due to: [%s]", String.join(",", persistReasons));
        Futures.addCallback(
            persistAll(committerSupplier == null ? null : committerSupplier.get()),
            new FutureCallback<Object>()
            {
              @Override
              public void onSuccess(@Nullable Object result)
              {
                // do nothing
              }

              @Override
              public void onFailure(Throwable t)
              {
                persistError = t;
              }
            }
        );
      } else {
        isPersistRequired = true;
      }
    }
    return new AppenderatorAddResult(identifier, sink.getNumRows(), isPersistRequired, addResult.getParseException());
  }

  @Override
  public List<SegmentIdWithShardSpec> getSegments()
  {
    return ImmutableList.copyOf(sinks.keySet());
  }

  @Override
  public int getRowCount(final SegmentIdWithShardSpec identifier)
  {
    final Sink sink = sinks.get(identifier);

    if (sink == null) {
      throw new ISE("No such sink: %s", identifier);
    } else {
      return sink.getNumRows();
    }
  }

  @Override
  public int getTotalRowCount()
  {
    return totalRows.get();
  }

  @VisibleForTesting
  int getRowsInMemory()
  {
    return rowsCurrentlyInMemory.get();
  }

  @VisibleForTesting
  long getBytesCurrentlyInMemory()
  {
    return bytesCurrentlyInMemory.get();
  }

  @VisibleForTesting
  long getBytesInMemory(SegmentIdWithShardSpec identifier)
  {
    final Sink sink = sinks.get(identifier);

    if (sink == null) {
      throw new ISE("No such sink: %s", identifier);
    } else {
      return sink.getBytesInMemory();
    }
  }

  private Sink getOrCreateSink(final SegmentIdWithShardSpec identifier)
  {
    Sink retVal = sinks.get(identifier);

    if (retVal == null) {
      retVal = new Sink(
          identifier.getInterval(),
          schema,
          identifier.getShardSpec(),
          identifier.getVersion(),
          tuningConfig.getMaxRowsInMemory(),
          maxBytesTuningConfig,
          tuningConfig.isReportParseExceptions(),
          null
      );

      try {
        segmentAnnouncer.announceSegment(retVal.getSegment());
      }
      catch (IOException e) {
        log.makeAlert(e, "Failed to announce new segment[%s]", schema.getDataSource())
           .addData("interval", retVal.getInterval())
           .emit();
      }

      sinks.put(identifier, retVal);
      metrics.setSinkCount(sinks.size());
      sinkTimeline.add(retVal.getInterval(), retVal.getVersion(), identifier.getShardSpec().createChunk(retVal));
    }

    return retVal;
  }

  @Override
  public <T> QueryRunner<T> getQueryRunnerForIntervals(final Query<T> query, final Iterable<Interval> intervals)
  {
    if (texasRanger == null) {
      throw new IllegalStateException("Don't query me, bro.");
    }

    return texasRanger.getQueryRunnerForIntervals(query, intervals);
  }

  @Override
  public <T> QueryRunner<T> getQueryRunnerForSegments(final Query<T> query, final Iterable<SegmentDescriptor> specs)
  {
    if (texasRanger == null) {
      throw new IllegalStateException("Don't query me, bro.");
    }

    return texasRanger.getQueryRunnerForSegments(query, specs);
  }

  @Override
  public void clear() throws InterruptedException
  {
    // Drop commit metadata, then abandon all segments.

    try {
      throwPersistErrorIfExists();

      if (persistExecutor != null) {
        final ListenableFuture<?> uncommitFuture = persistExecutor.submit(
            () -> {
              try {
                commitLock.lock();
                objectMapper.writeValue(computeCommitFile(), Committed.nil());
              }
              finally {
                commitLock.unlock();
              }
              return null;
            }
        );

        // Await uncommit.
        uncommitFuture.get();

        // Drop everything.
        final List<ListenableFuture<?>> futures = new ArrayList<>();
        for (Map.Entry<SegmentIdWithShardSpec, Sink> entry : sinks.entrySet()) {
          futures.add(abandonSegment(entry.getKey(), entry.getValue(), true));
        }

        // Await dropping.
        Futures.allAsList(futures).get();
      }
    }
    catch (ExecutionException e) {
      throw new RuntimeException(e);
    }
  }

  @Override
  public ListenableFuture<?> drop(final SegmentIdWithShardSpec identifier)
  {
    final Sink sink = sinks.get(identifier);
    if (sink != null) {
      return abandonSegment(identifier, sink, true);
    } else {
      return Futures.immediateFuture(null);
    }
  }

  @Override
  public ListenableFuture<Object> persistAll(@Nullable final Committer committer)
  {
    throwPersistErrorIfExists();

    final Map<String, Integer> currentHydrants = new HashMap<>();
    final List<Pair<FireHydrant, SegmentIdWithShardSpec>> indexesToPersist = new ArrayList<>();
    int numPersistedRows = 0;
    long bytesPersisted = 0L;
<<<<<<< HEAD
    for (SegmentIdWithShardSpec identifier : sinks.keySet()) {
      final Sink sink = sinks.get(identifier);
=======
    Iterator<Map.Entry<SegmentIdentifier, Sink>> iterator = sinks.entrySet().iterator();

    while (iterator.hasNext()) {
      final Map.Entry<SegmentIdentifier, Sink> entry = iterator.next();
      final SegmentIdentifier identifier = entry.getKey();
      final Sink sink = entry.getValue();
>>>>>>> b88e6304
      if (sink == null) {
        throw new ISE("No sink for identifier: %s", identifier);
      }
      final List<FireHydrant> hydrants = Lists.newArrayList(sink);
      currentHydrants.put(identifier.toString(), hydrants.size());
      numPersistedRows += sink.getNumRowsInMemory();
      bytesPersisted += sink.getBytesInMemory();

      final int limit = sink.isWritable() ? hydrants.size() - 1 : hydrants.size();

      for (FireHydrant hydrant : hydrants.subList(0, limit)) {
        if (!hydrant.hasSwapped()) {
          log.info("Hydrant[%s] hasn't persisted yet, persisting. Segment[%s]", hydrant, identifier);
          indexesToPersist.add(Pair.of(hydrant, identifier));
        }
      }

      if (sink.swappable()) {
        indexesToPersist.add(Pair.of(sink.swap(), identifier));
      }
    }

    log.info("Submitting persist runnable for dataSource[%s]", schema.getDataSource());

    final String threadName = StringUtils.format("%s-incremental-persist", schema.getDataSource());
    final Object commitMetadata = committer == null ? null : committer.getMetadata();
    final Stopwatch runExecStopwatch = Stopwatch.createStarted();
    final Stopwatch persistStopwatch = Stopwatch.createStarted();
    final ListenableFuture<Object> future = persistExecutor.submit(
        new ThreadRenamingCallable<Object>(threadName)
        {
          @Override
          public Object doCall() throws IOException
          {
            try {
              for (Pair<FireHydrant, SegmentIdWithShardSpec> pair : indexesToPersist) {
                metrics.incrementRowOutputCount(persistHydrant(pair.lhs, pair.rhs));
              }

              if (committer != null) {
                log.info(
                    "Committing metadata[%s] for sinks[%s].", commitMetadata, Joiner.on(", ").join(
                        currentHydrants.entrySet()
                                       .stream()
                                       .map(entry -> StringUtils.format(
                                           "%s:%d",
                                           entry.getKey(),
                                           entry.getValue()
                                       ))
                                       .collect(Collectors.toList())
                    )
                );

                committer.run();

                try {
                  commitLock.lock();
                  final Map<String, Integer> commitHydrants = new HashMap<>();
                  final Committed oldCommit = readCommit();
                  if (oldCommit != null) {
                    // merge current hydrants with existing hydrants
                    commitHydrants.putAll(oldCommit.getHydrants());
                  }
                  commitHydrants.putAll(currentHydrants);
                  writeCommit(new Committed(commitHydrants, commitMetadata));
                }
                finally {
                  commitLock.unlock();
                }
              }

              // return null if committer is null
              return commitMetadata;
            }
            catch (IOException e) {
              metrics.incrementFailedPersists();
              throw e;
            }
            finally {
              metrics.incrementNumPersists();
              metrics.incrementPersistTimeMillis(persistStopwatch.elapsed(TimeUnit.MILLISECONDS));
              persistStopwatch.stop();
            }
          }
        }
    );

    final long startDelay = runExecStopwatch.elapsed(TimeUnit.MILLISECONDS);
    metrics.incrementPersistBackPressureMillis(startDelay);
    if (startDelay > WARN_DELAY) {
      log.warn("Ingestion was throttled for [%,d] millis because persists were pending.", startDelay);
    }
    runExecStopwatch.stop();
    resetNextFlush();

    // NB: The rows are still in memory until they're done persisting, but we only count rows in active indexes.
    rowsCurrentlyInMemory.addAndGet(-numPersistedRows);
    bytesCurrentlyInMemory.addAndGet(-bytesPersisted);
    return future;
  }

  @Override
  public ListenableFuture<SegmentsAndMetadata> push(
      final Collection<SegmentIdWithShardSpec> identifiers,
      @Nullable final Committer committer,
      final boolean useUniquePath
  )
  {
    final Map<SegmentIdWithShardSpec, Sink> theSinks = new HashMap<>();
    for (final SegmentIdWithShardSpec identifier : identifiers) {
      final Sink sink = sinks.get(identifier);
      if (sink == null) {
        throw new ISE("No sink for identifier: %s", identifier);
      }
      theSinks.put(identifier, sink);
      if (sink.finishWriting()) {
        totalRows.addAndGet(-sink.getNumRows());
      }
    }

    return Futures.transform(
        // We should always persist all segments regardless of the input because metadata should be committed for all
        // segments.
        persistAll(committer),
        (Function<Object, SegmentsAndMetadata>) commitMetadata -> {
          final List<DataSegment> dataSegments = new ArrayList<>();

          for (Map.Entry<SegmentIdWithShardSpec, Sink> entry : theSinks.entrySet()) {
            if (droppingSinks.contains(entry.getKey())) {
              log.info("Skipping push of currently-dropping sink[%s]", entry.getKey());
              continue;
            }

            final DataSegment dataSegment = mergeAndPush(entry.getKey(), entry.getValue(), useUniquePath);
            if (dataSegment != null) {
              dataSegments.add(dataSegment);
            } else {
              log.warn("mergeAndPush[%s] returned null, skipping.", entry.getKey());
            }
          }

          return new SegmentsAndMetadata(dataSegments, commitMetadata);
        },
        pushExecutor
    );
  }

  /**
   * Insert a barrier into the merge-and-push queue. When this future resolves, all pending pushes will have finished.
   * This is useful if we're going to do something that would otherwise potentially break currently in-progress
   * pushes.
   */
  private ListenableFuture<?> pushBarrier()
  {
    return intermediateTempExecutor.submit(
        (Runnable) () -> pushExecutor.submit(() -> {})
    );
  }

  /**
   * Merge segment, push to deep storage. Should only be used on segments that have been fully persisted. Must only
   * be run in the single-threaded pushExecutor.
   *
   * @param identifier    sink identifier
   * @param sink          sink to push
   * @param useUniquePath true if the segment should be written to a path with a unique identifier
   *
   * @return segment descriptor, or null if the sink is no longer valid
   */
  private DataSegment mergeAndPush(final SegmentIdWithShardSpec identifier, final Sink sink, final boolean useUniquePath)
  {
    // Bail out if this sink is null or otherwise not what we expect.
    if (sinks.get(identifier) != sink) {
      log.warn("Sink for segment[%s] no longer valid, bailing out of mergeAndPush.", identifier);
      return null;
    }

    // Use a descriptor file to indicate that pushing has completed.
    final File persistDir = computePersistDir(identifier);
    final File mergedTarget = new File(persistDir, "merged");
    final File descriptorFile = computeDescriptorFile(identifier);

    // Sanity checks
    for (FireHydrant hydrant : sink) {
      if (sink.isWritable()) {
        throw new ISE("WTF?! Expected sink to be no longer writable before mergeAndPush. Segment[%s].", identifier);
      }

      synchronized (hydrant) {
        if (!hydrant.hasSwapped()) {
          throw new ISE("WTF?! Expected sink to be fully persisted before mergeAndPush. Segment[%s].", identifier);
        }
      }
    }

    try {
      if (descriptorFile.exists()) {
        // Already pushed.

        if (useUniquePath) {
          // Don't reuse the descriptor, because the caller asked for a unique path. Leave the old one as-is, since
          // it might serve some unknown purpose.
          log.info("Pushing segment[%s] again with new unique path.", identifier);
        } else {
          log.info("Segment[%s] already pushed.", identifier);
          return objectMapper.readValue(descriptorFile, DataSegment.class);
        }
      }

      log.info("Pushing merged index for segment[%s].", identifier);

      removeDirectory(mergedTarget);

      if (mergedTarget.exists()) {
        throw new ISE("Merged target[%s] exists after removing?!", mergedTarget);
      }

      final File mergedFile;
      List<QueryableIndex> indexes = new ArrayList<>();
      Closer closer = Closer.create();
      try {
        for (FireHydrant fireHydrant : sink) {
          Pair<Segment, Closeable> segmentAndCloseable = fireHydrant.getAndIncrementSegment();
          final QueryableIndex queryableIndex = segmentAndCloseable.lhs.asQueryableIndex();
          log.info("Adding hydrant[%s]", fireHydrant);
          indexes.add(queryableIndex);
          closer.register(segmentAndCloseable.rhs);
        }

        mergedFile = indexMerger.mergeQueryableIndex(
            indexes,
            schema.getGranularitySpec().isRollup(),
            schema.getAggregators(),
            mergedTarget,
            tuningConfig.getIndexSpec(),
            tuningConfig.getSegmentWriteOutMediumFactory()
        );
      }
      catch (Throwable t) {
        throw closer.rethrow(t);
      }
      finally {
        closer.close();
      }

      // Retry pushing segments because uploading to deep storage might fail especially for cloud storage types
      final DataSegment segment = RetryUtils.retry(
          // The appenderator is currently being used for the local indexing task and the Kafka indexing task. For the
          // Kafka indexing task, pushers must use unique file paths in deep storage in order to maintain exactly-once
          // semantics.
          () -> dataSegmentPusher.push(
              mergedFile,
              sink.getSegment().withDimensions(IndexMerger.getMergedDimensionsFromQueryableIndexes(indexes)),
              useUniquePath
          ),
          exception -> exception instanceof Exception,
          5
      );

      objectMapper.writeValue(descriptorFile, segment);

      log.info("Pushed merged index for segment[%s], descriptor is: %s", identifier, segment);

      return segment;
    }
    catch (Exception e) {
      metrics.incrementFailedHandoffs();
      log.warn(e, "Failed to push merged index for segment[%s].", identifier);
      throw Throwables.propagate(e);
    }
  }

  @Override
  public void close()
  {
    if (!closed.compareAndSet(false, true)) {
      log.info("Appenderator already closed");
      return;
    }

    log.info("Shutting down...");

    final List<ListenableFuture<?>> futures = new ArrayList<>();
    for (Map.Entry<SegmentIdWithShardSpec, Sink> entry : sinks.entrySet()) {
      futures.add(abandonSegment(entry.getKey(), entry.getValue(), false));
    }

    try {
      Futures.allAsList(futures).get();
    }
    catch (InterruptedException e) {
      Thread.currentThread().interrupt();
      log.warn(e, "Interrupted during close()");
    }
    catch (ExecutionException e) {
      log.warn(e, "Unable to abandon existing segments during close()");
    }

    try {
      shutdownExecutors();
      Preconditions.checkState(
          persistExecutor == null || persistExecutor.awaitTermination(365, TimeUnit.DAYS),
          "persistExecutor not terminated"
      );
      Preconditions.checkState(
          pushExecutor == null || pushExecutor.awaitTermination(365, TimeUnit.DAYS),
          "pushExecutor not terminated"
      );
      Preconditions.checkState(
          intermediateTempExecutor == null || intermediateTempExecutor.awaitTermination(365, TimeUnit.DAYS),
          "intermediateTempExecutor not terminated"
      );
      persistExecutor = null;
      pushExecutor = null;
      intermediateTempExecutor = null;
    }
    catch (InterruptedException e) {
      Thread.currentThread().interrupt();
      throw new ISE("Failed to shutdown executors during close()");
    }

    // Only unlock if executors actually shut down.
    unlockBasePersistDirectory();
  }

  /**
   * Unannounce the segments and wait for outstanding persists to finish.
   * Do not unlock base persist dir as we are not waiting for push executor to shut down
   * relying on current JVM to shutdown to not cause any locking problem if the task is restored.
   * In case when task is restored and current task is still active because of push executor (which it shouldn't be
   * since push executor starts daemon threads) then the locking should fail and new task should fail to start.
   * This also means that this method should only be called when task is shutting down.
   */
  @Override
  public void closeNow()
  {
    if (!closed.compareAndSet(false, true)) {
      log.info("Appenderator already closed");
      return;
    }

    log.info("Shutting down immediately...");
    for (Map.Entry<SegmentIdWithShardSpec, Sink> entry : sinks.entrySet()) {
      try {
        segmentAnnouncer.unannounceSegment(entry.getValue().getSegment());
      }
      catch (Exception e) {
        log.makeAlert(e, "Failed to unannounce segment[%s]", schema.getDataSource())
           .addData("identifier", entry.getKey().toString())
           .emit();
      }
    }
    try {
      shutdownExecutors();
      // We don't wait for pushExecutor to be terminated. See Javadoc for more details.
      Preconditions.checkState(
          persistExecutor == null || persistExecutor.awaitTermination(365, TimeUnit.DAYS),
          "persistExecutor not terminated"
      );
      Preconditions.checkState(
          intermediateTempExecutor == null || intermediateTempExecutor.awaitTermination(365, TimeUnit.DAYS),
          "intermediateTempExecutor not terminated"
      );
      persistExecutor = null;
      intermediateTempExecutor = null;
    }
    catch (InterruptedException e) {
      Thread.currentThread().interrupt();
      throw new ISE("Failed to shutdown executors during close()");
    }
  }

  private void lockBasePersistDirectory()
  {
    if (basePersistDirLock == null) {
      try {
        basePersistDirLockChannel = FileChannel.open(
            computeLockFile().toPath(),
            StandardOpenOption.CREATE,
            StandardOpenOption.WRITE
        );

        basePersistDirLock = basePersistDirLockChannel.tryLock();
        if (basePersistDirLock == null) {
          throw new ISE("Cannot acquire lock on basePersistDir: %s", computeLockFile());
        }
      }
      catch (IOException e) {
        throw Throwables.propagate(e);
      }
    }
  }

  private void unlockBasePersistDirectory()
  {
    try {
      if (basePersistDirLock != null) {
        basePersistDirLock.release();
        basePersistDirLockChannel.close();
        basePersistDirLock = null;
      }
    }
    catch (IOException e) {
      throw Throwables.propagate(e);
    }
  }

  private void initializeExecutors()
  {
    final int maxPendingPersists = tuningConfig.getMaxPendingPersists();

    if (persistExecutor == null) {
      // use a blocking single threaded executor to throttle the firehose when write to disk is slow
      persistExecutor = MoreExecutors.listeningDecorator(
          Execs.newBlockingSingleThreaded(
              "appenderator_persist_%d", maxPendingPersists
          )
      );
    }
    if (pushExecutor == null) {
      // use a blocking single threaded executor to throttle the firehose when write to disk is slow
      pushExecutor = MoreExecutors.listeningDecorator(
          Execs.newBlockingSingleThreaded(
              "appenderator_merge_%d", 1
          )
      );
    }
    if (intermediateTempExecutor == null) {
      // use single threaded executor with SynchronousQueue so that all abandon operations occur sequentially
      intermediateTempExecutor = MoreExecutors.listeningDecorator(
          Execs.newBlockingSingleThreaded(
              "appenderator_abandon_%d", 0
          )
      );
    }
  }

  private void shutdownExecutors()
  {
    if (persistExecutor != null) {
      persistExecutor.shutdownNow();
    }
    if (pushExecutor != null) {
      pushExecutor.shutdownNow();
    }
    if (intermediateTempExecutor != null) {
      intermediateTempExecutor.shutdownNow();
    }
  }

  private void resetNextFlush()
  {
    nextFlush = DateTimes.nowUtc().plus(tuningConfig.getIntermediatePersistPeriod()).getMillis();
  }

  /**
   * Populate "sinks" and "sinkTimeline" with committed segments, and announce them with the segmentAnnouncer.
   *
   * @return persisted commit metadata
   */
  private Object bootstrapSinksFromDisk()
  {
    Preconditions.checkState(sinks.isEmpty(), "Already bootstrapped?!");

    final File baseDir = tuningConfig.getBasePersistDirectory();
    if (!baseDir.exists()) {
      return null;
    }

    final File[] files = baseDir.listFiles();
    if (files == null) {
      return null;
    }


    final Committed committed;
    File commitFile = null;
    try {
      commitLock.lock();
      commitFile = computeCommitFile();
      if (commitFile.exists()) {
        committed = objectMapper.readValue(commitFile, Committed.class);
      } else {
        committed = Committed.nil();
      }
    }
    catch (Exception e) {
      throw new ISE(e, "Failed to read commitFile: %s", commitFile);
    }
    finally {
      commitLock.unlock();
    }

    int rowsSoFar = 0;

    log.info("Loading sinks from[%s]: %s", baseDir, committed.getHydrants().keySet());

    for (File sinkDir : files) {
      final File identifierFile = new File(sinkDir, IDENTIFIER_FILE_NAME);
      if (!identifierFile.isFile()) {
        // No identifier in this sinkDir; it must not actually be a sink directory. Skip it.
        continue;
      }

      try {
        final SegmentIdWithShardSpec identifier = objectMapper.readValue(
            new File(sinkDir, "identifier.json"),
            SegmentIdWithShardSpec.class
        );

        final int committedHydrants = committed.getCommittedHydrants(identifier.toString());

        if (committedHydrants <= 0) {
          log.info("Removing uncommitted sink at [%s]", sinkDir);
          FileUtils.deleteDirectory(sinkDir);
          continue;
        }

        // To avoid reading and listing of "merged" dir and other special files
        final File[] sinkFiles = sinkDir.listFiles(
            (dir, fileName) -> !(Ints.tryParse(fileName) == null)
        );

        Arrays.sort(
            sinkFiles,
            (o1, o2) -> Ints.compare(Integer.parseInt(o1.getName()), Integer.parseInt(o2.getName()))
        );

        List<FireHydrant> hydrants = new ArrayList<>();
        for (File hydrantDir : sinkFiles) {
          final int hydrantNumber = Integer.parseInt(hydrantDir.getName());

          if (hydrantNumber >= committedHydrants) {
            log.info("Removing uncommitted segment at [%s]", hydrantDir);
            FileUtils.deleteDirectory(hydrantDir);
          } else {
            log.info("Loading previously persisted segment at [%s]", hydrantDir);
            if (hydrantNumber != hydrants.size()) {
              throw new ISE("Missing hydrant [%,d] in sinkDir [%s].", hydrants.size(), sinkDir);
            }

            hydrants.add(
                new FireHydrant(
                    new QueryableIndexSegment(indexIO.loadIndex(hydrantDir), identifier.asSegmentId()),
                    hydrantNumber
                )
            );
          }
        }

        // Make sure we loaded enough hydrants.
        if (committedHydrants != hydrants.size()) {
          throw new ISE("Missing hydrant [%,d] in sinkDir [%s].", hydrants.size(), sinkDir);
        }

        Sink currSink = new Sink(
            identifier.getInterval(),
            schema,
            identifier.getShardSpec(),
            identifier.getVersion(),
            tuningConfig.getMaxRowsInMemory(),
            maxBytesTuningConfig,
            tuningConfig.isReportParseExceptions(),
            null,
            hydrants
        );
        rowsSoFar += currSink.getNumRows();
        sinks.put(identifier, currSink);
        sinkTimeline.add(
            currSink.getInterval(),
            currSink.getVersion(),
            identifier.getShardSpec().createChunk(currSink)
        );

        segmentAnnouncer.announceSegment(currSink.getSegment());
      }
      catch (IOException e) {
        log.makeAlert(e, "Problem loading sink[%s] from disk.", schema.getDataSource())
           .addData("sinkDir", sinkDir)
           .emit();
      }
    }

    // Make sure we loaded all committed sinks.
    final Set<String> loadedSinks = Sets.newHashSet(
        Iterables.transform(sinks.keySet(), SegmentIdWithShardSpec::toString)
    );
    final Set<String> missingSinks = Sets.difference(committed.getHydrants().keySet(), loadedSinks);
    if (!missingSinks.isEmpty()) {
      throw new ISE("Missing committed sinks [%s]", Joiner.on(", ").join(missingSinks));
    }

    totalRows.set(rowsSoFar);
    return committed.getMetadata();
  }

  private ListenableFuture<?> abandonSegment(
      final SegmentIdWithShardSpec identifier,
      final Sink sink,
      final boolean removeOnDiskData
  )
  {
    // Ensure no future writes will be made to this sink.
    if (sink.finishWriting()) {
      // Decrement this sink's rows from the counters. we only count active sinks so that we don't double decrement,
      // i.e. those that haven't been persisted for *InMemory counters, or pushed to deep storage for the total counter.
      rowsCurrentlyInMemory.addAndGet(-sink.getNumRowsInMemory());
      bytesCurrentlyInMemory.addAndGet(-sink.getBytesInMemory());
      totalRows.addAndGet(-sink.getNumRows());
    }

    // Mark this identifier as dropping, so no future push tasks will pick it up.
    droppingSinks.add(identifier);

    // Wait for any outstanding pushes to finish, then abandon the segment inside the persist thread.
    return Futures.transform(
        pushBarrier(),
        new Function<Object, Object>()
        {
          @Nullable
          @Override
          public Object apply(@Nullable Object input)
          {
            if (sinks.get(identifier) != sink) {
              // Only abandon sink if it is the same one originally requested to be abandoned.
              log.warn("Sink for segment[%s] no longer valid, not abandoning.", identifier);
              return null;
            }

            if (removeOnDiskData) {
              // Remove this segment from the committed list. This must be done from the persist thread.
              log.info("Removing commit metadata for segment[%s].", identifier);
              try {
                commitLock.lock();
                final Committed oldCommit = readCommit();
                if (oldCommit != null) {
                  writeCommit(oldCommit.without(identifier.toString()));
                }
              }
              catch (Exception e) {
                log.makeAlert(e, "Failed to update committed segments[%s]", schema.getDataSource())
                   .addData("identifier", identifier.toString())
                   .emit();
                throw Throwables.propagate(e);
              }
              finally {
                commitLock.unlock();
              }
            }

            // Unannounce the segment.
            try {
              segmentAnnouncer.unannounceSegment(sink.getSegment());
            }
            catch (Exception e) {
              log.makeAlert(e, "Failed to unannounce segment[%s]", schema.getDataSource())
                 .addData("identifier", identifier.toString())
                 .emit();
            }

            log.info("Removing sink for segment[%s].", identifier);
            sinks.remove(identifier);
            metrics.setSinkCount(sinks.size());
            droppingSinks.remove(identifier);
            sinkTimeline.remove(
                sink.getInterval(),
                sink.getVersion(),
                identifier.getShardSpec().createChunk(sink)
            );
            for (FireHydrant hydrant : sink) {
              if (cache != null) {
                cache.close(SinkQuerySegmentWalker.makeHydrantCacheIdentifier(hydrant));
              }
              hydrant.swapSegment(null);
            }

            if (removeOnDiskData) {
              removeDirectory(computePersistDir(identifier));
            }

            return null;
          }
        },
        // use persistExecutor to make sure that all the pending persists completes before
        // starting to abandon segments
        persistExecutor
    );
  }

  private Committed readCommit() throws IOException
  {
    final File commitFile = computeCommitFile();
    if (commitFile.exists()) {
      // merge current hydrants with existing hydrants
      return objectMapper.readValue(commitFile, Committed.class);
    } else {
      return null;
    }
  }

  private void writeCommit(Committed newCommit) throws IOException
  {
    final File commitFile = computeCommitFile();
    objectMapper.writeValue(commitFile, newCommit);
  }

  private File computeCommitFile()
  {
    return new File(tuningConfig.getBasePersistDirectory(), "commit.json");
  }

  private File computeLockFile()
  {
    return new File(tuningConfig.getBasePersistDirectory(), ".lock");
  }

  private File computePersistDir(SegmentIdWithShardSpec identifier)
  {
    return new File(tuningConfig.getBasePersistDirectory(), identifier.toString());
  }

  private File computeIdentifierFile(SegmentIdWithShardSpec identifier)
  {
    return new File(computePersistDir(identifier), IDENTIFIER_FILE_NAME);
  }

  private File computeDescriptorFile(SegmentIdWithShardSpec identifier)
  {
    return new File(computePersistDir(identifier), "descriptor.json");
  }

  private File createPersistDirIfNeeded(SegmentIdWithShardSpec identifier) throws IOException
  {
    final File persistDir = computePersistDir(identifier);
    FileUtils.forceMkdir(persistDir);

    objectMapper.writeValue(computeIdentifierFile(identifier), identifier);

    return persistDir;
  }

  /**
   * Persists the given hydrant and returns the number of rows persisted. Must only be called in the single-threaded
   * persistExecutor.
   *
   * @param indexToPersist hydrant to persist
   * @param identifier     the segment this hydrant is going to be part of
   *
   * @return the number of rows persisted
   */
  private int persistHydrant(FireHydrant indexToPersist, SegmentIdWithShardSpec identifier)
  {
    synchronized (indexToPersist) {
      if (indexToPersist.hasSwapped()) {
        log.info(
            "Segment[%s], Hydrant[%s] already swapped. Ignoring request to persist.",
            identifier, indexToPersist
        );
        return 0;
      }

      log.info("Segment[%s], persisting Hydrant[%s]", identifier, indexToPersist);

      try {
        int numRows = indexToPersist.getIndex().size();

        final File persistedFile;
        final File persistDir = createPersistDirIfNeeded(identifier);
        final IndexSpec indexSpec = tuningConfig.getIndexSpec();
        persistedFile = indexMerger.persist(
            indexToPersist.getIndex(),
            identifier.getInterval(),
            new File(persistDir, String.valueOf(indexToPersist.getCount())),
            indexSpec,
            tuningConfig.getSegmentWriteOutMediumFactory()
        );

        indexToPersist.swapSegment(
            new QueryableIndexSegment(indexIO.loadIndex(persistedFile), indexToPersist.getSegmentId())
        );
        return numRows;
      }
      catch (IOException e) {
        log.makeAlert("dataSource[%s] -- incremental persist failed", schema.getDataSource())
           .addData("segment", identifier.toString())
           .addData("count", indexToPersist.getCount())
           .emit();

        throw Throwables.propagate(e);
      }
    }
  }

  private void removeDirectory(final File target)
  {
    if (target.exists()) {
      try {
        log.info("Deleting Index File[%s]", target);
        FileUtils.deleteDirectory(target);
      }
      catch (Exception e) {
        log.makeAlert(e, "Failed to remove directory[%s]", schema.getDataSource())
           .addData("file", target)
           .emit();
      }
    }
  }
}<|MERGE_RESOLUTION|>--- conflicted
+++ resolved
@@ -90,7 +90,6 @@
 import java.util.Arrays;
 import java.util.Collection;
 import java.util.HashMap;
-import java.util.Iterator;
 import java.util.List;
 import java.util.Map;
 import java.util.Set;
@@ -486,17 +485,9 @@
     final List<Pair<FireHydrant, SegmentIdWithShardSpec>> indexesToPersist = new ArrayList<>();
     int numPersistedRows = 0;
     long bytesPersisted = 0L;
-<<<<<<< HEAD
-    for (SegmentIdWithShardSpec identifier : sinks.keySet()) {
-      final Sink sink = sinks.get(identifier);
-=======
-    Iterator<Map.Entry<SegmentIdentifier, Sink>> iterator = sinks.entrySet().iterator();
-
-    while (iterator.hasNext()) {
-      final Map.Entry<SegmentIdentifier, Sink> entry = iterator.next();
-      final SegmentIdentifier identifier = entry.getKey();
+    for (Map.Entry<SegmentIdWithShardSpec, Sink> entry : sinks.entrySet()) {
+      final SegmentIdWithShardSpec identifier = entry.getKey();
       final Sink sink = entry.getValue();
->>>>>>> b88e6304
       if (sink == null) {
         throw new ISE("No sink for identifier: %s", identifier);
       }
