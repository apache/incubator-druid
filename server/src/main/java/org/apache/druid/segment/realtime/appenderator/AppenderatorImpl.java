/*
 * Licensed to the Apache Software Foundation (ASF) under one
 * or more contributor license agreements.  See the NOTICE file
 * distributed with this work for additional information
 * regarding copyright ownership.  The ASF licenses this file
 * to you under the Apache License, Version 2.0 (the
 * "License"); you may not use this file except in compliance
 * with the License.  You may obtain a copy of the License at
 *
 *   http://www.apache.org/licenses/LICENSE-2.0
 *
 * Unless required by applicable law or agreed to in writing,
 * software distributed under the License is distributed on an
 * "AS IS" BASIS, WITHOUT WARRANTIES OR CONDITIONS OF ANY
 * KIND, either express or implied.  See the License for the
 * specific language governing permissions and limitations
 * under the License.
 */

package org.apache.druid.segment.realtime.appenderator;

import com.fasterxml.jackson.databind.ObjectMapper;
import com.google.common.annotations.VisibleForTesting;
import com.google.common.base.Function;
import com.google.common.base.Joiner;
import com.google.common.base.Preconditions;
import com.google.common.base.Stopwatch;
import com.google.common.base.Supplier;
import com.google.common.collect.ImmutableList;
import com.google.common.collect.Iterables;
import com.google.common.collect.Lists;
import com.google.common.collect.Sets;
import com.google.common.primitives.Ints;
import com.google.common.util.concurrent.FutureCallback;
import com.google.common.util.concurrent.Futures;
import com.google.common.util.concurrent.ListenableFuture;
import com.google.common.util.concurrent.ListeningExecutorService;
import com.google.common.util.concurrent.MoreExecutors;
import org.apache.commons.collections4.IterableUtils;
import org.apache.commons.lang.mutable.MutableLong;
import org.apache.druid.client.cache.Cache;
import org.apache.druid.data.input.Committer;
import org.apache.druid.data.input.InputRow;
import org.apache.druid.java.util.common.DateTimes;
import org.apache.druid.java.util.common.FileUtils;
import org.apache.druid.java.util.common.IAE;
import org.apache.druid.java.util.common.ISE;
import org.apache.druid.java.util.common.Pair;
import org.apache.druid.java.util.common.RE;
import org.apache.druid.java.util.common.RetryUtils;
import org.apache.druid.java.util.common.StringUtils;
import org.apache.druid.java.util.common.concurrent.Execs;
import org.apache.druid.java.util.common.io.Closer;
import org.apache.druid.java.util.emitter.EmittingLogger;
import org.apache.druid.query.Query;
import org.apache.druid.query.QueryRunner;
import org.apache.druid.query.QuerySegmentWalker;
import org.apache.druid.query.SegmentDescriptor;
import org.apache.druid.segment.IndexIO;
import org.apache.druid.segment.IndexMerger;
import org.apache.druid.segment.QueryableIndex;
import org.apache.druid.segment.QueryableIndexSegment;
import org.apache.druid.segment.ReferenceCountingSegment;
import org.apache.druid.segment.Segment;
import org.apache.druid.segment.incremental.IncrementalIndexAddResult;
import org.apache.druid.segment.incremental.IndexSizeExceededException;
import org.apache.druid.segment.incremental.ParseExceptionHandler;
import org.apache.druid.segment.incremental.RowIngestionMeters;
import org.apache.druid.segment.indexing.DataSchema;
import org.apache.druid.segment.loading.DataSegmentPusher;
import org.apache.druid.segment.realtime.FireDepartmentMetrics;
import org.apache.druid.segment.realtime.FireHydrant;
import org.apache.druid.segment.realtime.plumber.Sink;
import org.apache.druid.server.coordination.DataSegmentAnnouncer;
import org.apache.druid.timeline.DataSegment;
import org.apache.druid.timeline.SegmentId;
import org.apache.druid.timeline.VersionedIntervalTimeline;
import org.joda.time.Interval;

import javax.annotation.Nullable;
import java.io.Closeable;
import java.io.File;
import java.io.IOException;
import java.nio.channels.FileChannel;
import java.nio.channels.FileLock;
import java.nio.file.StandardOpenOption;
import java.util.ArrayList;
import java.util.Arrays;
import java.util.Collection;
import java.util.Collections;
import java.util.HashMap;
import java.util.IdentityHashMap;
import java.util.List;
import java.util.Map;
import java.util.Set;
import java.util.concurrent.Callable;
import java.util.concurrent.ConcurrentHashMap;
import java.util.concurrent.ConcurrentMap;
import java.util.concurrent.ExecutionException;
import java.util.concurrent.TimeUnit;
import java.util.concurrent.atomic.AtomicBoolean;
import java.util.concurrent.atomic.AtomicInteger;
import java.util.concurrent.atomic.AtomicLong;
import java.util.concurrent.locks.Lock;
import java.util.concurrent.locks.ReentrantLock;
import java.util.stream.Collectors;

public class AppenderatorImpl implements Appenderator
{
  // Rough estimate of memory footprint of a ColumnHolder based on actual heap dumps
  public static final int ROUGH_OVERHEAD_PER_DIMENSION_COLUMN_HOLDER = 1000;
  public static final int ROUGH_OVERHEAD_PER_METRIC_COLUMN_HOLDER = 700;
  public static final int ROUGH_OVERHEAD_PER_TIME_COLUMN_HOLDER = 600;
  // Rough estimate of memory footprint of empty Sink based on actual heap dumps
  public static final int ROUGH_OVERHEAD_PER_SINK = 5000;
  // Rough estimate of memory footprint of empty FireHydrant based on actual heap dumps
  public static final int ROUGH_OVERHEAD_PER_HYDRANT = 1000;

  private static final EmittingLogger log = new EmittingLogger(AppenderatorImpl.class);
  private static final int WARN_DELAY = 1000;
  private static final String IDENTIFIER_FILE_NAME = "identifier.json";

  private final String myId;
  private final DataSchema schema;
  private final AppenderatorConfig tuningConfig;
  private final FireDepartmentMetrics metrics;
  private final DataSegmentPusher dataSegmentPusher;
  private final ObjectMapper objectMapper;
  private final DataSegmentAnnouncer segmentAnnouncer;
  private final IndexIO indexIO;
  private final IndexMerger indexMerger;
  private final Cache cache;
  /**
   * This map needs to be concurrent because it's accessed and mutated from multiple threads: both the thread from where
   * this Appenderator is used (and methods like {@link #add(SegmentIdWithShardSpec, InputRow, Supplier, boolean)} are
   * called) and from {@link #persistExecutor}. It could also be accessed (but not mutated) potentially in the context
   * of any thread from {@link #drop}.
   */
  private final ConcurrentMap<SegmentIdWithShardSpec, Sink> sinks = new ConcurrentHashMap<>();
  private final Set<SegmentIdWithShardSpec> droppingSinks = Sets.newConcurrentHashSet();
  private final VersionedIntervalTimeline<String, Sink> sinkTimeline;
  private final long maxBytesTuningConfig;
  private final boolean skipBytesInMemoryOverheadCheck;

  private final QuerySegmentWalker texasRanger;
  // This variable updated in add(), persist(), and drop()
  private final AtomicInteger rowsCurrentlyInMemory = new AtomicInteger();
  private final AtomicInteger totalRows = new AtomicInteger();
  private final AtomicLong bytesCurrentlyInMemory = new AtomicLong();
  private final RowIngestionMeters rowIngestionMeters;
  private final ParseExceptionHandler parseExceptionHandler;
  // Synchronize persisting commitMetadata so that multiple persist threads (if present)
  // and abandon threads do not step over each other
  private final Lock commitLock = new ReentrantLock();

  private final AtomicBoolean closed = new AtomicBoolean(false);

  private volatile ListeningExecutorService persistExecutor = null;
  private volatile ListeningExecutorService pushExecutor = null;
  // use intermediate executor so that deadlock conditions can be prevented
  // where persist and push Executor try to put tasks in each other queues
  // thus creating circular dependency
  private volatile ListeningExecutorService intermediateTempExecutor = null;
  private volatile long nextFlush;
  private volatile FileLock basePersistDirLock = null;
  private volatile FileChannel basePersistDirLockChannel = null;

  private volatile Throwable persistError;

  private final boolean isRealTime;
  /**
   * Use next Map to store metadata (File, SegmentId) for a hydrant for batch appenderator
   * in order to facilitate the mapping of the QueryableIndex associated with a given hydrant
   * at merge time. This is necessary since batch appenderator will not map the QueryableIndex
   * at persist time in order to minimize its memory footprint. This has to be synchronized since the
   * map may be accessed from multiple threads.
   * Use {@link IdentityHashMap} to better reflect the fact that the key needs to be interpreted
   * with reference semantics.
   */
  private final Map<FireHydrant, Pair<File, SegmentId>> persistedHydrantMetadata =
      Collections.synchronizedMap(new IdentityHashMap<>());

  /**
   * This constructor allows the caller to provide its own SinkQuerySegmentWalker.
   *
   * The sinkTimeline is set to the sink timeline of the provided SinkQuerySegmentWalker.
   * If the SinkQuerySegmentWalker is null, a new sink timeline is initialized.
   *
   * It is used by UnifiedIndexerAppenderatorsManager which allows queries on data associated with multiple
   * Appenderators.
   */
  AppenderatorImpl(
      String id,
      DataSchema schema,
      AppenderatorConfig tuningConfig,
      FireDepartmentMetrics metrics,
      DataSegmentPusher dataSegmentPusher,
      ObjectMapper objectMapper,
      DataSegmentAnnouncer segmentAnnouncer,
      @Nullable SinkQuerySegmentWalker sinkQuerySegmentWalker,
      IndexIO indexIO,
      IndexMerger indexMerger,
      Cache cache,
      RowIngestionMeters rowIngestionMeters,
      ParseExceptionHandler parseExceptionHandler,
      boolean isRealTime
  )
  {
    this.myId = id;
    this.schema = Preconditions.checkNotNull(schema, "schema");
    this.tuningConfig = Preconditions.checkNotNull(tuningConfig, "tuningConfig");
    this.metrics = Preconditions.checkNotNull(metrics, "metrics");
    this.dataSegmentPusher = Preconditions.checkNotNull(dataSegmentPusher, "dataSegmentPusher");
    this.objectMapper = Preconditions.checkNotNull(objectMapper, "objectMapper");
    this.segmentAnnouncer = Preconditions.checkNotNull(segmentAnnouncer, "segmentAnnouncer");
    this.indexIO = Preconditions.checkNotNull(indexIO, "indexIO");
    this.indexMerger = Preconditions.checkNotNull(indexMerger, "indexMerger");
    this.cache = cache;
    this.texasRanger = sinkQuerySegmentWalker;
    this.rowIngestionMeters = Preconditions.checkNotNull(rowIngestionMeters, "rowIngestionMeters");
    this.parseExceptionHandler = Preconditions.checkNotNull(parseExceptionHandler, "parseExceptionHandler");
    this.isRealTime = isRealTime;

    if (sinkQuerySegmentWalker == null) {
      this.sinkTimeline = new VersionedIntervalTimeline<>(
          String.CASE_INSENSITIVE_ORDER
      );
    } else {
      this.sinkTimeline = sinkQuerySegmentWalker.getSinkTimeline();
    }

    maxBytesTuningConfig = tuningConfig.getMaxBytesInMemoryOrDefault();
    skipBytesInMemoryOverheadCheck = tuningConfig.isSkipBytesInMemoryOverheadCheck();
  }

  @Override
  public String getId()
  {
    return myId;
  }

  @Override
  public String getDataSource()
  {
    return schema.getDataSource();
  }

  @Override
  public Object startJob()
  {
    tuningConfig.getBasePersistDirectory().mkdirs();
    lockBasePersistDirectory();
    final Object retVal = bootstrapSinksFromDisk();
    initializeExecutors();
    resetNextFlush();
    return retVal;
  }

  private void throwPersistErrorIfExists()
  {
    if (persistError != null) {
      throw new RE(persistError, "Error while persisting");
    }
  }

  @Override
  public AppenderatorAddResult add(
      final SegmentIdWithShardSpec identifier,
      final InputRow row,
      @Nullable final Supplier<Committer> committerSupplier,
      final boolean allowIncrementalPersists
  ) throws IndexSizeExceededException, SegmentNotWritableException
  {
    throwPersistErrorIfExists();

    if (!identifier.getDataSource().equals(schema.getDataSource())) {
      throw new IAE(
          "Expected dataSource[%s] but was asked to insert row for dataSource[%s]?!",
          schema.getDataSource(),
          identifier.getDataSource()
      );
    }

    final Sink sink = getOrCreateSink(identifier);
    metrics.reportMessageMaxTimestamp(row.getTimestampFromEpoch());
    final int sinkRowsInMemoryBeforeAdd = sink.getNumRowsInMemory();
    final int sinkRowsInMemoryAfterAdd;
    final long bytesInMemoryBeforeAdd = sink.getBytesInMemory();
    final long bytesInMemoryAfterAdd;
    final IncrementalIndexAddResult addResult;

    try {
      addResult = sink.add(row, !allowIncrementalPersists);
      sinkRowsInMemoryAfterAdd = addResult.getRowCount();
      bytesInMemoryAfterAdd = addResult.getBytesInMemory();
    }
    catch (IndexSizeExceededException e) {
      // Uh oh, we can't do anything about this! We can't persist (commit metadata would be out of sync) and we
      // can't add the row (it just failed). This should never actually happen, though, because we check
      // sink.canAddRow after returning from add.
      log.error(e, "Sink for segment[%s] was unexpectedly full!", identifier);
      throw e;
    }

    if (sinkRowsInMemoryAfterAdd < 0) {
      throw new SegmentNotWritableException("Attempt to add row to swapped-out sink for segment[%s].", identifier);
    }

    if (addResult.isRowAdded()) {
      rowIngestionMeters.incrementProcessed();
    } else if (addResult.hasParseException()) {
      parseExceptionHandler.handle(addResult.getParseException());
    }

    final int numAddedRows = sinkRowsInMemoryAfterAdd - sinkRowsInMemoryBeforeAdd;
    rowsCurrentlyInMemory.addAndGet(numAddedRows);
    bytesCurrentlyInMemory.addAndGet(bytesInMemoryAfterAdd - bytesInMemoryBeforeAdd);
    totalRows.addAndGet(numAddedRows);

    boolean isPersistRequired = false;
    boolean persist = false;
    List<String> persistReasons = new ArrayList<>();

    if (!sink.canAppendRow()) {
      persist = true;
      persistReasons.add("No more rows can be appended to sink");
    }
    if (System.currentTimeMillis() > nextFlush) {
      persist = true;
      persistReasons.add(StringUtils.format(
          "current time[%d] is greater than nextFlush[%d]",
          System.currentTimeMillis(),
          nextFlush
      ));
    }
    if (rowsCurrentlyInMemory.get() >= tuningConfig.getMaxRowsInMemory()) {
      persist = true;
      persistReasons.add(StringUtils.format(
          "rowsCurrentlyInMemory[%d] is greater than maxRowsInMemory[%d]",
          rowsCurrentlyInMemory.get(),
          tuningConfig.getMaxRowsInMemory()
      ));
    }
    if (bytesCurrentlyInMemory.get() >= maxBytesTuningConfig) {
      persist = true;
      persistReasons.add(StringUtils.format(
          "(estimated) bytesCurrentlyInMemory[%d] is greater than maxBytesInMemory[%d]",
          bytesCurrentlyInMemory.get(),
          maxBytesTuningConfig
      ));
    }
    if (persist) {
      if (allowIncrementalPersists) {
        // persistAll clears rowsCurrentlyInMemory, no need to update it.
        log.info("Flushing in-memory data to disk because %s.", String.join(",", persistReasons));

        long bytesToBePersisted = 0L;
        for (Map.Entry<SegmentIdWithShardSpec, Sink> entry : sinks.entrySet()) {
          final Sink sinkEntry = entry.getValue();
          if (sinkEntry != null) {
            bytesToBePersisted += sinkEntry.getBytesInMemory();
            if (sinkEntry.swappable()) {
              // After swapping the sink, we use memory mapped segment instead (but only for real time appenderators!).
              // However, the memory mapped segment still consumes memory.
              // These memory mapped segments are held in memory throughout the ingestion phase and permanently add to the bytesCurrentlyInMemory
              int memoryStillInUse = calculateMMappedHydrantMemoryInUsed(sink.getCurrHydrant());
              bytesCurrentlyInMemory.addAndGet(memoryStillInUse);
            }
          }
        }

        if (!skipBytesInMemoryOverheadCheck
            && bytesCurrentlyInMemory.get() - bytesToBePersisted > maxBytesTuningConfig) {
          // We are still over maxBytesTuningConfig even after persisting.
          // This means that we ran out of all available memory to ingest (due to overheads created as part of ingestion)
          final String alertMessage = StringUtils.format(
              "Task has exceeded safe estimated heap usage limits, failing "
              + "(numSinks: [%d] numHydrantsAcrossAllSinks: [%d] totalRows: [%d])"
              + "(bytesCurrentlyInMemory: [%d] - bytesToBePersisted: [%d] > maxBytesTuningConfig: [%d])",
              sinks.size(),
              sinks.values().stream().mapToInt(Iterables::size).sum(),
              getTotalRowCount(),
              bytesCurrentlyInMemory.get(),
              bytesToBePersisted,
              maxBytesTuningConfig
          );
          final String errorMessage = StringUtils.format(
              "%s.\nThis can occur when the overhead from too many intermediary segment persists becomes to "
              + "great to have enough space to process additional input rows. This check, along with metering the overhead "
              + "of these objects to factor into the 'maxBytesInMemory' computation, can be disabled by setting "
              + "'skipBytesInMemoryOverheadCheck' to 'true' (note that doing so might allow the task to naturally encounter "
              + "a 'java.lang.OutOfMemoryError'). Alternatively, 'maxBytesInMemory' can be increased which will cause an "
              + "increase in heap footprint, but will allow for more intermediary segment persists to occur before "
              + "reaching this condition.",
              alertMessage
          );
          log.makeAlert(alertMessage)
             .addData("dataSource", schema.getDataSource())
             .emit();
          throw new RuntimeException(errorMessage);
        }

        Futures.addCallback(
            persistAll(committerSupplier == null ? null : committerSupplier.get()),
            new FutureCallback<Object>()
            {
              @Override
              public void onSuccess(@Nullable Object result)
              {
                // do nothing
              }

              @Override
              public void onFailure(Throwable t)
              {
                persistError = t;
              }
            }
        );
      } else {
        isPersistRequired = true;
      }
    }
    return new AppenderatorAddResult(identifier, sink.getNumRows(), isPersistRequired);
  }

  @Override
  public List<SegmentIdWithShardSpec> getSegments()
  {
    return ImmutableList.copyOf(sinks.keySet());
  }

  @Override
  public int getRowCount(final SegmentIdWithShardSpec identifier)
  {
    final Sink sink = sinks.get(identifier);

    if (sink == null) {
      throw new ISE("No such sink: %s", identifier);
    } else {
      return sink.getNumRows();
    }
  }

  @Override
  public int getTotalRowCount()
  {
    return totalRows.get();
  }

  @VisibleForTesting
  int getRowsInMemory()
  {
    return rowsCurrentlyInMemory.get();
  }

  @VisibleForTesting
  long getBytesCurrentlyInMemory()
  {
    return bytesCurrentlyInMemory.get();
  }

  @VisibleForTesting
  long getBytesInMemory(SegmentIdWithShardSpec identifier)
  {
    final Sink sink = sinks.get(identifier);

    if (sink == null) {
      throw new ISE("No such sink: %s", identifier);
    } else {
      return sink.getBytesInMemory();
    }
  }

  private Sink getOrCreateSink(final SegmentIdWithShardSpec identifier)
  {
    Sink retVal = sinks.get(identifier);

    if (retVal == null) {
      retVal = new Sink(
          identifier.getInterval(),
          schema,
          identifier.getShardSpec(),
          identifier.getVersion(),
          tuningConfig.getAppendableIndexSpec(),
          tuningConfig.getMaxRowsInMemory(),
          maxBytesTuningConfig,
          null
      );
      bytesCurrentlyInMemory.addAndGet(calculateSinkMemoryInUsed(retVal));

      try {
        segmentAnnouncer.announceSegment(retVal.getSegment());
      }
      catch (IOException e) {
        log.makeAlert(e, "Failed to announce new segment[%s]", schema.getDataSource())
           .addData("interval", retVal.getInterval())
           .emit();
      }

      sinks.put(identifier, retVal);
      metrics.setSinkCount(sinks.size());
      sinkTimeline.add(retVal.getInterval(), retVal.getVersion(), identifier.getShardSpec().createChunk(retVal));
    }

    return retVal;
  }

  @Override
  public <T> QueryRunner<T> getQueryRunnerForIntervals(final Query<T> query, final Iterable<Interval> intervals)
  {
    if (texasRanger == null) {
      throw new IllegalStateException("Don't query me, bro.");
    }

    return texasRanger.getQueryRunnerForIntervals(query, intervals);
  }

  @Override
  public <T> QueryRunner<T> getQueryRunnerForSegments(final Query<T> query, final Iterable<SegmentDescriptor> specs)
  {
    if (texasRanger == null) {
      throw new IllegalStateException("Don't query me, bro.");
    }

    return texasRanger.getQueryRunnerForSegments(query, specs);
  }

  @Override
  public void clear() throws InterruptedException
  {
    // Drop commit metadata, then abandon all segments.

    try {
      throwPersistErrorIfExists();

      if (persistExecutor != null) {
        final ListenableFuture<?> uncommitFuture = persistExecutor.submit(
            () -> {
              try {
                commitLock.lock();
                objectMapper.writeValue(computeCommitFile(), Committed.nil());
              }
              finally {
                commitLock.unlock();
              }
              return null;
            }
        );

        // Await uncommit.
        uncommitFuture.get();

        // Drop everything.
        final List<ListenableFuture<?>> futures = new ArrayList<>();
        for (Map.Entry<SegmentIdWithShardSpec, Sink> entry : sinks.entrySet()) {
          futures.add(abandonSegment(entry.getKey(), entry.getValue(), true));
        }

        // Re-initialize hydrant map:
        persistedHydrantMetadata.clear();

        // Await dropping.
        Futures.allAsList(futures).get();
      }
    }
    catch (ExecutionException e) {
      throw new RuntimeException(e);
    }
  }

  @Override
  public ListenableFuture<?> drop(final SegmentIdWithShardSpec identifier)
  {
    final Sink sink = sinks.get(identifier);
    if (sink != null) {
      return abandonSegment(identifier, sink, true);
    } else {
      return Futures.immediateFuture(null);
    }
  }

  @Override
  public ListenableFuture<Object> persistAll(@Nullable final Committer committer)
  {
    throwPersistErrorIfExists();
    final Map<String, Integer> currentHydrants = new HashMap<>();
    final List<Pair<FireHydrant, SegmentIdWithShardSpec>> indexesToPersist = new ArrayList<>();
    int numPersistedRows = 0;
    long bytesPersisted = 0L;
    MutableLong totalHydrantsCount = new MutableLong();
    MutableLong totalHydrantsPersisted = new MutableLong();
    final long totalSinks = sinks.size();
    for (Map.Entry<SegmentIdWithShardSpec, Sink> entry : sinks.entrySet()) {
      final SegmentIdWithShardSpec identifier = entry.getKey();
      final Sink sink = entry.getValue();
      if (sink == null) {
        throw new ISE("No sink for identifier: %s", identifier);
      }
      final List<FireHydrant> hydrants = Lists.newArrayList(sink);
      totalHydrantsCount.add(hydrants.size());
      currentHydrants.put(identifier.toString(), hydrants.size());
      numPersistedRows += sink.getNumRowsInMemory();
      bytesPersisted += sink.getBytesInMemory();

      final int limit = sink.isWritable() ? hydrants.size() - 1 : hydrants.size();

      // gather hydrants that have not been persisted:
      for (FireHydrant hydrant : hydrants.subList(0, limit)) {
        if (!hydrant.hasSwapped()) {
          log.debug("Hydrant[%s] hasn't persisted yet, persisting. Segment[%s]", hydrant, identifier);
          indexesToPersist.add(Pair.of(hydrant, identifier));
          totalHydrantsPersisted.add(1);
        }
      }

      if (sink.swappable()) {
        // It is swappable. Get the old one to persist it and create a new one:
        indexesToPersist.add(Pair.of(sink.swap(), identifier));
        totalHydrantsPersisted.add(1);
      }
    }
    log.debug("Submitting persist runnable for dataSource[%s]", schema.getDataSource());

    final Object commitMetadata = committer == null ? null : committer.getMetadata();
    final Stopwatch runExecStopwatch = Stopwatch.createStarted();
    final Stopwatch persistStopwatch = Stopwatch.createStarted();
    AtomicLong totalPersistedRows = new AtomicLong(numPersistedRows);
    final ListenableFuture<Object> future = persistExecutor.submit(
        new Callable<Object>()
        {
          @Override
          public Object call() throws IOException
          {
            try {
              for (Pair<FireHydrant, SegmentIdWithShardSpec> pair : indexesToPersist) {
                metrics.incrementRowOutputCount(persistHydrant(pair.lhs, pair.rhs));
              }

              if (committer != null) {
                log.debug(
                    "Committing metadata[%s] for sinks[%s].",
                    commitMetadata,
                    Joiner.on(", ").join(
                        currentHydrants.entrySet()
                                       .stream()
                                       .map(entry -> StringUtils.format(
                                           "%s:%d",
                                           entry.getKey(),
                                           entry.getValue()
                                       ))
                                       .collect(Collectors.toList())
                    )
                );

                committer.run();

                try {
                  commitLock.lock();
                  final Map<String, Integer> commitHydrants = new HashMap<>();
                  final Committed oldCommit = readCommit();
                  if (oldCommit != null) {
                    // merge current hydrants with existing hydrants
                    commitHydrants.putAll(oldCommit.getHydrants());
                  }
                  commitHydrants.putAll(currentHydrants);
                  writeCommit(new Committed(commitHydrants, commitMetadata));
                }
                finally {
                  commitLock.unlock();
                }
              }

              log.info(
                  "Flushed in-memory data with commit metadata [%s] for segments: %s",
                  commitMetadata,
                  indexesToPersist.stream()
                                  .map(itp -> itp.rhs.asSegmentId().toString())
                                  .distinct()
                                  .collect(Collectors.joining(", "))
              );
              log.info(
                  "Persisted stats: processed rows: [%d], persisted rows[%d], sinks: [%d], total fireHydrants (across sinks): [%d], persisted fireHydrants (across sinks): [%d]",
                  rowIngestionMeters.getProcessed(),
                  totalPersistedRows.get(),
                  totalSinks,
                  totalHydrantsCount.longValue(),
                  totalHydrantsPersisted.longValue()
              );

              // return null if committer is null
              return commitMetadata;
            }
            catch (IOException e) {
              metrics.incrementFailedPersists();
              throw e;
            }
            finally {
              metrics.incrementNumPersists();
              metrics.incrementPersistTimeMillis(persistStopwatch.elapsed(TimeUnit.MILLISECONDS));
              persistStopwatch.stop();
            }
          }
        }
    );

    final long startDelay = runExecStopwatch.elapsed(TimeUnit.MILLISECONDS);
    metrics.incrementPersistBackPressureMillis(startDelay);
    if (startDelay > WARN_DELAY) {
      log.warn("Ingestion was throttled for [%,d] millis because persists were pending.", startDelay);
    }
    runExecStopwatch.stop();
    resetNextFlush();

    // NB: The rows are still in memory until they're done persisting, but we only count rows in active indexes.
    rowsCurrentlyInMemory.addAndGet(-numPersistedRows);
    bytesCurrentlyInMemory.addAndGet(-bytesPersisted);

    log.info("Persisted rows[%,d] and (estimated) bytes[%,d]", numPersistedRows, bytesPersisted);

    return future;
  }

  @Override
  public ListenableFuture<SegmentsAndCommitMetadata> push(
      final Collection<SegmentIdWithShardSpec> identifiers,
      @Nullable final Committer committer,
      final boolean useUniquePath
  )
  {
    final Map<SegmentIdWithShardSpec, Sink> theSinks = new HashMap<>();
    AtomicLong pushedHydrantsCount = new AtomicLong();
    for (final SegmentIdWithShardSpec identifier : identifiers) {
      final Sink sink = sinks.get(identifier);
      if (sink == null) {
        throw new ISE("No sink for identifier: %s", identifier);
      }
      theSinks.put(identifier, sink);
      if (sink.finishWriting()) {
        totalRows.addAndGet(-sink.getNumRows());
      }
      // count hydrants for stats:
      pushedHydrantsCount.addAndGet(Iterables.size(sink));
    }

    return Futures.transform(
        // We should always persist all segments regardless of the input because metadata should be committed for all
        // segments.
        persistAll(committer),
        (Function<Object, SegmentsAndCommitMetadata>) commitMetadata -> {
          final List<DataSegment> dataSegments = new ArrayList<>();

          log.info("Preparing to push (stats): processed rows: [%d], sinks: [%d], fireHydrants (across sinks): [%d]",
                   rowIngestionMeters.getProcessed(), theSinks.size(), pushedHydrantsCount.get()
          );

          log.debug(
              "Building and pushing segments: %s",
              theSinks.keySet().stream().map(SegmentIdWithShardSpec::toString).collect(Collectors.joining(", "))
          );

          for (Map.Entry<SegmentIdWithShardSpec, Sink> entry : theSinks.entrySet()) {
            if (droppingSinks.contains(entry.getKey())) {
              log.warn("Skipping push of currently-dropping sink[%s]", entry.getKey());
              continue;
            }

            final DataSegment dataSegment = mergeAndPush(
                entry.getKey(),
                entry.getValue(),
                useUniquePath
            );
            if (dataSegment != null) {
              dataSegments.add(dataSegment);
            } else {
              log.warn("mergeAndPush[%s] returned null, skipping.", entry.getKey());
            }
          }

          log.info("Push complete...");

          return new SegmentsAndCommitMetadata(dataSegments, commitMetadata);
        },
        pushExecutor
    );
  }

  /**
   * Insert a barrier into the merge-and-push queue. When this future resolves, all pending pushes will have finished.
   * This is useful if we're going to do something that would otherwise potentially break currently in-progress
   * pushes.
   */
  private ListenableFuture<?> pushBarrier()
  {
    return intermediateTempExecutor.submit(
        (Runnable) () -> pushExecutor.submit(() -> {
        })
    );
  }

  /**
   * Merge segment, push to deep storage. Should only be used on segments that have been fully persisted. Must only
   * be run in the single-threaded pushExecutor.
   *
   * @param identifier    sink identifier
   * @param sink          sink to push
   * @param useUniquePath true if the segment should be written to a path with a unique identifier
   *
   * @return segment descriptor, or null if the sink is no longer valid
   */
  @Nullable
  private DataSegment mergeAndPush(
      final SegmentIdWithShardSpec identifier,
      final Sink sink,
      final boolean useUniquePath
  )
  {
    // Bail out if this sink is null or otherwise not what we expect.
    //noinspection ObjectEquality
    if (sinks.get(identifier) != sink) {
      log.warn("Sink for segment[%s] no longer valid, bailing out of mergeAndPush.", identifier);
      return null;
    }

    // Use a descriptor file to indicate that pushing has completed.
    final File persistDir = computePersistDir(identifier);
    final File mergedTarget = new File(persistDir, "merged");
    final File descriptorFile = computeDescriptorFile(identifier);

    // Sanity checks
    for (FireHydrant hydrant : sink) {
      if (sink.isWritable()) {
        throw new ISE("Expected sink to be no longer writable before mergeAndPush for segment[%s].", identifier);
      }

      synchronized (hydrant) {
        if (!hydrant.hasSwapped()) {
          throw new ISE("Expected sink to be fully persisted before mergeAndPush for segment[%s].", identifier);
        }
      }
    }

    try {
      if (descriptorFile.exists()) {
        // Already pushed.

        if (useUniquePath) {
          // Don't reuse the descriptor, because the caller asked for a unique path. Leave the old one as-is, since
          // it might serve some unknown purpose.
          log.debug(
              "Segment[%s] already pushed, but we want a unique path, so will push again with a new path.",
              identifier
          );
        } else {
          log.info("Segment[%s] already pushed, skipping.", identifier);
          return objectMapper.readValue(descriptorFile, DataSegment.class);
        }
      }

      removeDirectory(mergedTarget);

      if (mergedTarget.exists()) {
        throw new ISE("Merged target[%s] exists after removing?!", mergedTarget);
      }

      final File mergedFile;
      final long mergeFinishTime;
      final long startTime = System.nanoTime();
      List<QueryableIndex> indexes = new ArrayList<>();
      Closer closer = Closer.create();
      try {
        for (FireHydrant fireHydrant : sink) {

          // if batch, swap/persist did not memory map the incremental index, we need it mapped now:
          if (!isRealTime()) {

            // sanity
            Pair<File, SegmentId> persistedMetadata = persistedHydrantMetadata.get(fireHydrant);
            if (persistedMetadata == null) {
              throw new ISE("Persisted metadata for batch hydrant [%s] is null!", fireHydrant);
            }

            File persistedFile = persistedMetadata.lhs;
            SegmentId persistedSegmentId = persistedMetadata.rhs;

            // sanity:
            if (persistedFile == null) {
              throw new ISE("Persisted file for batch hydrant [%s] is null!", fireHydrant);
            } else if (persistedSegmentId == null) {
              throw new ISE(
                  "Persisted segmentId for batch hydrant in file [%s] is null!",
                  persistedFile.getPath()
              );
            }
            fireHydrant.swapSegment(new QueryableIndexSegment(
                indexIO.loadIndex(persistedFile),
                persistedSegmentId
            ));
          }

          Pair<ReferenceCountingSegment, Closeable> segmentAndCloseable = fireHydrant.getAndIncrementSegment();
          final QueryableIndex queryableIndex = segmentAndCloseable.lhs.asQueryableIndex();
          log.debug("Segment[%s] adding hydrant[%s]", identifier, fireHydrant);
          indexes.add(queryableIndex);
          closer.register(segmentAndCloseable.rhs);
        }

        mergedFile = indexMerger.mergeQueryableIndex(
            indexes,
            schema.getGranularitySpec().isRollup(),
            schema.getAggregators(),
            schema.getDimensionsSpec(),
            mergedTarget,
            tuningConfig.getIndexSpec(),
            tuningConfig.getSegmentWriteOutMediumFactory(),
            tuningConfig.getMaxColumnsToMerge()
        );

        mergeFinishTime = System.nanoTime();

        log.debug("Segment[%s] built in %,dms.", identifier, (mergeFinishTime - startTime) / 1000000);
      }
      catch (Throwable t) {
        throw closer.rethrow(t);
      }
      finally {
        closer.close();
      }

      final DataSegment segmentToPush = sink.getSegment().withDimensions(
          IndexMerger.getMergedDimensionsFromQueryableIndexes(indexes, schema.getDimensionsSpec())
      );

      // Retry pushing segments because uploading to deep storage might fail especially for cloud storage types
      final DataSegment segment = RetryUtils.retry(
          // The appenderator is currently being used for the local indexing task and the Kafka indexing task. For the
          // Kafka indexing task, pushers must use unique file paths in deep storage in order to maintain exactly-once
          // semantics.
          () -> dataSegmentPusher.push(
              mergedFile,
<<<<<<< HEAD
              sink.getSegment()
                  .withDimensions(IndexMerger.getMergedDimensionsFromQueryableIndexes(
                      indexes,
                      schema.getDimensionsSpec()
                  )),
=======
              segmentToPush,
>>>>>>> 3a660bc6
              useUniquePath
          ),
          exception -> exception instanceof Exception,
          5
      );

      if (!isRealTime()) {
        // Drop the queryable indexes behind the hydrants... they are not needed anymore and their
        // mapped file references
        // can generate OOMs during merge if enough of them are held back...
        for (FireHydrant fireHydrant : sink) {
          fireHydrant.swapSegment(null);
        }
      }

      final long pushFinishTime = System.nanoTime();

      objectMapper.writeValue(descriptorFile, segment);

      log.info(
          "Segment[%s] of %,d bytes "
          + "built from %d incremental persist(s) in %,dms; "
          + "pushed to deep storage in %,dms. "
          + "Load spec is: %s",
          identifier,
          segment.getSize(),
          indexes.size(),
          (mergeFinishTime - startTime) / 1000000,
          (pushFinishTime - mergeFinishTime) / 1000000,
          objectMapper.writeValueAsString(segment.getLoadSpec())
      );

      return segment;
    }
    catch (Exception e) {
      metrics.incrementFailedHandoffs();
      log.warn(e, "Failed to push merged index for segment[%s].", identifier);
      throw new RuntimeException(e);
    }
  }

  @Override
  public void close()
  {
    if (!closed.compareAndSet(false, true)) {
      log.debug("Appenderator already closed, skipping close() call.");
      return;
    }

    log.debug("Shutting down...");

    final List<ListenableFuture<?>> futures = new ArrayList<>();
    for (Map.Entry<SegmentIdWithShardSpec, Sink> entry : sinks.entrySet()) {
      futures.add(abandonSegment(entry.getKey(), entry.getValue(), false));
    }

    try {
      Futures.allAsList(futures).get();
    }
    catch (InterruptedException e) {
      Thread.currentThread().interrupt();
      log.warn(e, "Interrupted during close()");
    }
    catch (ExecutionException e) {
      log.warn(e, "Unable to abandon existing segments during close()");
    }

    try {
      shutdownExecutors();
      Preconditions.checkState(
          persistExecutor == null || persistExecutor.awaitTermination(365, TimeUnit.DAYS),
          "persistExecutor not terminated"
      );
      Preconditions.checkState(
          pushExecutor == null || pushExecutor.awaitTermination(365, TimeUnit.DAYS),
          "pushExecutor not terminated"
      );
      Preconditions.checkState(
          intermediateTempExecutor == null || intermediateTempExecutor.awaitTermination(365, TimeUnit.DAYS),
          "intermediateTempExecutor not terminated"
      );
      persistExecutor = null;
      pushExecutor = null;
      intermediateTempExecutor = null;
    }
    catch (InterruptedException e) {
      Thread.currentThread().interrupt();
      throw new ISE("Failed to shutdown executors during close()");
    }

    // Only unlock if executors actually shut down.
    unlockBasePersistDirectory();
  }

  /**
   * Unannounce the segments and wait for outstanding persists to finish.
   * Do not unlock base persist dir as we are not waiting for push executor to shut down
   * relying on current JVM to shutdown to not cause any locking problem if the task is restored.
   * In case when task is restored and current task is still active because of push executor (which it shouldn't be
   * since push executor starts daemon threads) then the locking should fail and new task should fail to start.
   * This also means that this method should only be called when task is shutting down.
   */
  @Override
  public void closeNow()
  {
    if (!closed.compareAndSet(false, true)) {
      log.debug("Appenderator already closed, skipping closeNow() call.");
      return;
    }

    log.debug("Shutting down immediately...");
    for (Map.Entry<SegmentIdWithShardSpec, Sink> entry : sinks.entrySet()) {
      try {
        segmentAnnouncer.unannounceSegment(entry.getValue().getSegment());
      }
      catch (Exception e) {
        log.makeAlert(e, "Failed to unannounce segment[%s]", schema.getDataSource())
           .addData("identifier", entry.getKey().toString())
           .emit();
      }
    }
    try {
      shutdownExecutors();
      // We don't wait for pushExecutor to be terminated. See Javadoc for more details.
      Preconditions.checkState(
          persistExecutor == null || persistExecutor.awaitTermination(365, TimeUnit.DAYS),
          "persistExecutor not terminated"
      );
      Preconditions.checkState(
          intermediateTempExecutor == null || intermediateTempExecutor.awaitTermination(365, TimeUnit.DAYS),
          "intermediateTempExecutor not terminated"
      );
      persistExecutor = null;
      intermediateTempExecutor = null;
    }
    catch (InterruptedException e) {
      Thread.currentThread().interrupt();
      throw new ISE("Failed to shutdown executors during close()");
    }
  }

  @Override
  public boolean isRealTime()
  {
    return isRealTime;
  }


  private void lockBasePersistDirectory()
  {
    if (basePersistDirLock == null) {
      try {
        basePersistDirLockChannel = FileChannel.open(
            computeLockFile().toPath(),
            StandardOpenOption.CREATE,
            StandardOpenOption.WRITE
        );

        basePersistDirLock = basePersistDirLockChannel.tryLock();
        if (basePersistDirLock == null) {
          throw new ISE("Cannot acquire lock on basePersistDir: %s", computeLockFile());
        }
      }
      catch (IOException e) {
        throw new RuntimeException(e);
      }
    }
  }

  private void unlockBasePersistDirectory()
  {
    try {
      if (basePersistDirLock != null) {
        basePersistDirLock.release();
        basePersistDirLockChannel.close();
        basePersistDirLock = null;
      }
    }
    catch (IOException e) {
      throw new RuntimeException(e);
    }
  }

  private void initializeExecutors()
  {
    final int maxPendingPersists = tuningConfig.getMaxPendingPersists();

    if (persistExecutor == null) {
      // use a blocking single threaded executor to throttle the firehose when write to disk is slow
      persistExecutor = MoreExecutors.listeningDecorator(
          Execs.newBlockingSingleThreaded(
              "[" + StringUtils.encodeForFormat(myId) + "]-appenderator-persist",
              maxPendingPersists
          )
      );
    }

    if (pushExecutor == null) {
      // use a blocking single threaded executor to throttle the firehose when write to disk is slow
      pushExecutor = MoreExecutors.listeningDecorator(
          Execs.newBlockingSingleThreaded("[" + StringUtils.encodeForFormat(myId) + "]-appenderator-merge", 1)
      );
    }

    if (intermediateTempExecutor == null) {
      // use single threaded executor with SynchronousQueue so that all abandon operations occur sequentially
      intermediateTempExecutor = MoreExecutors.listeningDecorator(
          Execs.newBlockingSingleThreaded("[" + StringUtils.encodeForFormat(myId) + "]-appenderator-abandon", 0)
      );
    }
  }

  private void shutdownExecutors()
  {
    if (persistExecutor != null) {
      persistExecutor.shutdownNow();
    }

    if (pushExecutor != null) {
      pushExecutor.shutdownNow();
    }

    if (intermediateTempExecutor != null) {
      intermediateTempExecutor.shutdownNow();
    }
  }

  private void resetNextFlush()
  {
    nextFlush = DateTimes.nowUtc().plus(tuningConfig.getIntermediatePersistPeriod()).getMillis();
  }

  /**
   * Populate "sinks" and "sinkTimeline" with committed segments, and announce them with the segmentAnnouncer.
   *
   * @return persisted commit metadata
   */
  private Object bootstrapSinksFromDisk()
  {
    Preconditions.checkState(sinks.isEmpty(), "Already bootstrapped?!");

    final File baseDir = tuningConfig.getBasePersistDirectory();
    if (!baseDir.exists()) {
      return null;
    }

    final File[] files = baseDir.listFiles();
    if (files == null) {
      return null;
    }


    final Committed committed;
    File commitFile = null;
    try {
      commitLock.lock();
      commitFile = computeCommitFile();
      if (commitFile.exists()) {
        committed = objectMapper.readValue(commitFile, Committed.class);
      } else {
        committed = Committed.nil();
      }
    }
    catch (Exception e) {
      throw new ISE(e, "Failed to read commitFile: %s", commitFile);
    }
    finally {
      commitLock.unlock();
    }

    int rowsSoFar = 0;

    if (committed.equals(Committed.nil())) {
      log.debug("No previously committed metadata.");
    } else {
      log.info(
          "Loading partially-persisted segments[%s] from[%s] with commit metadata: %s",
          String.join(", ", committed.getHydrants().keySet()),
          baseDir,
          committed.getMetadata()
      );
    }

    for (File sinkDir : files) {
      final File identifierFile = new File(sinkDir, IDENTIFIER_FILE_NAME);
      if (!identifierFile.isFile()) {
        // No identifier in this sinkDir; it must not actually be a sink directory. Skip it.
        continue;
      }

      try {
        final SegmentIdWithShardSpec identifier = objectMapper.readValue(
            new File(sinkDir, "identifier.json"),
            SegmentIdWithShardSpec.class
        );

        final int committedHydrants = committed.getCommittedHydrants(identifier.toString());

        if (committedHydrants <= 0) {
          log.info("Removing uncommitted segment at [%s].", sinkDir);
          FileUtils.deleteDirectory(sinkDir);
          continue;
        }

        // To avoid reading and listing of "merged" dir and other special files
        final File[] sinkFiles = sinkDir.listFiles(
            (dir, fileName) -> !(Ints.tryParse(fileName) == null)
        );

        Arrays.sort(
            sinkFiles,
            (o1, o2) -> Ints.compare(Integer.parseInt(o1.getName()), Integer.parseInt(o2.getName()))
        );

        List<FireHydrant> hydrants = new ArrayList<>();
        for (File hydrantDir : sinkFiles) {
          final int hydrantNumber = Integer.parseInt(hydrantDir.getName());

          if (hydrantNumber >= committedHydrants) {
            log.info("Removing uncommitted partial segment at [%s]", hydrantDir);
            FileUtils.deleteDirectory(hydrantDir);
          } else {
            log.debug("Loading previously persisted partial segment at [%s]", hydrantDir);
            if (hydrantNumber != hydrants.size()) {
              throw new ISE("Missing hydrant [%,d] in sinkDir [%s].", hydrants.size(), sinkDir);
            }

            hydrants.add(
                new FireHydrant(
                    new QueryableIndexSegment(indexIO.loadIndex(hydrantDir), identifier.asSegmentId()),
                    hydrantNumber
                )
            );
          }
        }

        // Make sure we loaded enough hydrants.
        if (committedHydrants != hydrants.size()) {
          throw new ISE("Missing hydrant [%,d] in sinkDir [%s].", hydrants.size(), sinkDir);
        }

        Sink currSink = new Sink(
            identifier.getInterval(),
            schema,
            identifier.getShardSpec(),
            identifier.getVersion(),
            tuningConfig.getAppendableIndexSpec(),
            tuningConfig.getMaxRowsInMemory(),
            maxBytesTuningConfig,
            null,
            hydrants
        );
        rowsSoFar += currSink.getNumRows();
        sinks.put(identifier, currSink);
        sinkTimeline.add(
            currSink.getInterval(),
            currSink.getVersion(),
            identifier.getShardSpec().createChunk(currSink)
        );

        segmentAnnouncer.announceSegment(currSink.getSegment());
      }
      catch (IOException e) {
        log.makeAlert(e, "Problem loading sink[%s] from disk.", schema.getDataSource())
           .addData("sinkDir", sinkDir)
           .emit();
      }
    }

    // Make sure we loaded all committed sinks.
    final Set<String> loadedSinks = Sets.newHashSet(
        Iterables.transform(sinks.keySet(), SegmentIdWithShardSpec::toString)
    );
    final Set<String> missingSinks = Sets.difference(committed.getHydrants().keySet(), loadedSinks);
    if (!missingSinks.isEmpty()) {
      throw new ISE("Missing committed sinks [%s]", Joiner.on(", ").join(missingSinks));
    }

    totalRows.set(rowsSoFar);
    return committed.getMetadata();
  }

  private ListenableFuture<?> abandonSegment(
      final SegmentIdWithShardSpec identifier,
      final Sink sink,
      final boolean removeOnDiskData
  )
  {
    // Ensure no future writes will be made to this sink.
    if (sink.finishWriting()) {
      // Decrement this sink's rows from the counters. we only count active sinks so that we don't double decrement,
      // i.e. those that haven't been persisted for *InMemory counters, or pushed to deep storage for the total counter.
      rowsCurrentlyInMemory.addAndGet(-sink.getNumRowsInMemory());
      bytesCurrentlyInMemory.addAndGet(-sink.getBytesInMemory());
      bytesCurrentlyInMemory.addAndGet(-calculateSinkMemoryInUsed(sink));
      for (FireHydrant hydrant : sink) {
        // Decrement memory used by all Memory Mapped Hydrant
        if (!hydrant.equals(sink.getCurrHydrant())) {
          bytesCurrentlyInMemory.addAndGet(-calculateMMappedHydrantMemoryInUsed(hydrant));
        }
      }
      totalRows.addAndGet(-sink.getNumRows());
    }

    // Mark this identifier as dropping, so no future push tasks will pick it up.
    droppingSinks.add(identifier);

    // Wait for any outstanding pushes to finish, then abandon the segment inside the persist thread.
    return Futures.transform(
        pushBarrier(),
        new Function<Object, Void>()
        {
          @Nullable
          @Override
          public Void apply(@Nullable Object input)
          {
            if (!sinks.remove(identifier, sink)) {
              log.error("Sink for segment[%s] no longer valid, not abandoning.", identifier);
              return null;
            }

            metrics.setSinkCount(sinks.size());

            if (removeOnDiskData) {
              // Remove this segment from the committed list. This must be done from the persist thread.
              log.debug("Removing commit metadata for segment[%s].", identifier);
              try {
                commitLock.lock();
                final Committed oldCommit = readCommit();
                if (oldCommit != null) {
                  writeCommit(oldCommit.without(identifier.toString()));
                }
              }
              catch (Exception e) {
                log.makeAlert(e, "Failed to update committed segments[%s]", schema.getDataSource())
                   .addData("identifier", identifier.toString())
                   .emit();
                throw new RuntimeException(e);
              }
              finally {
                commitLock.unlock();
              }
            }

            // Unannounce the segment.
            try {
              segmentAnnouncer.unannounceSegment(sink.getSegment());
            }
            catch (Exception e) {
              log.makeAlert(e, "Failed to unannounce segment[%s]", schema.getDataSource())
                 .addData("identifier", identifier.toString())
                 .emit();
            }

            droppingSinks.remove(identifier);
            sinkTimeline.remove(
                sink.getInterval(),
                sink.getVersion(),
                identifier.getShardSpec().createChunk(sink)
            );
            for (FireHydrant hydrant : sink) {
              if (cache != null) {
                cache.close(SinkQuerySegmentWalker.makeHydrantCacheIdentifier(hydrant));
              }
              hydrant.swapSegment(null);
              // remove hydrant from persisted metadata:
              persistedHydrantMetadata.remove(hydrant);
            }

            if (removeOnDiskData) {
              removeDirectory(computePersistDir(identifier));
            }

            log.info("Dropped segment[%s].", identifier);

            return null;
          }
        },
        // use persistExecutor to make sure that all the pending persists completes before
        // starting to abandon segments
        persistExecutor
    );
  }

  private Committed readCommit() throws IOException
  {
    final File commitFile = computeCommitFile();
    if (commitFile.exists()) {
      // merge current hydrants with existing hydrants
      return objectMapper.readValue(commitFile, Committed.class);
    } else {
      return null;
    }
  }

  private void writeCommit(Committed newCommit) throws IOException
  {
    final File commitFile = computeCommitFile();
    objectMapper.writeValue(commitFile, newCommit);
  }

  private File computeCommitFile()
  {
    return new File(tuningConfig.getBasePersistDirectory(), "commit.json");
  }

  private File computeLockFile()
  {
    return new File(tuningConfig.getBasePersistDirectory(), ".lock");
  }

  private File computePersistDir(SegmentIdWithShardSpec identifier)
  {
    return new File(tuningConfig.getBasePersistDirectory(), identifier.toString());
  }

  private File computeIdentifierFile(SegmentIdWithShardSpec identifier)
  {
    return new File(computePersistDir(identifier), IDENTIFIER_FILE_NAME);
  }

  private File computeDescriptorFile(SegmentIdWithShardSpec identifier)
  {
    return new File(computePersistDir(identifier), "descriptor.json");
  }

  private File createPersistDirIfNeeded(SegmentIdWithShardSpec identifier) throws IOException
  {
    final File persistDir = computePersistDir(identifier);
    org.apache.commons.io.FileUtils.forceMkdir(persistDir);

    objectMapper.writeValue(computeIdentifierFile(identifier), identifier);

    return persistDir;
  }

  /**
   * Persists the given hydrant and returns the number of rows persisted. Must only be called in the single-threaded
   * persistExecutor.
   *
   * @param indexToPersist hydrant to persist
   * @param identifier     the segment this hydrant is going to be part of
   *
   * @return the number of rows persisted
   */
  private int persistHydrant(FireHydrant indexToPersist, SegmentIdWithShardSpec identifier)
  {
    synchronized (indexToPersist) {
      if (indexToPersist.hasSwapped()) {
        log.info(
            "Segment[%s] hydrant[%s] already swapped. Ignoring request to persist.",
            identifier,
            indexToPersist
        );
        return 0;
      }

      log.debug("Segment[%s], persisting Hydrant[%s]", identifier, indexToPersist);

      try {
        final long startTime = System.nanoTime();
        int numRows = indexToPersist.getIndex().size();

        final File persistedFile;
        final File persistDir = createPersistDirIfNeeded(identifier);
        persistedFile = indexMerger.persist(
            indexToPersist.getIndex(),
            identifier.getInterval(),
            new File(persistDir, String.valueOf(indexToPersist.getCount())),
            tuningConfig.getIndexSpecForIntermediatePersists(),
            tuningConfig.getSegmentWriteOutMediumFactory()
        );

        log.info(
            "Flushed in-memory data for segment[%s] spill[%s] to disk in [%,d] ms (%,d rows).",
            indexToPersist.getSegmentId(),
            indexToPersist.getCount(),
            (System.nanoTime() - startTime) / 1000000,
            numRows
        );

        // Map only when this appenderator is being driven by a real time task:
        Segment segmentToSwap = null;
        if (isRealTime()) {
          segmentToSwap = new QueryableIndexSegment(indexIO.loadIndex(persistedFile), indexToPersist.getSegmentId());
        } else {
          // remember file path & segment id to rebuild the queryable index for merge:
          persistedHydrantMetadata.put(indexToPersist, new Pair<>(persistedFile, indexToPersist.getSegmentId()));
        }
        indexToPersist.swapSegment(segmentToSwap);

        return numRows;
      }
      catch (IOException e) {
        log.makeAlert("Incremental persist failed")
           .addData("segment", identifier.toString())
           .addData("dataSource", schema.getDataSource())
           .addData("count", indexToPersist.getCount())
           .emit();

        throw new RuntimeException(e);
      }
    }
  }

  private void removeDirectory(final File target)
  {
    if (target.exists()) {
      try {
        FileUtils.deleteDirectory(target);
      }
      catch (Exception e) {
        log.makeAlert(e, "Failed to remove directory[%s]", schema.getDataSource())
           .addData("file", target)
           .emit();
      }
    }
  }

  private int calculateMMappedHydrantMemoryInUsed(FireHydrant hydrant)
  {
    if (skipBytesInMemoryOverheadCheck) {
      return 0;
    }
    // These calculations are approximated from actual heap dumps.
    // Memory footprint includes count integer in FireHydrant, shorts in ReferenceCountingSegment,
    // Objects in SimpleQueryableIndex (such as SmooshedFileMapper, each ColumnHolder in column map, etc.)
    int total;
    total = Integer.BYTES + (4 * Short.BYTES) + ROUGH_OVERHEAD_PER_HYDRANT;
    if (isRealTime()) {
      // for real time add references to byte memory mapped references..
      total += (hydrant.getSegmentNumDimensionColumns() * ROUGH_OVERHEAD_PER_DIMENSION_COLUMN_HOLDER) +
               (hydrant.getSegmentNumMetricColumns() * ROUGH_OVERHEAD_PER_METRIC_COLUMN_HOLDER) +
               ROUGH_OVERHEAD_PER_TIME_COLUMN_HOLDER;
    }
    return total;
  }

  private int calculateSinkMemoryInUsed(Sink sink)
  {
    if (skipBytesInMemoryOverheadCheck) {
      return 0;
    }
    // Rough estimate of memory footprint of empty Sink based on actual heap dumps
    return ROUGH_OVERHEAD_PER_SINK;
  }
}<|MERGE_RESOLUTION|>--- conflicted
+++ resolved
@@ -36,7 +36,6 @@
 import com.google.common.util.concurrent.ListenableFuture;
 import com.google.common.util.concurrent.ListeningExecutorService;
 import com.google.common.util.concurrent.MoreExecutors;
-import org.apache.commons.collections4.IterableUtils;
 import org.apache.commons.lang.mutable.MutableLong;
 import org.apache.druid.client.cache.Cache;
 import org.apache.druid.data.input.Committer;
@@ -369,8 +368,7 @@
           }
         }
 
-        if (!skipBytesInMemoryOverheadCheck
-            && bytesCurrentlyInMemory.get() - bytesToBePersisted > maxBytesTuningConfig) {
+        if (!skipBytesInMemoryOverheadCheck && bytesCurrentlyInMemory.get() - bytesToBePersisted > maxBytesTuningConfig) {
           // We are still over maxBytesTuningConfig even after persisting.
           // This means that we ran out of all available memory to ingest (due to overheads created as part of ingestion)
           final String alertMessage = StringUtils.format(
@@ -793,8 +791,7 @@
   private ListenableFuture<?> pushBarrier()
   {
     return intermediateTempExecutor.submit(
-        (Runnable) () -> pushExecutor.submit(() -> {
-        })
+        (Runnable) () -> pushExecutor.submit(() -> {})
     );
   }
 
@@ -938,15 +935,7 @@
           // semantics.
           () -> dataSegmentPusher.push(
               mergedFile,
-<<<<<<< HEAD
-              sink.getSegment()
-                  .withDimensions(IndexMerger.getMergedDimensionsFromQueryableIndexes(
-                      indexes,
-                      schema.getDimensionsSpec()
-                  )),
-=======
               segmentToPush,
->>>>>>> 3a660bc6
               useUniquePath
           ),
           exception -> exception instanceof Exception,
