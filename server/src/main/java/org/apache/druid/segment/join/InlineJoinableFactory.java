/*
 * Licensed to the Apache Software Foundation (ASF) under one
 * or more contributor license agreements.  See the NOTICE file
 * distributed with this work for additional information
 * regarding copyright ownership.  The ASF licenses this file
 * to you under the Apache License, Version 2.0 (the
 * "License"); you may not use this file except in compliance
 * with the License.  You may obtain a copy of the License at
 *
 *   http://www.apache.org/licenses/LICENSE-2.0
 *
 * Unless required by applicable law or agreed to in writing,
 * software distributed under the License is distributed on an
 * "AS IS" BASIS, WITHOUT WARRANTIES OR CONDITIONS OF ANY
 * KIND, either express or implied.  See the License for the
 * specific language governing permissions and limitations
 * under the License.
 */

package org.apache.druid.segment.join;

import org.apache.druid.query.DataSource;
import org.apache.druid.query.InlineDataSource;
import org.apache.druid.segment.join.table.IndexedTable;
import org.apache.druid.segment.join.table.IndexedTableJoinable;
import org.apache.druid.segment.join.table.RowBasedIndexedTable;

import java.util.Optional;
import java.util.Set;

/**
 * A {@link JoinableFactory} for {@link InlineDataSource}. It works by building an {@link IndexedTable}.
 *
 * It is not valid to pass any other DataSource type to the "build" method.
 */
public class InlineJoinableFactory implements JoinableFactory
{
  @Override
  public Optional<Joinable> build(final DataSource dataSource, final JoinConditionAnalysis condition)
  {
<<<<<<< HEAD
    final InlineDataSource inlineDataSource = (InlineDataSource) dataSource;

    if (condition.canHashJoin()) {
      final List<String> rightKeyColumns =
          condition.getEquiConditions().stream().map(Equality::getRightColumn).distinct().collect(Collectors.toList());
=======
    if (condition.canHashJoin() && dataSource instanceof InlineDataSource) {
      final InlineDataSource inlineDataSource = (InlineDataSource) dataSource;
      final Set<String> rightKeyColumns = condition.getRightEquiConditionKeys();
>>>>>>> 6b44d4aa

      return Optional.of(
          new IndexedTableJoinable(
              new RowBasedIndexedTable<>(
                  inlineDataSource.getRowsAsList(),
                  inlineDataSource.rowAdapter(),
                  inlineDataSource.getRowSignature(),
                  rightKeyColumns
              )
          )
      );
    } else {
      return Optional.empty();
    }
  }
}<|MERGE_RESOLUTION|>--- conflicted
+++ resolved
@@ -38,17 +38,10 @@
   @Override
   public Optional<Joinable> build(final DataSource dataSource, final JoinConditionAnalysis condition)
   {
-<<<<<<< HEAD
     final InlineDataSource inlineDataSource = (InlineDataSource) dataSource;
 
     if (condition.canHashJoin()) {
-      final List<String> rightKeyColumns =
-          condition.getEquiConditions().stream().map(Equality::getRightColumn).distinct().collect(Collectors.toList());
-=======
-    if (condition.canHashJoin() && dataSource instanceof InlineDataSource) {
-      final InlineDataSource inlineDataSource = (InlineDataSource) dataSource;
       final Set<String> rightKeyColumns = condition.getRightEquiConditionKeys();
->>>>>>> 6b44d4aa
 
       return Optional.of(
           new IndexedTableJoinable(
