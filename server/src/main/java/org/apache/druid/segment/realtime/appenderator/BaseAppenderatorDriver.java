--- conflicted
+++ resolved
@@ -550,18 +550,11 @@
       TransactionalSegmentPublisher publisher
   )
   {
-<<<<<<< HEAD
     if (segmentsAndCommitMetadata.getSegments().isEmpty()) {
-      log.debug("Nothing to publish, skipping publish step.");
-      final SettableFuture<SegmentsAndCommitMetadata> retVal = SettableFuture.create();
-      retVal.set(segmentsAndCommitMetadata);
-      return retVal;
-=======
-    if (segmentsAndMetadata.getSegments().isEmpty()) {
       if (!publisher.supportsEmptyPublish()) {
         log.info("Nothing to publish, skipping publish step.");
-        final SettableFuture<SegmentsAndMetadata> retVal = SettableFuture.create();
-        retVal.set(segmentsAndMetadata);
+        final SettableFuture<SegmentsAndCommitMetadata> retVal = SettableFuture.create();
+        retVal.set(segmentsAndCommitMetadata);
         return retVal;
       } else {
         // Sanity check: if we have no segments to publish, but the appenderator did ingest > 0 valid rows,
@@ -574,7 +567,6 @@
           );
         }
       }
->>>>>>> 441515cb
     }
 
     final Object metadata = segmentsAndCommitMetadata.getCommitMetadata();
