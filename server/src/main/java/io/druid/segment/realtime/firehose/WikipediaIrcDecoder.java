/*
 * Licensed to Metamarkets Group Inc. (Metamarkets) under one
 * or more contributor license agreements. See the NOTICE file
 * distributed with this work for additional information
 * regarding copyright ownership. Metamarkets licenses this file
 * to you under the Apache License, Version 2.0 (the
 * "License"); you may not use this file except in compliance
 * with the License. You may obtain a copy of the License at
 *
 * http://www.apache.org/licenses/LICENSE-2.0
 *
 * Unless required by applicable law or agreed to in writing,
 * software distributed under the License is distributed on an
 * "AS IS" BASIS, WITHOUT WARRANTIES OR CONDITIONS OF ANY
 * KIND, either express or implied. See the License for the
 * specific language governing permissions and limitations
 * under the License.
 */

package io.druid.segment.realtime.firehose;

import com.fasterxml.jackson.annotation.JsonCreator;
import com.fasterxml.jackson.annotation.JsonProperty;
import com.google.common.collect.ImmutableList;
import com.google.common.collect.Lists;
import com.google.common.collect.Maps;
import com.maxmind.geoip2.DatabaseReader;
import com.maxmind.geoip2.exception.GeoIp2Exception;
import com.maxmind.geoip2.model.Omni;

import io.druid.data.input.InputRow;
import io.druid.data.input.Row;
import io.druid.java.util.common.logger.Logger;

import org.apache.commons.io.FileUtils;
import org.joda.time.DateTime;

import java.io.File;
import java.io.IOException;
import java.net.InetAddress;
import java.net.URL;
import java.net.UnknownHostException;
import java.util.List;
import java.util.Map;
import java.util.regex.Matcher;
import java.util.regex.Pattern;
import java.util.zip.GZIPInputStream;

class WikipediaIrcDecoder implements IrcDecoder
{
  static final Logger log = new Logger(WikipediaIrcDecoder.class);

  final DatabaseReader geoLookup;

  static final Pattern pattern = Pattern.compile(
      ".*\\x0314\\[\\[\\x0307(.+?)\\x0314\\]\\]\\x034 (.*?)\\x0310.*\\x0302(http.+?)" +
      "\\x03.+\\x0303(.+?)\\x03.+\\x03 (\\(([+-]\\d+)\\).*|.+) \\x0310(.+)\\x03.*"
  );

  static final Pattern ipPattern = Pattern.compile("\\d+.\\d+.\\d+.\\d+");
  static final Pattern shortnamePattern = Pattern.compile("#(\\w\\w)\\..*");

  static final List<String> dimensionList = Lists.newArrayList(
      "page",
      "language",
      "user",
      "unpatrolled",
      "newPage",
      "robot",
      "anonymous",
      "namespace",
      "continent",
      "country",
      "region",
      "city"
  );

  final Map<String, Map<String, String>> namespaces;
  final String geoIpDatabase;

  public WikipediaIrcDecoder(Map<String, Map<String, String>> namespaces)
  {
    this(namespaces, null);
  }

  @JsonCreator
  public WikipediaIrcDecoder(
      @JsonProperty("namespaces") Map<String, Map<String, String>> namespaces,
      @JsonProperty("geoIpDatabase") String geoIpDatabase
  )
  {
    if (namespaces == null) {
      namespaces = Maps.newHashMap();
    }
    this.namespaces = namespaces;
    this.geoIpDatabase = geoIpDatabase;

    if (geoIpDatabase != null) {
      this.geoLookup = openGeoIpDb(new File(geoIpDatabase));
    } else {
      this.geoLookup = openDefaultGeoIpDb();
    }
  }

  private DatabaseReader openDefaultGeoIpDb()
  {
    File geoDb = new File(System.getProperty("java.io.tmpdir"),
                          this.getClass().getCanonicalName() + ".GeoLite2-City.mmdb");
    try {
      return openDefaultGeoIpDb(geoDb);
    }
    catch (RuntimeException e) {
      log.warn(e.getMessage() + " Attempting to re-download.", e);
      if (geoDb.exists() && !geoDb.delete()) {
        throw new RuntimeException("Could not delete geo db file [" + geoDb.getAbsolutePath() + "].");
      }
      // local download may be corrupt, will retry once.
      return openDefaultGeoIpDb(geoDb);
    }
  }

  private DatabaseReader openDefaultGeoIpDb(File geoDb)
  {
    downloadGeoLiteDbToFile(geoDb);
    return openGeoIpDb(geoDb);
  }

  private DatabaseReader openGeoIpDb(File geoDb)
  {
    try {
      DatabaseReader reader = new DatabaseReader(geoDb);
      log.info("Using geo ip database at [%s].", geoDb);
      return reader;
    }
    catch (IOException e) {
      throw new RuntimeException("Could not open geo db at [" + geoDb.getAbsolutePath() + "].", e);
    }
  }

  private void downloadGeoLiteDbToFile(File geoDb)
  {
    if (geoDb.exists()) {
      return;
    }

    try {
      log.info("Downloading geo ip database to [%s]. This may take a few minutes.", geoDb.getAbsolutePath());

      File tmpFile = File.createTempFile("druid", "geo");

      FileUtils.copyInputStreamToFile(
          new GZIPInputStream(
              new URL("http://geolite.maxmind.com/download/geoip/database/GeoLite2-City.mmdb.gz").openStream()
          ),
          tmpFile
      );

      if (!tmpFile.renameTo(geoDb)) {
        throw new RuntimeException("Unable to move geo file to [" + geoDb.getAbsolutePath() + "]!");
      }
    }
    catch (IOException e) {
      throw new RuntimeException("Unable to download geo ip database.", e);
    }
  }

  @JsonProperty
  public Map<String, Map<String, String>> getNamespaces()
  {
    return namespaces;
  }

  @JsonProperty
  public String getGeoIpDatabase()
  {
    return geoIpDatabase;
  }

  @Override
  public InputRow decodeMessage(final DateTime timestamp, String channel, String msg)
  {
    final Map<String, String> dimensions = Maps.newHashMap();
    final Map<String, Float> metrics = Maps.newHashMap();

    Matcher m = pattern.matcher(msg);
    if (!m.matches()) {
      throw new IllegalArgumentException("Invalid input format");
    }

    Matcher shortname = shortnamePattern.matcher(channel);
    if (shortname.matches()) {
      dimensions.put("language", shortname.group(1));
    }

    String page = m.group(1);
    String pageUrl = page.replaceAll("\\s", "_");

    dimensions.put("page", pageUrl);

    String user = m.group(4);
    Matcher ipMatch = ipPattern.matcher(user);
    boolean anonymous = ipMatch.matches();
    if (anonymous) {
      try {
        final InetAddress ip = InetAddress.getByName(ipMatch.group());
        final Omni lookup = geoLookup.omni(ip);

        dimensions.put("continent", lookup.getContinent().getName());
        dimensions.put("country", lookup.getCountry().getName());
        dimensions.put("region", lookup.getMostSpecificSubdivision().getName());
        dimensions.put("city", lookup.getCity().getName());
      }
      catch (UnknownHostException e) {
        log.error(e, "invalid ip [%s]", ipMatch.group());
      }
      catch (IOException e) {
        log.error(e, "error looking up geo ip");
      }
      catch (GeoIp2Exception e) {
        log.error(e, "error looking up geo ip");
      }
    }
    dimensions.put("user", user);

    final String flags = m.group(2);
    dimensions.put("unpatrolled", Boolean.toString(flags.contains("!")));
    dimensions.put("newPage", Boolean.toString(flags.contains("N")));
    dimensions.put("robot", Boolean.toString(flags.contains("B")));

    dimensions.put("anonymous", Boolean.toString(anonymous));

    String[] parts = page.split(":");
    if (parts.length > 1 && !parts[1].startsWith(" ")) {
      Map<String, String> channelNamespaces = namespaces.get(channel);
      if (channelNamespaces != null && channelNamespaces.containsKey(parts[0])) {
        dimensions.put("namespace", channelNamespaces.get(parts[0]));
      } else {
        dimensions.put("namespace", "wikipedia");
      }
    } else {
      dimensions.put("namespace", "article");
    }

    float delta = m.group(6) != null ? Float.parseFloat(m.group(6)) : 0;
    metrics.put("delta", delta);
    metrics.put("added", Math.max(delta, 0));
    metrics.put("deleted", Math.min(delta, 0));

    return new InputRow()
    {
      @Override
      public List<String> getDimensions()
      {
        return dimensionList;
      }

      @Override
      public long getTimestampFromEpoch()
      {
        return timestamp.getMillis();
      }

      @Override
      public DateTime getTimestamp()
      {
        return timestamp;
      }

      @Override
      public List<String> getDimension(String dimension)
      {
        final String value = dimensions.get(dimension);
        if (value != null) {
          return ImmutableList.of(value);
        } else {
          return ImmutableList.of();
        }
      }

      @Override
      public Object getRaw(String dimension)
      {
        return dimensions.get(dimension);
      }

<<<<<<< HEAD

      @Override
      public Double getDoubleMetric(String metric)
      {
        return new Double(metrics.get(metric));
      }

      @Override
      public Float getFloatMetric(String metric)
=======
      @Override
      public Number getMetric(String metric)
>>>>>>> 5da0241a
      {
        return metrics.get(metric);
      }

      @Override
<<<<<<< HEAD
      public Long getLongMetric(String metric)
      {
        return new Float(metrics.get(metric)).longValue();
      }

      @Override
=======
>>>>>>> 5da0241a
      public int compareTo(Row o)
      {
        return timestamp.compareTo(o.getTimestamp());
      }

      @Override
      public String toString()
      {
        return "WikipediaRow{" +
               "timestamp=" + timestamp +
               ", dimensions=" + dimensions +
               ", metrics=" + metrics +
               '}';
      }
    };
  }
}<|MERGE_RESOLUTION|>--- conflicted
+++ resolved
@@ -283,34 +283,13 @@
         return dimensions.get(dimension);
       }
 
-<<<<<<< HEAD
-
-      @Override
-      public Double getDoubleMetric(String metric)
-      {
-        return new Double(metrics.get(metric));
-      }
-
-      @Override
-      public Float getFloatMetric(String metric)
-=======
       @Override
       public Number getMetric(String metric)
->>>>>>> 5da0241a
       {
         return metrics.get(metric);
       }
 
       @Override
-<<<<<<< HEAD
-      public Long getLongMetric(String metric)
-      {
-        return new Float(metrics.get(metric)).longValue();
-      }
-
-      @Override
-=======
->>>>>>> 5da0241a
       public int compareTo(Row o)
       {
         return timestamp.compareTo(o.getTimestamp());
