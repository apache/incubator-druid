/*
 * Licensed to Metamarkets Group Inc. (Metamarkets) under one
 * or more contributor license agreements. See the NOTICE file
 * distributed with this work for additional information
 * regarding copyright ownership. Metamarkets licenses this file
 * to you under the Apache License, Version 2.0 (the
 * "License"); you may not use this file except in compliance
 * with the License. You may obtain a copy of the License at
 *
 * http://www.apache.org/licenses/LICENSE-2.0
 *
 * Unless required by applicable law or agreed to in writing,
 * software distributed under the License is distributed on an
 * "AS IS" BASIS, WITHOUT WARRANTIES OR CONDITIONS OF ANY
 * KIND, either express or implied. See the License for the
 * specific language governing permissions and limitations
 * under the License.
 */

package io.druid.segment.realtime.appenderator;

import com.fasterxml.jackson.databind.ObjectMapper;
import com.google.common.annotations.VisibleForTesting;
import com.google.common.base.Function;
import com.google.common.base.Joiner;
import com.google.common.base.Preconditions;
import com.google.common.base.Stopwatch;
import com.google.common.base.Supplier;
import com.google.common.base.Throwables;
import com.google.common.collect.ImmutableList;
import com.google.common.collect.Iterables;
import com.google.common.collect.Lists;
import com.google.common.collect.Maps;
import com.google.common.collect.Sets;
import com.google.common.primitives.Ints;
import com.google.common.util.concurrent.Futures;
import com.google.common.util.concurrent.ListenableFuture;
import com.google.common.util.concurrent.ListeningExecutorService;
import com.google.common.util.concurrent.MoreExecutors;
import io.druid.client.cache.Cache;
import io.druid.client.cache.CacheConfig;
import io.druid.common.guava.ThreadRenamingCallable;
import io.druid.data.input.Committer;
import io.druid.data.input.InputRow;
import io.druid.java.util.common.DateTimes;
import io.druid.java.util.common.IAE;
import io.druid.java.util.common.ISE;
import io.druid.java.util.common.Pair;
import io.druid.java.util.common.RetryUtils;
import io.druid.java.util.common.StringUtils;
import io.druid.java.util.common.concurrent.Execs;
import io.druid.java.util.common.io.Closer;
import io.druid.java.util.emitter.EmittingLogger;
import io.druid.java.util.emitter.service.ServiceEmitter;
import io.druid.query.Query;
import io.druid.query.QueryRunner;
import io.druid.query.QueryRunnerFactoryConglomerate;
import io.druid.query.QuerySegmentWalker;
import io.druid.query.SegmentDescriptor;
import io.druid.segment.IndexIO;
import io.druid.segment.IndexMerger;
import io.druid.segment.IndexSpec;
import io.druid.segment.QueryableIndex;
import io.druid.segment.QueryableIndexSegment;
import io.druid.segment.Segment;
import io.druid.segment.incremental.IncrementalIndexAddResult;
import io.druid.segment.incremental.IndexSizeExceededException;
import io.druid.segment.indexing.DataSchema;
import io.druid.segment.indexing.TuningConfigs;
import io.druid.segment.loading.DataSegmentPusher;
import io.druid.segment.realtime.FireDepartmentMetrics;
import io.druid.segment.realtime.FireHydrant;
import io.druid.segment.realtime.plumber.Sink;
import io.druid.server.coordination.DataSegmentAnnouncer;
import io.druid.timeline.DataSegment;
import io.druid.timeline.VersionedIntervalTimeline;
import org.apache.commons.io.FileUtils;
import org.joda.time.Interval;

import javax.annotation.Nullable;
import java.io.Closeable;
import java.io.File;
import java.io.FilenameFilter;
import java.io.IOException;
import java.nio.channels.FileChannel;
import java.nio.channels.FileLock;
import java.nio.file.StandardOpenOption;
import java.util.ArrayList;
import java.util.Arrays;
import java.util.Collection;
import java.util.Comparator;
import java.util.List;
import java.util.Map;
import java.util.Set;
import java.util.concurrent.Callable;
import java.util.concurrent.ConcurrentHashMap;
import java.util.concurrent.ExecutionException;
import java.util.concurrent.ExecutorService;
import java.util.concurrent.TimeUnit;
import java.util.concurrent.atomic.AtomicBoolean;
import java.util.concurrent.atomic.AtomicInteger;
import java.util.concurrent.atomic.AtomicLong;
import java.util.concurrent.locks.Lock;
import java.util.concurrent.locks.ReentrantLock;
import java.util.stream.Collectors;

/**
 */
public class AppenderatorImpl implements Appenderator
{
  private static final EmittingLogger log = new EmittingLogger(AppenderatorImpl.class);
  private static final int WARN_DELAY = 1000;
  private static final String IDENTIFIER_FILE_NAME = "identifier.json";

  private final DataSchema schema;
  private final AppenderatorConfig tuningConfig;
  private final FireDepartmentMetrics metrics;
  private final DataSegmentPusher dataSegmentPusher;
  private final ObjectMapper objectMapper;
  private final DataSegmentAnnouncer segmentAnnouncer;
  private final IndexIO indexIO;
  private final IndexMerger indexMerger;
  private final Cache cache;
  private final Map<SegmentIdentifier, Sink> sinks = new ConcurrentHashMap<>();
  private final Set<SegmentIdentifier> droppingSinks = Sets.newConcurrentHashSet();
  private final VersionedIntervalTimeline<String, Sink> sinkTimeline = new VersionedIntervalTimeline<>(
      String.CASE_INSENSITIVE_ORDER
  );

  private final QuerySegmentWalker texasRanger;
  // This variable updated in add(), persist(), and drop()
  private final AtomicInteger rowsCurrentlyInMemory = new AtomicInteger();
  private final AtomicInteger totalRows = new AtomicInteger();
  private final AtomicLong bytesCurrentlyInMemory = new AtomicLong();
  // Synchronize persisting commitMetadata so that multiple persist threads (if present)
  // and abandon threads do not step over each other
  private final Lock commitLock = new ReentrantLock();

  private volatile ListeningExecutorService persistExecutor = null;
  private volatile ListeningExecutorService pushExecutor = null;
  // use intermediate executor so that deadlock conditions can be prevented
  // where persist and push Executor try to put tasks in each other queues
  // thus creating circular dependency
  private volatile ListeningExecutorService intermediateTempExecutor = null;
  private volatile long nextFlush;
  private volatile FileLock basePersistDirLock = null;
  private volatile FileChannel basePersistDirLockChannel = null;
  private AtomicBoolean closed = new AtomicBoolean(false);

  AppenderatorImpl(
      DataSchema schema,
      AppenderatorConfig tuningConfig,
      FireDepartmentMetrics metrics,
      DataSegmentPusher dataSegmentPusher,
      ObjectMapper objectMapper,
      QueryRunnerFactoryConglomerate conglomerate,
      DataSegmentAnnouncer segmentAnnouncer,
      ServiceEmitter emitter,
      ExecutorService queryExecutorService,
      IndexIO indexIO,
      IndexMerger indexMerger,
      Cache cache,
      CacheConfig cacheConfig
  )
  {
    this.schema = Preconditions.checkNotNull(schema, "schema");
    this.tuningConfig = Preconditions.checkNotNull(tuningConfig, "tuningConfig");
    this.metrics = Preconditions.checkNotNull(metrics, "metrics");
    this.dataSegmentPusher = Preconditions.checkNotNull(dataSegmentPusher, "dataSegmentPusher");
    this.objectMapper = Preconditions.checkNotNull(objectMapper, "objectMapper");
    this.segmentAnnouncer = Preconditions.checkNotNull(segmentAnnouncer, "segmentAnnouncer");
    this.indexIO = Preconditions.checkNotNull(indexIO, "indexIO");
    this.indexMerger = Preconditions.checkNotNull(indexMerger, "indexMerger");
    this.cache = cache;
    this.texasRanger = conglomerate == null ? null : new SinkQuerySegmentWalker(
        schema.getDataSource(),
        sinkTimeline,
        objectMapper,
        emitter,
        conglomerate,
        queryExecutorService,
        Preconditions.checkNotNull(cache, "cache"),
        cacheConfig
    );

    log.info("Created Appenderator for dataSource[%s].", schema.getDataSource());
  }

  @Override
  public String getDataSource()
  {
    return schema.getDataSource();
  }

  @Override
  public Object startJob()
  {
    tuningConfig.getBasePersistDirectory().mkdirs();
    lockBasePersistDirectory();
    final Object retVal = bootstrapSinksFromDisk();
    initializeExecutors();
    resetNextFlush();
    return retVal;
  }

  @Override
  public AppenderatorAddResult add(
      final SegmentIdentifier identifier,
      final InputRow row,
      @Nullable final Supplier<Committer> committerSupplier,
      final boolean allowIncrementalPersists
  ) throws IndexSizeExceededException, SegmentNotWritableException
  {
    if (!identifier.getDataSource().equals(schema.getDataSource())) {
      throw new IAE(
          "Expected dataSource[%s] but was asked to insert row for dataSource[%s]?!",
          schema.getDataSource(),
          identifier.getDataSource()
      );
    }

    final Sink sink = getOrCreateSink(identifier);
    metrics.reportMessageMaxTimestamp(row.getTimestampFromEpoch());
    final int sinkRowsInMemoryBeforeAdd = sink.getNumRowsInMemory();
    final int sinkRowsInMemoryAfterAdd;
    final long bytesInMemoryBeforeAdd = sink.getBytesInMemory();
    final long bytesInMemoryAfterAdd;
    final IncrementalIndexAddResult addResult;

    try {
      addResult = sink.add(row, !allowIncrementalPersists);
      sinkRowsInMemoryAfterAdd = addResult.getRowCount();
      bytesInMemoryAfterAdd = addResult.getBytesInMemory();
    }
    catch (IndexSizeExceededException e) {
      // Uh oh, we can't do anything about this! We can't persist (commit metadata would be out of sync) and we
      // can't add the row (it just failed). This should never actually happen, though, because we check
      // sink.canAddRow after returning from add.
      log.error(e, "Sink for segment[%s] was unexpectedly full!", identifier);
      throw e;
    }

    if (sinkRowsInMemoryAfterAdd < 0) {
      throw new SegmentNotWritableException("Attempt to add row to swapped-out sink for segment[%s].", identifier);
    }

    final int numAddedRows = sinkRowsInMemoryAfterAdd - sinkRowsInMemoryBeforeAdd;
    rowsCurrentlyInMemory.addAndGet(numAddedRows);
    totalRows.addAndGet(numAddedRows);
    bytesCurrentlyInMemory.addAndGet(bytesInMemoryAfterAdd - bytesInMemoryBeforeAdd);

    boolean isPersistRequired = false;
    boolean persist = false;
    List<String> persistReasons = new ArrayList();

    if (!sink.canAppendRow()) {
      persist = true;
      persistReasons.add("No more rows can be appended to sink");
    }
    if (System.currentTimeMillis() > nextFlush) {
      persist = true;
      persistReasons.add(StringUtils.format(
          " current time[%d] is greater than nextFlush[%d],",
          System.currentTimeMillis(),
          nextFlush
      ));
    }
    if (rowsCurrentlyInMemory.get() >= tuningConfig.getMaxRowsInMemory()) {
      persist = true;
      persistReasons.add(StringUtils.format(
          " rowsCurrentlyInMemory[%d] is greater than maxRowsInMemory[%d],",
          rowsCurrentlyInMemory.get(),
          tuningConfig.getMaxRowsInMemory()
      ));
    }
    if (tuningConfig.getMaxBytesInMemory() > 0
        && bytesCurrentlyInMemory.get()
           >= TuningConfigs.getMaxBytesInMemoryOrDefault(tuningConfig.getMaxBytesInMemory())) {
      persist = true;
      persistReasons.add(StringUtils.format(
          " bytesCurrentlyInMemory[%d] is greater than maxBytesInMemory[%d]",
          bytesCurrentlyInMemory.get(),
          TuningConfigs.getMaxBytesInMemoryOrDefault(tuningConfig.getMaxBytesInMemory())
      ));
    }
    if (persist) {
      if (allowIncrementalPersists) {
        // persistAll clears rowsCurrentlyInMemory, no need to update it.
        log.info("Persisting rows in memory due to: [%s]", String.join(",", persistReasons));
        persistAll(committerSupplier == null ? null : committerSupplier.get());
      } else {
        isPersistRequired = true;
      }
    }
    return new AppenderatorAddResult(identifier, sink.getNumRows(), isPersistRequired, addResult.getParseException());
  }

  @Override
  public List<SegmentIdentifier> getSegments()
  {
    return ImmutableList.copyOf(sinks.keySet());
  }

  @Override
  public int getRowCount(final SegmentIdentifier identifier)
  {
    final Sink sink = sinks.get(identifier);

    if (sink == null) {
      throw new ISE("No such sink: %s", identifier);
    } else {
      return sink.getNumRows();
    }
  }

  @Override
  public int getTotalRowCount()
  {
    return totalRows.get();
  }

  @VisibleForTesting
  int getRowsInMemory()
  {
    return rowsCurrentlyInMemory.get();
  }

  @VisibleForTesting
  long getBytesCurrentlyInMemory()
  {
    return bytesCurrentlyInMemory.get();
  }

  @VisibleForTesting
  long getBytesInMemory(SegmentIdentifier identifier)
  {
    final Sink sink = sinks.get(identifier);

    if (sink == null) {
      throw new ISE("No such sink: %s", identifier);
    } else {
      return sink.getBytesInMemory();
    }
  }

  private Sink getOrCreateSink(final SegmentIdentifier identifier)
  {
    Sink retVal = sinks.get(identifier);

    if (retVal == null) {
      retVal = new Sink(
          identifier.getInterval(),
          schema,
          identifier.getShardSpec(),
          identifier.getVersion(),
          tuningConfig.getMaxRowsInMemory(),
          TuningConfigs.getMaxBytesInMemoryOrDefault(tuningConfig.getMaxBytesInMemory()),
          tuningConfig.isReportParseExceptions()
      );

      try {
        segmentAnnouncer.announceSegment(retVal.getSegment());
      }
      catch (IOException e) {
        log.makeAlert(e, "Failed to announce new segment[%s]", schema.getDataSource())
           .addData("interval", retVal.getInterval())
           .emit();
      }

      sinks.put(identifier, retVal);
      metrics.setSinkCount(sinks.size());
      sinkTimeline.add(retVal.getInterval(), retVal.getVersion(), identifier.getShardSpec().createChunk(retVal));
    }

    return retVal;
  }

  @Override
  public <T> QueryRunner<T> getQueryRunnerForIntervals(final Query<T> query, final Iterable<Interval> intervals)
  {
    if (texasRanger == null) {
      throw new IllegalStateException("Don't query me, bro.");
    }

    return texasRanger.getQueryRunnerForIntervals(query, intervals);
  }

  @Override
  public <T> QueryRunner<T> getQueryRunnerForSegments(final Query<T> query, final Iterable<SegmentDescriptor> specs)
  {
    if (texasRanger == null) {
      throw new IllegalStateException("Don't query me, bro.");
    }

    return texasRanger.getQueryRunnerForSegments(query, specs);
  }

  @Override
  public void clear() throws InterruptedException
  {
    // Drop commit metadata, then abandon all segments.

    try {
      if (persistExecutor != null) {
        final ListenableFuture<?> uncommitFuture = persistExecutor.submit(
            new Callable<Object>()
            {
              @Override
              public Object call() throws Exception
              {
                try {
                  commitLock.lock();
                  objectMapper.writeValue(computeCommitFile(), Committed.nil());
                }
                finally {
                  commitLock.unlock();
                }
                return null;
              }
            }
        );

        // Await uncommit.
        uncommitFuture.get();

        // Drop everything.
        final List<ListenableFuture<?>> futures = Lists.newArrayList();
        for (Map.Entry<SegmentIdentifier, Sink> entry : sinks.entrySet()) {
          futures.add(abandonSegment(entry.getKey(), entry.getValue(), true));
        }

        // Await dropping.
        Futures.allAsList(futures).get();
      }
    }
    catch (ExecutionException e) {
      throw Throwables.propagate(e);
    }
  }

  @Override
  public ListenableFuture<?> drop(final SegmentIdentifier identifier)
  {
    final Sink sink = sinks.get(identifier);
    if (sink != null) {
      return abandonSegment(identifier, sink, true);
    } else {
      return Futures.immediateFuture(null);
    }
  }

  @Override
  public ListenableFuture<Object> persistAll(@Nullable final Committer committer)
  {
    final Map<String, Integer> currentHydrants = Maps.newHashMap();
    final List<Pair<FireHydrant, SegmentIdentifier>> indexesToPersist = Lists.newArrayList();
    int numPersistedRows = 0;
<<<<<<< HEAD
    long bytesPersisted = 0L;
    for (SegmentIdentifier identifier : identifiers) {
=======
    for (SegmentIdentifier identifier : sinks.keySet()) {
>>>>>>> 2c8296f9
      final Sink sink = sinks.get(identifier);
      if (sink == null) {
        throw new ISE("No sink for identifier: %s", identifier);
      }
      final List<FireHydrant> hydrants = Lists.newArrayList(sink);
      currentHydrants.put(identifier.getIdentifierAsString(), hydrants.size());
      numPersistedRows += sink.getNumRowsInMemory();
      bytesPersisted += sink.getBytesInMemory();

      final int limit = sink.isWritable() ? hydrants.size() - 1 : hydrants.size();

      for (FireHydrant hydrant : hydrants.subList(0, limit)) {
        if (!hydrant.hasSwapped()) {
          log.info("Hydrant[%s] hasn't persisted yet, persisting. Segment[%s]", hydrant, identifier);
          indexesToPersist.add(Pair.of(hydrant, identifier));
        }
      }

      if (sink.swappable()) {
        indexesToPersist.add(Pair.of(sink.swap(), identifier));
      }
    }

    log.info("Submitting persist runnable for dataSource[%s]", schema.getDataSource());

    final String threadName = StringUtils.format("%s-incremental-persist", schema.getDataSource());
    final Object commitMetadata = committer == null ? null : committer.getMetadata();
    final Stopwatch runExecStopwatch = Stopwatch.createStarted();
    final Stopwatch persistStopwatch = Stopwatch.createStarted();
    final ListenableFuture<Object> future = persistExecutor.submit(
        new ThreadRenamingCallable<Object>(threadName)
        {
          @Override
          public Object doCall()
          {
            try {
              for (Pair<FireHydrant, SegmentIdentifier> pair : indexesToPersist) {
                metrics.incrementRowOutputCount(persistHydrant(pair.lhs, pair.rhs));
              }

              if (committer != null) {
                log.info(
                    "Committing metadata[%s] for sinks[%s].", commitMetadata, Joiner.on(", ").join(
                        currentHydrants.entrySet()
                                       .stream()
                                       .map(entry -> StringUtils.format(
                                           "%s:%d",
                                           entry.getKey(),
                                           entry.getValue()
                                       ))
                                       .collect(Collectors.toList())
                    )
                );

                committer.run();

                try {
                  commitLock.lock();
                  final Map<String, Integer> commitHydrants = Maps.newHashMap();
                  final Committed oldCommit = readCommit();
                  if (oldCommit != null) {
                    // merge current hydrants with existing hydrants
                    commitHydrants.putAll(oldCommit.getHydrants());
                  }
                  commitHydrants.putAll(currentHydrants);
                  writeCommit(new Committed(commitHydrants, commitMetadata));
                }
                finally {
                  commitLock.unlock();
                }
              }

              // return null if committer is null
              return commitMetadata;
            }
            catch (Exception e) {
              metrics.incrementFailedPersists();
              throw Throwables.propagate(e);
            }
            finally {
              metrics.incrementNumPersists();
              metrics.incrementPersistTimeMillis(persistStopwatch.elapsed(TimeUnit.MILLISECONDS));
              persistStopwatch.stop();
            }
          }
        }
    );

    final long startDelay = runExecStopwatch.elapsed(TimeUnit.MILLISECONDS);
    metrics.incrementPersistBackPressureMillis(startDelay);
    if (startDelay > WARN_DELAY) {
      log.warn("Ingestion was throttled for [%,d] millis because persists were pending.", startDelay);
    }
    runExecStopwatch.stop();
    resetNextFlush();

    // NB: The rows are still in memory until they're done persisting, but we only count rows in active indexes.
    rowsCurrentlyInMemory.addAndGet(-numPersistedRows);
    bytesCurrentlyInMemory.addAndGet(-bytesPersisted);
    return future;
  }

  @Override
  public ListenableFuture<SegmentsAndMetadata> push(
      final Collection<SegmentIdentifier> identifiers,
      @Nullable final Committer committer,
      final boolean useUniquePath
  )
  {
    final Map<SegmentIdentifier, Sink> theSinks = Maps.newHashMap();
    for (final SegmentIdentifier identifier : identifiers) {
      final Sink sink = sinks.get(identifier);
      if (sink == null) {
        throw new ISE("No sink for identifier: %s", identifier);
      }
      theSinks.put(identifier, sink);
      sink.finishWriting();
    }

    return Futures.transform(
        // We should always persist all segments regardless of the input because metadata should be committed for all
        // segments.
        persistAll(committer),
        (Function<Object, SegmentsAndMetadata>) commitMetadata -> {
          final List<DataSegment> dataSegments = Lists.newArrayList();

          for (Map.Entry<SegmentIdentifier, Sink> entry : theSinks.entrySet()) {
            if (droppingSinks.contains(entry.getKey())) {
              log.info("Skipping push of currently-dropping sink[%s]", entry.getKey());
              continue;
            }

            final DataSegment dataSegment = mergeAndPush(entry.getKey(), entry.getValue(), useUniquePath);
            if (dataSegment != null) {
              dataSegments.add(dataSegment);
            } else {
              log.warn("mergeAndPush[%s] returned null, skipping.", entry.getKey());
            }
          }

          return new SegmentsAndMetadata(dataSegments, commitMetadata);
        },
        pushExecutor
    );
  }

  /**
   * Insert a barrier into the merge-and-push queue. When this future resolves, all pending pushes will have finished.
   * This is useful if we're going to do something that would otherwise potentially break currently in-progress
   * pushes.
   */
  private ListenableFuture<?> pushBarrier()
  {
    return intermediateTempExecutor.submit(
        (Runnable) () -> pushExecutor.submit(() -> {})
    );
  }

  /**
   * Merge segment, push to deep storage. Should only be used on segments that have been fully persisted. Must only
   * be run in the single-threaded pushExecutor.
   *
   * @param identifier sink identifier
   * @param sink       sink to push
   * @param useUniquePath true if the segment should be written to a path with a unique identifier
   *
   * @return segment descriptor, or null if the sink is no longer valid
   */
  private DataSegment mergeAndPush(final SegmentIdentifier identifier, final Sink sink, final boolean useUniquePath)
  {
    // Bail out if this sink is null or otherwise not what we expect.
    if (sinks.get(identifier) != sink) {
      log.warn("Sink for segment[%s] no longer valid, bailing out of mergeAndPush.", identifier);
      return null;
    }

    // Use a descriptor file to indicate that pushing has completed.
    final File persistDir = computePersistDir(identifier);
    final File mergedTarget = new File(persistDir, "merged");
    final File descriptorFile = computeDescriptorFile(identifier);

    // Sanity checks
    for (FireHydrant hydrant : sink) {
      if (sink.isWritable()) {
        throw new ISE("WTF?! Expected sink to be no longer writable before mergeAndPush. Segment[%s].", identifier);
      }

      synchronized (hydrant) {
        if (!hydrant.hasSwapped()) {
          throw new ISE("WTF?! Expected sink to be fully persisted before mergeAndPush. Segment[%s].", identifier);
        }
      }
    }

    try {
      if (descriptorFile.exists()) {
        // Already pushed.
        log.info("Segment[%s] already pushed.", identifier);
        return objectMapper.readValue(descriptorFile, DataSegment.class);
      }

      log.info("Pushing merged index for segment[%s].", identifier);

      removeDirectory(mergedTarget);

      if (mergedTarget.exists()) {
        throw new ISE("Merged target[%s] exists after removing?!", mergedTarget);
      }

      final File mergedFile;
      List<QueryableIndex> indexes = Lists.newArrayList();
      Closer closer = Closer.create();
      try {
        for (FireHydrant fireHydrant : sink) {
          Pair<Segment, Closeable> segmentAndCloseable = fireHydrant.getAndIncrementSegment();
          final QueryableIndex queryableIndex = segmentAndCloseable.lhs.asQueryableIndex();
          log.info("Adding hydrant[%s]", fireHydrant);
          indexes.add(queryableIndex);
          closer.register(segmentAndCloseable.rhs);
        }

        mergedFile = indexMerger.mergeQueryableIndex(
            indexes,
            schema.getGranularitySpec().isRollup(),
            schema.getAggregators(),
            mergedTarget,
            tuningConfig.getIndexSpec(),
            tuningConfig.getSegmentWriteOutMediumFactory()
        );
      }
      catch (Throwable t) {
        throw closer.rethrow(t);
      }
      finally {
        closer.close();
      }

      // Retry pushing segments because uploading to deep storage might fail especially for cloud storage types
      final DataSegment segment = RetryUtils.retry(
          // The appenderator is currently being used for the local indexing task and the Kafka indexing task. For the
          // Kafka indexing task, pushers must use unique file paths in deep storage in order to maintain exactly-once
          // semantics.
          () -> dataSegmentPusher.push(
              mergedFile,
              sink.getSegment().withDimensions(IndexMerger.getMergedDimensionsFromQueryableIndexes(indexes)),
              useUniquePath
          ),
          exception -> exception instanceof Exception,
          5
      );

      objectMapper.writeValue(descriptorFile, segment);

      log.info("Pushed merged index for segment[%s], descriptor is: %s", identifier, segment);

      return segment;
    }
    catch (Exception e) {
      metrics.incrementFailedHandoffs();
      log.warn(e, "Failed to push merged index for segment[%s].", identifier);
      throw Throwables.propagate(e);
    }
  }

  @Override
  public void close()
  {
    if (!closed.compareAndSet(false, true)) {
      log.info("Appenderator already closed");
      return;
    }

    log.info("Shutting down...");

    final List<ListenableFuture<?>> futures = Lists.newArrayList();
    for (Map.Entry<SegmentIdentifier, Sink> entry : sinks.entrySet()) {
      futures.add(abandonSegment(entry.getKey(), entry.getValue(), false));
    }

    try {
      Futures.allAsList(futures).get();
    }
    catch (InterruptedException e) {
      Thread.currentThread().interrupt();
      log.warn(e, "Interrupted during close()");
    }
    catch (ExecutionException e) {
      log.warn(e, "Unable to abandon existing segments during close()");
    }

    try {
      shutdownExecutors();
      Preconditions.checkState(
          persistExecutor == null || persistExecutor.awaitTermination(365, TimeUnit.DAYS),
          "persistExecutor not terminated"
      );
      Preconditions.checkState(
          pushExecutor == null || pushExecutor.awaitTermination(365, TimeUnit.DAYS),
          "pushExecutor not terminated"
      );
      Preconditions.checkState(
          intermediateTempExecutor == null || intermediateTempExecutor.awaitTermination(365, TimeUnit.DAYS),
          "intermediateTempExecutor not terminated"
      );
      persistExecutor = null;
      pushExecutor = null;
      intermediateTempExecutor = null;
    }
    catch (InterruptedException e) {
      Thread.currentThread().interrupt();
      throw new ISE("Failed to shutdown executors during close()");
    }

    // Only unlock if executors actually shut down.
    unlockBasePersistDirectory();
  }

  /**
   * Unannounce the segments and wait for outstanding persists to finish.
   * Do not unlock base persist dir as we are not waiting for push executor to shut down
   * relying on current JVM to shutdown to not cause any locking problem if the task is restored.
   * In case when task is restored and current task is still active because of push executor (which it shouldn't be
   * since push executor starts daemon threads) then the locking should fail and new task should fail to start.
   * This also means that this method should only be called when task is shutting down.
   */
  @Override
  public void closeNow()
  {
    if (!closed.compareAndSet(false, true)) {
      log.info("Appenderator already closed");
      return;
    }

    log.info("Shutting down immediately...");
    for (Map.Entry<SegmentIdentifier, Sink> entry : sinks.entrySet()) {
      try {
        segmentAnnouncer.unannounceSegment(entry.getValue().getSegment());
      }
      catch (Exception e) {
        log.makeAlert(e, "Failed to unannounce segment[%s]", schema.getDataSource())
           .addData("identifier", entry.getKey().getIdentifierAsString())
           .emit();
      }
    }
    try {
      shutdownExecutors();
      // We don't wait for pushExecutor to be terminated. See Javadoc for more details.
      Preconditions.checkState(
          persistExecutor == null || persistExecutor.awaitTermination(365, TimeUnit.DAYS),
          "persistExecutor not terminated"
      );
      Preconditions.checkState(
          intermediateTempExecutor == null || intermediateTempExecutor.awaitTermination(365, TimeUnit.DAYS),
          "intermediateTempExecutor not terminated"
      );
      persistExecutor = null;
      intermediateTempExecutor = null;
    }
    catch (InterruptedException e) {
      Thread.currentThread().interrupt();
      throw new ISE("Failed to shutdown executors during close()");
    }
  }

  private void lockBasePersistDirectory()
  {
    if (basePersistDirLock == null) {
      try {
        basePersistDirLockChannel = FileChannel.open(
            computeLockFile().toPath(),
            StandardOpenOption.CREATE,
            StandardOpenOption.WRITE
        );

        basePersistDirLock = basePersistDirLockChannel.tryLock();
        if (basePersistDirLock == null) {
          throw new ISE("Cannot acquire lock on basePersistDir: %s", computeLockFile());
        }
      }
      catch (IOException e) {
        throw Throwables.propagate(e);
      }
    }
  }

  private void unlockBasePersistDirectory()
  {
    try {
      if (basePersistDirLock != null) {
        basePersistDirLock.release();
        basePersistDirLockChannel.close();
        basePersistDirLock = null;
      }
    }
    catch (IOException e) {
      throw Throwables.propagate(e);
    }
  }

  private void initializeExecutors()
  {
    final int maxPendingPersists = tuningConfig.getMaxPendingPersists();

    if (persistExecutor == null) {
      // use a blocking single threaded executor to throttle the firehose when write to disk is slow
      persistExecutor = MoreExecutors.listeningDecorator(
          Execs.newBlockingSingleThreaded(
              "appenderator_persist_%d", maxPendingPersists
          )
      );
    }
    if (pushExecutor == null) {
      // use a blocking single threaded executor to throttle the firehose when write to disk is slow
      pushExecutor = MoreExecutors.listeningDecorator(
          Execs.newBlockingSingleThreaded(
              "appenderator_merge_%d", 1
          )
      );
    }
    if (intermediateTempExecutor == null) {
      // use single threaded executor with SynchronousQueue so that all abandon operations occur sequentially
      intermediateTempExecutor = MoreExecutors.listeningDecorator(
          Execs.newBlockingSingleThreaded(
              "appenderator_abandon_%d", 0
          )
      );
    }
  }

  private void shutdownExecutors()
  {
    if (persistExecutor != null) {
      persistExecutor.shutdownNow();
    }
    if (pushExecutor != null) {
      pushExecutor.shutdownNow();
    }
    if (intermediateTempExecutor != null) {
      intermediateTempExecutor.shutdownNow();
    }
  }

  private void resetNextFlush()
  {
    nextFlush = DateTimes.nowUtc().plus(tuningConfig.getIntermediatePersistPeriod()).getMillis();
  }

  /**
   * Populate "sinks" and "sinkTimeline" with committed segments, and announce them with the segmentAnnouncer.
   *
   * @return persisted commit metadata
   */
  private Object bootstrapSinksFromDisk()
  {
    Preconditions.checkState(sinks.isEmpty(), "Already bootstrapped?!");

    final File baseDir = tuningConfig.getBasePersistDirectory();
    if (!baseDir.exists()) {
      return null;
    }

    final File[] files = baseDir.listFiles();
    if (files == null) {
      return null;
    }


    final Committed committed;
    File commitFile = null;
    try {
      commitLock.lock();
      commitFile = computeCommitFile();
      if (commitFile.exists()) {
        committed = objectMapper.readValue(commitFile, Committed.class);
      } else {
        committed = Committed.nil();
      }
    }
    catch (Exception e) {
      throw new ISE(e, "Failed to read commitFile: %s", commitFile);
    }
    finally {
      commitLock.unlock();
    }

    log.info("Loading sinks from[%s]: %s", baseDir, committed.getHydrants().keySet());

    for (File sinkDir : files) {
      final File identifierFile = new File(sinkDir, IDENTIFIER_FILE_NAME);
      if (!identifierFile.isFile()) {
        // No identifier in this sinkDir; it must not actually be a sink directory. Skip it.
        continue;
      }

      try {
        final SegmentIdentifier identifier = objectMapper.readValue(
            new File(sinkDir, "identifier.json"),
            SegmentIdentifier.class
        );

        final int committedHydrants = committed.getCommittedHydrants(identifier.getIdentifierAsString());

        if (committedHydrants <= 0) {
          log.info("Removing uncommitted sink at [%s]", sinkDir);
          FileUtils.deleteDirectory(sinkDir);
          continue;
        }

        // To avoid reading and listing of "merged" dir and other special files
        final File[] sinkFiles = sinkDir.listFiles(
            new FilenameFilter()
            {
              @Override
              public boolean accept(File dir, String fileName)
              {
                return !(Ints.tryParse(fileName) == null);
              }
            }
        );

        Arrays.sort(
            sinkFiles,
            new Comparator<File>()
            {
              @Override
              public int compare(File o1, File o2)
              {
                return Ints.compare(Integer.parseInt(o1.getName()), Integer.parseInt(o2.getName()));
              }
            }
        );

        List<FireHydrant> hydrants = Lists.newArrayList();
        for (File hydrantDir : sinkFiles) {
          final int hydrantNumber = Integer.parseInt(hydrantDir.getName());

          if (hydrantNumber >= committedHydrants) {
            log.info("Removing uncommitted segment at [%s]", hydrantDir);
            FileUtils.deleteDirectory(hydrantDir);
          } else {
            log.info("Loading previously persisted segment at [%s]", hydrantDir);
            if (hydrantNumber != hydrants.size()) {
              throw new ISE("Missing hydrant [%,d] in sinkDir [%s].", hydrants.size(), sinkDir);
            }

            hydrants.add(
                new FireHydrant(
                    new QueryableIndexSegment(
                        identifier.getIdentifierAsString(),
                        indexIO.loadIndex(hydrantDir)
                    ),
                    hydrantNumber
                )
            );
          }
        }

        // Make sure we loaded enough hydrants.
        if (committedHydrants != hydrants.size()) {
          throw new ISE("Missing hydrant [%,d] in sinkDir [%s].", hydrants.size(), sinkDir);
        }

        Sink currSink = new Sink(
            identifier.getInterval(),
            schema,
            identifier.getShardSpec(),
            identifier.getVersion(),
            tuningConfig.getMaxRowsInMemory(),
            TuningConfigs.getMaxBytesInMemoryOrDefault(tuningConfig.getMaxBytesInMemory()),
            tuningConfig.isReportParseExceptions(),
            hydrants
        );
        sinks.put(identifier, currSink);
        sinkTimeline.add(
            currSink.getInterval(),
            currSink.getVersion(),
            identifier.getShardSpec().createChunk(currSink)
        );

        segmentAnnouncer.announceSegment(currSink.getSegment());
      }
      catch (IOException e) {
        log.makeAlert(e, "Problem loading sink[%s] from disk.", schema.getDataSource())
           .addData("sinkDir", sinkDir)
           .emit();
      }
    }

    // Make sure we loaded all committed sinks.
    final Set<String> loadedSinks = Sets.newHashSet(
        Iterables.transform(
            sinks.keySet(),
            new Function<SegmentIdentifier, String>()
            {
              @Override
              public String apply(SegmentIdentifier input)
              {
                return input.getIdentifierAsString();
              }
            }
        )
    );
    final Set<String> missingSinks = Sets.difference(committed.getHydrants().keySet(), loadedSinks);
    if (!missingSinks.isEmpty()) {
      throw new ISE("Missing committed sinks [%s]", Joiner.on(", ").join(missingSinks));
    }

    return committed.getMetadata();
  }

  private ListenableFuture<?> abandonSegment(
      final SegmentIdentifier identifier,
      final Sink sink,
      final boolean removeOnDiskData
  )
  {
    // Ensure no future writes will be made to this sink.
    sink.finishWriting();

    // Mark this identifier as dropping, so no future push tasks will pick it up.
    droppingSinks.add(identifier);

    // Decrement this sink's rows from rowsCurrentlyInMemory (we only count active sinks).
    rowsCurrentlyInMemory.addAndGet(-sink.getNumRowsInMemory());
    totalRows.addAndGet(-sink.getNumRows());
    bytesCurrentlyInMemory.addAndGet(-sink.getBytesInMemory());

    // Wait for any outstanding pushes to finish, then abandon the segment inside the persist thread.
    return Futures.transform(
        pushBarrier(),
        new Function<Object, Object>()
        {
          @Nullable
          @Override
          public Object apply(@Nullable Object input)
          {
            if (sinks.get(identifier) != sink) {
              // Only abandon sink if it is the same one originally requested to be abandoned.
              log.warn("Sink for segment[%s] no longer valid, not abandoning.", identifier);
              return null;
            }

            if (removeOnDiskData) {
              // Remove this segment from the committed list. This must be done from the persist thread.
              log.info("Removing commit metadata for segment[%s].", identifier);
              try {
                commitLock.lock();
                final Committed oldCommit = readCommit();
                if (oldCommit != null) {
                  writeCommit(oldCommit.without(identifier.getIdentifierAsString()));
                }
              }
              catch (Exception e) {
                log.makeAlert(e, "Failed to update committed segments[%s]", schema.getDataSource())
                   .addData("identifier", identifier.getIdentifierAsString())
                   .emit();
                throw Throwables.propagate(e);
              }
              finally {
                commitLock.unlock();
              }
            }

            // Unannounce the segment.
            try {
              segmentAnnouncer.unannounceSegment(sink.getSegment());
            }
            catch (Exception e) {
              log.makeAlert(e, "Failed to unannounce segment[%s]", schema.getDataSource())
                 .addData("identifier", identifier.getIdentifierAsString())
                 .emit();
            }

            log.info("Removing sink for segment[%s].", identifier);
            sinks.remove(identifier);
            metrics.setSinkCount(sinks.size());
            droppingSinks.remove(identifier);
            sinkTimeline.remove(
                sink.getInterval(),
                sink.getVersion(),
                identifier.getShardSpec().createChunk(sink)
            );
            for (FireHydrant hydrant : sink) {
              if (cache != null) {
                cache.close(SinkQuerySegmentWalker.makeHydrantCacheIdentifier(hydrant));
              }
              hydrant.swapSegment(null);
            }

            if (removeOnDiskData) {
              removeDirectory(computePersistDir(identifier));
            }

            return null;
          }
        },
        // use persistExecutor to make sure that all the pending persists completes before
        // starting to abandon segments
        persistExecutor
    );
  }

  private Committed readCommit() throws IOException
  {
    final File commitFile = computeCommitFile();
    if (commitFile.exists()) {
      // merge current hydrants with existing hydrants
      return objectMapper.readValue(commitFile, Committed.class);
    } else {
      return null;
    }
  }

  private void writeCommit(Committed newCommit) throws IOException
  {
    final File commitFile = computeCommitFile();
    objectMapper.writeValue(commitFile, newCommit);
  }

  private File computeCommitFile()
  {
    return new File(tuningConfig.getBasePersistDirectory(), "commit.json");
  }

  private File computeLockFile()
  {
    return new File(tuningConfig.getBasePersistDirectory(), ".lock");
  }

  private File computePersistDir(SegmentIdentifier identifier)
  {
    return new File(tuningConfig.getBasePersistDirectory(), identifier.getIdentifierAsString());
  }

  private File computeIdentifierFile(SegmentIdentifier identifier)
  {
    return new File(computePersistDir(identifier), IDENTIFIER_FILE_NAME);
  }

  private File computeDescriptorFile(SegmentIdentifier identifier)
  {
    return new File(computePersistDir(identifier), "descriptor.json");
  }

  private File createPersistDirIfNeeded(SegmentIdentifier identifier) throws IOException
  {
    final File persistDir = computePersistDir(identifier);
    FileUtils.forceMkdir(persistDir);

    objectMapper.writeValue(computeIdentifierFile(identifier), identifier);

    return persistDir;
  }

  /**
   * Persists the given hydrant and returns the number of rows persisted. Must only be called in the single-threaded
   * persistExecutor.
   *
   * @param indexToPersist hydrant to persist
   * @param identifier     the segment this hydrant is going to be part of
   *
   * @return the number of rows persisted
   */
  private int persistHydrant(FireHydrant indexToPersist, SegmentIdentifier identifier)
  {
    synchronized (indexToPersist) {
      if (indexToPersist.hasSwapped()) {
        log.info(
            "Segment[%s], Hydrant[%s] already swapped. Ignoring request to persist.",
            identifier, indexToPersist
        );
        return 0;
      }

      log.info("Segment[%s], persisting Hydrant[%s]", identifier, indexToPersist);

      try {
        int numRows = indexToPersist.getIndex().size();

        final File persistedFile;
        final File persistDir = createPersistDirIfNeeded(identifier);
        final IndexSpec indexSpec = tuningConfig.getIndexSpec();
        persistedFile = indexMerger.persist(
            indexToPersist.getIndex(),
            identifier.getInterval(),
            new File(persistDir, String.valueOf(indexToPersist.getCount())),
            indexSpec,
            tuningConfig.getSegmentWriteOutMediumFactory()
        );

        indexToPersist.swapSegment(
            new QueryableIndexSegment(
                indexToPersist.getSegmentIdentifier(),
                indexIO.loadIndex(persistedFile)
            )
        );
        return numRows;
      }
      catch (IOException e) {
        log.makeAlert("dataSource[%s] -- incremental persist failed", schema.getDataSource())
           .addData("segment", identifier.getIdentifierAsString())
           .addData("count", indexToPersist.getCount())
           .emit();

        throw Throwables.propagate(e);
      }
    }
  }

  private void removeDirectory(final File target)
  {
    if (target.exists()) {
      try {
        log.info("Deleting Index File[%s]", target);
        FileUtils.deleteDirectory(target);
      }
      catch (Exception e) {
        log.makeAlert(e, "Failed to remove directory[%s]", schema.getDataSource())
           .addData("file", target)
           .emit();
      }
    }
  }
}<|MERGE_RESOLUTION|>--- conflicted
+++ resolved
@@ -455,12 +455,8 @@
     final Map<String, Integer> currentHydrants = Maps.newHashMap();
     final List<Pair<FireHydrant, SegmentIdentifier>> indexesToPersist = Lists.newArrayList();
     int numPersistedRows = 0;
-<<<<<<< HEAD
     long bytesPersisted = 0L;
-    for (SegmentIdentifier identifier : identifiers) {
-=======
     for (SegmentIdentifier identifier : sinks.keySet()) {
->>>>>>> 2c8296f9
       final Sink sink = sinks.get(identifier);
       if (sink == null) {
         throw new ISE("No sink for identifier: %s", identifier);
