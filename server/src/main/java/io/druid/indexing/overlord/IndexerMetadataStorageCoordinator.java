/*
 * Licensed to Metamarkets Group Inc. (Metamarkets) under one
 * or more contributor license agreements. See the NOTICE file
 * distributed with this work for additional information
 * regarding copyright ownership. Metamarkets licenses this file
 * to you under the Apache License, Version 2.0 (the
 * "License"); you may not use this file except in compliance
 * with the License. You may obtain a copy of the License at
 *
 * http://www.apache.org/licenses/LICENSE-2.0
 *
 * Unless required by applicable law or agreed to in writing,
 * software distributed under the License is distributed on an
 * "AS IS" BASIS, WITHOUT WARRANTIES OR CONDITIONS OF ANY
 * KIND, either express or implied. See the License for the
 * specific language governing permissions and limitations
 * under the License.
 */

package io.druid.indexing.overlord;

import io.druid.segment.realtime.appenderator.SegmentIdentifier;
import io.druid.timeline.DataSegment;
import org.joda.time.Interval;

import java.io.IOException;
import java.util.Collections;
import java.util.List;
import java.util.Set;

/**
 */
public interface IndexerMetadataStorageCoordinator
{
  /**
   * Get all segments which may include any data in the interval and are flagged as used.
   *
   * @param dataSource The datasource to query
   * @param interval   The interval for which all applicable and used datasources are requested. Start is inclusive, end is exclusive
   *
   * @return The DataSegments which include data in the requested interval. These segments may contain data outside the requested interval.
   *
   * @throws IOException
   */
<<<<<<< HEAD
  default List<DataSegment> getUsedSegmentsForInterval(String dataSource, Interval interval) throws IOException
  {
    return getUsedSegmentsForIntervals(dataSource, Collections.singletonList(interval));
  }
=======
  List<DataSegment> getUsedSegmentsForInterval(String dataSource, Interval interval);
>>>>>>> 58f110f7

  /**
   * Get all segments which may include any data in the interval and are flagged as used.
   *
   * @param dataSource The datasource to query
   * @param intervals  The intervals for which all applicable and used datasources are requested.
   *
   * @return The DataSegments which include data in the requested intervals. These segments may contain data outside the requested interval.
   *
   * @throws IOException
   */
  List<DataSegment> getUsedSegmentsForIntervals(String dataSource, List<Interval> intervals);

  /**
   * Attempts to insert a set of segments to the metadata storage. Returns the set of segments actually added (segments
   * with identifiers already in the metadata storage will not be added).
   *
   * @param segments set of segments to add
   *
   * @return set of segments actually added
   */
  Set<DataSegment> announceHistoricalSegments(Set<DataSegment> segments) throws IOException;

  /**
   * Allocate a new pending segment in the pending segments table. This segment identifier will never be given out
   * again, <em>unless</em> another call is made with the same dataSource, sequenceName, and previousSegmentId.
   * <p/>
   * The sequenceName and previousSegmentId parameters are meant to make it easy for two independent ingestion tasks
   * to produce the same series of segments.
   * <p/>
   * Note that a segment sequence may include segments with a variety of different intervals and versions.
   *
   * @param dataSource              dataSource for which to allocate a segment
   * @param sequenceName            name of the group of ingestion tasks producing a segment series
   * @param previousSegmentId       previous segment in the series; may be null or empty, meaning this is the first segment
   * @param interval                interval for which to allocate a segment
   * @param maxVersion              use this version if we have no better version to use. The returned segment identifier may
   *                                have a version lower than this one, but will not have one higher.
   * @param skipSegmentLineageCheck if true, perform lineage validation using previousSegmentId for this sequence.
   *                                Should be set to false if replica tasks would index events in same order
   *
   * @return the pending segment identifier, or null if it was impossible to allocate a new segment
   */
  SegmentIdentifier allocatePendingSegment(
      String dataSource,
      String sequenceName,
      String previousSegmentId,
      Interval interval,
      String maxVersion,
      boolean skipSegmentLineageCheck
  );

  /**
   * Delete pending segments created in the given interval for the given dataSource from the pending segments table.
   * The {@code created_date} field of the pending segments table is checked to find segments to be deleted.
   *
   * @param dataSource     dataSource
   * @param deleteInterval interval to check the {@code created_date} of pendingSegments
   *
   * @return number of deleted pending segments
   */
  int deletePendingSegments(String dataSource, Interval deleteInterval);

  /**
   * Attempts to insert a set of segments to the metadata storage. Returns the set of segments actually added (segments
   * with identifiers already in the metadata storage will not be added).
   * <p/>
   * If startMetadata and endMetadata are set, this insertion will be atomic with a compare-and-swap on dataSource
   * commit metadata.
   *
   * @param segments      set of segments to add, must all be from the same dataSource
   * @param startMetadata dataSource metadata pre-insert must match this startMetadata according to
   *                      {@link DataSourceMetadata#matches(DataSourceMetadata)}. If null, this insert will
   *                      not involve a metadata transaction
   * @param endMetadata   dataSource metadata post-insert will have this endMetadata merged in with
   *                      {@link DataSourceMetadata#plus(DataSourceMetadata)}. If null, this insert will not
   *                      involve a metadata transaction
   *
   * @return segment publish result indicating transaction success or failure, and set of segments actually published
   *
   * @throws IllegalArgumentException if startMetadata and endMetadata are not either both null or both non-null
   */
  SegmentPublishResult announceHistoricalSegments(
      Set<DataSegment> segments,
      DataSourceMetadata startMetadata,
      DataSourceMetadata endMetadata
  ) throws IOException;

  /**
   * Read dataSource metadata. Returns null if there is no metadata.
   */
  DataSourceMetadata getDataSourceMetadata(String dataSource);

  /**
   * Removes entry for 'dataSource' from the dataSource metadata table.
   *
   * @param dataSource identifier
   *
   * @return true if the entry was deleted, false otherwise
   */
  boolean deleteDataSourceMetadata(String dataSource);

  /**
   * Resets dataSourceMetadata entry for 'dataSource' to the one supplied.
   *
   * @param dataSource         identifier
   * @param dataSourceMetadata value to set
   *
   * @return true if the entry was reset, false otherwise
   */
  boolean resetDataSourceMetadata(String dataSource, DataSourceMetadata dataSourceMetadata) throws IOException;

  void updateSegmentMetadata(Set<DataSegment> segments);

  void deleteSegments(Set<DataSegment> segments);

  /**
   * Get all segments which include ONLY data within the given interval and are not flagged as used.
   *
   * @param dataSource The datasource the segments belong to
   * @param interval   Filter the data segments to ones that include data in this interval exclusively. Start is inclusive, end is exclusive
   *
   * @return DataSegments which include ONLY data within the requested interval and are not flagged as used. Data segments NOT returned here may include data in the interval
   */
  List<DataSegment> getUnusedSegmentsForInterval(String dataSource, Interval interval);
}<|MERGE_RESOLUTION|>--- conflicted
+++ resolved
@@ -42,14 +42,10 @@
    *
    * @throws IOException
    */
-<<<<<<< HEAD
-  default List<DataSegment> getUsedSegmentsForInterval(String dataSource, Interval interval) throws IOException
+  default List<DataSegment> getUsedSegmentsForInterval(String dataSource, Interval interval)
   {
     return getUsedSegmentsForIntervals(dataSource, Collections.singletonList(interval));
   }
-=======
-  List<DataSegment> getUsedSegmentsForInterval(String dataSource, Interval interval);
->>>>>>> 58f110f7
 
   /**
    * Get all segments which may include any data in the interval and are flagged as used.
