/*
 * Licensed to Metamarkets Group Inc. (Metamarkets) under one
 * or more contributor license agreements. See the NOTICE file
 * distributed with this work for additional information
 * regarding copyright ownership. Metamarkets licenses this file
 * to you under the Apache License, Version 2.0 (the
 * "License"); you may not use this file except in compliance
 * with the License. You may obtain a copy of the License at
 *
 * http://www.apache.org/licenses/LICENSE-2.0
 *
 * Unless required by applicable law or agreed to in writing,
 * software distributed under the License is distributed on an
 * "AS IS" BASIS, WITHOUT WARRANTIES OR CONDITIONS OF ANY
 * KIND, either express or implied. See the License for the
 * specific language governing permissions and limitations
 * under the License.
 */

package io.druid.server.router;

import com.fasterxml.jackson.core.type.TypeReference;
import com.fasterxml.jackson.databind.ObjectMapper;
import com.google.common.base.Supplier;
import com.google.common.collect.Lists;
import com.google.inject.Inject;
import com.metamx.http.client.response.FullResponseHolder;
import io.druid.concurrent.Execs;
import io.druid.discovery.DruidLeaderClient;
import io.druid.guice.ManageLifecycle;
import io.druid.guice.annotations.Json;
import io.druid.java.util.common.ISE;
import io.druid.java.util.common.concurrent.ScheduledExecutors;
import io.druid.java.util.common.lifecycle.LifecycleStart;
import io.druid.java.util.common.lifecycle.LifecycleStop;
import io.druid.java.util.common.logger.Logger;
import io.druid.server.coordinator.rules.Rule;
import io.druid.server.security.AuthenticatorHttpClientWrapper;
import org.jboss.netty.handler.codec.http.HttpMethod;
import org.jboss.netty.handler.codec.http.HttpResponseStatus;
import org.joda.time.Duration;

import java.util.List;
import java.util.Map;
import java.util.concurrent.ConcurrentHashMap;
import java.util.concurrent.ScheduledExecutorService;
import java.util.concurrent.atomic.AtomicReference;

/**
 */
@ManageLifecycle
public class CoordinatorRuleManager
{
  private static final Logger log = new Logger(CoordinatorRuleManager.class);

  private final ObjectMapper jsonMapper;
  private final Supplier<TieredBrokerConfig> config;

  private final AtomicReference<ConcurrentHashMap<String, List<Rule>>> rules;

  private final DruidLeaderClient druidLeaderClient;

  private volatile ScheduledExecutorService exec;

  private final Object lock = new Object();

  private volatile boolean started = false;

  @Inject
  public CoordinatorRuleManager(
      @Json ObjectMapper jsonMapper,
      Supplier<TieredBrokerConfig> config,
<<<<<<< HEAD
      ServerDiscoverySelector selector,
      AuthenticatorHttpClientWrapper authenticatorHttpClientWrapper
  )
  {
    this.httpClient = authenticatorHttpClientWrapper.getEscalatedClient(httpClient);
=======
      DruidLeaderClient druidLeaderClient
  )
  {
>>>>>>> 834e050b
    this.jsonMapper = jsonMapper;
    this.config = config;
    this.druidLeaderClient = druidLeaderClient;

    this.rules = new AtomicReference<>(
        new ConcurrentHashMap<String, List<Rule>>()
    );
  }

  @LifecycleStart
  public void start()
  {
    synchronized (lock) {
      if (started) {
        return;
      }

      this.exec = Execs.scheduledSingleThreaded("CoordinatorRuleManager-Exec--%d");

      ScheduledExecutors.scheduleWithFixedDelay(
          exec,
          new Duration(0),
          config.get().getPollPeriod().toStandardDuration(),
          new Runnable()
          {
            @Override
            public void run()
            {
              poll();
            }
          }
      );

      started = true;
    }
  }

  @LifecycleStop
  public void stop()
  {
    synchronized (lock) {
      if (!started) {
        return;
      }

      rules.set(new ConcurrentHashMap<String, List<Rule>>());

      started = false;
      exec.shutdownNow();
      exec = null;
    }
  }

  public boolean isStarted()
  {
    return started;
  }

  @SuppressWarnings("unchecked")
  public void poll()
  {
    try {
      FullResponseHolder response = druidLeaderClient.go(
          druidLeaderClient.makeRequest(HttpMethod.GET, config.get().getRulesEndpoint())
      );

      if (!response.getStatus().equals(HttpResponseStatus.OK)) {
        throw new ISE(
            "Error while polling rules, status[%s] content[%s]",
            response.getStatus(),
            response.getContent()
        );
      }

      ConcurrentHashMap<String, List<Rule>> newRules = new ConcurrentHashMap<>(
          (Map<String, List<Rule>>) jsonMapper.readValue(
              response.getContent(), new TypeReference<Map<String, List<Rule>>>()
              {
              }
          )
      );

      log.info("Got [%,d] rules", newRules.size());

      rules.set(newRules);
    }
    catch (Exception e) {
      log.error(e, "Exception while polling for rules");
    }
  }

  public List<Rule> getRulesWithDefault(final String dataSource)
  {
    List<Rule> retVal = Lists.newArrayList();
    Map<String, List<Rule>> theRules = rules.get();
    if (theRules.get(dataSource) != null) {
      retVal.addAll(theRules.get(dataSource));
    }
    if (theRules.get(config.get().getDefaultRule()) != null) {
      retVal.addAll(theRules.get(config.get().getDefaultRule()));
    }
    return retVal;
  }
}<|MERGE_RESOLUTION|>--- conflicted
+++ resolved
@@ -70,17 +70,9 @@
   public CoordinatorRuleManager(
       @Json ObjectMapper jsonMapper,
       Supplier<TieredBrokerConfig> config,
-<<<<<<< HEAD
-      ServerDiscoverySelector selector,
-      AuthenticatorHttpClientWrapper authenticatorHttpClientWrapper
-  )
-  {
-    this.httpClient = authenticatorHttpClientWrapper.getEscalatedClient(httpClient);
-=======
       DruidLeaderClient druidLeaderClient
   )
   {
->>>>>>> 834e050b
     this.jsonMapper = jsonMapper;
     this.config = config;
     this.druidLeaderClient = druidLeaderClient;
