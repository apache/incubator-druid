--- conflicted
+++ resolved
@@ -90,21 +90,13 @@
 
     return new FluentQueryRunnerBuilder<>(toolChest)
         .create(
-<<<<<<< HEAD
             new SetAndVerifyContextQueryRunner(
                 serverConfig,
                 new RetryQueryRunner<>(
                     baseClientRunner,
-                    toolChest,
                     retryConfig,
                     objectMapper
                 )
-=======
-            new RetryQueryRunner<>(
-                baseClientRunner,
-                retryConfig,
-                objectMapper
->>>>>>> 819700cb
             )
         )
         .applyPreMergeDecoration()
