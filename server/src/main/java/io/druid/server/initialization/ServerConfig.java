--- conflicted
+++ resolved
@@ -107,36 +107,21 @@
            enableRequestLimit == that.enableRequestLimit &&
            defaultQueryTimeout == that.defaultQueryTimeout &&
            maxScatterGatherBytes == that.maxScatterGatherBytes &&
-           maxQueryTimeout == that.maxQueryTimeout &&
-           Objects.equals(maxIdleTime, that.maxIdleTime);
+           Objects.equals(maxIdleTime, that.maxIdleTime) &&
+           maxQueryTimeout == that.maxQueryTimeout ;
   }
 
   @Override
   public int hashCode()
   {
-<<<<<<< HEAD
-    return Objects.hash(numThreads, maxIdleTime, defaultQueryTimeout, maxScatterGatherBytes, maxQueryTimeout);
-  }
-
-  @Override
-  public String toString()
-  {
-    return "ServerConfig{" +
-           "numThreads=" + numThreads +
-           ", maxIdleTime=" + maxIdleTime +
-           ", defaultQueryTimeout=" + defaultQueryTimeout +
-           ", maxScatterGatherBytes=" + maxScatterGatherBytes +
-           ", maxQueryTimeout=" + maxQueryTimeout +
-           '}';
-=======
     return Objects.hash(
         numThreads,
         queueSize,
         enableRequestLimit,
         maxIdleTime,
         defaultQueryTimeout,
-        maxScatterGatherBytes
+        maxScatterGatherBytes,
+        maxQueryTimeout
     );
->>>>>>> ee66db90
   }
 }