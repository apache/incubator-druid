--- conflicted
+++ resolved
@@ -192,19 +192,8 @@
         queryId = UUID.randomUUID().toString();
         query = query.withId(queryId);
       }
-<<<<<<< HEAD
-      if (query.getContextValue(QueryContexts.TIMEOUT) == null) {
-        query = query.withOverriddenContext(
-            ImmutableMap.of(
-                QueryContexts.TIMEOUT,
-                config.getMaxIdleTime().toStandardDuration().getMillis()
-            )
-        );
-      }
-=======
       query = QueryContexts.withDefaultTimeout(query, config.getDefaultQueryTimeout());
 
->>>>>>> 723a855a
       toolChest = warehouse.getToolChest(query);
 
       Thread.currentThread()
