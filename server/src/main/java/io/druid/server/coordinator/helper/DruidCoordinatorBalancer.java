--- conflicted
+++ resolved
@@ -52,11 +52,7 @@
   protected final DruidCoordinator coordinator;
 
   protected final Map<String, ConcurrentHashMap<String, BalancerSegmentHolder>> currentlyMovingSegments =
-<<<<<<< HEAD
-      new ConcurrentHashMap<>();
-=======
       new HashMap<>();
->>>>>>> 4dd1e2b5
 
   public DruidCoordinatorBalancer(
       DruidCoordinator coordinator
@@ -100,16 +96,11 @@
 
     currentlyMovingSegments.computeIfAbsent(tier, t -> new ConcurrentHashMap<>());
 
-<<<<<<< HEAD
-      currentlyMovingSegments.putIfAbsent(tier, new ConcurrentHashMap<>());
-=======
     if (!currentlyMovingSegments.get(tier).isEmpty()) {
       reduceLifetimes(tier);
       log.info("[%s]: Still waiting on %,d segments to be moved", tier, currentlyMovingSegments.size());
       return;
     }
->>>>>>> 4dd1e2b5
-
 
     final List<ServerHolder> serverHolderList = Lists.newArrayList(servers);
 
