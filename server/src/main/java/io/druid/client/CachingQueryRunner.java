--- conflicted
+++ resolved
@@ -23,19 +23,9 @@
 import com.fasterxml.jackson.databind.ObjectMapper;
 import com.google.common.base.Function;
 import com.google.common.base.Throwables;
-<<<<<<< HEAD
-import com.google.common.collect.Iterators;
-=======
-import com.google.common.collect.Lists;
-import com.google.common.util.concurrent.Futures;
-import com.google.common.util.concurrent.ListenableFuture;
-import com.google.common.util.concurrent.ListeningExecutorService;
-import com.google.common.util.concurrent.MoreExecutors;
-import com.google.common.util.concurrent.SettableFuture;
->>>>>>> 0ae4aba4
 import io.druid.client.cache.Cache;
+import io.druid.client.cache.CacheConfig;
 import io.druid.client.cache.CachePopulator;
-import io.druid.client.cache.CacheConfig;
 import io.druid.java.util.common.guava.BaseSequence;
 import io.druid.java.util.common.guava.Sequence;
 import io.druid.java.util.common.guava.Sequences;
@@ -47,6 +37,7 @@
 import io.druid.query.SegmentDescriptor;
 
 import java.io.IOException;
+import java.util.Collections;
 import java.util.Iterator;
 import java.util.Map;
 
@@ -141,58 +132,7 @@
     }
 
     if (populateCache) {
-<<<<<<< HEAD
       return cachePopulator.wrap(base.run(queryPlus, responseContext), strategy, cache, key);
-=======
-      final Function cacheFn = strategy.prepareForSegmentLevelCache();
-
-      return Sequences.withEffect(
-          Sequences.map(
-              base.run(queryPlus, responseContext),
-              new Function<T, T>()
-              {
-                @Override
-                public T apply(final T input)
-                {
-                  final SettableFuture<Object> future = SettableFuture.create();
-                  cacheFutures.add(future);
-                  backgroundExecutorService.submit(
-                      new Runnable()
-                      {
-                        @Override
-                        public void run()
-                        {
-                          try {
-                            future.set(cacheFn.apply(input));
-                          }
-                          catch (Exception e) {
-                            // if there is exception, should setException to quit the caching processing
-                            future.setException(e);
-                          }
-                        }
-                      }
-                  );
-                  return input;
-                }
-              }
-          ),
-          new Runnable()
-          {
-            @Override
-            public void run()
-            {
-              try {
-                CacheUtil.populate(cache, mapper, key, Futures.allAsList(cacheFutures).get());
-              }
-              catch (Exception e) {
-                log.error(e, "Error while getting future for cache task");
-                throw Throwables.propagate(e);
-              }
-            }
-          },
-          backgroundExecutorService
-      );
->>>>>>> 0ae4aba4
     } else {
       return base.run(queryPlus, responseContext);
     }
