/*
 * Licensed to the Apache Software Foundation (ASF) under one
 * or more contributor license agreements.  See the NOTICE file
 * distributed with this work for additional information
 * regarding copyright ownership.  The ASF licenses this file
 * to you under the Apache License, Version 2.0 (the
 * "License"); you may not use this file except in compliance
 * with the License.  You may obtain a copy of the License at
 *
 *   http://www.apache.org/licenses/LICENSE-2.0
 *
 * Unless required by applicable law or agreed to in writing,
 * software distributed under the License is distributed on an
 * "AS IS" BASIS, WITHOUT WARRANTIES OR CONDITIONS OF ANY
 * KIND, either express or implied.  See the License for the
 * specific language governing permissions and limitations
 * under the License.
 */

package io.druid.client;

import com.fasterxml.jackson.core.type.TypeReference;
import com.fasterxml.jackson.databind.ObjectMapper;
import com.google.common.base.Function;
import com.google.common.base.Throwables;
<<<<<<< HEAD
import com.google.common.util.concurrent.Futures;
=======
>>>>>>> af0557c1
import com.google.common.util.concurrent.ListenableFuture;
import io.druid.client.cache.Cache;
import io.druid.client.cache.CacheConfig;
import io.druid.client.cache.CachePopulator;
import io.druid.java.util.common.guava.BaseSequence;
import io.druid.java.util.common.guava.Sequence;
import io.druid.java.util.common.guava.Sequences;
import io.druid.query.CacheStrategy;
import io.druid.query.Query;
import io.druid.query.QueryPlus;
import io.druid.query.QueryRunner;
import io.druid.query.QueryToolChest;
import io.druid.query.SegmentDescriptor;

import java.io.IOException;
import java.util.ArrayList;
import java.util.Collection;
import java.util.Collections;
import java.util.Iterator;
import java.util.LinkedList;
import java.util.Map;

public class CachingQueryRunner<T> implements QueryRunner<T>
{
  private final String segmentIdentifier;
  private final SegmentDescriptor segmentDescriptor;
  private final QueryRunner<T> base;
  private final QueryToolChest toolChest;
  private final Cache cache;
  private final ObjectMapper mapper;
  private final CachePopulator cachePopulator;
  private final CacheConfig cacheConfig;

  public CachingQueryRunner(
      String segmentIdentifier,
      SegmentDescriptor segmentDescriptor,
      ObjectMapper mapper,
      Cache cache,
      QueryToolChest toolchest,
      QueryRunner<T> base,
      CachePopulator cachePopulator,
      CacheConfig cacheConfig
  )
  {
    this.base = base;
    this.segmentIdentifier = segmentIdentifier;
    this.segmentDescriptor = segmentDescriptor;
    this.toolChest = toolchest;
    this.cache = cache;
    this.mapper = mapper;
    this.cachePopulator = cachePopulator;
    this.cacheConfig = cacheConfig;
  }

  @Override
  public Sequence<T> run(QueryPlus<T> queryPlus, Map<String, Object> responseContext)
  {
    Query<T> query = queryPlus.getQuery();
    final CacheStrategy strategy = toolChest.getCacheStrategy(query);
    final boolean populateCache = CacheUtil.populateCacheOnDataNodes(query, strategy, cacheConfig);
    final boolean useCache = CacheUtil.useCacheOnDataNodes(query, strategy, cacheConfig);

    final Cache.NamedKey key;
    if (strategy != null && (useCache || populateCache)) {
      key = CacheUtil.computeSegmentCacheKey(
          segmentIdentifier,
          segmentDescriptor,
          strategy.computeCacheKey(query)
      );
    } else {
      key = null;
    }

    if (useCache) {
      final Function cacheFn = strategy.pullFromSegmentLevelCache();
      final byte[] cachedResult = cache.get(key);
      if (cachedResult != null) {
        final TypeReference cacheObjectClazz = strategy.getCacheObjectClazz();

        return Sequences.map(
            new BaseSequence<>(
                new BaseSequence.IteratorMaker<T, Iterator<T>>()
                {
                  @Override
                  public Iterator<T> make()
                  {
                    try {
                      if (cachedResult.length == 0) {
                        return Collections.emptyIterator();
                      }

                      return mapper.readValues(
                          mapper.getFactory().createParser(cachedResult),
                          cacheObjectClazz
                      );
                    }
                    catch (IOException e) {
                      throw Throwables.propagate(e);
                    }
                  }

                  @Override
                  public void cleanup(Iterator<T> iterFromMake)
                  {
                  }
                }
            ),
            cacheFn
        );
      }
    }

<<<<<<< HEAD
    final Collection<ListenableFuture<?>> cacheFutures = Collections.synchronizedList(new ArrayList<>());
=======
    final Collection<ListenableFuture<?>> cacheFutures = Collections.synchronizedList(new LinkedList<>());
>>>>>>> af0557c1
    if (populateCache) {
      final Function cacheFn = strategy.prepareForSegmentLevelCache();
      return cachePopulator.wrap(base.run(queryPlus, responseContext), value -> cacheFn.apply(value), cache, key);
    } else {
      return base.run(queryPlus, responseContext);
    }
  }

}<|MERGE_RESOLUTION|>--- conflicted
+++ resolved
@@ -23,10 +23,6 @@
 import com.fasterxml.jackson.databind.ObjectMapper;
 import com.google.common.base.Function;
 import com.google.common.base.Throwables;
-<<<<<<< HEAD
-import com.google.common.util.concurrent.Futures;
-=======
->>>>>>> af0557c1
 import com.google.common.util.concurrent.ListenableFuture;
 import io.druid.client.cache.Cache;
 import io.druid.client.cache.CacheConfig;
@@ -46,7 +42,6 @@
 import java.util.Collection;
 import java.util.Collections;
 import java.util.Iterator;
-import java.util.LinkedList;
 import java.util.Map;
 
 public class CachingQueryRunner<T> implements QueryRunner<T>
@@ -139,11 +134,7 @@
       }
     }
 
-<<<<<<< HEAD
     final Collection<ListenableFuture<?>> cacheFutures = Collections.synchronizedList(new ArrayList<>());
-=======
-    final Collection<ListenableFuture<?>> cacheFutures = Collections.synchronizedList(new LinkedList<>());
->>>>>>> af0557c1
     if (populateCache) {
       final Function cacheFn = strategy.prepareForSegmentLevelCache();
       return cachePopulator.wrap(base.run(queryPlus, responseContext), value -> cacheFn.apply(value), cache, key);
