--- conflicted
+++ resolved
@@ -149,49 +149,15 @@
 
     try {
       log.debug("Querying url[%s]", url);
-<<<<<<< HEAD
-=======
-      future = httpClient
-          .post(new URL(url))
-          .setContent(objectMapper.writeValueAsBytes(query))
-          .setHeader(HttpHeaders.Names.CONTENT_TYPE, isSmile ? "application/smile" : "application/json")
-          .go(
-              new InputStreamResponseHandler()
-              {
-                long startTime;
-                long byteCount = 0;
-
-                @Override
-                public ClientResponse<AppendableByteArrayInputStream> handleResponse(HttpResponse response)
-                {
-                  log.debug("Initial response from url[%s]", url);
-                  startTime = System.currentTimeMillis();
-                  byteCount += response.getContent().readableBytes();
-
-                  try {
-                    final String responseContext = response.headers().get("X-Druid-Response-Context");
-                    // context may be null in case of error or query timeout
-                    if (responseContext != null) {
-                      context.putAll(
-                          objectMapper.<Map<String, Object>>readValue(
-                              responseContext, new TypeReference<Map<String, Object>>()
-                              {
-                              }
-                          )
-                      );
-                    }
-                  }
-                  catch (IOException e) {
-                    log.error(e, "Unable to parse response context from url[%s]", url);
-                  }
->>>>>>> 59542c41
-
-      final HttpResponseHandler<SequenceInputStream, InputStream> responseHandler = new HttpResponseHandler<SequenceInputStream, InputStream>(){
+
+      final HttpResponseHandler<SequenceInputStream, InputStream> responseHandler = new HttpResponseHandler<SequenceInputStream, InputStream>()
+      {
         long startTime;
         AtomicLong byteCount = new AtomicLong(0);
         private final BlockingQueue<InputStream> queue = new LinkedBlockingQueue<>();
         private final AtomicBoolean done = new AtomicBoolean(false);
-        private final Enumeration<InputStream> enumeration = new Enumeration<InputStream>(){
+        private final Enumeration<InputStream> enumeration = new Enumeration<InputStream>()
+        {
           @Override
           public boolean hasMoreElements()
           {
@@ -212,6 +178,7 @@
             }
           }
         };
+
         @Override
         public synchronized ClientResponse<SequenceInputStream> handleResponse(HttpResponse response)
         {
@@ -219,16 +186,21 @@
           startTime = System.currentTimeMillis();
           byteCount.addAndGet(response.getContent().readableBytes());
           try {
-            final Map<String, Object> responseContext = objectMapper.readValue(
-                response.headers().get("X-Druid-Response-Context"), new TypeReference<Map<String, Object>>()
-                {
-                }
-            );
-            context.putAll(responseContext);
+            final String responseContext = response.headers().get("X-Druid-Response-Context");
+            // context may be null in case of error or query timeout
+            if (responseContext != null) {
+              context.putAll(
+                  objectMapper.<Map<String, Object>>readValue(
+                      responseContext, new TypeReference<Map<String, Object>>()
+                      {
+                      }
+                  )
+              );
+            }
             queue.put(new ChannelBufferInputStream(response.getContent()));
           }
           catch (IOException | InterruptedException e) {
-            e.printStackTrace();
+            log.error(e, "Unable to parse response context from url[%s]", url);
           }
           final SequenceInputStream sequenceInputStream = new SequenceInputStream(enumeration);
           return ClientResponse.finished(sequenceInputStream);
@@ -241,7 +213,7 @@
         {
           final ChannelBuffer channelBuffer = chunk.getContent();
           final int bytes = channelBuffer.readableBytes();
-          if(bytes>0) {
+          if (bytes > 0) {
             queue.offer(new ChannelBufferInputStream(channelBuffer));
             byteCount.addAndGet(bytes);
           }
@@ -267,7 +239,7 @@
         public void exceptionCaught(ClientResponse<SequenceInputStream> clientResponse, Throwable e)
         {
           this.done.set(true);
-          log.error(e,"Exception caught");
+          log.error(e, "Exception caught");
         }
       };
       future = httpClient
@@ -408,7 +380,7 @@
       if (jp == null) {
         try {
           jp = objectMapper.getFactory().createParser(future.get());
-          if(null == jp.getInputSource()){
+          if (null == jp.getInputSource()) {
             log.warn("JSON parser has a NULL input source");
           }
           final JsonToken nextToken = jp.nextToken();
