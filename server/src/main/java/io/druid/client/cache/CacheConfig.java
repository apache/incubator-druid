--- conflicted
+++ resolved
@@ -52,17 +52,13 @@
   private int cacheBulkMergeLimit = Integer.MAX_VALUE;
 
   @JsonProperty
-<<<<<<< HEAD
   private int maxEntrySize = -1;
 
   @JsonProperty
-  private List<String> unCacheable = ImmutableList.of(Query.GROUP_BY, Query.SELECT);
-=======
-  private int resultLevelCacheLimit = Integer.MAX_VALUE;
+  private List<String> unCacheable = ImmutableList.of(Query.SELECT);
 
   @JsonProperty
-  private List<String> unCacheable = Arrays.asList(Query.GROUP_BY, Query.SELECT);
->>>>>>> 0ae4aba4
+  private int resultLevelCacheLimit = Integer.MAX_VALUE;
 
   public boolean isPopulateCache()
   {
@@ -94,15 +90,14 @@
     return cacheBulkMergeLimit;
   }
 
-<<<<<<< HEAD
   public int getMaxEntrySize()
   {
     return maxEntrySize;
-=======
+  }
+
   public int getResultLevelCacheLimit()
   {
     return resultLevelCacheLimit;
->>>>>>> 0ae4aba4
   }
 
   public boolean isQueryCacheable(Query query)
