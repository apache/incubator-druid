--- conflicted
+++ resolved
@@ -172,13 +172,7 @@
     Preconditions.checkNotNull(config.getAlertThreshold().toStandardDuration());
     Preconditions.checkNotNull(config.getPollDuration().toStandardDuration());
 
-<<<<<<< HEAD
-    this.rules = new AtomicReference<>(
-        ImmutableMap.of()
-    );
-=======
     this.rules = new AtomicReference<>(ImmutableMap.of());
->>>>>>> 7d5eb0c2
   }
 
   @Override
@@ -235,18 +229,9 @@
       if (currentStartOrder == -1) {
         return;
       }
-<<<<<<< HEAD
-
-      rules.set(ImmutableMap.of());
-
-      future.cancel(false);
-      future = null;
-      started = false;
-=======
       rules.set(ImmutableMap.of());
       currentStartOrder = -1;
       // This call cancels the periodic poll() task, scheduled in start().
->>>>>>> 7d5eb0c2
       exec.shutdownNow();
       exec = null;
     }
@@ -256,6 +241,7 @@
   public void poll()
   {
     try {
+    
       ImmutableMap<String, List<Rule>> newRules = ImmutableMap.copyOf(
           dbi.withHandle(
               new HandleCallback<Map<String, List<Rule>>>()
