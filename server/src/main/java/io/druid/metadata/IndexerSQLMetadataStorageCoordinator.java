--- conflicted
+++ resolved
@@ -110,18 +110,6 @@
   }
 
   @Override
-<<<<<<< HEAD
-=======
-  public List<DataSegment> getUsedSegmentsForInterval(
-      final String dataSource,
-      final Interval interval
-  )
-  {
-    return getUsedSegmentsForIntervals(dataSource, ImmutableList.of(interval));
-  }
-
-  @Override
->>>>>>> 58f110f7
   public List<DataSegment> getUsedSegmentsForIntervals(
       final String dataSource, final List<Interval> intervals
   )
