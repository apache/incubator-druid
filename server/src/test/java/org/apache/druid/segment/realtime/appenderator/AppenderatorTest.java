--- conflicted
+++ resolved
@@ -797,31 +797,14 @@
   {
     final List<T> xsSorted = Lists.newArrayList(xs);
     Collections.sort(
-<<<<<<< HEAD
-        xsSorted, new Comparator<T>()
-        {
-          @Override
-          public int compare(T a, T b)
-          {
-            if (a instanceof SegmentIdWithShardSpec && b instanceof SegmentIdWithShardSpec) {
-              return ((SegmentIdWithShardSpec) a).compareTo(((SegmentIdWithShardSpec) b));
-            } else if (a instanceof DataSegment && b instanceof DataSegment) {
-              return ((DataSegment) a).getId().compareTo(((DataSegment) b).getId());
-            } else {
-              throw new IllegalStateException("WTF??");
-            }
-=======
         xsSorted,
-        (a, b) -> {
-          if (a instanceof SegmentIdentifier && b instanceof SegmentIdentifier) {
-            return ((SegmentIdentifier) a).getIdentifierAsString()
-                                          .compareTo(((SegmentIdentifier) b).getIdentifierAsString());
+        (T a, T b) -> {
+          if (a instanceof SegmentIdWithShardSpec && b instanceof SegmentIdWithShardSpec) {
+            return ((SegmentIdWithShardSpec) a).compareTo(((SegmentIdWithShardSpec) b));
           } else if (a instanceof DataSegment && b instanceof DataSegment) {
-            return ((DataSegment) a).getIdentifier()
-                                    .compareTo(((DataSegment) b).getIdentifier());
+            return ((DataSegment) a).getId().compareTo(((DataSegment) b).getId());
           } else {
             throw new IllegalStateException("WTF??");
->>>>>>> 84ac18dc
           }
         }
     );
