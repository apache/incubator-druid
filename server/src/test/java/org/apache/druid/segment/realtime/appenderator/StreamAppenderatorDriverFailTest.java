--- conflicted
+++ resolved
@@ -468,13 +468,9 @@
 
     @Override
     public ListenableFuture<SegmentsAndMetadata> push(
-<<<<<<< HEAD
-        Collection<SegmentIdWithShardSpec> identifiers, Committer committer, boolean useUniquePath
-=======
-        Collection<SegmentIdentifier> identifiers,
+        Collection<SegmentIdWithShardSpec> identifiers,
         Committer committer,
         boolean useUniquePath
->>>>>>> 84ac18dc
     )
     {
       if (pushEnabled) {
