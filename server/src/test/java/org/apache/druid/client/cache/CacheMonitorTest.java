--- conflicted
+++ resolved
@@ -43,13 +43,9 @@
           public void configure(Binder binder)
           {
             JsonConfigProvider.bindInstance(
-<<<<<<< HEAD
                 binder,
                 Key.get(DruidNode.class, Self.class),
-                new DruidNode("test-inject", null, null, null, true, false)
-=======
-                binder, Key.get(DruidNode.class, Self.class), new DruidNode("test-inject", null, false, null, null, true, false)
->>>>>>> 789c9a1d
+                new DruidNode("test-inject", null, false, null, null, true, false)
             );
           }
         }
@@ -68,13 +64,9 @@
           public void configure(Binder binder)
           {
             JsonConfigProvider.bindInstance(
-<<<<<<< HEAD
                 binder,
                 Key.get(DruidNode.class, Self.class),
-                new DruidNode("test-inject", null, null, null, true, false)
-=======
-                binder, Key.get(DruidNode.class, Self.class), new DruidNode("test-inject", null, false, null, null, true, false)
->>>>>>> 789c9a1d
+                new DruidNode("test-inject", null, false, null, null, true, false)
             );
             binder.bind(Cache.class).toInstance(MapCache.create(0));
           }
