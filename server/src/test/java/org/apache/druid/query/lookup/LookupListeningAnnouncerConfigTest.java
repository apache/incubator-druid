/*
 * Licensed to the Apache Software Foundation (ASF) under one
 * or more contributor license agreements.  See the NOTICE file
 * distributed with this work for additional information
 * regarding copyright ownership.  The ASF licenses this file
 * to you under the Apache License, Version 2.0 (the
 * "License"); you may not use this file except in compliance
 * with the License.  You may obtain a copy of the License at
 *
 *   http://www.apache.org/licenses/LICENSE-2.0
 *
 * Unless required by applicable law or agreed to in writing,
 * software distributed under the License is distributed on an
 * "AS IS" BASIS, WITHOUT WARRANTIES OR CONDITIONS OF ANY
 * KIND, either express or implied.  See the License for the
 * specific language governing permissions and limitations
 * under the License.
 */

package org.apache.druid.query.lookup;

import com.google.common.collect.ImmutableList;
import com.google.inject.Binder;
import com.google.inject.Injector;
import com.google.inject.Key;
import com.google.inject.Module;
import com.google.inject.name.Names;
import org.apache.druid.guice.GuiceInjectors;
import org.apache.druid.guice.JsonConfigProvider;
import org.apache.druid.guice.JsonConfigurator;
import org.apache.druid.guice.annotations.Self;
import org.apache.druid.initialization.Initialization;
import org.apache.druid.server.DruidNode;
import org.apache.druid.server.metrics.DataSourceTaskIdHolder;
import org.junit.Assert;
import org.junit.Before;
import org.junit.Test;

import java.util.Properties;

public class LookupListeningAnnouncerConfigTest
{
  private static final String propertyBase = "some.property";
  private final Injector injector = Initialization.makeInjectorWithModules(
      GuiceInjectors.makeStartupInjector(),
      ImmutableList.of(
          new Module()
          {
            @Override
            public void configure(Binder binder)
            {
              JsonConfigProvider.bindInstance(
<<<<<<< HEAD
                  binder,
                  Key.get(DruidNode.class, Self.class),
                  new DruidNode("test-inject", null, null, null, true, false)
=======
                  binder, Key.get(DruidNode.class, Self.class), new DruidNode("test-inject", null, false, null, null, true, false)
>>>>>>> 789c9a1d
              );
              binder
                  .bind(Key.get(String.class, Names.named(DataSourceTaskIdHolder.DATA_SOURCE_BINDING)))
                  .toInstance("some_datasource");
            }
          },
          new LookupModule()
      )
  );

  private final Properties properties = injector.getInstance(Properties.class);

  @Before
  public void setUp()
  {
    properties.clear();
  }

  @Test
  public void testDefaultInjection()
  {
    final JsonConfigurator configurator = injector.getBinding(JsonConfigurator.class).getProvider().get();
    final JsonConfigProvider<LookupListeningAnnouncerConfig> configProvider = JsonConfigProvider.of(
        propertyBase,
        LookupListeningAnnouncerConfig.class
    );
    configProvider.inject(properties, configurator);
    final LookupListeningAnnouncerConfig config = configProvider.get().get();
    Assert.assertEquals(LookupListeningAnnouncerConfig.DEFAULT_TIER, config.getLookupTier());
  }

  @Test
  public void testSimpleInjection()
  {
    final String lookupTier = "some_tier";
    final JsonConfigurator configurator = injector.getBinding(JsonConfigurator.class).getProvider().get();
    properties.put(propertyBase + ".lookupTier", lookupTier);
    final JsonConfigProvider<LookupListeningAnnouncerConfig> configProvider = JsonConfigProvider.of(
        propertyBase,
        LookupListeningAnnouncerConfig.class
    );
    configProvider.inject(properties, configurator);
    final LookupListeningAnnouncerConfig config = configProvider.get().get();
    Assert.assertEquals(lookupTier, config.getLookupTier());
  }

  @Test(expected = NullPointerException.class)
  public void testFailsOnEmptyTier()
  {
    final JsonConfigurator configurator = injector.getBinding(JsonConfigurator.class).getProvider().get();
    properties.put(propertyBase + ".lookupTier", "");
    final JsonConfigProvider<LookupListeningAnnouncerConfig> configProvider = JsonConfigProvider.of(
        propertyBase,
        LookupListeningAnnouncerConfig.class
    );
    configProvider.inject(properties, configurator);
    final LookupListeningAnnouncerConfig config = configProvider.get().get();
    config.getLookupTier();
  }

  @Test
  public void testDatasourceInjection()
  {
    final JsonConfigurator configurator = injector.getBinding(JsonConfigurator.class).getProvider().get();
    properties.put(propertyBase + ".lookupTierIsDatasource", "true");
    final JsonConfigProvider<LookupListeningAnnouncerConfig> configProvider = JsonConfigProvider.of(
        propertyBase,
        LookupListeningAnnouncerConfig.class
    );
    configProvider.inject(properties, configurator);
    final LookupListeningAnnouncerConfig config = configProvider.get().get();
    Assert.assertEquals("some_datasource", config.getLookupTier());
  }

  @Test(expected = IllegalArgumentException.class)
  public void testFailsInjection()
  {
    final String lookupTier = "some_tier";
    final JsonConfigurator configurator = injector.getBinding(JsonConfigurator.class).getProvider().get();
    properties.put(propertyBase + ".lookupTier", lookupTier);
    properties.put(propertyBase + ".lookupTierIsDatasource", "true");
    final JsonConfigProvider<LookupListeningAnnouncerConfig> configProvider = JsonConfigProvider.of(
        propertyBase,
        LookupListeningAnnouncerConfig.class
    );
    configProvider.inject(properties, configurator);
    final LookupListeningAnnouncerConfig config = configProvider.get().get();
    Assert.assertEquals(lookupTier, config.getLookupTier());
  }
}<|MERGE_RESOLUTION|>--- conflicted
+++ resolved
@@ -50,13 +50,9 @@
             public void configure(Binder binder)
             {
               JsonConfigProvider.bindInstance(
-<<<<<<< HEAD
                   binder,
                   Key.get(DruidNode.class, Self.class),
-                  new DruidNode("test-inject", null, null, null, true, false)
-=======
-                  binder, Key.get(DruidNode.class, Self.class), new DruidNode("test-inject", null, false, null, null, true, false)
->>>>>>> 789c9a1d
+                  new DruidNode("test-inject", null, false, null, null, true, false)
               );
               binder
                   .bind(Key.get(String.class, Names.named(DataSourceTaskIdHolder.DATA_SOURCE_BINDING)))
