--- conflicted
+++ resolved
@@ -254,16 +254,10 @@
 
     Assert.assertEquals(200, response.getStatus());
     Assert.assertEquals(1, result.size());
-<<<<<<< HEAD
     ImmutableDruidDataSourceTestUtils.assertEquals(
-        listDataSources.subList(0, 1).stream()
-                       .map(DruidDataSource::toImmutableDruidDataSource)
-                       .collect(Collectors.toList()),
-        new ArrayList<>(result)
-    );
-=======
-    Assert.assertEquals(listDataSources.get(0).toImmutableDruidDataSource(), Iterables.getOnlyElement(result));
->>>>>>> da161444
+        listDataSources.get(0).toImmutableDruidDataSource(),
+        Iterables.getOnlyElement(result)
+    );
 
     response = dataSourcesResource.getQueryableDataSources(null, null, request);
     List<String> result1 = (List<String>) response.getEntity();
