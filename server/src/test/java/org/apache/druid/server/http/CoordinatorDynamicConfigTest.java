/*
 * Licensed to the Apache Software Foundation (ASF) under one
 * or more contributor license agreements.  See the NOTICE file
 * distributed with this work for additional information
 * regarding copyright ownership.  The ASF licenses this file
 * to you under the Apache License, Version 2.0 (the
 * "License"); you may not use this file except in compliance
 * with the License.  You may obtain a copy of the License at
 *
 *   http://www.apache.org/licenses/LICENSE-2.0
 *
 * Unless required by applicable law or agreed to in writing,
 * software distributed under the License is distributed on an
 * "AS IS" BASIS, WITHOUT WARRANTIES OR CONDITIONS OF ANY
 * KIND, either express or implied.  See the License for the
 * specific language governing permissions and limitations
 * under the License.
 */

package org.apache.druid.server.http;

import com.fasterxml.jackson.databind.JsonMappingException;
import com.fasterxml.jackson.databind.ObjectMapper;
import com.google.common.collect.ImmutableSet;
import org.apache.druid.java.util.common.IAE;
import org.apache.druid.segment.TestHelper;
import org.apache.druid.server.coordinator.CoordinatorDynamicConfig;
import org.junit.Assert;
import org.junit.Test;

import java.util.Set;

/**
 */
public class CoordinatorDynamicConfigTest
{
  private final ObjectMapper mapper = TestHelper.makeJsonMapper();

  @Test
  public void testSerde() throws Exception
  {
    String jsonStr = "{\n"
                     + "  \"millisToWaitBeforeDeleting\": 1,\n"
                     + "  \"mergeBytesLimit\": 1,\n"
                     + "  \"mergeSegmentsLimit\" : 1,\n"
                     + "  \"maxSegmentsToMove\": 1,\n"
                     + "  \"percentOfSegmentsToConsiderPerMove\": 1,\n"
                     + "  \"replicantLifetime\": 1,\n"
                     + "  \"replicationThrottleLimit\": 1,\n"
                     + "  \"balancerComputeThreads\": 2, \n"
                     + "  \"emitBalancingStats\": true,\n"
                     + "  \"killDataSourceWhitelist\": [\"test1\",\"test2\"],\n"
                     + "  \"maxSegmentsInNodeLoadingQueue\": 1,\n"
                     + "  \"decommissioningNodes\": [\"host1\", \"host2\"],\n"
                     + "  \"decommissioningMaxPercentOfMaxSegmentsToMove\": 9,\n"
                     + "  \"pauseCoordination\": false,\n"
                     + "  \"replicateAfterLoadTimeout\": false,\n"
<<<<<<< HEAD
                     + "  \"guildReplicationMaxPercentOfMaxSegmentsToMove\": 40,\n"
                     + "  \"emitGuildReplicationMetrics\": true\n"
=======
                     + "  \"maxNonPrimaryReplicantsToLoad\": 2147483647\n"
>>>>>>> 34169c85
                     + "}\n";

    CoordinatorDynamicConfig actual = mapper.readValue(
        mapper.writeValueAsString(
            mapper.readValue(
                jsonStr,
                CoordinatorDynamicConfig.class
            )
        ),
        CoordinatorDynamicConfig.class
    );
    ImmutableSet<String> decommissioning = ImmutableSet.of("host1", "host2");
    ImmutableSet<String> whitelist = ImmutableSet.of("test1", "test2");
<<<<<<< HEAD
    assertConfig(actual, 1, 1, 1, 1, 1, 1, 1, 2, true, whitelist, false, 1, decommissioning, 9, false, false, 40, true);

    actual = CoordinatorDynamicConfig.builder().withDecommissioningNodes(ImmutableSet.of("host1")).build(actual);
    assertConfig(actual, 1, 1, 1, 1, 1, 1, 1, 2, true, whitelist, false, 1, ImmutableSet.of("host1"), 9, false, false, 40, true);

    actual = CoordinatorDynamicConfig.builder().withDecommissioningMaxPercentOfMaxSegmentsToMove(5).build(actual);
    assertConfig(actual, 1, 1, 1, 1, 1, 1, 1, 2, true, whitelist, false, 1, ImmutableSet.of("host1"), 5, false, false, 40, true);

    actual = CoordinatorDynamicConfig.builder().withPauseCoordination(true).build(actual);
    assertConfig(actual, 1, 1, 1, 1, 1, 1, 1, 2, true, whitelist, false, 1, ImmutableSet.of("host1"), 5, true, false, 40, true);

    actual = CoordinatorDynamicConfig.builder().withPercentOfSegmentsToConsiderPerMove(10).build(actual);
    assertConfig(actual, 1, 1, 1, 1, 10, 1, 1, 2, true, whitelist, false, 1, ImmutableSet.of("host1"), 5, true, false, 40, true);

    actual = CoordinatorDynamicConfig.builder().withReplicateAfterLoadTimeout(true).build(actual);
    assertConfig(actual, 1, 1, 1, 1, 10, 1, 1, 2, true, whitelist, false, 1, ImmutableSet.of("host1"), 5, true, true, 40, true);
=======
    assertConfig(actual, 1, 1, 1, 1, 1, 1, 1, 2, true, whitelist, false, 1, decommissioning, 9, false, false, Integer.MAX_VALUE);

    actual = CoordinatorDynamicConfig.builder().withDecommissioningNodes(ImmutableSet.of("host1")).build(actual);
    assertConfig(actual, 1, 1, 1, 1, 1, 1, 1, 2, true, whitelist, false, 1, ImmutableSet.of("host1"), 9, false, false, Integer.MAX_VALUE);

    actual = CoordinatorDynamicConfig.builder().withDecommissioningMaxPercentOfMaxSegmentsToMove(5).build(actual);
    assertConfig(actual, 1, 1, 1, 1, 1, 1, 1, 2, true, whitelist, false, 1, ImmutableSet.of("host1"), 5, false, false, Integer.MAX_VALUE);

    actual = CoordinatorDynamicConfig.builder().withPauseCoordination(true).build(actual);
    assertConfig(actual, 1, 1, 1, 1, 1, 1, 1, 2, true, whitelist, false, 1, ImmutableSet.of("host1"), 5, true, false, Integer.MAX_VALUE);

    actual = CoordinatorDynamicConfig.builder().withPercentOfSegmentsToConsiderPerMove(10).build(actual);
    assertConfig(actual, 1, 1, 1, 1, 10, 1, 1, 2, true, whitelist, false, 1, ImmutableSet.of("host1"), 5, true, false, Integer.MAX_VALUE);

    actual = CoordinatorDynamicConfig.builder().withReplicateAfterLoadTimeout(true).build(actual);
    assertConfig(actual, 1, 1, 1, 1, 10, 1, 1, 2, true, whitelist, false, 1, ImmutableSet.of("host1"), 5, true, true, Integer.MAX_VALUE);

    actual = CoordinatorDynamicConfig.builder().withMaxNonPrimaryReplicantsToLoad(10).build(actual);
    assertConfig(actual, 1, 1, 1, 1, 10, 1, 1, 2, true, whitelist, false, 1, ImmutableSet.of("host1"), 5, true, true, 10);
>>>>>>> 34169c85

    actual = CoordinatorDynamicConfig.builder().withGuildReplicationMaxPercentOfMaxSegmentsToMove(90.0).build(actual);
    assertConfig(actual, 1, 1, 1, 1, 10, 1, 1, 2, true, whitelist, false, 1, ImmutableSet.of("host1"), 5, true, true, 90, true);

    actual = CoordinatorDynamicConfig.builder().withEmitGuildReplicationMetrics(false).build(actual);
    assertConfig(actual, 1, 1, 1, 1, 10, 1, 1, 2, true, whitelist, false, 1, ImmutableSet.of("host1"), 5, true, true, 90, false);
  }

  @Test
  public void testGuildParametersBackwardCompatibility() throws Exception
  {
    String jsonStr = "{\n"
                     + "  \"millisToWaitBeforeDeleting\": 1,\n"
                     + "  \"mergeBytesLimit\": 1,\n"
                     + "  \"mergeSegmentsLimit\" : 1,\n"
                     + "  \"maxSegmentsToMove\": 1,\n"
                     + "  \"percentOfSegmentsToConsiderPerMove\": 1,\n"
                     + "  \"replicantLifetime\": 1,\n"
                     + "  \"replicationThrottleLimit\": 1,\n"
                     + "  \"balancerComputeThreads\": 2, \n"
                     + "  \"emitBalancingStats\": true,\n"
                     + "  \"killDataSourceWhitelist\": [\"test1\",\"test2\"],\n"
                     + "  \"maxSegmentsInNodeLoadingQueue\": 1,\n"
                     + "  \"decommissioningNodes\": [\"host1\", \"host2\"],\n"
                     + "  \"decommissioningMaxPercentOfMaxSegmentsToMove\": 9,\n"
                     + "  \"pauseCoordination\": false\n"
                     + "}\n";

    CoordinatorDynamicConfig actual = mapper.readValue(
        mapper.writeValueAsString(
            mapper.readValue(
                jsonStr,
                CoordinatorDynamicConfig.class
            )
        ),
        CoordinatorDynamicConfig.class
    );
    ImmutableSet<String> decommissioning = ImmutableSet.of("host1", "host2");
    ImmutableSet<String> whitelist = ImmutableSet.of("test1", "test2");
    assertConfig(actual, 1, 1, 1, 1, 1, 1, 1, 2, true, whitelist, false, 1, decommissioning, 9, false, false, 0, false);
  }

  @Test
  public void testSerdeHandlesInvalidGuildParameters() throws Exception
  {
    try {
      String jsonStr = "{\n"
                       + "  \"guildReplicationMaxPercentOfMaxSegmentsToMove\": -1\n"
                       + "}\n";

      mapper.readValue(
          mapper.writeValueAsString(
              mapper.readValue(
                  jsonStr,
                  CoordinatorDynamicConfig.class
              )
          ),
          CoordinatorDynamicConfig.class
      );

      Assert.fail("deserialization should fail.");
    }
    catch (JsonMappingException e) {
      Assert.assertTrue(e.getCause() instanceof IllegalArgumentException);
    }

    try {
      String jsonStr = "{\n"
                       + "  \"guildReplicationMaxPercentOfMaxSegmentsToMove\": 101\n"
                       + "}\n";

      mapper.readValue(
          mapper.writeValueAsString(
              mapper.readValue(
                  jsonStr,
                  CoordinatorDynamicConfig.class
              )
          ),
          CoordinatorDynamicConfig.class
      );

      Assert.fail("deserialization should fail.");
    }
    catch (JsonMappingException e) {
      Assert.assertTrue(e.getCause() instanceof IllegalArgumentException);
    }
  }

  @Test
  public void testDecommissioningParametersBackwardCompatibility() throws Exception
  {
    String jsonStr = "{\n"
                     + "  \"millisToWaitBeforeDeleting\": 1,\n"
                     + "  \"mergeBytesLimit\": 1,\n"
                     + "  \"mergeSegmentsLimit\" : 1,\n"
                     + "  \"maxSegmentsToMove\": 1,\n"
                     + "  \"replicantLifetime\": 1,\n"
                     + "  \"replicationThrottleLimit\": 1,\n"
                     + "  \"balancerComputeThreads\": 2, \n"
                     + "  \"emitBalancingStats\": true,\n"
                     + "  \"killDataSourceWhitelist\": [\"test1\",\"test2\"],\n"
                     + "  \"maxSegmentsInNodeLoadingQueue\": 1\n"
                     + "}\n";

    CoordinatorDynamicConfig actual = mapper.readValue(
        mapper.writeValueAsString(
            mapper.readValue(
                jsonStr,
                CoordinatorDynamicConfig.class
            )
        ),
        CoordinatorDynamicConfig.class
    );
    ImmutableSet<String> decommissioning = ImmutableSet.of();
    ImmutableSet<String> whitelist = ImmutableSet.of("test1", "test2");
<<<<<<< HEAD
    assertConfig(actual, 1, 1, 1, 1, 100, 1, 1, 2, true, whitelist, false, 1, decommissioning, 0, false, false, 0, false);

    actual = CoordinatorDynamicConfig.builder().withDecommissioningNodes(ImmutableSet.of("host1")).build(actual);
    assertConfig(actual, 1, 1, 1, 1, 100, 1, 1, 2, true, whitelist, false, 1, ImmutableSet.of("host1"), 0, false, false, 0, false);

    actual = CoordinatorDynamicConfig.builder().withDecommissioningMaxPercentOfMaxSegmentsToMove(5).build(actual);
    assertConfig(actual, 1, 1, 1, 1, 100, 1, 1, 2, true, whitelist, false, 1, ImmutableSet.of("host1"), 5, false, false, 0, false);
=======
    assertConfig(actual, 1, 1, 1, 1, 100, 1, 1, 2, true, whitelist, false, 1, decommissioning, 0, false, false, Integer.MAX_VALUE);

    actual = CoordinatorDynamicConfig.builder().withDecommissioningNodes(ImmutableSet.of("host1")).build(actual);
    assertConfig(actual, 1, 1, 1, 1, 100, 1, 1, 2, true, whitelist, false, 1, ImmutableSet.of("host1"), 0, false, false, Integer.MAX_VALUE);

    actual = CoordinatorDynamicConfig.builder().withDecommissioningMaxPercentOfMaxSegmentsToMove(5).build(actual);
    assertConfig(actual, 1, 1, 1, 1, 100, 1, 1, 2, true, whitelist, false, 1, ImmutableSet.of("host1"), 5, false, false, Integer.MAX_VALUE);
>>>>>>> 34169c85
  }

  @Test
  public void testSerdeWithStringinKillDataSourceWhitelist() throws Exception
  {
    String jsonStr = "{\n"
                     + "  \"millisToWaitBeforeDeleting\": 1,\n"
                     + "  \"mergeBytesLimit\": 1,\n"
                     + "  \"mergeSegmentsLimit\" : 1,\n"
                     + "  \"maxSegmentsToMove\": 1,\n"
                     + "  \"percentOfSegmentsToConsiderPerMove\": 1,\n"
                     + "  \"replicantLifetime\": 1,\n"
                     + "  \"replicationThrottleLimit\": 1,\n"
                     + "  \"balancerComputeThreads\": 2, \n"
                     + "  \"emitBalancingStats\": true,\n"
                     + "  \"killDataSourceWhitelist\": \"test1, test2\", \n"
                     + "  \"maxSegmentsInNodeLoadingQueue\": 1\n"
                     + "}\n";

    CoordinatorDynamicConfig actual = mapper.readValue(
        mapper.writeValueAsString(
            mapper.readValue(
                jsonStr,
                CoordinatorDynamicConfig.class
            )
        ),
        CoordinatorDynamicConfig.class
    );
    assertConfig(
        actual,
        1,
        1,
        1,
        1,
        1,
        1,
        1,
        2,
        true,
        ImmutableSet.of("test1", "test2"),
        false,
        1,
        ImmutableSet.of(),
        0,
        false,
        false,
<<<<<<< HEAD
        0,
        false
=======
        Integer.MAX_VALUE
>>>>>>> 34169c85
    );
  }

  @Test
  public void testSerdeHandleInvalidPercentOfSegmentsToConsiderPerMove() throws Exception
  {
    try {
      String jsonStr = "{\n"
                       + "  \"percentOfSegmentsToConsiderPerMove\": 0\n"
                       + "}\n";

      mapper.readValue(
          mapper.writeValueAsString(
              mapper.readValue(
                  jsonStr,
                  CoordinatorDynamicConfig.class
              )
          ),
          CoordinatorDynamicConfig.class
      );

      Assert.fail("deserialization should fail.");
    }
    catch (JsonMappingException e) {
      Assert.assertTrue(e.getCause() instanceof IllegalArgumentException);
    }

    try {
      String jsonStr = "{\n"
                       + "  \"percentOfSegmentsToConsiderPerMove\": -100\n"
                       + "}\n";

      mapper.readValue(
          mapper.writeValueAsString(
              mapper.readValue(
                  jsonStr,
                  CoordinatorDynamicConfig.class
              )
          ),
          CoordinatorDynamicConfig.class
      );

      Assert.fail("deserialization should fail.");
    }
    catch (JsonMappingException e) {
      Assert.assertTrue(e.getCause() instanceof IllegalArgumentException);
    }

    try {
      String jsonStr = "{\n"
                       + "  \"percentOfSegmentsToConsiderPerMove\": 105\n"
                       + "}\n";

      mapper.readValue(
          mapper.writeValueAsString(
              mapper.readValue(
                  jsonStr,
                  CoordinatorDynamicConfig.class
              )
          ),
          CoordinatorDynamicConfig.class
      );

      Assert.fail("deserialization should fail.");
    }
    catch (JsonMappingException e) {
      Assert.assertTrue(e.getCause() instanceof IllegalArgumentException);
    }
  }

  @Test
  public void testHandleMissingPercentOfSegmentsToConsiderPerMove() throws Exception
  {
    String jsonStr = "{\n"
                     + "  \"millisToWaitBeforeDeleting\": 1,\n"
                     + "  \"mergeBytesLimit\": 1,\n"
                     + "  \"mergeSegmentsLimit\" : 1,\n"
                     + "  \"maxSegmentsToMove\": 1,\n"
                     + "  \"replicantLifetime\": 1,\n"
                     + "  \"replicationThrottleLimit\": 1,\n"
                     + "  \"balancerComputeThreads\": 2, \n"
                     + "  \"emitBalancingStats\": true,\n"
                     + "  \"killDataSourceWhitelist\": [\"test1\",\"test2\"],\n"
                     + "  \"maxSegmentsInNodeLoadingQueue\": 1,\n"
                     + "  \"decommissioningNodes\": [\"host1\", \"host2\"],\n"
                     + "  \"decommissioningMaxPercentOfMaxSegmentsToMove\": 9,\n"
                     + "  \"pauseCoordination\": false\n"
                     + "}\n";
    CoordinatorDynamicConfig actual = mapper.readValue(
        mapper.writeValueAsString(
            mapper.readValue(
                jsonStr,
                CoordinatorDynamicConfig.class
            )
        ),
        CoordinatorDynamicConfig.class
    );
    ImmutableSet<String> decommissioning = ImmutableSet.of("host1", "host2");
    ImmutableSet<String> whitelist = ImmutableSet.of("test1", "test2");
<<<<<<< HEAD
    assertConfig(actual, 1, 1, 1, 1, 100, 1, 1, 2, true, whitelist, false, 1, decommissioning, 9, false, false, 0, false);
=======
    assertConfig(actual, 1, 1, 1, 1, 100, 1, 1, 2, true, whitelist, false, 1, decommissioning, 9, false, false, Integer.MAX_VALUE);
>>>>>>> 34169c85
  }

  @Test
  public void testSerdeWithKillAllDataSources() throws Exception
  {
    String jsonStr = "{\n"
                     + "  \"millisToWaitBeforeDeleting\": 1,\n"
                     + "  \"mergeBytesLimit\": 1,\n"
                     + "  \"mergeSegmentsLimit\" : 1,\n"
                     + "  \"maxSegmentsToMove\": 1,\n"
                     + "  \"percentOfSegmentsToConsiderPerMove\": 1,\n"
                     + "  \"replicantLifetime\": 1,\n"
                     + "  \"replicationThrottleLimit\": 1,\n"
                     + "  \"balancerComputeThreads\": 2, \n"
                     + "  \"emitBalancingStats\": true,\n"
                     + "  \"killAllDataSources\": true,\n"
                     + "  \"maxSegmentsInNodeLoadingQueue\": 1\n"
                     + "}\n";

    CoordinatorDynamicConfig actual = mapper.readValue(
        mapper.writeValueAsString(
            mapper.readValue(
                jsonStr,
                CoordinatorDynamicConfig.class
            )
        ),
        CoordinatorDynamicConfig.class
    );

<<<<<<< HEAD
    assertConfig(actual, 1, 1, 1, 1, 1, 1, 1, 2, true, ImmutableSet.of(), true, 1, ImmutableSet.of(), 0, false, false, 0, false);
=======
    assertConfig(actual, 1, 1, 1, 1, 1, 1, 1, 2, true, ImmutableSet.of(), true, 1, ImmutableSet.of(), 0, false, false, Integer.MAX_VALUE);
>>>>>>> 34169c85

    //ensure whitelist is empty when killAllDataSources is true
    try {
      jsonStr = "{\n"
                + "  \"killDataSourceWhitelist\": [\"test1\",\"test2\"],\n"
                + "  \"killAllDataSources\": true,\n"
                + "  \"percentOfSegmentsToConsiderPerMove\": 1\n"
                + "}\n";
      mapper.readValue(
          jsonStr,
          CoordinatorDynamicConfig.class
      );

      Assert.fail("deserialization should fail.");
    }
    catch (JsonMappingException e) {
      Assert.assertTrue(e.getCause() instanceof IAE);
    }
  }

  @Test
  public void testDeserializeWithoutMaxSegmentsInNodeLoadingQueue() throws Exception
  {
    String jsonStr = "{\n"
                     + "  \"millisToWaitBeforeDeleting\": 1,\n"
                     + "  \"mergeBytesLimit\": 1,\n"
                     + "  \"mergeSegmentsLimit\" : 1,\n"
                     + "  \"maxSegmentsToMove\": 1,\n"
                     + "  \"percentOfSegmentsToConsiderPerMove\": 1,\n"
                     + "  \"replicantLifetime\": 1,\n"
                     + "  \"replicationThrottleLimit\": 1,\n"
                     + "  \"balancerComputeThreads\": 2, \n"
                     + "  \"emitBalancingStats\": true,\n"
                     + "  \"killAllDataSources\": true\n"
                     + "}\n";

    CoordinatorDynamicConfig actual = mapper.readValue(
        mapper.writeValueAsString(
            mapper.readValue(
                jsonStr,
                CoordinatorDynamicConfig.class
            )
        ),
        CoordinatorDynamicConfig.class
    );

<<<<<<< HEAD
    assertConfig(actual, 1, 1, 1, 1, 1, 1, 1, 2, true, ImmutableSet.of(), true, 0, ImmutableSet.of(), 0, false, false, 0, false);
=======
    assertConfig(actual, 1, 1, 1, 1, 1, 1, 1, 2, true, ImmutableSet.of(), true, 0, ImmutableSet.of(), 0, false, false, Integer.MAX_VALUE);
>>>>>>> 34169c85
  }

  @Test
  public void testBuilderDefaults()
  {
    CoordinatorDynamicConfig defaultConfig = CoordinatorDynamicConfig.builder().build();
    ImmutableSet<String> emptyList = ImmutableSet.of();
    assertConfig(
        defaultConfig,
        900000,
        524288000,
        100,
        5,
        100,
        15,
        10,
        1,
        false,
        emptyList,
        false,
        0,
        emptyList,
        70,
        false,
        false,
<<<<<<< HEAD
        0,
        false
=======
        Integer.MAX_VALUE
>>>>>>> 34169c85
    );
  }

  @Test
  public void testUpdate()
  {
    CoordinatorDynamicConfig current = CoordinatorDynamicConfig
        .builder()
        .withSpecificDataSourcesToKillUnusedSegmentsIn(ImmutableSet.of("x"))
        .build();

    Assert.assertEquals(
        current,
        new CoordinatorDynamicConfig
<<<<<<< HEAD
            .Builder(null, null, null, null, null, null, null, null, null, null, null, null, null, null, null, null, null, null, null)
=======
            .Builder(null, null, null, null, null, null, null, null, null, null, null, null, null, null, null, null, null, null)
>>>>>>> 34169c85
            .build(current)
    );
  }

  @Test
  public void testSerdeHandleInvalidMaxNonPrimaryReplicantsToLoad() throws Exception
  {
    try {
      String jsonStr = "{\n"
                       + "  \"maxNonPrimaryReplicantsToLoad\": -1\n"
                       + "}\n";

      mapper.readValue(
          mapper.writeValueAsString(
              mapper.readValue(
                  jsonStr,
                  CoordinatorDynamicConfig.class
              )
          ),
          CoordinatorDynamicConfig.class
      );

      Assert.fail("deserialization should fail.");
    }
    catch (JsonMappingException e) {
      Assert.assertTrue(e.getCause() instanceof IllegalArgumentException);
    }
  }

  @Test
  public void testEqualsAndHashCodeSanity()
  {
    CoordinatorDynamicConfig config1 = CoordinatorDynamicConfig.builder().build();
    CoordinatorDynamicConfig config2 = CoordinatorDynamicConfig.builder().build();
    Assert.assertEquals(config1, config2);
    Assert.assertEquals(config1.hashCode(), config2.hashCode());
  }

  private void assertConfig(
      CoordinatorDynamicConfig config,
      long expectedLeadingTimeMillisBeforeCanMarkAsUnusedOvershadowedSegments,
      long expectedMergeBytesLimit,
      int expectedMergeSegmentsLimit,
      int expectedMaxSegmentsToMove,
      int expectedPercentOfSegmentsToConsiderPerMove,
      int expectedReplicantLifetime,
      int expectedReplicationThrottleLimit,
      int expectedBalancerComputeThreads,
      boolean expectedEmitingBalancingStats,
      Set<String> expectedSpecificDataSourcesToKillUnusedSegmentsIn,
      boolean expectedKillUnusedSegmentsInAllDataSources,
      int expectedMaxSegmentsInNodeLoadingQueue,
      Set<String> decommissioningNodes,
      int decommissioningMaxPercentOfMaxSegmentsToMove,
      boolean pauseCoordination,
      boolean replicateAfterLoadTimeout,
<<<<<<< HEAD
      double guildReplicationMaxPercentOfMaxSegmentsToMove,
      boolean emitGuildReplicationMetrics
=======
      int maxNonPrimaryReplicantsToLoad
>>>>>>> 34169c85
  )
  {
    Assert.assertEquals(
        expectedLeadingTimeMillisBeforeCanMarkAsUnusedOvershadowedSegments,
        config.getLeadingTimeMillisBeforeCanMarkAsUnusedOvershadowedSegments()
    );
    Assert.assertEquals(expectedMergeBytesLimit, config.getMergeBytesLimit());
    Assert.assertEquals(expectedMergeSegmentsLimit, config.getMergeSegmentsLimit());
    Assert.assertEquals(expectedMaxSegmentsToMove, config.getMaxSegmentsToMove());
    Assert.assertEquals(expectedPercentOfSegmentsToConsiderPerMove, config.getPercentOfSegmentsToConsiderPerMove(), 0);
    Assert.assertEquals(expectedReplicantLifetime, config.getReplicantLifetime());
    Assert.assertEquals(expectedReplicationThrottleLimit, config.getReplicationThrottleLimit());
    Assert.assertEquals(expectedBalancerComputeThreads, config.getBalancerComputeThreads());
    Assert.assertEquals(expectedEmitingBalancingStats, config.emitBalancingStats());
    Assert.assertEquals(
        expectedSpecificDataSourcesToKillUnusedSegmentsIn,
        config.getSpecificDataSourcesToKillUnusedSegmentsIn()
    );
    Assert.assertEquals(expectedKillUnusedSegmentsInAllDataSources, config.isKillUnusedSegmentsInAllDataSources());
    Assert.assertEquals(expectedMaxSegmentsInNodeLoadingQueue, config.getMaxSegmentsInNodeLoadingQueue());
    Assert.assertEquals(decommissioningNodes, config.getDecommissioningNodes());
    Assert.assertEquals(
        decommissioningMaxPercentOfMaxSegmentsToMove,
        config.getDecommissioningMaxPercentOfMaxSegmentsToMove()
    );
    Assert.assertEquals(pauseCoordination, config.getPauseCoordination());
    Assert.assertEquals(replicateAfterLoadTimeout, config.getReplicateAfterLoadTimeout());
<<<<<<< HEAD
    Assert.assertEquals(guildReplicationMaxPercentOfMaxSegmentsToMove, config.getGuildReplicationMaxPercentOfMaxSegmentsToMove(), 0);
    Assert.assertEquals(emitGuildReplicationMetrics, config.isEmitGuildReplicationMetrics());
=======
    Assert.assertEquals(maxNonPrimaryReplicantsToLoad, config.getMaxNonPrimaryReplicantsToLoad());
>>>>>>> 34169c85
  }
}<|MERGE_RESOLUTION|>--- conflicted
+++ resolved
@@ -55,12 +55,9 @@
                      + "  \"decommissioningMaxPercentOfMaxSegmentsToMove\": 9,\n"
                      + "  \"pauseCoordination\": false,\n"
                      + "  \"replicateAfterLoadTimeout\": false,\n"
-<<<<<<< HEAD
+                     + "  \"maxNonPrimaryReplicantsToLoad\": 2147483647,\n"
                      + "  \"guildReplicationMaxPercentOfMaxSegmentsToMove\": 40,\n"
                      + "  \"emitGuildReplicationMetrics\": true\n"
-=======
-                     + "  \"maxNonPrimaryReplicantsToLoad\": 2147483647\n"
->>>>>>> 34169c85
                      + "}\n";
 
     CoordinatorDynamicConfig actual = mapper.readValue(
@@ -74,50 +71,31 @@
     );
     ImmutableSet<String> decommissioning = ImmutableSet.of("host1", "host2");
     ImmutableSet<String> whitelist = ImmutableSet.of("test1", "test2");
-<<<<<<< HEAD
-    assertConfig(actual, 1, 1, 1, 1, 1, 1, 1, 2, true, whitelist, false, 1, decommissioning, 9, false, false, 40, true);
+    assertConfig(actual, 1, 1, 1, 1, 1, 1, 1, 2, true, whitelist, false, 1, decommissioning, 9, false, false, Integer.MAX_VALUE, 40, true);
 
     actual = CoordinatorDynamicConfig.builder().withDecommissioningNodes(ImmutableSet.of("host1")).build(actual);
-    assertConfig(actual, 1, 1, 1, 1, 1, 1, 1, 2, true, whitelist, false, 1, ImmutableSet.of("host1"), 9, false, false, 40, true);
+    assertConfig(actual, 1, 1, 1, 1, 1, 1, 1, 2, true, whitelist, false, 1, ImmutableSet.of("host1"), 9, false, false, Integer.MAX_VALUE, 40, true);
 
     actual = CoordinatorDynamicConfig.builder().withDecommissioningMaxPercentOfMaxSegmentsToMove(5).build(actual);
-    assertConfig(actual, 1, 1, 1, 1, 1, 1, 1, 2, true, whitelist, false, 1, ImmutableSet.of("host1"), 5, false, false, 40, true);
+    assertConfig(actual, 1, 1, 1, 1, 1, 1, 1, 2, true, whitelist, false, 1, ImmutableSet.of("host1"), 5, false, false, Integer.MAX_VALUE, 40, true);
 
     actual = CoordinatorDynamicConfig.builder().withPauseCoordination(true).build(actual);
-    assertConfig(actual, 1, 1, 1, 1, 1, 1, 1, 2, true, whitelist, false, 1, ImmutableSet.of("host1"), 5, true, false, 40, true);
+    assertConfig(actual, 1, 1, 1, 1, 1, 1, 1, 2, true, whitelist, false, 1, ImmutableSet.of("host1"), 5, true, false, Integer.MAX_VALUE, 40, true);
 
     actual = CoordinatorDynamicConfig.builder().withPercentOfSegmentsToConsiderPerMove(10).build(actual);
-    assertConfig(actual, 1, 1, 1, 1, 10, 1, 1, 2, true, whitelist, false, 1, ImmutableSet.of("host1"), 5, true, false, 40, true);
+    assertConfig(actual, 1, 1, 1, 1, 10, 1, 1, 2, true, whitelist, false, 1, ImmutableSet.of("host1"), 5, true, false, Integer.MAX_VALUE, 40, true);
 
     actual = CoordinatorDynamicConfig.builder().withReplicateAfterLoadTimeout(true).build(actual);
-    assertConfig(actual, 1, 1, 1, 1, 10, 1, 1, 2, true, whitelist, false, 1, ImmutableSet.of("host1"), 5, true, true, 40, true);
-=======
-    assertConfig(actual, 1, 1, 1, 1, 1, 1, 1, 2, true, whitelist, false, 1, decommissioning, 9, false, false, Integer.MAX_VALUE);
-
-    actual = CoordinatorDynamicConfig.builder().withDecommissioningNodes(ImmutableSet.of("host1")).build(actual);
-    assertConfig(actual, 1, 1, 1, 1, 1, 1, 1, 2, true, whitelist, false, 1, ImmutableSet.of("host1"), 9, false, false, Integer.MAX_VALUE);
-
-    actual = CoordinatorDynamicConfig.builder().withDecommissioningMaxPercentOfMaxSegmentsToMove(5).build(actual);
-    assertConfig(actual, 1, 1, 1, 1, 1, 1, 1, 2, true, whitelist, false, 1, ImmutableSet.of("host1"), 5, false, false, Integer.MAX_VALUE);
-
-    actual = CoordinatorDynamicConfig.builder().withPauseCoordination(true).build(actual);
-    assertConfig(actual, 1, 1, 1, 1, 1, 1, 1, 2, true, whitelist, false, 1, ImmutableSet.of("host1"), 5, true, false, Integer.MAX_VALUE);
-
-    actual = CoordinatorDynamicConfig.builder().withPercentOfSegmentsToConsiderPerMove(10).build(actual);
-    assertConfig(actual, 1, 1, 1, 1, 10, 1, 1, 2, true, whitelist, false, 1, ImmutableSet.of("host1"), 5, true, false, Integer.MAX_VALUE);
-
-    actual = CoordinatorDynamicConfig.builder().withReplicateAfterLoadTimeout(true).build(actual);
-    assertConfig(actual, 1, 1, 1, 1, 10, 1, 1, 2, true, whitelist, false, 1, ImmutableSet.of("host1"), 5, true, true, Integer.MAX_VALUE);
+    assertConfig(actual, 1, 1, 1, 1, 10, 1, 1, 2, true, whitelist, false, 1, ImmutableSet.of("host1"), 5, true, true, Integer.MAX_VALUE, 40, true);
 
     actual = CoordinatorDynamicConfig.builder().withMaxNonPrimaryReplicantsToLoad(10).build(actual);
-    assertConfig(actual, 1, 1, 1, 1, 10, 1, 1, 2, true, whitelist, false, 1, ImmutableSet.of("host1"), 5, true, true, 10);
->>>>>>> 34169c85
+    assertConfig(actual, 1, 1, 1, 1, 10, 1, 1, 2, true, whitelist, false, 1, ImmutableSet.of("host1"), 5, true, true, 10, 40, true);
 
     actual = CoordinatorDynamicConfig.builder().withGuildReplicationMaxPercentOfMaxSegmentsToMove(90.0).build(actual);
-    assertConfig(actual, 1, 1, 1, 1, 10, 1, 1, 2, true, whitelist, false, 1, ImmutableSet.of("host1"), 5, true, true, 90, true);
+    assertConfig(actual, 1, 1, 1, 1, 10, 1, 1, 2, true, whitelist, false, 1, ImmutableSet.of("host1"), 5, true, true, 10, 90, true);
 
     actual = CoordinatorDynamicConfig.builder().withEmitGuildReplicationMetrics(false).build(actual);
-    assertConfig(actual, 1, 1, 1, 1, 10, 1, 1, 2, true, whitelist, false, 1, ImmutableSet.of("host1"), 5, true, true, 90, false);
+    assertConfig(actual, 1, 1, 1, 1, 10, 1, 1, 2, true, whitelist, false, 1, ImmutableSet.of("host1"), 5, true, true, 10, 90, false);
   }
 
   @Test
@@ -151,7 +129,7 @@
     );
     ImmutableSet<String> decommissioning = ImmutableSet.of("host1", "host2");
     ImmutableSet<String> whitelist = ImmutableSet.of("test1", "test2");
-    assertConfig(actual, 1, 1, 1, 1, 1, 1, 1, 2, true, whitelist, false, 1, decommissioning, 9, false, false, 0, false);
+    assertConfig(actual, 1, 1, 1, 1, 1, 1, 1, 2, true, whitelist, false, 1, decommissioning, 9, false, false, Integer.MAX_VALUE, 0, false);
   }
 
   @Test
@@ -227,23 +205,13 @@
     );
     ImmutableSet<String> decommissioning = ImmutableSet.of();
     ImmutableSet<String> whitelist = ImmutableSet.of("test1", "test2");
-<<<<<<< HEAD
-    assertConfig(actual, 1, 1, 1, 1, 100, 1, 1, 2, true, whitelist, false, 1, decommissioning, 0, false, false, 0, false);
+    assertConfig(actual, 1, 1, 1, 1, 100, 1, 1, 2, true, whitelist, false, 1, decommissioning, 0, false, false, Integer.MAX_VALUE, 0, false);
 
     actual = CoordinatorDynamicConfig.builder().withDecommissioningNodes(ImmutableSet.of("host1")).build(actual);
-    assertConfig(actual, 1, 1, 1, 1, 100, 1, 1, 2, true, whitelist, false, 1, ImmutableSet.of("host1"), 0, false, false, 0, false);
+    assertConfig(actual, 1, 1, 1, 1, 100, 1, 1, 2, true, whitelist, false, 1, ImmutableSet.of("host1"), 0, false, false, Integer.MAX_VALUE, 0, false);
 
     actual = CoordinatorDynamicConfig.builder().withDecommissioningMaxPercentOfMaxSegmentsToMove(5).build(actual);
-    assertConfig(actual, 1, 1, 1, 1, 100, 1, 1, 2, true, whitelist, false, 1, ImmutableSet.of("host1"), 5, false, false, 0, false);
-=======
-    assertConfig(actual, 1, 1, 1, 1, 100, 1, 1, 2, true, whitelist, false, 1, decommissioning, 0, false, false, Integer.MAX_VALUE);
-
-    actual = CoordinatorDynamicConfig.builder().withDecommissioningNodes(ImmutableSet.of("host1")).build(actual);
-    assertConfig(actual, 1, 1, 1, 1, 100, 1, 1, 2, true, whitelist, false, 1, ImmutableSet.of("host1"), 0, false, false, Integer.MAX_VALUE);
-
-    actual = CoordinatorDynamicConfig.builder().withDecommissioningMaxPercentOfMaxSegmentsToMove(5).build(actual);
-    assertConfig(actual, 1, 1, 1, 1, 100, 1, 1, 2, true, whitelist, false, 1, ImmutableSet.of("host1"), 5, false, false, Integer.MAX_VALUE);
->>>>>>> 34169c85
+    assertConfig(actual, 1, 1, 1, 1, 100, 1, 1, 2, true, whitelist, false, 1, ImmutableSet.of("host1"), 5, false, false, Integer.MAX_VALUE, 0, false);
   }
 
   @Test
@@ -290,12 +258,9 @@
         0,
         false,
         false,
-<<<<<<< HEAD
+        Integer.MAX_VALUE,
         0,
         false
-=======
-        Integer.MAX_VALUE
->>>>>>> 34169c85
     );
   }
 
@@ -395,11 +360,7 @@
     );
     ImmutableSet<String> decommissioning = ImmutableSet.of("host1", "host2");
     ImmutableSet<String> whitelist = ImmutableSet.of("test1", "test2");
-<<<<<<< HEAD
-    assertConfig(actual, 1, 1, 1, 1, 100, 1, 1, 2, true, whitelist, false, 1, decommissioning, 9, false, false, 0, false);
-=======
-    assertConfig(actual, 1, 1, 1, 1, 100, 1, 1, 2, true, whitelist, false, 1, decommissioning, 9, false, false, Integer.MAX_VALUE);
->>>>>>> 34169c85
+    assertConfig(actual, 1, 1, 1, 1, 100, 1, 1, 2, true, whitelist, false, 1, decommissioning, 9, false, false, Integer.MAX_VALUE, 0, false);
   }
 
   @Test
@@ -429,11 +390,7 @@
         CoordinatorDynamicConfig.class
     );
 
-<<<<<<< HEAD
-    assertConfig(actual, 1, 1, 1, 1, 1, 1, 1, 2, true, ImmutableSet.of(), true, 1, ImmutableSet.of(), 0, false, false, 0, false);
-=======
-    assertConfig(actual, 1, 1, 1, 1, 1, 1, 1, 2, true, ImmutableSet.of(), true, 1, ImmutableSet.of(), 0, false, false, Integer.MAX_VALUE);
->>>>>>> 34169c85
+    assertConfig(actual, 1, 1, 1, 1, 1, 1, 1, 2, true, ImmutableSet.of(), true, 1, ImmutableSet.of(), 0, false, false, Integer.MAX_VALUE, 0, false);
 
     //ensure whitelist is empty when killAllDataSources is true
     try {
@@ -480,11 +437,7 @@
         CoordinatorDynamicConfig.class
     );
 
-<<<<<<< HEAD
-    assertConfig(actual, 1, 1, 1, 1, 1, 1, 1, 2, true, ImmutableSet.of(), true, 0, ImmutableSet.of(), 0, false, false, 0, false);
-=======
-    assertConfig(actual, 1, 1, 1, 1, 1, 1, 1, 2, true, ImmutableSet.of(), true, 0, ImmutableSet.of(), 0, false, false, Integer.MAX_VALUE);
->>>>>>> 34169c85
+    assertConfig(actual, 1, 1, 1, 1, 1, 1, 1, 2, true, ImmutableSet.of(), true, 0, ImmutableSet.of(), 0, false, false, Integer.MAX_VALUE, 0, false);
   }
 
   @Test
@@ -510,12 +463,9 @@
         70,
         false,
         false,
-<<<<<<< HEAD
+        Integer.MAX_VALUE,
         0,
         false
-=======
-        Integer.MAX_VALUE
->>>>>>> 34169c85
     );
   }
 
@@ -530,11 +480,7 @@
     Assert.assertEquals(
         current,
         new CoordinatorDynamicConfig
-<<<<<<< HEAD
-            .Builder(null, null, null, null, null, null, null, null, null, null, null, null, null, null, null, null, null, null, null)
-=======
-            .Builder(null, null, null, null, null, null, null, null, null, null, null, null, null, null, null, null, null, null)
->>>>>>> 34169c85
+            .Builder(null, null, null, null, null, null, null, null, null, null, null, null, null, null, null, null, null, null, null, null)
             .build(current)
     );
   }
@@ -591,12 +537,9 @@
       int decommissioningMaxPercentOfMaxSegmentsToMove,
       boolean pauseCoordination,
       boolean replicateAfterLoadTimeout,
-<<<<<<< HEAD
+      int maxNonPrimaryReplicantsToLoad,
       double guildReplicationMaxPercentOfMaxSegmentsToMove,
       boolean emitGuildReplicationMetrics
-=======
-      int maxNonPrimaryReplicantsToLoad
->>>>>>> 34169c85
   )
   {
     Assert.assertEquals(
@@ -624,11 +567,8 @@
     );
     Assert.assertEquals(pauseCoordination, config.getPauseCoordination());
     Assert.assertEquals(replicateAfterLoadTimeout, config.getReplicateAfterLoadTimeout());
-<<<<<<< HEAD
+    Assert.assertEquals(maxNonPrimaryReplicantsToLoad, config.getMaxNonPrimaryReplicantsToLoad());
     Assert.assertEquals(guildReplicationMaxPercentOfMaxSegmentsToMove, config.getGuildReplicationMaxPercentOfMaxSegmentsToMove(), 0);
     Assert.assertEquals(emitGuildReplicationMetrics, config.isEmitGuildReplicationMetrics());
-=======
-    Assert.assertEquals(maxNonPrimaryReplicantsToLoad, config.getMaxNonPrimaryReplicantsToLoad());
->>>>>>> 34169c85
   }
 }