--- conflicted
+++ resolved
@@ -78,26 +78,10 @@
       null, null, null, null, 0, 0
   );
 
-<<<<<<< HEAD
   private boolean guildReplicationEnabled;
   private TestDruidCoordinatorConfig config;
 
   public HttpLoadQueuePeonTest(boolean guildReplicationEnabled)
-=======
-  final TestDruidCoordinatorConfig config = new TestDruidCoordinatorConfig(
-      null,
-      null,
-      null,
-      null,
-      null,
-      null,
-      null,
-      null,
-      null,
-      10,
-      Duration.ZERO
-  )
->>>>>>> 57ddae78
   {
     this.guildReplicationEnabled = guildReplicationEnabled;
   }
@@ -117,6 +101,9 @@
   public void setup()
   {
     config = new TestDruidCoordinatorConfig(
+        null,
+        null,
+        null,
         null,
         null,
         null,
