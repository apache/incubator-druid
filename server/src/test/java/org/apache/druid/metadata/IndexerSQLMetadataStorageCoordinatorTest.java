--- conflicted
+++ resolved
@@ -511,69 +511,33 @@
     coordinator.announceHistoricalSegments(SEGMENTS);
     coordinator.announceHistoricalSegments(ImmutableSet.of(defaultSegment3));
 
-<<<<<<< HEAD
-    Assert.assertEquals(
-        SEGMENTS,
-        ImmutableSet.copyOf(
-            coordinator.retrieveUsedSegmentsForIntervals(
-                defaultSegment.getDataSource(),
-                ImmutableList.of(defaultSegment.getInterval())
-            )
-=======
     Assertions.assertThat(
-        coordinator.getUsedSegmentsForIntervals(
+        coordinator.retrieveUsedSegmentsForIntervals(
             defaultSegment.getDataSource(),
             ImmutableList.of(defaultSegment.getInterval()),
             Segments.ONLY_VISIBLE
->>>>>>> 517c1463
         )
     ).containsOnlyOnce(SEGMENTS.toArray(new DataSegment[0]));
 
-<<<<<<< HEAD
-    Assert.assertEquals(
-        ImmutableSet.of(defaultSegment3),
-        ImmutableSet.copyOf(
-            coordinator.retrieveUsedSegmentsForIntervals(
-                defaultSegment.getDataSource(),
-                ImmutableList.of(defaultSegment3.getInterval())
-            )
-=======
     Assertions.assertThat(
-        coordinator.getUsedSegmentsForIntervals(
+        coordinator.retrieveUsedSegmentsForIntervals(
             defaultSegment.getDataSource(),
             ImmutableList.of(defaultSegment3.getInterval()),
             Segments.ONLY_VISIBLE
->>>>>>> 517c1463
         )
     ).containsOnlyOnce(defaultSegment3);
 
-<<<<<<< HEAD
-    Assert.assertEquals(
-        ImmutableSet.of(defaultSegment, defaultSegment2, defaultSegment3),
-        ImmutableSet.copyOf(
-            coordinator.retrieveUsedSegmentsForIntervals(
-                defaultSegment.getDataSource(),
-                ImmutableList.of(defaultSegment.getInterval(), defaultSegment3.getInterval())
-            )
-=======
     Assertions.assertThat(
-        coordinator.getUsedSegmentsForIntervals(
+        coordinator.retrieveUsedSegmentsForIntervals(
             defaultSegment.getDataSource(),
             ImmutableList.of(defaultSegment.getInterval(), defaultSegment3.getInterval()),
             Segments.ONLY_VISIBLE
->>>>>>> 517c1463
         )
     ).containsOnlyOnce(defaultSegment, defaultSegment2, defaultSegment3);
 
     //case to check no duplication if two intervals overlapped with the interval of same segment.
-<<<<<<< HEAD
-    Assert.assertEquals(
-        ImmutableList.of(defaultSegment3),
+    Assertions.assertThat(
         coordinator.retrieveUsedSegmentsForIntervals(
-=======
-    Assertions.assertThat(
-        coordinator.getUsedSegmentsForIntervals(
->>>>>>> 517c1463
             defaultSegment.getDataSource(),
             ImmutableList.of(
                 Intervals.of("2015-01-03T00Z/2015-01-03T05Z"),
@@ -1039,20 +1003,8 @@
       Assert.assertEquals(toBeAnnounced, announced);
     }
 
-<<<<<<< HEAD
-    final VersionedIntervalTimeline<String, DataSegment> timeline = VersionedIntervalTimeline
-        .forSegments(coordinator.retrieveUsedSegmentsForInterval(dataSource, interval));
-
-    final List<DataSegment> visibleSegments = timeline
-        .lookup(interval)
-        .stream()
-        .flatMap(holder -> StreamSupport.stream(holder.getObject().spliterator(), false))
-        .map(PartitionChunk::getObject)
-        .collect(Collectors.toList());
-=======
     final Collection<DataSegment> visibleSegments =
-        coordinator.getUsedSegmentsForInterval(dataSource, interval, Segments.ONLY_VISIBLE);
->>>>>>> 517c1463
+        coordinator.retrieveUsedSegmentsForInterval(dataSource, interval, Segments.ONLY_VISIBLE);
 
     Assert.assertEquals(1, visibleSegments.size());
     Assert.assertEquals(
