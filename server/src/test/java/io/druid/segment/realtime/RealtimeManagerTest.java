/*
 * Licensed to Metamarkets Group Inc. (Metamarkets) under one
 * or more contributor license agreements. See the NOTICE file
 * distributed with this work for additional information
 * regarding copyright ownership. Metamarkets licenses this file
 * to you under the Apache License, Version 2.0 (the
 * "License"); you may not use this file except in compliance
 * with the License. You may obtain a copy of the License at
 *
 * http://www.apache.org/licenses/LICENSE-2.0
 *
 * Unless required by applicable law or agreed to in writing,
 * software distributed under the License is distributed on an
 * "AS IS" BASIS, WITHOUT WARRANTIES OR CONDITIONS OF ANY
 * KIND, either express or implied. See the License for the
 * specific language governing permissions and limitations
 * under the License.
 */

package io.druid.segment.realtime;

import com.fasterxml.jackson.databind.ObjectMapper;
import com.google.common.base.Function;
import com.google.common.base.Stopwatch;
import com.google.common.base.Supplier;
import com.google.common.collect.ImmutableList;
import com.google.common.collect.ImmutableMap;
import com.google.common.collect.Iterables;
import com.google.common.collect.Lists;
import com.google.common.util.concurrent.MoreExecutors;
import io.druid.data.input.Committer;
import io.druid.data.input.Firehose;
import io.druid.data.input.FirehoseFactory;
import io.druid.data.input.FirehoseFactoryV2;
import io.druid.data.input.FirehoseV2;
import io.druid.data.input.InputRow;
import io.druid.data.input.Row;
import io.druid.data.input.impl.InputRowParser;
import io.druid.jackson.DefaultObjectMapper;
import io.druid.java.util.common.ISE;
import io.druid.java.util.common.granularity.Granularities;
import io.druid.java.util.common.parsers.ParseException;
import io.druid.query.BaseQuery;
import io.druid.query.Query;
import io.druid.query.QueryRunner;
import io.druid.query.QueryRunnerFactory;
import io.druid.query.QueryRunnerFactoryConglomerate;
import io.druid.query.QueryRunnerTestHelper;
import io.druid.query.SegmentDescriptor;
import io.druid.query.aggregation.AggregatorFactory;
import io.druid.query.aggregation.CountAggregatorFactory;
import io.druid.query.aggregation.LongSumAggregatorFactory;
import io.druid.query.dimension.DefaultDimensionSpec;
import io.druid.query.dimension.DimensionSpec;
import io.druid.query.groupby.GroupByQuery;
import io.druid.query.groupby.GroupByQueryConfig;
import io.druid.query.groupby.GroupByQueryRunnerFactory;
import io.druid.query.groupby.GroupByQueryRunnerTest;
import io.druid.query.groupby.GroupByQueryRunnerTestHelper;
import io.druid.query.spec.MultipleIntervalSegmentSpec;
import io.druid.query.spec.MultipleSpecificSegmentSpec;
import io.druid.query.spec.SpecificSegmentQueryRunner;
import io.druid.query.spec.SpecificSegmentSpec;
import io.druid.segment.TestHelper;
import io.druid.segment.incremental.IndexSizeExceededException;
import io.druid.segment.indexing.DataSchema;
import io.druid.segment.indexing.RealtimeIOConfig;
import io.druid.segment.indexing.RealtimeTuningConfig;
import io.druid.segment.indexing.granularity.UniformGranularitySpec;
import io.druid.segment.realtime.plumber.Plumber;
import io.druid.segment.realtime.plumber.PlumberSchool;
import io.druid.segment.realtime.plumber.Sink;
import io.druid.timeline.partition.LinearShardSpec;
import io.druid.utils.Runnables;
import org.joda.time.DateTime;
import org.joda.time.Interval;
import org.joda.time.Period;
import org.junit.After;
import org.junit.Assert;
import org.junit.Before;
import org.junit.BeforeClass;
import org.junit.Test;

import java.io.IOException;
import java.util.Arrays;
import java.util.Iterator;
import java.util.List;
import java.util.Map;
import java.util.concurrent.CountDownLatch;
import java.util.concurrent.TimeUnit;

/**
 */
public class RealtimeManagerTest
{
  private static QueryRunnerFactory factory;

  private RealtimeManager realtimeManager;
  private RealtimeManager realtimeManager2;
  private RealtimeManager realtimeManager3;
  private DataSchema schema;
  private DataSchema schema2;
  private TestPlumber plumber;
  private TestPlumber plumber2;
  private CountDownLatch chiefStartedLatch;
  private RealtimeTuningConfig tuningConfig_0;
  private RealtimeTuningConfig tuningConfig_1;
  private DataSchema schema3;

  @BeforeClass
  public static void setupStatic()
  {
    factory = initFactory();
  }

  @Before
  public void setUp() throws Exception
  {
    final List<TestInputRowHolder> rows = Arrays.asList(
        makeRow(new DateTime("9000-01-01").getMillis()),
        makeRow(new ParseException("parse error")),
        null,
        makeRow(new DateTime().getMillis())
    );

    ObjectMapper jsonMapper = new DefaultObjectMapper();

    schema = new DataSchema(
        "test",
        null,
        new AggregatorFactory[]{new CountAggregatorFactory("rows")},
        new UniformGranularitySpec(Granularities.HOUR, Granularities.NONE, null),
        jsonMapper
    );
    schema2 = new DataSchema(
        "testV2",
        null,
        new AggregatorFactory[]{new CountAggregatorFactory("rows")},
        new UniformGranularitySpec(Granularities.HOUR, Granularities.NONE, null),
        jsonMapper
    );
    RealtimeIOConfig ioConfig = new RealtimeIOConfig(
        new FirehoseFactory()
        {
          @Override
          public Firehose connect(InputRowParser parser) throws IOException
          {
            return new TestFirehose(rows.iterator());
          }
        },
        new PlumberSchool()
        {
          @Override
          public Plumber findPlumber(
              DataSchema schema, RealtimeTuningConfig config, FireDepartmentMetrics metrics
          )
          {
            return plumber;
          }
        },
        null
    );
    RealtimeIOConfig ioConfig2 = new RealtimeIOConfig(
        null,
        new PlumberSchool()
        {
          @Override
          public Plumber findPlumber(
              DataSchema schema, RealtimeTuningConfig config, FireDepartmentMetrics metrics
          )
          {
            return plumber2;
          }
        },
        new FirehoseFactoryV2()
        {
          @Override
          public FirehoseV2 connect(InputRowParser parser, Object arg1) throws IOException, ParseException
          {
            return new TestFirehoseV2(rows.iterator());
          }
        }
    );
<<<<<<< HEAD

    RealtimeTuningConfig tuningConfig = new RealtimeTuningConfig.Builder()
        .withMaxRowsInMemory(1)
        .withIntermediatePersistPeriod(new Period("P1Y"))
        .build();

=======
    RealtimeTuningConfig tuningConfig = new RealtimeTuningConfig(
        1,
        new Period("P1Y"),
        null,
        null,
        null,
        null,
        null,
        null,
        null,
        null,
        0,
        0,
        null,
        null,
        null
    );
>>>>>>> 0bcfd935
    plumber = new TestPlumber(new Sink(
        new Interval("0/P5000Y"),
        schema,
        tuningConfig.getShardSpec(),
        new DateTime().toString(),
        tuningConfig.getMaxRowsInMemory(),
        tuningConfig.isReportParseExceptions()
    ));

    realtimeManager = new RealtimeManager(
        Arrays.<FireDepartment>asList(
            new FireDepartment(
                schema,
                ioConfig,
                tuningConfig
            )
        ),
        null
    );
    plumber2 = new TestPlumber(new Sink(
        new Interval("0/P5000Y"),
        schema2,
        tuningConfig.getShardSpec(),
        new DateTime().toString(),
        tuningConfig.getMaxRowsInMemory(),
        tuningConfig.isReportParseExceptions()
    ));

    realtimeManager2 = new RealtimeManager(
        Arrays.<FireDepartment>asList(
            new FireDepartment(
                schema2,
                ioConfig2,
                tuningConfig
            )
        ),
        null
    );

<<<<<<< HEAD
    tuningConfig_0 = new RealtimeTuningConfig.Builder()
        .withMaxRowsInMemory(1)
        .withIntermediatePersistPeriod(new Period("P1Y"))
        .withShardSpec(new LinearShardSpec(0))
        .build();

    tuningConfig_1 = new RealtimeTuningConfig.Builder()
        .withMaxRowsInMemory(1)
        .withIntermediatePersistPeriod(new Period("P1Y"))
        .withShardSpec(new LinearShardSpec(1))
        .build();
=======
    tuningConfig_0 = new RealtimeTuningConfig(
        1,
        new Period("P1Y"),
        null,
        null,
        null,
        null,
        null,
        new LinearShardSpec(0),
        null,
        null,
        0,
        0,
        null,
        null,
        null
    );

    tuningConfig_1 = new RealtimeTuningConfig(
        1,
        new Period("P1Y"),
        null,
        null,
        null,
        null,
        null,
        new LinearShardSpec(1),
        null,
        null,
        0,
        0,
        null,
        null,
        null
    );
>>>>>>> 0bcfd935

    schema3 = new DataSchema(
        "testing",
        null,
        new AggregatorFactory[]{new CountAggregatorFactory("ignore")},
        new UniformGranularitySpec(Granularities.HOUR, Granularities.NONE, null),
        jsonMapper
    );

    FireDepartment department_0 = new FireDepartment(schema3, ioConfig, tuningConfig_0);
    FireDepartment department_1 = new FireDepartment(schema3, ioConfig2, tuningConfig_1);

    QueryRunnerFactoryConglomerate conglomerate = new QueryRunnerFactoryConglomerate()
    {
      @Override
      public <T, QueryType extends Query<T>> QueryRunnerFactory<T, QueryType> findFactory(QueryType query)
      {
        return factory;
      }
    };

    chiefStartedLatch = new CountDownLatch(2);

    RealtimeManager.FireChief fireChief_0 = new RealtimeManager.FireChief(department_0, conglomerate)
    {
      @Override
      public void run()
      {
        super.initPlumber();
        chiefStartedLatch.countDown();
      }
    };

    RealtimeManager.FireChief fireChief_1 = new RealtimeManager.FireChief(department_1, conglomerate)
    {
      @Override
      public void run()
      {
        super.initPlumber();
        chiefStartedLatch.countDown();
      }
    };


    realtimeManager3 = new RealtimeManager(
        Arrays.asList(department_0, department_1),
        conglomerate,
        ImmutableMap.<String, Map<Integer, RealtimeManager.FireChief>>of(
            "testing",
            ImmutableMap.of(
                0,
                fireChief_0,
                1,
                fireChief_1
            )
        )
    );

    startFireChiefWithPartitionNum(fireChief_0, 0);
    startFireChiefWithPartitionNum(fireChief_1, 1);
  }

  private void startFireChiefWithPartitionNum(RealtimeManager.FireChief fireChief, int partitionNum)
  {
    fireChief.setName(
        String.format(
            "chief-%s[%s]",
            "testing",
            partitionNum
        )
    );
    fireChief.start();
  }

  @Test
  public void testRun() throws Exception
  {
    realtimeManager.start();

    Stopwatch stopwatch = Stopwatch.createStarted();
    while (realtimeManager.getMetrics("test").processed() != 1) {
      Thread.sleep(100);
      if (stopwatch.elapsed(TimeUnit.MILLISECONDS) > 1000) {
        throw new ISE("Realtime manager should have completed processing 2 events!");
      }
    }

    Assert.assertEquals(1, realtimeManager.getMetrics("test").processed());
    Assert.assertEquals(1, realtimeManager.getMetrics("test").thrownAway());
    Assert.assertEquals(2, realtimeManager.getMetrics("test").unparseable());
    Assert.assertTrue(plumber.isStartedJob());
    Assert.assertTrue(plumber.isFinishedJob());
    Assert.assertEquals(0, plumber.getPersistCount());
  }

  @Test
  public void testRunV2() throws Exception
  {
    realtimeManager2.start();

    Stopwatch stopwatch = Stopwatch.createStarted();
    while (realtimeManager2.getMetrics("testV2").processed() != 1) {
      Thread.sleep(100);
      if (stopwatch.elapsed(TimeUnit.MILLISECONDS) > 1000) {
        throw new ISE("Realtime manager should have completed processing 2 events!");
      }
    }

    Assert.assertEquals(1, realtimeManager2.getMetrics("testV2").processed());
    Assert.assertEquals(1, realtimeManager2.getMetrics("testV2").thrownAway());
    Assert.assertEquals(2, realtimeManager2.getMetrics("testV2").unparseable());
    Assert.assertTrue(plumber2.isStartedJob());
    Assert.assertTrue(plumber2.isFinishedJob());
    Assert.assertEquals(0, plumber2.getPersistCount());
  }

  @Test(timeout = 10_000L)
  public void testQueryWithInterval() throws IOException, InterruptedException
  {
    List<Row> expectedResults = Arrays.asList(
        GroupByQueryRunnerTestHelper.createExpectedRow("2011-04-01", "alias", "automotive", "rows", 2L, "idx", 270L),
        GroupByQueryRunnerTestHelper.createExpectedRow("2011-04-01", "alias", "business", "rows", 2L, "idx", 236L),
        GroupByQueryRunnerTestHelper.createExpectedRow("2011-04-01", "alias", "entertainment", "rows", 2L, "idx", 316L),
        GroupByQueryRunnerTestHelper.createExpectedRow("2011-04-01", "alias", "health", "rows", 2L, "idx", 240L),
        GroupByQueryRunnerTestHelper.createExpectedRow("2011-04-01", "alias", "mezzanine", "rows", 6L, "idx", 5740L),
        GroupByQueryRunnerTestHelper.createExpectedRow("2011-04-01", "alias", "news", "rows", 2L, "idx", 242L),
        GroupByQueryRunnerTestHelper.createExpectedRow("2011-04-01", "alias", "premium", "rows", 6L, "idx", 5800L),
        GroupByQueryRunnerTestHelper.createExpectedRow("2011-04-01", "alias", "technology", "rows", 2L, "idx", 156L),
        GroupByQueryRunnerTestHelper.createExpectedRow("2011-04-01", "alias", "travel", "rows", 2L, "idx", 238L),

        GroupByQueryRunnerTestHelper.createExpectedRow("2011-04-02", "alias", "automotive", "rows", 2L, "idx", 294L),
        GroupByQueryRunnerTestHelper.createExpectedRow("2011-04-02", "alias", "business", "rows", 2L, "idx", 224L),
        GroupByQueryRunnerTestHelper.createExpectedRow("2011-04-02", "alias", "entertainment", "rows", 2L, "idx", 332L),
        GroupByQueryRunnerTestHelper.createExpectedRow("2011-04-02", "alias", "health", "rows", 2L, "idx", 226L),
        GroupByQueryRunnerTestHelper.createExpectedRow("2011-04-02", "alias", "mezzanine", "rows", 6L, "idx", 4894L),
        GroupByQueryRunnerTestHelper.createExpectedRow("2011-04-02", "alias", "news", "rows", 2L, "idx", 228L),
        GroupByQueryRunnerTestHelper.createExpectedRow("2011-04-02", "alias", "premium", "rows", 6L, "idx", 5010L),
        GroupByQueryRunnerTestHelper.createExpectedRow("2011-04-02", "alias", "technology", "rows", 2L, "idx", 194L),
        GroupByQueryRunnerTestHelper.createExpectedRow("2011-04-02", "alias", "travel", "rows", 2L, "idx", 252L)
    );

    chiefStartedLatch.await();

    for (QueryRunner runner : QueryRunnerTestHelper.makeQueryRunners((GroupByQueryRunnerFactory) factory)) {
      GroupByQuery query = GroupByQuery
          .builder()
          .setDataSource(QueryRunnerTestHelper.dataSource)
          .setQuerySegmentSpec(QueryRunnerTestHelper.firstToThird)
          .setDimensions(Lists.<DimensionSpec>newArrayList(new DefaultDimensionSpec("quality", "alias")))
          .setAggregatorSpecs(
              Arrays.asList(
                  QueryRunnerTestHelper.rowsCount,
                  new LongSumAggregatorFactory("idx", "index")
              )
          )
          .setGranularity(QueryRunnerTestHelper.dayGran)
          .build();
      plumber.setRunners(ImmutableMap.of(query.getIntervals().get(0), runner));
      plumber2.setRunners(ImmutableMap.of(query.getIntervals().get(0), runner));

      Iterable<Row> results = GroupByQueryRunnerTestHelper.runQuery(
          factory,
          realtimeManager3.getQueryRunnerForIntervals(
              query,
              QueryRunnerTestHelper.firstToThird.getIntervals()
          ),
          query
      );

      TestHelper.assertExpectedObjects(expectedResults, results, "");
    }

  }

  @Test(timeout = 10_000L)
  public void testQueryWithSegmentSpec() throws IOException, InterruptedException
  {
    List<Row> expectedResults = Arrays.asList(
        GroupByQueryRunnerTestHelper.createExpectedRow("2011-04-01", "alias", "automotive", "rows", 1L, "idx", 135L),
        GroupByQueryRunnerTestHelper.createExpectedRow("2011-04-01", "alias", "business", "rows", 1L, "idx", 118L),
        GroupByQueryRunnerTestHelper.createExpectedRow("2011-04-01", "alias", "entertainment", "rows", 1L, "idx", 158L),
        GroupByQueryRunnerTestHelper.createExpectedRow("2011-04-01", "alias", "health", "rows", 1L, "idx", 120L),
        GroupByQueryRunnerTestHelper.createExpectedRow("2011-04-01", "alias", "mezzanine", "rows", 3L, "idx", 2870L),
        GroupByQueryRunnerTestHelper.createExpectedRow("2011-04-01", "alias", "news", "rows", 1L, "idx", 121L),
        GroupByQueryRunnerTestHelper.createExpectedRow("2011-04-01", "alias", "premium", "rows", 3L, "idx", 2900L),
        GroupByQueryRunnerTestHelper.createExpectedRow("2011-04-01", "alias", "technology", "rows", 1L, "idx", 78L),
        GroupByQueryRunnerTestHelper.createExpectedRow("2011-04-01", "alias", "travel", "rows", 1L, "idx", 119L),

        GroupByQueryRunnerTestHelper.createExpectedRow("2011-04-02", "alias", "automotive", "rows", 1L, "idx", 147L),
        GroupByQueryRunnerTestHelper.createExpectedRow("2011-04-02", "alias", "business", "rows", 1L, "idx", 112L),
        GroupByQueryRunnerTestHelper.createExpectedRow("2011-04-02", "alias", "entertainment", "rows", 1L, "idx", 166L),
        GroupByQueryRunnerTestHelper.createExpectedRow("2011-04-02", "alias", "health", "rows", 1L, "idx", 113L),
        GroupByQueryRunnerTestHelper.createExpectedRow("2011-04-02", "alias", "mezzanine", "rows", 3L, "idx", 2447L),
        GroupByQueryRunnerTestHelper.createExpectedRow("2011-04-02", "alias", "news", "rows", 1L, "idx", 114L),
        GroupByQueryRunnerTestHelper.createExpectedRow("2011-04-02", "alias", "premium", "rows", 3L, "idx", 2505L),
        GroupByQueryRunnerTestHelper.createExpectedRow("2011-04-02", "alias", "technology", "rows", 1L, "idx", 97L),
        GroupByQueryRunnerTestHelper.createExpectedRow("2011-04-02", "alias", "travel", "rows", 1L, "idx", 126L)
    );

    chiefStartedLatch.await();

    for (QueryRunner runner : QueryRunnerTestHelper.makeQueryRunners((GroupByQueryRunnerFactory) factory)) {
      GroupByQuery query = GroupByQuery
          .builder()
          .setDataSource(QueryRunnerTestHelper.dataSource)
          .setQuerySegmentSpec(QueryRunnerTestHelper.firstToThird)
          .setDimensions(Lists.<DimensionSpec>newArrayList(new DefaultDimensionSpec("quality", "alias")))
          .setAggregatorSpecs(
              Arrays.asList(
                  QueryRunnerTestHelper.rowsCount,
                  new LongSumAggregatorFactory("idx", "index")
              )
          )
          .setGranularity(QueryRunnerTestHelper.dayGran)
          .build();
      plumber.setRunners(ImmutableMap.of(query.getIntervals().get(0), runner));
      plumber2.setRunners(ImmutableMap.of(query.getIntervals().get(0), runner));

      Iterable<Row> results = GroupByQueryRunnerTestHelper.runQuery(
          factory,
          realtimeManager3.getQueryRunnerForSegments(
              query,
              ImmutableList.<SegmentDescriptor>of(
                  new SegmentDescriptor(
                      new Interval("2011-04-01T00:00:00.000Z/2011-04-03T00:00:00.000Z"),
                      "ver",
                      0
                  ))
          ),
          query
      );
      TestHelper.assertExpectedObjects(expectedResults, results, "");

      results = GroupByQueryRunnerTestHelper.runQuery(
          factory,
          realtimeManager3.getQueryRunnerForSegments(
              query,
              ImmutableList.<SegmentDescriptor>of(
                  new SegmentDescriptor(
                      new Interval("2011-04-01T00:00:00.000Z/2011-04-03T00:00:00.000Z"),
                      "ver",
                      1
                  ))
          ),
          query
      );
      TestHelper.assertExpectedObjects(expectedResults, results, "");
    }

  }

  @Test(timeout = 10_000L)
  public void testQueryWithMultipleSegmentSpec() throws IOException, InterruptedException
  {

    List<Row> expectedResults_both_partitions = Arrays.asList(
        GroupByQueryRunnerTestHelper.createExpectedRow("2011-03-26", "alias", "business", "rows", 2L, "idx", 260L),
        GroupByQueryRunnerTestHelper.createExpectedRow("2011-03-26", "alias", "health", "rows", 2L, "idx", 236L),
        GroupByQueryRunnerTestHelper.createExpectedRow("2011-03-26", "alias", "mezzanine", "rows", 4L, "idx", 4556L),
        GroupByQueryRunnerTestHelper.createExpectedRow("2011-03-26", "alias", "news", "rows", 2L, "idx", 284L),
        GroupByQueryRunnerTestHelper.createExpectedRow("2011-03-26", "alias", "technology", "rows", 2L, "idx", 202L),
        GroupByQueryRunnerTestHelper.createExpectedRow("2011-03-27", "alias", "automotive", "rows", 2L, "idx", 288L),
        GroupByQueryRunnerTestHelper.createExpectedRow("2011-03-27", "alias", "entertainment", "rows", 2L, "idx", 326L),
        GroupByQueryRunnerTestHelper.createExpectedRow("2011-03-28", "alias", "automotive", "rows", 2L, "idx", 312L),
        GroupByQueryRunnerTestHelper.createExpectedRow("2011-03-28", "alias", "business", "rows", 2L, "idx", 248L),
        GroupByQueryRunnerTestHelper.createExpectedRow("2011-03-28", "alias", "entertainment", "rows", 2L, "idx", 326L),
        GroupByQueryRunnerTestHelper.createExpectedRow("2011-03-28", "alias", "health", "rows", 2L, "idx", 262L),
        GroupByQueryRunnerTestHelper.createExpectedRow("2011-03-28", "alias", "mezzanine", "rows", 6L, "idx", 5126L),
        GroupByQueryRunnerTestHelper.createExpectedRow("2011-03-28", "alias", "news", "rows", 2L, "idx", 254L),
        GroupByQueryRunnerTestHelper.createExpectedRow("2011-03-28", "alias", "premium", "rows", 6L, "idx", 5276L),
        GroupByQueryRunnerTestHelper.createExpectedRow("2011-03-28", "alias", "technology", "rows", 2L, "idx", 206L),
        GroupByQueryRunnerTestHelper.createExpectedRow("2011-03-28", "alias", "travel", "rows", 2L, "idx", 260L)
    );

    List<Row> expectedResults_single_partition_26_28 = Arrays.asList(
        GroupByQueryRunnerTestHelper.createExpectedRow("2011-03-26", "alias", "business", "rows", 1L, "idx", 130L),
        GroupByQueryRunnerTestHelper.createExpectedRow("2011-03-26", "alias", "health", "rows", 1L, "idx", 118L),
        GroupByQueryRunnerTestHelper.createExpectedRow("2011-03-26", "alias", "mezzanine", "rows", 2L, "idx", 2278L),
        GroupByQueryRunnerTestHelper.createExpectedRow("2011-03-26", "alias", "news", "rows", 1L, "idx", 142L),
        GroupByQueryRunnerTestHelper.createExpectedRow("2011-03-26", "alias", "technology", "rows", 1L, "idx", 101L),
        GroupByQueryRunnerTestHelper.createExpectedRow("2011-03-27", "alias", "automotive", "rows", 1L, "idx", 144L),
        GroupByQueryRunnerTestHelper.createExpectedRow("2011-03-27", "alias", "entertainment", "rows", 1L, "idx", 163L)
    );

    List<Row> expectedResults_single_partition_28_29 = Arrays.asList(
        GroupByQueryRunnerTestHelper.createExpectedRow("2011-03-28", "alias", "automotive", "rows", 1L, "idx", 156L),
        GroupByQueryRunnerTestHelper.createExpectedRow("2011-03-28", "alias", "business", "rows", 1L, "idx", 124L),
        GroupByQueryRunnerTestHelper.createExpectedRow("2011-03-28", "alias", "entertainment", "rows", 1L, "idx", 163L),
        GroupByQueryRunnerTestHelper.createExpectedRow("2011-03-28", "alias", "health", "rows", 1L, "idx", 131L),
        GroupByQueryRunnerTestHelper.createExpectedRow("2011-03-28", "alias", "mezzanine", "rows", 3L, "idx", 2563L),
        GroupByQueryRunnerTestHelper.createExpectedRow("2011-03-28", "alias", "news", "rows", 1L, "idx", 127L),
        GroupByQueryRunnerTestHelper.createExpectedRow("2011-03-28", "alias", "premium", "rows", 3L, "idx", 2638L),
        GroupByQueryRunnerTestHelper.createExpectedRow("2011-03-28", "alias", "technology", "rows", 1L, "idx", 103L),
        GroupByQueryRunnerTestHelper.createExpectedRow("2011-03-28", "alias", "travel", "rows", 1L, "idx", 130L)
    );

    chiefStartedLatch.await();

    final Interval interval_26_28 = new Interval("2011-03-26T00:00:00.000Z/2011-03-28T00:00:00.000Z");
    final Interval interval_28_29 = new Interval("2011-03-28T00:00:00.000Z/2011-03-29T00:00:00.000Z");
    final SegmentDescriptor descriptor_26_28_0 = new SegmentDescriptor(interval_26_28, "ver0", 0);
    final SegmentDescriptor descriptor_28_29_0 = new SegmentDescriptor(interval_28_29, "ver1", 0);
    final SegmentDescriptor descriptor_26_28_1 = new SegmentDescriptor(interval_26_28, "ver0", 1);
    final SegmentDescriptor descriptor_28_29_1 = new SegmentDescriptor(interval_28_29, "ver1", 1);

    GroupByQuery query = GroupByQuery
        .builder()
        .setDataSource(QueryRunnerTestHelper.dataSource)
        .setQuerySegmentSpec(
            new MultipleSpecificSegmentSpec(
                ImmutableList.<SegmentDescriptor>of(
                    descriptor_26_28_0,
                    descriptor_28_29_0,
                    descriptor_26_28_1,
                    descriptor_28_29_1
                )))
        .setDimensions(Lists.<DimensionSpec>newArrayList(new DefaultDimensionSpec("quality", "alias")))
        .setAggregatorSpecs(
            Arrays.asList(
                QueryRunnerTestHelper.rowsCount,
                new LongSumAggregatorFactory("idx", "index")
            )
        )
        .setGranularity(QueryRunnerTestHelper.dayGran)
        .build();

    final Map<Interval, QueryRunner> runnerMap = ImmutableMap.<Interval, QueryRunner>of(
        interval_26_28,
        QueryRunnerTestHelper.makeQueryRunner(
            factory,
            "druid.sample.numeric.tsv.top",
            null
        )
        ,
        interval_28_29,
        QueryRunnerTestHelper.makeQueryRunner(
            factory,
            "druid.sample.numeric.tsv.bottom",
            null
        )
    );
    plumber.setRunners(runnerMap);
    plumber2.setRunners(runnerMap);

    Iterable<Row> results = GroupByQueryRunnerTestHelper.runQuery(
        factory,
        query.getQuerySegmentSpec().lookup(query, realtimeManager3),
        query
    );
    TestHelper.assertExpectedObjects(expectedResults_both_partitions, results, "");

    results = GroupByQueryRunnerTestHelper.runQuery(
        factory,
        realtimeManager3.getQueryRunnerForSegments(
            query,
            ImmutableList.<SegmentDescriptor>of(
                descriptor_26_28_0)
        ),
        query
    );
    TestHelper.assertExpectedObjects(expectedResults_single_partition_26_28, results, "");

    results = GroupByQueryRunnerTestHelper.runQuery(
        factory,
        realtimeManager3.getQueryRunnerForSegments(
            query,
            ImmutableList.<SegmentDescriptor>of(
                descriptor_28_29_0)
        ),
        query
    );
    TestHelper.assertExpectedObjects(expectedResults_single_partition_28_29, results, "");

    results = GroupByQueryRunnerTestHelper.runQuery(
        factory,
        realtimeManager3.getQueryRunnerForSegments(
            query,
            ImmutableList.<SegmentDescriptor>of(
                descriptor_26_28_1)
        ),
        query
    );
    TestHelper.assertExpectedObjects(expectedResults_single_partition_26_28, results, "");

    results = GroupByQueryRunnerTestHelper.runQuery(
        factory,
        realtimeManager3.getQueryRunnerForSegments(
            query,
            ImmutableList.<SegmentDescriptor>of(
                descriptor_28_29_1)
        ),
        query
    );
    TestHelper.assertExpectedObjects(expectedResults_single_partition_28_29, results, "");

  }

  private static GroupByQueryRunnerFactory initFactory()
  {
    final GroupByQueryConfig config = new GroupByQueryConfig();
    config.setMaxIntermediateRows(10000);
    return GroupByQueryRunnerTest.makeQueryRunnerFactory(config);
  }

  @After
  public void tearDown() throws Exception
  {
    realtimeManager.stop();
    realtimeManager2.stop();
    realtimeManager3.stop();
  }

  private TestInputRowHolder makeRow(final long timestamp)
  {
    return new TestInputRowHolder(timestamp, null);
  }

  private TestInputRowHolder makeRow(final RuntimeException e)
  {
    return new TestInputRowHolder(0, e);
  }

  private static class TestInputRowHolder
  {
    private long timestamp;
    private RuntimeException exception;

    public TestInputRowHolder(long timestamp, RuntimeException exception)
    {
      this.timestamp = timestamp;
      this.exception = exception;
    }

    public InputRow getRow()
    {
      if (exception != null) {
        throw exception;
      }

      return new InputRow()
      {
        @Override
        public List<String> getDimensions()
        {
          return Arrays.asList("testDim");
        }

        @Override
        public long getTimestampFromEpoch()
        {
          return timestamp;
        }

        @Override
        public DateTime getTimestamp()
        {
          return new DateTime(timestamp);
        }

        @Override
        public List<String> getDimension(String dimension)
        {
          return Lists.newArrayList();
        }

        @Override
        public float getFloatMetric(String metric)
        {
          return 0;
        }

        @Override
        public long getLongMetric(String metric)
        {
          return 0L;
        }

        @Override
        public Object getRaw(String dimension)
        {
          return null;
        }

        @Override
        public int compareTo(Row o)
        {
          return 0;
        }
      };
    }
  }

  private static class InfiniteTestFirehose implements Firehose
  {
    private boolean hasMore = true;

    @Override
    public boolean hasMore()
    {
      return hasMore;
    }

    @Override
    public InputRow nextRow()
    {
      return null;
    }

    @Override
    public Runnable commit()
    {
      return Runnables.getNoopRunnable();
    }

    @Override
    public void close() throws IOException
    {
      hasMore = false;
    }
  }

  private static class TestFirehose implements Firehose
  {
    private final Iterator<TestInputRowHolder> rows;

    private TestFirehose(Iterator<TestInputRowHolder> rows)
    {
      this.rows = rows;
    }

    @Override
    public boolean hasMore()
    {
      return rows.hasNext();
    }

    @Override
    public InputRow nextRow()
    {
      final TestInputRowHolder holder = rows.next();
      if (holder == null) {
        return null;
      } else {
        return holder.getRow();
      }
    }

    @Override
    public Runnable commit()
    {
      return Runnables.getNoopRunnable();
    }

    @Override
    public void close() throws IOException
    {
    }
  }

  private static class TestFirehoseV2 implements FirehoseV2
  {
    private final Iterator<TestInputRowHolder> rows;
    private InputRow currRow;
    private boolean stop;

    private TestFirehoseV2(Iterator<TestInputRowHolder> rows)
    {
      this.rows = rows;
    }

    private void nextMessage()
    {
      currRow = null;
      while (currRow == null) {
        final TestInputRowHolder holder = rows.next();
        currRow = holder == null ? null : holder.getRow();
      }
    }

    @Override
    public void close() throws IOException
    {
    }

    @Override
    public boolean advance()
    {
      stop = !rows.hasNext();
      if (stop) {
        return false;
      }

      nextMessage();
      return true;
    }

    @Override
    public InputRow currRow()
    {
      return currRow;
    }

    @Override
    public Committer makeCommitter()
    {
      return new Committer()
      {
        @Override
        public Object getMetadata()
        {
          return null;
        }

        @Override
        public void run()
        {
        }
      };
    }

    @Override
    public void start() throws Exception
    {
      nextMessage();
    }
  }

  private static class TestPlumber implements Plumber
  {
    private final Sink sink;


    private volatile boolean startedJob = false;
    private volatile boolean finishedJob = false;
    private volatile int persistCount = 0;

    private Map<Interval, QueryRunner> runners;

    private TestPlumber(Sink sink)
    {
      this.sink = sink;
    }

    private boolean isStartedJob()
    {
      return startedJob;
    }

    private boolean isFinishedJob()
    {
      return finishedJob;
    }

    private int getPersistCount()
    {
      return persistCount;
    }

    @Override
    public Object startJob()
    {
      startedJob = true;
      return null;
    }

    @Override
    public int add(InputRow row, Supplier<Committer> committerSupplier) throws IndexSizeExceededException
    {
      if (row == null) {
        return -1;
      }

      Sink sink = getSink(row.getTimestampFromEpoch());

      if (sink == null) {
        return -1;
      }

      return sink.add(row);
    }

    public Sink getSink(long timestamp)
    {
      if (sink.getInterval().contains(timestamp)) {
        return sink;
      }
      return null;
    }

    @SuppressWarnings("unchecked")
    @Override
    public <T> QueryRunner<T> getQueryRunner(final Query<T> query)
    {
      if (runners == null) {
        throw new UnsupportedOperationException();
      }

      final BaseQuery baseQuery = (BaseQuery) query;

      if (baseQuery.getQuerySegmentSpec() instanceof MultipleIntervalSegmentSpec) {
        return factory.getToolchest()
                      .mergeResults(
                          factory.mergeRunners(
                              MoreExecutors.sameThreadExecutor(),
                              Iterables.transform(
                                  baseQuery.getIntervals(),
                                  new Function<Interval, QueryRunner<T>>()
                                  {
                                    @Override
                                    public QueryRunner<T> apply(Interval input)
                                    {
                                      return runners.get(input);
                                    }
                                  }
                              )
                          )
                      );
      }

      Assert.assertEquals(1, query.getIntervals().size());

      final SegmentDescriptor descriptor =
          ((SpecificSegmentSpec) ((BaseQuery) query).getQuerySegmentSpec()).getDescriptor();

      return new SpecificSegmentQueryRunner<T>(
          runners.get(descriptor.getInterval()),
          new SpecificSegmentSpec(descriptor)
      );
    }

    @Override
    public void persist(Committer committer)
    {
      persistCount++;
    }

    @Override
    public void finishJob()
    {
      finishedJob = true;
    }

    public void setRunners(Map<Interval, QueryRunner> runners)
    {
      this.runners = runners;
    }
  }

}<|MERGE_RESOLUTION|>--- conflicted
+++ resolved
@@ -181,32 +181,12 @@
           }
         }
     );
-<<<<<<< HEAD
 
     RealtimeTuningConfig tuningConfig = new RealtimeTuningConfig.Builder()
         .withMaxRowsInMemory(1)
         .withIntermediatePersistPeriod(new Period("P1Y"))
         .build();
 
-=======
-    RealtimeTuningConfig tuningConfig = new RealtimeTuningConfig(
-        1,
-        new Period("P1Y"),
-        null,
-        null,
-        null,
-        null,
-        null,
-        null,
-        null,
-        null,
-        0,
-        0,
-        null,
-        null,
-        null
-    );
->>>>>>> 0bcfd935
     plumber = new TestPlumber(new Sink(
         new Interval("0/P5000Y"),
         schema,
@@ -246,7 +226,6 @@
         null
     );
 
-<<<<<<< HEAD
     tuningConfig_0 = new RealtimeTuningConfig.Builder()
         .withMaxRowsInMemory(1)
         .withIntermediatePersistPeriod(new Period("P1Y"))
@@ -258,43 +237,6 @@
         .withIntermediatePersistPeriod(new Period("P1Y"))
         .withShardSpec(new LinearShardSpec(1))
         .build();
-=======
-    tuningConfig_0 = new RealtimeTuningConfig(
-        1,
-        new Period("P1Y"),
-        null,
-        null,
-        null,
-        null,
-        null,
-        new LinearShardSpec(0),
-        null,
-        null,
-        0,
-        0,
-        null,
-        null,
-        null
-    );
-
-    tuningConfig_1 = new RealtimeTuningConfig(
-        1,
-        new Period("P1Y"),
-        null,
-        null,
-        null,
-        null,
-        null,
-        new LinearShardSpec(1),
-        null,
-        null,
-        0,
-        0,
-        null,
-        null,
-        null
-    );
->>>>>>> 0bcfd935
 
     schema3 = new DataSchema(
         "testing",
