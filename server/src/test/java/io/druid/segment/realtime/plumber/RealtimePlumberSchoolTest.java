--- conflicted
+++ resolved
@@ -189,32 +189,12 @@
 
     EasyMock.replay(announcer, segmentPublisher, dataSegmentPusher, handoffNotifierFactory, handoffNotifier, emitter);
 
-<<<<<<< HEAD
     tuningConfig = new RealtimeTuningConfig.Builder()
         .withMaxRowsInMemory(1)
         .withVersioningPolicy(new IntervalStartVersioningPolicy())
         .withRejectionPolicyFactory(rejectionPolicy)
         .withBuildV9Directly(buildV9Directly)
         .build();
-=======
-    tuningConfig = new RealtimeTuningConfig(
-        1,
-        null,
-        null,
-        null,
-        new IntervalStartVersioningPolicy(),
-        rejectionPolicy,
-        null,
-        null,
-        null,
-        buildV9Directly,
-        0,
-        0,
-        false,
-        null,
-        null
-    );
->>>>>>> 0bcfd935
 
     realtimePlumberSchool = new RealtimePlumberSchool(
         emitter,
