--- conflicted
+++ resolved
@@ -589,11 +589,7 @@
     selector.addServerAndUpdateSegment(new QueryableDruidServer(lastServer, null), dataSegment);
     timeline.add(interval, "v", new SingleElementPartitionChunk<>(selector));
 
-<<<<<<< HEAD
-    client.run(QueryPlus.wrap(query), context);
-=======
-    getDefaultQueryRunner().run(query, context);
->>>>>>> 38b03f56
+    getDefaultQueryRunner().run(QueryPlus.wrap(query), context);
 
     Assert.assertTrue("Capture cache keys", cacheKeyCapture.hasCaptured());
     Assert.assertTrue("Cache key below limit", ImmutableList.copyOf(cacheKeyCapture.getValue()).size() <= limit);
@@ -607,11 +603,7 @@
             .once();
     EasyMock.replay(cache);
     client = makeClient(MoreExecutors.sameThreadExecutor(), cache, 0);
-<<<<<<< HEAD
-    client.run(QueryPlus.wrap(query), context);
-=======
-    getDefaultQueryRunner().run(query, context);
->>>>>>> 38b03f56
+    getDefaultQueryRunner().run(QueryPlus.wrap(query), context);
     EasyMock.verify(cache);
     EasyMock.verify(dataSegment);
     Assert.assertTrue("Capture cache keys", cacheKeyCapture.hasCaptured());
@@ -3166,11 +3158,7 @@
 
     Map<String, Object> responseContext = new HashMap<>();
 
-<<<<<<< HEAD
-    client.run(QueryPlus.wrap(query), responseContext);
-=======
-    getDefaultQueryRunner().run(query, responseContext);
->>>>>>> 38b03f56
+    getDefaultQueryRunner().run(QueryPlus.wrap(query), responseContext);
     Assert.assertEquals("Z/eS4rQz5v477iq7Aashr6JPZa0=", responseContext.get("ETag"));
   }
 
