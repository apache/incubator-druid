--- conflicted
+++ resolved
@@ -29,11 +29,6 @@
 import io.druid.segment.IndexIO;
 import io.druid.segment.loading.SegmentLoaderConfig;
 import io.druid.server.SegmentManager;
-<<<<<<< HEAD
-import io.druid.server.initialization.BatchDataSegmentAnnouncerConfig;
-import io.druid.server.initialization.ServerConfig;
-=======
->>>>>>> ee66db90
 import io.druid.server.initialization.ZkPathsConfig;
 import io.druid.server.metrics.NoopServiceEmitter;
 import io.druid.timeline.DataSegment;
@@ -87,18 +82,6 @@
     tearDownServerAndCurator();
   }
 
-<<<<<<< HEAD
-    serverManager = new ServerManager(
-        new NoopQueryRunnerFactoryConglomerate(),
-        new NoopServiceEmitter(),
-        MoreExecutors.sameThreadExecutor(),
-        MoreExecutors.sameThreadExecutor(),
-        new DefaultObjectMapper(),
-        new LocalCacheProvider().get(),
-        new CacheConfig(),
-        segmentManager,
-        new ServerConfig()
-=======
   @Test(timeout = 5000L)
   public void testLoadDrop() throws Exception
   {
@@ -113,7 +96,6 @@
         NoneShardSpec.instance(),
         IndexIO.CURRENT_VERSION_ID,
         123L
->>>>>>> ee66db90
     );
 
     CountDownLatch loadLatch = new CountDownLatch(1);
