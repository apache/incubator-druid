--- conflicted
+++ resolved
@@ -37,6 +37,7 @@
 import org.junit.Test;
 import org.junit.rules.TemporaryFolder;
 
+import javax.ws.rs.HEAD;
 import java.io.IOException;
 import java.net.URL;
 import java.util.HashMap;
@@ -555,14 +556,9 @@
     Request request = new Request(HttpMethod.GET, new URL("http://localhost:1234/xx"));
     expect(config.getLookupTier()).andReturn(LOOKUP_TIER);
     replay(config);
-<<<<<<< HEAD
-    expect(druidLeaderClient.makeRequest(HttpMethod.GET, "/druid/coordinator/v1/lookups/config/lookupTier?detailed=true"))
-        .andReturn(request);
-=======
-    expect(druidLeaderClient.makeRequest(HttpMethod.GET, "/druid/coordinator/v1/lookups/lookupTier?detailed=true"))
+    expect(druidLeaderClient.makeRequest(HttpMethod.GET, "/druid/coordinator/v1/lookups/config/lookupTier?detailed=true"))
         .andReturn(request)
         .anyTimes();
->>>>>>> 1bf253f6
     FullResponseHolder responseHolder = new FullResponseHolder(
         HttpResponseStatus.NOT_FOUND,
         EasyMock.createNiceMock(HttpResponse.class),
@@ -584,16 +580,10 @@
     reset(druidLeaderClient);
     expect(config.getLookupTier()).andReturn(LOOKUP_TIER);
     replay(config);
-<<<<<<< HEAD
-    expect(druidLeaderClient.makeRequest(HttpMethod.GET, "/druid/coordinator/v1/lookups/config/lookupTier?detailed=true"))
-        .andReturn(request);
-    expect(druidLeaderClient.go(request)).andThrow(new IllegalStateException());
-=======
-    expect(druidLeaderClient.makeRequest(HttpMethod.GET, "/druid/coordinator/v1/lookups/lookupTier?detailed=true"))
+    expect(druidLeaderClient.makeRequest(HttpMethod.GET, "/druid/coordinator/v1/lookups/config/lookupTier?detailed=true"))
         .andReturn(request)
         .anyTimes();
     expect(druidLeaderClient.go(request)).andThrow(new IllegalStateException()).anyTimes();
->>>>>>> 1bf253f6
     replay(druidLeaderClient);
     lookupReferencesManager.start();
     Assert.assertEquals(container, lookupReferencesManager.get("testMockForLoadLookupOnCoordinatorFailure"));
