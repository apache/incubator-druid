/*
 * Licensed to Metamarkets Group Inc. (Metamarkets) under one
 * or more contributor license agreements. See the NOTICE file
 * distributed with this work for additional information
 * regarding copyright ownership. Metamarkets licenses this file
 * to you under the Apache License, Version 2.0 (the
 * "License"); you may not use this file except in compliance
 * with the License. You may obtain a copy of the License at
 *
 * http://www.apache.org/licenses/LICENSE-2.0
 *
 * Unless required by applicable law or agreed to in writing,
 * software distributed under the License is distributed on an
 * "AS IS" BASIS, WITHOUT WARRANTIES OR CONDITIONS OF ANY
 * KIND, either express or implied. See the License for the
 * specific language governing permissions and limitations
 * under the License.
 */

package io.druid.query.scan;

import com.google.common.base.Function;
import com.google.common.collect.Iterables;
import com.google.common.collect.Lists;
import com.google.common.collect.Maps;
import com.google.common.collect.ObjectArrays;
import com.google.common.collect.Sets;
import io.druid.java.util.common.ISE;
import io.druid.java.util.common.guava.Sequences;
import io.druid.query.DefaultGenericQueryMetricsFactory;
import io.druid.query.QueryPlus;
import io.druid.query.QueryRunner;
import io.druid.query.QueryRunnerTestHelper;
import io.druid.query.TableDataSource;
import io.druid.query.extraction.MapLookupExtractor;
import io.druid.query.filter.AndDimFilter;
import io.druid.query.filter.DimFilter;
import io.druid.query.filter.SelectorDimFilter;
import io.druid.query.lookup.LookupExtractionFn;
import io.druid.query.spec.LegacySegmentSpec;
import io.druid.query.spec.QuerySegmentSpec;
import org.joda.time.DateTime;
import org.joda.time.Interval;
import org.junit.Assert;
import org.junit.Test;
import org.junit.runner.RunWith;
import org.junit.runners.Parameterized;

import java.io.IOException;
import java.util.Arrays;
import java.util.Collections;
import java.util.HashMap;
import java.util.Iterator;
import java.util.LinkedHashMap;
import java.util.List;
import java.util.Map;
import java.util.Set;

/**
 */
@RunWith(Parameterized.class)
public class ScanQueryRunnerTest
{
  // copied from druid.sample.numeric.tsv
  public static final String[] V_0112 = {
      "2011-01-12T00:00:00.000Z\tspot\tautomotive\t1000\t10000.0\t10000.0\t100000\tpreferred\tapreferred\t100.000000",
      "2011-01-12T00:00:00.000Z\tspot\tbusiness\t1100\t11000.0\t11000.0\t110000\tpreferred\tbpreferred\t100.000000",
      "2011-01-12T00:00:00.000Z\tspot\tentertainment\t1200\t12000.0\t12000.0\t120000\tpreferred\tepreferred\t100.000000",
      "2011-01-12T00:00:00.000Z\tspot\thealth\t1300\t13000.0\t13000.0\t130000\tpreferred\thpreferred\t100.000000",
      "2011-01-12T00:00:00.000Z\tspot\tmezzanine\t1400\t14000.0\t14000.0\t140000\tpreferred\tmpreferred\t100.000000",
      "2011-01-12T00:00:00.000Z\tspot\tnews\t1500\t15000.0\t15000.0\t150000\tpreferred\tnpreferred\t100.000000",
      "2011-01-12T00:00:00.000Z\tspot\tpremium\t1600\t16000.0\t16000.0\t160000\tpreferred\tppreferred\t100.000000",
      "2011-01-12T00:00:00.000Z\tspot\ttechnology\t1700\t17000.0\t17000.0\t170000\tpreferred\ttpreferred\t100.000000",
      "2011-01-12T00:00:00.000Z\tspot\ttravel\t1800\t18000.0\t18000.0\t180000\tpreferred\ttpreferred\t100.000000",
      "2011-01-12T00:00:00.000Z\ttotal_market\tmezzanine\t1400\t14000.0\t14000.0\t140000\tpreferred\tmpreferred\t1000.000000",
      "2011-01-12T00:00:00.000Z\ttotal_market\tpremium\t1600\t16000.0\t16000.0\t160000\tpreferred\tppreferred\t1000.000000",
      "2011-01-12T00:00:00.000Z\tupfront\tmezzanine\t1400\t14000.0\t14000.0\t140000\tpreferred\tmpreferred\t800.000000\tvalue",
      "2011-01-12T00:00:00.000Z\tupfront\tpremium\t1600\t16000.0\t16000.0\t160000\tpreferred\tppreferred\t800.000000\tvalue"
  };
  public static final String[] V_0113 = {
      "2011-01-13T00:00:00.000Z\tspot\tautomotive\t1000\t10000.0\t10000.0\t100000\tpreferred\tapreferred\t94.874713",
      "2011-01-13T00:00:00.000Z\tspot\tbusiness\t1100\t11000.0\t11000.0\t110000\tpreferred\tbpreferred\t103.629399",
      "2011-01-13T00:00:00.000Z\tspot\tentertainment\t1200\t12000.0\t12000.0\t120000\tpreferred\tepreferred\t110.087299",
      "2011-01-13T00:00:00.000Z\tspot\thealth\t1300\t13000.0\t13000.0\t130000\tpreferred\thpreferred\t114.947403",
      "2011-01-13T00:00:00.000Z\tspot\tmezzanine\t1400\t14000.0\t14000.0\t140000\tpreferred\tmpreferred\t104.465767",
      "2011-01-13T00:00:00.000Z\tspot\tnews\t1500\t15000.0\t15000.0\t150000\tpreferred\tnpreferred\t102.851683",
      "2011-01-13T00:00:00.000Z\tspot\tpremium\t1600\t16000.0\t16000.0\t160000\tpreferred\tppreferred\t108.863011",
      "2011-01-13T00:00:00.000Z\tspot\ttechnology\t1700\t17000.0\t17000.0\t170000\tpreferred\ttpreferred\t111.356672",
      "2011-01-13T00:00:00.000Z\tspot\ttravel\t1800\t18000.0\t18000.0\t180000\tpreferred\ttpreferred\t106.236928",
      "2011-01-13T00:00:00.000Z\ttotal_market\tmezzanine\t1400\t14000.0\t14000.0\t140000\tpreferred\tmpreferred\t1040.945505",
      "2011-01-13T00:00:00.000Z\ttotal_market\tpremium\t1600\t16000.0\t16000.0\t160000\tpreferred\tppreferred\t1689.012875",
      "2011-01-13T00:00:00.000Z\tupfront\tmezzanine\t1400\t14000.0\t14000.0\t140000\tpreferred\tmpreferred\t826.060182\tvalue",
      "2011-01-13T00:00:00.000Z\tupfront\tpremium\t1600\t16000.0\t16000.0\t160000\tpreferred\tppreferred\t1564.617729\tvalue"
  };

  public static final QuerySegmentSpec I_0112_0114 = new LegacySegmentSpec(
      new Interval("2011-01-12T00:00:00.000Z/2011-01-14T00:00:00.000Z")
  );
  public static final String[] V_0112_0114 = ObjectArrays.concat(V_0112, V_0113, String.class);

  private static final ScanQueryQueryToolChest toolChest = new ScanQueryQueryToolChest(
      DefaultGenericQueryMetricsFactory.instance()
  );

  @Parameterized.Parameters(name = "{0}")
  public static Iterable<Object[]> constructorFeeder() throws IOException
  {
    return QueryRunnerTestHelper.cartesian(
        QueryRunnerTestHelper.makeQueryRunners(
            new ScanQueryRunnerFactory(
                toolChest,
                new ScanQueryEngine()
            )
        )
    );
  }

  private final QueryRunner runner;

  public ScanQueryRunnerTest(QueryRunner runner)
  {
    this.runner = runner;
  }

  private ScanQuery.ScanQueryBuilder newTestQuery()
  {
    return ScanQuery.newScanQueryBuilder()
                    .dataSource(new TableDataSource(QueryRunnerTestHelper.dataSource))
                    .columns(Arrays.<String>asList())
                    .intervals(QueryRunnerTestHelper.fullOnInterval)
                    .limit(3);
  }

  @Test
  public void testFullOnSelect()
  {
    List<String> columns = Lists.newArrayList(
        ScanResultValue.timestampKey,
        "market",
        "quality",
        "qualityLong",
        "qualityFloat",
        "qualityDouble",
        "qualityNumericString",
        "placement",
        "placementish",
        "partial_null_column",
        "null_column",
        "index",
        "indexMin",
        "indexMaxPlusTen",
        "quality_uniques",
        "indexFloat",
        "indexMaxFloat",
        "indexMinFloat"
    );
    ScanQuery query = newTestQuery()
        .intervals(I_0112_0114)
        .build();

    HashMap<String, Object> context = new HashMap<String, Object>();
    Iterable<ScanResultValue> results = Sequences.toList(
        runner.run(QueryPlus.wrap(query), context),
        Lists.<ScanResultValue>newArrayList()
    );

    List<ScanResultValue> expectedResults = toExpected(
        toFullEvents(V_0112_0114),
        columns,
        0,
        3
    );
    verify(expectedResults, populateNullColumnAtLastForQueryableIndexCase(results, "null_column"));
  }

  @Test
  public void testFullOnSelectAsCompactedList()
  {
    final List<String> columns = Lists.newArrayList(
        ScanResultValue.timestampKey,
        "market",
        "quality",
        "qualityLong",
        "qualityFloat",
        "qualityDouble",
        "qualityNumericString",
        "placement",
        "placementish",
        "partial_null_column",
        "null_column",
        "index",
        "indexMin",
        "indexMaxPlusTen",
        "quality_uniques",
        "indexFloat",
        "indexMaxFloat",
        "indexMinFloat"
    );
    ScanQuery query = newTestQuery()
        .intervals(I_0112_0114)
        .resultFormat(ScanQuery.RESULT_FORMAT_COMPACTED_LIST)
        .build();

    HashMap<String, Object> context = new HashMap<String, Object>();
    Iterable<ScanResultValue> results = Sequences.toList(
        runner.run(QueryPlus.wrap(query), context),
        Lists.<ScanResultValue>newArrayList()
    );

    List<ScanResultValue> expectedResults = toExpected(
        toFullEvents(V_0112_0114),
        columns,
        0,
        3
    );
    verify(expectedResults, populateNullColumnAtLastForQueryableIndexCase(compactedListToRow(results), "null_column"));
  }

  @Test
  public void testSelectWithDimsAndMets()
  {
    ScanQuery query = newTestQuery()
        .intervals(I_0112_0114)
        .columns(QueryRunnerTestHelper.marketDimension, QueryRunnerTestHelper.indexMetric)
        .build();

    HashMap<String, Object> context = new HashMap<String, Object>();
    Iterable<ScanResultValue> results = Sequences.toList(
        runner.run(QueryPlus.wrap(query), context),
        Lists.<ScanResultValue>newArrayList()
    );

    List<ScanResultValue> expectedResults = toExpected(
        toEvents(
            new String[]{
                ScanResultValue.timestampKey + ":TIME",
                QueryRunnerTestHelper.marketDimension + ":STRING",
                null,
                null,
                null,
                null,
                null,
                null,
                null,
                QueryRunnerTestHelper.indexMetric + ":DOUBLE"
            },
            V_0112_0114
        ),
        Lists.newArrayList(ScanResultValue.timestampKey, "market", "index"),
        0,
        3
    );
    verify(expectedResults, results);
  }

  @Test
  public void testSelectWithDimsAndMetsAsCompactedList()
  {
    ScanQuery query = newTestQuery()
        .intervals(I_0112_0114)
        .columns(QueryRunnerTestHelper.marketDimension, QueryRunnerTestHelper.indexMetric)
        .resultFormat(ScanQuery.RESULT_FORMAT_COMPACTED_LIST)
        .build();

    HashMap<String, Object> context = new HashMap<String, Object>();
    Iterable<ScanResultValue> results = Sequences.toList(
        runner.run(QueryPlus.wrap(query), context),
        Lists.<ScanResultValue>newArrayList()
    );

    List<ScanResultValue> expectedResults = toExpected(
        toEvents(
            new String[]{
                ScanResultValue.timestampKey + ":TIME",
                QueryRunnerTestHelper.marketDimension + ":STRING",
                null,
                null,
                null,
                null,
                null,
                null,
                null,
                QueryRunnerTestHelper.indexMetric + ":DOUBLE"
            },
            V_0112_0114
        ),
        Lists.newArrayList(ScanResultValue.timestampKey, "market", "index"),
        0,
        3
    );
    verify(expectedResults, compactedListToRow(results));
  }

  @Test
  public void testFullOnSelectWithFilterAndLimit()
  {
    // limits
    for (int limit : new int[]{3, 1, 5, 7, 0}) {
      ScanQuery query = newTestQuery()
          .intervals(I_0112_0114)
          .filters(new SelectorDimFilter(QueryRunnerTestHelper.marketDimension, "spot", null))
          .columns(QueryRunnerTestHelper.qualityDimension, QueryRunnerTestHelper.indexMetric)
          .limit(limit)
          .build();

      HashMap<String, Object> context = new HashMap<String, Object>();
      Iterable<ScanResultValue> results = Sequences.toList(
          runner.run(QueryPlus.wrap(query), context),
          Lists.<ScanResultValue>newArrayList()
      );

      final List<List<Map<String, Object>>> events = toEvents(
          new String[]{
              ScanResultValue.timestampKey + ":TIME",
              null,
              QueryRunnerTestHelper.qualityDimension + ":STRING",
              null,
              null,
              QueryRunnerTestHelper.indexMetric + ":DOUBLE"
          },
          // filtered values with day granularity
          new String[]{
              "2011-01-12T00:00:00.000Z\tspot\tautomotive\tpreferred\tapreferred\t100.000000",
              "2011-01-12T00:00:00.000Z\tspot\tbusiness\tpreferred\tbpreferred\t100.000000",
              "2011-01-12T00:00:00.000Z\tspot\tentertainment\tpreferred\tepreferred\t100.000000",
              "2011-01-12T00:00:00.000Z\tspot\thealth\tpreferred\thpreferred\t100.000000",
              "2011-01-12T00:00:00.000Z\tspot\tmezzanine\tpreferred\tmpreferred\t100.000000",
              "2011-01-12T00:00:00.000Z\tspot\tnews\tpreferred\tnpreferred\t100.000000",
              "2011-01-12T00:00:00.000Z\tspot\tpremium\tpreferred\tppreferred\t100.000000",
              "2011-01-12T00:00:00.000Z\tspot\ttechnology\tpreferred\ttpreferred\t100.000000",
              "2011-01-12T00:00:00.000Z\tspot\ttravel\tpreferred\ttpreferred\t100.000000"
          },
          new String[]{
              "2011-01-13T00:00:00.000Z\tspot\tautomotive\tpreferred\tapreferred\t94.874713",
              "2011-01-13T00:00:00.000Z\tspot\tbusiness\tpreferred\tbpreferred\t103.629399",
              "2011-01-13T00:00:00.000Z\tspot\tentertainment\tpreferred\tepreferred\t110.087299",
              "2011-01-13T00:00:00.000Z\tspot\thealth\tpreferred\thpreferred\t114.947403",
              "2011-01-13T00:00:00.000Z\tspot\tmezzanine\tpreferred\tmpreferred\t104.465767",
              "2011-01-13T00:00:00.000Z\tspot\tnews\tpreferred\tnpreferred\t102.851683",
              "2011-01-13T00:00:00.000Z\tspot\tpremium\tpreferred\tppreferred\t108.863011",
              "2011-01-13T00:00:00.000Z\tspot\ttechnology\tpreferred\ttpreferred\t111.356672",
              "2011-01-13T00:00:00.000Z\tspot\ttravel\tpreferred\ttpreferred\t106.236928"
          }
      );

      List<ScanResultValue> expectedResults = toExpected(
          events,
          Lists.newArrayList(ScanResultValue.timestampKey, "quality", "index"),
          0,
          limit
      );
      verify(expectedResults, results);
    }
  }

  @Test
  public void testSelectWithFilterLookupExtractionFn()
  {
    Map<String, String> extractionMap = new HashMap<>();
    extractionMap.put("total_market", "replaced");
    MapLookupExtractor mapLookupExtractor = new MapLookupExtractor(extractionMap, false);
    LookupExtractionFn lookupExtractionFn = new LookupExtractionFn(mapLookupExtractor, false, null, true, true);
    ScanQuery query = newTestQuery()
        .intervals(I_0112_0114)
        .filters(new SelectorDimFilter(QueryRunnerTestHelper.marketDimension, "replaced", lookupExtractionFn))
        .columns(QueryRunnerTestHelper.qualityDimension, QueryRunnerTestHelper.indexMetric)
        .build();

    Iterable<ScanResultValue> results = Sequences.toList(
        runner.run(QueryPlus.wrap(query), Maps.newHashMap()),
        Lists.<ScanResultValue>newArrayList()
    );
    Iterable<ScanResultValue> resultsOptimize = Sequences.toList(
<<<<<<< HEAD
        toolChest.postMergeQueryDecoration(toolChest.mergeResults(toolChest.preMergeQueryDecoration(runner)))
                 .run(QueryPlus.wrap(query), Maps.<String, Object>newHashMap()), Lists.<ScanResultValue>newArrayList()
=======
        toolChest
            .postMergeQueryDecoration(toolChest.mergeResults(toolChest.preMergeQueryDecoration(runner)))
            .run(query, Maps.<String, Object>newHashMap()), Lists.<ScanResultValue>newArrayList()
>>>>>>> aa7e4ae5
    );

    final List<List<Map<String, Object>>> events = toEvents(
        new String[]{
            ScanResultValue.timestampKey + ":TIME",
            null,
            QueryRunnerTestHelper.qualityDimension + ":STRING",
            null,
            null,
            QueryRunnerTestHelper.indexMetric + ":DOUBLE"
        },
        // filtered values with day granularity
        new String[]{
            "2011-01-12T00:00:00.000Z\ttotal_market\tmezzanine\tpreferred\tmpreferred\t1000.000000",
            "2011-01-12T00:00:00.000Z\ttotal_market\tpremium\tpreferred\tppreferred\t1000.000000"
        },
        new String[]{
            "2011-01-13T00:00:00.000Z\ttotal_market\tmezzanine\tpreferred\tmpreferred\t1040.945505",
            "2011-01-13T00:00:00.000Z\ttotal_market\tpremium\tpreferred\tppreferred\t1689.012875"
        }
    );

    List<ScanResultValue> expectedResults = toExpected(
        events,
        Lists.newArrayList(ScanResultValue.timestampKey, QueryRunnerTestHelper.qualityDimension, QueryRunnerTestHelper.indexMetric),
        0,
        3
    );

    verify(expectedResults, results);
    verify(expectedResults, resultsOptimize);
  }

  @Test
  public void testFullSelectNoResults()
  {
    ScanQuery query = newTestQuery()
        .intervals(I_0112_0114)
        .filters(
            new AndDimFilter(
                Arrays.<DimFilter>asList(
                    new SelectorDimFilter(QueryRunnerTestHelper.marketDimension, "spot", null),
                    new SelectorDimFilter(QueryRunnerTestHelper.marketDimension, "foo", null)
                )
            )
        )
        .build();

    Iterable<ScanResultValue> results = Sequences.toList(
        runner.run(QueryPlus.wrap(query), Maps.newHashMap()),
        Lists.<ScanResultValue>newArrayList()
    );

    List<ScanResultValue> expectedResults = Collections.emptyList();

    verify(expectedResults, populateNullColumnAtLastForQueryableIndexCase(results, "null_column"));
  }

  @Test
  public void testFullSelectNoDimensionAndMetric()
  {
    ScanQuery query = newTestQuery()
        .intervals(I_0112_0114)
        .columns("foo", "foo2")
        .build();

    Iterable<ScanResultValue> results = Sequences.toList(
        runner.run(QueryPlus.wrap(query), Maps.newHashMap()),
        Lists.<ScanResultValue>newArrayList()
    );

    final List<List<Map<String, Object>>> events = toEvents(
        new String[]{
            ScanResultValue.timestampKey + ":TIME"
        },
        V_0112_0114
    );

    List<ScanResultValue> expectedResults = toExpected(
        events,
        Lists.<String>newArrayList(ScanResultValue.timestampKey, "foo", "foo2"),
        0,
        3
    );
    verify(expectedResults, results);
  }

  private List<List<Map<String, Object>>> toFullEvents(final String[]... valueSet)
  {
    return toEvents(
        new String[]{
            ScanResultValue.timestampKey + ":TIME",
            QueryRunnerTestHelper.marketDimension + ":STRING",
            QueryRunnerTestHelper.qualityDimension + ":STRING",
            "qualityLong" + ":LONG",
            "qualityFloat" + ":FLOAT",
            "qualityDouble" + ":DOUBLE",
            "qualityNumericString" + ":STRING",
            QueryRunnerTestHelper.placementDimension + ":STRING",
            QueryRunnerTestHelper.placementishDimension + ":STRINGS",
            QueryRunnerTestHelper.indexMetric + ":DOUBLE",
            QueryRunnerTestHelper.partialNullDimension + ":STRING"
        },
        valueSet
    );
  }

  private List<List<Map<String, Object>>> toEvents(final String[] dimSpecs, final String[]... valueSet)
  {
    List<String> values = Lists.newArrayList();
    for (String[] vSet : valueSet) {
      values.addAll(Arrays.asList(vSet));
    }
    List<List<Map<String, Object>>> events = Lists.newArrayList();
    events.add(
        Lists.newArrayList(
            Iterables.transform(
                values, new Function<String, Map<String, Object>>()
                {
                  @Override
                  public Map<String, Object> apply(String input)
                  {
                    Map<String, Object> event = Maps.newHashMap();
                    String[] values = input.split("\\t");
                    for (int i = 0; i < dimSpecs.length; i++) {
                      if (dimSpecs[i] == null || i >= dimSpecs.length || i >= values.length) {
                        continue;
                      }
                      String[] specs = dimSpecs[i].split(":");
                      event.put(
                          specs[0],
                          specs.length == 1 || specs[1].equals("STRING") ? values[i] :
                          specs[1].equals("TIME") ? new DateTime(values[i]) :
                          specs[1].equals("FLOAT") ? Float.valueOf(values[i]) :
                          specs[1].equals("DOUBLE") ? Double.valueOf(values[i]) :
                          specs[1].equals("LONG") ? Long.valueOf(values[i]) :
                          specs[1].equals("NULL") ? null :
                          specs[1].equals("STRINGS") ? Arrays.asList(values[i].split("\u0001")) :
                          values[i]
                      );
                    }
                    return event;
                  }
                }
            )
        )
    );
    return events;
  }

  private List<ScanResultValue> toExpected(
      List<List<Map<String, Object>>> targets,
      List<String> columns,
      final int offset,
      final int limit
  )
  {
    List<ScanResultValue> expected = Lists.newArrayListWithExpectedSize(targets.size());
    for (List<Map<String, Object>> group : targets) {
      List<Map<String, Object>> events = Lists.newArrayListWithExpectedSize(limit);
      int end = Math.min(group.size(), offset + limit);
      if (end == 0) {
        end = group.size();
      }
      events.addAll(group.subList(offset, end));
      expected.add(
          new ScanResultValue(
              QueryRunnerTestHelper.segmentId,
              columns,
              events
          )
      );
    }
    return expected;
  }

  private static void verify(
      Iterable<ScanResultValue> expectedResults,
      Iterable<ScanResultValue> actualResults
  )
  {
    Iterator<ScanResultValue> expectedIter = expectedResults.iterator();
    Iterator<ScanResultValue> actualIter = actualResults.iterator();

    while (expectedIter.hasNext()) {
      ScanResultValue expected = expectedIter.next();
      ScanResultValue actual = actualIter.next();

      Assert.assertEquals(expected.getSegmentId(), actual.getSegmentId());

      Set exColumns = Sets.newTreeSet(expected.getColumns());
      Set acColumns = Sets.newTreeSet(actual.getColumns());
      Assert.assertEquals(exColumns, acColumns);

      Iterator<Map<String, Object>> expectedEvts = ((List<Map<String, Object>>) expected.getEvents()).iterator();
      Iterator<Map<String, Object>> actualEvts = ((List<Map<String, Object>>) actual.getEvents()).iterator();

      while (expectedEvts.hasNext()) {
        Map<String, Object> exHolder = expectedEvts.next();
        Map<String, Object> acHolder = actualEvts.next();

        for (Map.Entry<String, Object> ex : exHolder.entrySet()) {
          Object actVal = acHolder.get(ex.getKey());

          // work around for current II limitations
          Assert.assertEquals("invalid value for " + ex.getKey(), ex.getValue(), actVal);
        }
      }

      if (actualEvts.hasNext()) {
        throw new ISE("This event iterator should be exhausted!");
      }
    }

    if (actualIter.hasNext()) {
      throw new ISE("This iterator should be exhausted!");
    }
  }

  private static Iterable<ScanResultValue> populateNullColumnAtLastForQueryableIndexCase(
      Iterable<ScanResultValue> results,
      String columnName
  )
  {
    // A Queryable index does not have the null column when it has loaded a index.
    for (ScanResultValue value : results) {
      List<String> columns = value.getColumns();
      if (columns.contains(columnName)) {
        break;
      }
      columns.add(columnName);
    }

    return results;
  }

  private Iterable<ScanResultValue> compactedListToRow(Iterable<ScanResultValue> results)
  {
    return Iterables.transform(results, new Function<ScanResultValue, ScanResultValue>()
    {
      @Override
      public ScanResultValue apply(ScanResultValue input)
      {
        List mapEvents = Lists.newLinkedList();
        List events = ((List) input.getEvents());
        for (int i = 0; i < events.size(); i++) {
          Iterator compactedEventIter = ((List) events.get(i)).iterator();
          Map mapEvent = new LinkedHashMap();
          for (String column : input.getColumns()) {
            mapEvent.put(column, compactedEventIter.next());
          }
          mapEvents.add(mapEvent);
        }
        return new ScanResultValue(input.getSegmentId(), input.getColumns(), mapEvents);
      }
    });
  }
}<|MERGE_RESOLUTION|>--- conflicted
+++ resolved
@@ -371,14 +371,9 @@
         Lists.<ScanResultValue>newArrayList()
     );
     Iterable<ScanResultValue> resultsOptimize = Sequences.toList(
-<<<<<<< HEAD
-        toolChest.postMergeQueryDecoration(toolChest.mergeResults(toolChest.preMergeQueryDecoration(runner)))
-                 .run(QueryPlus.wrap(query), Maps.<String, Object>newHashMap()), Lists.<ScanResultValue>newArrayList()
-=======
         toolChest
             .postMergeQueryDecoration(toolChest.mergeResults(toolChest.preMergeQueryDecoration(runner)))
-            .run(query, Maps.<String, Object>newHashMap()), Lists.<ScanResultValue>newArrayList()
->>>>>>> aa7e4ae5
+            .run(QueryPlus.wrap(query), Maps.<String, Object>newHashMap()), Lists.<ScanResultValue>newArrayList()
     );
 
     final List<List<Map<String, Object>>> events = toEvents(
