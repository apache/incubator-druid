/*
 * Licensed to the Apache Software Foundation (ASF) under one
 * or more contributor license agreements.  See the NOTICE file
 * distributed with this work for additional information
 * regarding copyright ownership.  The ASF licenses this file
 * to you under the Apache License, Version 2.0 (the
 * "License"); you may not use this file except in compliance
 * with the License.  You may obtain a copy of the License at
 *
 *   http://www.apache.org/licenses/LICENSE-2.0
 *
 * Unless required by applicable law or agreed to in writing,
 * software distributed under the License is distributed on an
 * "AS IS" BASIS, WITHOUT WARRANTIES OR CONDITIONS OF ANY
 * KIND, either express or implied.  See the License for the
 * specific language governing permissions and limitations
 * under the License.
 */

package org.apache.druid.data.input.azure;

import com.fasterxml.jackson.annotation.JacksonInject;
import com.fasterxml.jackson.annotation.JsonCreator;
import com.fasterxml.jackson.annotation.JsonProperty;
import com.google.common.base.Preconditions;
import org.apache.druid.data.input.InputFileAttribute;
import org.apache.druid.data.input.InputSplit;
import org.apache.druid.data.input.SplitHintSpec;
import org.apache.druid.data.input.impl.CloudObjectInputSource;
import org.apache.druid.data.input.impl.CloudObjectLocation;
import org.apache.druid.data.input.impl.SplittableInputSource;
import org.apache.druid.storage.azure.AzureCloudBlobHolderToCloudObjectLocationConverter;
import org.apache.druid.storage.azure.AzureCloudBlobIterableFactory;
import org.apache.druid.storage.azure.AzureInputDataConfig;
import org.apache.druid.storage.azure.AzureStorage;
import org.apache.druid.storage.azure.blob.CloudBlobHolder;
import org.apache.druid.utils.Streams;

import javax.annotation.Nonnull;
import javax.annotation.Nullable;
import java.net.URI;
import java.util.Iterator;
import java.util.List;
import java.util.Objects;
import java.util.stream.Collectors;
import java.util.stream.Stream;

/**
 * Abstracts the Azure storage system where input data is stored. Allows users to retrieve entities in
 * the storage system that match either a particular uri, prefix, or object.
 */
public class AzureInputSource extends CloudObjectInputSource
{
  public static final String SCHEME = "azure";

  private final AzureStorage storage;
  private final AzureEntityFactory entityFactory;
  private final AzureCloudBlobIterableFactory azureCloudBlobIterableFactory;
  private final AzureCloudBlobHolderToCloudObjectLocationConverter azureCloudBlobToLocationConverter;
  private final AzureInputDataConfig inputDataConfig;

  @JsonCreator
  public AzureInputSource(
      @JacksonInject AzureStorage storage,
      @JacksonInject AzureEntityFactory entityFactory,
      @JacksonInject AzureCloudBlobIterableFactory azureCloudBlobIterableFactory,
      @JacksonInject AzureCloudBlobHolderToCloudObjectLocationConverter azureCloudBlobToLocationConverter,
      @JacksonInject AzureInputDataConfig inputDataConfig,
      @JsonProperty("uris") @Nullable List<URI> uris,
      @JsonProperty("prefixes") @Nullable List<URI> prefixes,
      @JsonProperty("objects") @Nullable List<CloudObjectLocation> objects
  )
  {
    super(SCHEME, uris, prefixes, objects);
    this.storage = Preconditions.checkNotNull(storage, "AzureStorage");
    this.entityFactory = Preconditions.checkNotNull(entityFactory, "AzureEntityFactory");
    this.azureCloudBlobIterableFactory = Preconditions.checkNotNull(
        azureCloudBlobIterableFactory,
        "AzureCloudBlobIterableFactory"
    );
<<<<<<< HEAD
    this.azureCloudBlobToLocationConverter = Preconditions.checkNotNull(
        azureCloudBlobToLocationConverter,
        "AzureCloudBlobToLocationConverter"
    );
=======
    this.inputDataConfig = Preconditions.checkNotNull(inputDataConfig, "AzureInputDataConfig");
    this.azureCloudBlobToLocationConverter = Preconditions.checkNotNull(azureCloudBlobToLocationConverter, "AzureCloudBlobToLocationConverter");
>>>>>>> 05258dca
  }

  @Override
  public SplittableInputSource<List<CloudObjectLocation>> withSplit(InputSplit<List<CloudObjectLocation>> split)
  {
    return new AzureInputSource(
        storage,
        entityFactory,
        azureCloudBlobIterableFactory,
        azureCloudBlobToLocationConverter,
        inputDataConfig,
        null,
        null,
        split.get()
    );
  }

  @Override
  protected AzureEntity createEntity(CloudObjectLocation location)
  {
    return entityFactory.create(location);
  }

  @Override
  protected Stream<InputSplit<List<CloudObjectLocation>>> getPrefixesSplitStream(@Nonnull SplitHintSpec splitHintSpec)
  {
    final Iterator<List<CloudBlobHolder>> splitIterator = splitHintSpec.split(
        getIterableObjectsFromPrefixes().iterator(),
        blobHolder -> new InputFileAttribute(blobHolder.getBlobLength())
    );
    return Streams.sequentialStreamFrom(splitIterator)
                  .map(objects -> objects.stream()
                                         .map(azureCloudBlobToLocationConverter::createCloudObjectLocation)
                                         .collect(Collectors.toList()))
                  .map(InputSplit::new);
  }

  private Iterable<CloudBlobHolder> getIterableObjectsFromPrefixes()
  {
    return azureCloudBlobIterableFactory.create(getPrefixes(), inputDataConfig.getMaxListingLength());
  }

  @Override
  public int hashCode()
  {
    return Objects.hash(
        super.hashCode(),
        storage,
        entityFactory,
        azureCloudBlobIterableFactory,
        azureCloudBlobToLocationConverter,
        inputDataConfig
    );
  }

  @Override
  public boolean equals(Object o)
  {
    if (this == o) {
      return true;
    }
    if (o == null || getClass() != o.getClass()) {
      return false;
    }
    if (!super.equals(o)) {
      return false;
    }
    AzureInputSource that = (AzureInputSource) o;
    return storage.equals(that.storage) &&
           entityFactory.equals(that.entityFactory) &&
           azureCloudBlobIterableFactory.equals(that.azureCloudBlobIterableFactory) &&
           azureCloudBlobToLocationConverter.equals(that.azureCloudBlobToLocationConverter) &&
           inputDataConfig.equals(that.inputDataConfig);
  }

  @Override
  public String toString()
  {
    return "AzureInputSource{" +
           "uris=" + getUris() +
           ", prefixes=" + getPrefixes() +
           ", objects=" + getObjects() +
           '}';
  }
}<|MERGE_RESOLUTION|>--- conflicted
+++ resolved
@@ -78,15 +78,11 @@
         azureCloudBlobIterableFactory,
         "AzureCloudBlobIterableFactory"
     );
-<<<<<<< HEAD
+    this.inputDataConfig = Preconditions.checkNotNull(inputDataConfig, "AzureInputDataConfig");
     this.azureCloudBlobToLocationConverter = Preconditions.checkNotNull(
         azureCloudBlobToLocationConverter,
         "AzureCloudBlobToLocationConverter"
     );
-=======
-    this.inputDataConfig = Preconditions.checkNotNull(inputDataConfig, "AzureInputDataConfig");
-    this.azureCloudBlobToLocationConverter = Preconditions.checkNotNull(azureCloudBlobToLocationConverter, "AzureCloudBlobToLocationConverter");
->>>>>>> 05258dca
   }
 
   @Override
