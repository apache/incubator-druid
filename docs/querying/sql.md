---
id: sql
title: "SQL"
sidebar_label: "Druid SQL"
---

<!--
  ~ Licensed to the Apache Software Foundation (ASF) under one
  ~ or more contributor license agreements.  See the NOTICE file
  ~ distributed with this work for additional information
  ~ regarding copyright ownership.  The ASF licenses this file
  ~ to you under the Apache License, Version 2.0 (the
  ~ "License"); you may not use this file except in compliance
  ~ with the License.  You may obtain a copy of the License at
  ~
  ~   http://www.apache.org/licenses/LICENSE-2.0
  ~
  ~ Unless required by applicable law or agreed to in writing,
  ~ software distributed under the License is distributed on an
  ~ "AS IS" BASIS, WITHOUT WARRANTIES OR CONDITIONS OF ANY
  ~ KIND, either express or implied.  See the License for the
  ~ specific language governing permissions and limitations
  ~ under the License.
  -->

<!--
  The format of the tables that describe the functions and operators
  should not be changed without updating the script create-sql-function-doc
  in web-console/script/create-sql-function-doc, because the script detects
  patterns in this markdown file and parse it to TypeScript file for web console
-->


> Apache Druid supports two query languages: Druid SQL and [native queries](querying.md).
> This document describes the SQL language.

Druid SQL is a built-in SQL layer and an alternative to Druid's native JSON-based query language, and is powered by a
parser and planner based on [Apache Calcite](https://calcite.apache.org/). Druid SQL translates SQL into native Druid
queries on the query Broker (the first process you query), which are then passed down to data processes as native Druid
queries. Other than the (slight) overhead of [translating](#query-translation) SQL on the Broker, there isn't an
additional performance penalty versus native queries.

## Query syntax

Druid SQL supports SELECT queries with the following structure:

```
[ EXPLAIN PLAN FOR ]
[ WITH tableName [ ( column1, column2, ... ) ] AS ( query ) ]
SELECT [ ALL | DISTINCT ] { * | exprs }
FROM { <table> | (<subquery>) | <o1> [ INNER | LEFT ] JOIN <o2> ON condition }
[ WHERE expr ]
[ GROUP BY [ exprs | GROUPING SETS ( (exprs), ... ) | ROLLUP (exprs) | CUBE (exprs) ] ]
[ HAVING expr ]
[ ORDER BY expr [ ASC | DESC ], expr [ ASC | DESC ], ... ]
[ LIMIT limit ]
[ OFFSET offset ]
[ UNION ALL <another query> ]
```

### FROM

The FROM clause can refer to any of the following:

- [Table datasources](datasource.md#table) from the `druid` schema. This is the default schema, so Druid table
datasources can be referenced as either `druid.dataSourceName` or simply `dataSourceName`.
- [Lookups](datasource.md#lookup) from the `lookup` schema, for example `lookup.countries`. Note that lookups can
also be queried using the [`LOOKUP` function](#string-functions).
- [Subqueries](datasource.md#query).
- [Joins](datasource.md#join) between anything in this list, except between native datasources (table, lookup,
query) and system tables. The join condition must be an equality between expressions from the left- and right-hand side
of the join.
- [Metadata tables](#metadata-tables) from the `INFORMATION_SCHEMA` or `sys` schemas. Unlike the other options for the
FROM clause, metadata tables are not considered datasources. They exist only in the SQL layer.

For more information about table, lookup, query, and join datasources, refer to the [Datasources](datasource.md)
documentation.

### WHERE

The WHERE clause refers to columns in the FROM table, and will be translated to [native filters](filters.md). The
WHERE clause can also reference a subquery, like `WHERE col1 IN (SELECT foo FROM ...)`. Queries like this are executed
as a join on the subquery, described below in the [Query translation](#subqueries) section.

### GROUP BY

The GROUP BY clause refers to columns in the FROM table. Using GROUP BY, DISTINCT, or any aggregation functions will
trigger an aggregation query using one of Druid's [three native aggregation query types](#query-types). GROUP BY
can refer to an expression or a select clause ordinal position (like `GROUP BY 2` to group by the second selected
column).

The GROUP BY clause can also refer to multiple grouping sets in three ways. The most flexible is GROUP BY GROUPING SETS,
for example `GROUP BY GROUPING SETS ( (country, city), () )`. This example is equivalent to a `GROUP BY country, city`
followed by `GROUP BY ()` (a grand total). With GROUPING SETS, the underlying data is only scanned one time, leading to
better efficiency. Second, GROUP BY ROLLUP computes a grouping set for each level of the grouping expressions. For
example `GROUP BY ROLLUP (country, city)` is equivalent to `GROUP BY GROUPING SETS ( (country, city), (country), () )`
and will produce grouped rows for each country / city pair, along with subtotals for each country, along with a grand
total. Finally, GROUP BY CUBE computes a grouping set for each combination of grouping expressions. For example,
`GROUP BY CUBE (country, city)` is equivalent to `GROUP BY GROUPING SETS ( (country, city), (country), (city), () )`.

Grouping columns that do not apply to a particular row will contain `NULL`. For example, when computing
`GROUP BY GROUPING SETS ( (country, city), () )`, the grand total row corresponding to `()` will have `NULL` for the
"country" and "city" columns. Column may also be `NULL` if it was `NULL` in the data itself. To differentiate such rows, 
you can use `GROUPING` aggregation. 

When using GROUP BY GROUPING SETS, GROUP BY ROLLUP, or GROUP BY CUBE, be aware that results may not be generated in the
order that you specify your grouping sets in the query. If you need results to be generated in a particular order, use
the ORDER BY clause.

### HAVING

The HAVING clause refers to columns that are present after execution of GROUP BY. It can be used to filter on either
grouping expressions or aggregated values. It can only be used together with GROUP BY.

### ORDER BY

The ORDER BY clause refers to columns that are present after execution of GROUP BY. It can be used to order the results
based on either grouping expressions or aggregated values. ORDER BY can refer to an expression or a select clause
ordinal position (like `ORDER BY 2` to order by the second selected column). For non-aggregation queries, ORDER BY
can only order by the `__time` column. For aggregation queries, ORDER BY can order by any column.

### LIMIT

The LIMIT clause limits the number of rows returned. In some situations Druid will push down this limit to data servers,
which boosts performance. Limits are always pushed down for queries that run with the native Scan or TopN query types.
With the native GroupBy query type, it is pushed down when ordering on a column that you are grouping by. If you notice
that adding a limit doesn't change performance very much, then it's possible that Druid wasn't able to push down the
limit for your query.

### OFFSET

The OFFSET clause skips a certain number of rows when returning results.

If both LIMIT and OFFSET are provided, then OFFSET will be applied first, followed by LIMIT. For example, using
LIMIT 100 OFFSET 10 will return 100 rows, starting from row number 10.

Together, LIMIT and OFFSET can be used to implement pagination. However, note that if the underlying datasource is
modified between page fetches, then the different pages will not necessarily align with each other.

There are two important factors that can affect the performance of queries that use OFFSET:

- Skipped rows still need to be generated internally and then discarded, meaning that raising offsets to high values
  can cause queries to use additional resources.
- OFFSET is only supported by the Scan and GroupBy [native query types](#query-types). Therefore, a query with OFFSET
  will use one of those two types, even if it might otherwise have run as a Timeseries or TopN. Switching query engines
  in this way can affect performance.

### UNION ALL

The "UNION ALL" operator fuses multiple queries together. Druid SQL supports the UNION ALL operator in two situations:
top-level and table-level. Queries that use UNION ALL in any other way will not be able to execute.

#### Top-level

UNION ALL can be used at the very top outer layer of a SQL query (not in a subquery, and not in the FROM clause). In
this case, the underlying queries will be run separately, back to back, and their results will all be returned in
one result set.

For example:

```
SELECT COUNT(*) FROM tbl WHERE my_column = 'value1'
UNION ALL
SELECT COUNT(*) FROM tbl WHERE my_column = 'value2'
```

When UNION ALL occurs at the top level of a query like this, the results from the unioned queries are concatenated
together and appear one after the other.

#### Table-level

UNION ALL can be used to query multiple tables at the same time. In this case, it must appear in a subquery in the
FROM clause, and the lower-level subqueries that are inputs to the UNION ALL operator must be simple table SELECTs
(no expressions, column aliasing, etc). The query will run natively using a [union datasource](datasource.md#union).

The same columns must be selected from each table in the same order, and those columns must either have the same types,
or types that can be implicitly cast to each other (such as different numeric types). For this reason, it is generally
more robust to write your queries to select specific columns. If you use `SELECT *`, you will need to modify your
queries if a new column is added to one of the tables but not to the others.

For example:

```
SELECT col1, COUNT(*)
FROM (
  SELECT col1, col2, col3 FROM tbl1
  UNION ALL
  SELECT col1, col2, col3 FROM tbl2
)
GROUP BY col1
```

When UNION ALL occurs at the table level, the rows from the unioned tables are not guaranteed to be processed in
any particular order. They may be processed in an interleaved fashion. If you need a particular result ordering,
use [ORDER BY](#order-by) on the outer query.

### EXPLAIN PLAN

Add "EXPLAIN PLAN FOR" to the beginning of any query to get information about how it will be translated. In this case,
the query will not actually be executed. Refer to the [Query translation](#query-translation) documentation for help
interpreting EXPLAIN PLAN output.

### Identifiers and literals

Identifiers like datasource and column names can optionally be quoted using double quotes. To escape a double quote
inside an identifier, use another double quote, like `"My ""very own"" identifier"`. All identifiers are case-sensitive
and no implicit case conversions are performed.

Literal strings should be quoted with single quotes, like `'foo'`. Literal strings with Unicode escapes can be written
like `U&'fo\00F6'`, where character codes in hex are prefixed by a backslash. Literal numbers can be written in forms
like `100` (denoting an integer), `100.0` (denoting a floating point value), or `1.0e5` (scientific notation). Literal
timestamps can be written like `TIMESTAMP '2000-01-01 00:00:00'`. Literal intervals, used for time arithmetic, can be
written like `INTERVAL '1' HOUR`, `INTERVAL '1 02:03' DAY TO MINUTE`, `INTERVAL '1-2' YEAR TO MONTH`, and so on.

### Dynamic parameters

Druid SQL supports dynamic parameters using question mark (`?`) syntax, where parameters are bound to `?` placeholders
at execution time. To use dynamic parameters, replace any literal in the query with a `?` character and provide a
corresponding parameter value when you execute the query. Parameters are bound to the placeholders in the order in
which they are passed. Parameters are supported in both the [HTTP POST](#http-post) and [JDBC](#jdbc) APIs.

## Data types

### Standard types

Druid natively supports five basic column types: "long" (64 bit signed int), "float" (32 bit float), "double" (64 bit
float) "string" (UTF-8 encoded strings and string arrays), and "complex" (catch-all for more exotic data types like
hyperUnique and approxHistogram columns).

Timestamps (including the `__time` column) are treated by Druid as longs, with the value being the number of
milliseconds since 1970-01-01 00:00:00 UTC, not counting leap seconds. Therefore, timestamps in Druid do not carry any
timezone information, but only carry information about the exact moment in time they represent. See the
[Time functions](#time-functions) section for more information about timestamp handling.

The following table describes how Druid maps SQL types onto native types at query runtime. Casts between two SQL types
that have the same Druid runtime type will have no effect, other than exceptions noted in the table. Casts between two
SQL types that have different Druid runtime types will generate a runtime cast in Druid. If a value cannot be properly
cast to another value, as in `CAST('foo' AS BIGINT)`, the runtime will substitute a default value. NULL values cast
to non-nullable types will also be substituted with a default value (for example, nulls cast to numbers will be
converted to zeroes).

|SQL type|Druid runtime type|Default value|Notes|
|--------|------------------|-------------|-----|
|CHAR|STRING|`''`||
|VARCHAR|STRING|`''`|Druid STRING columns are reported as VARCHAR. Can include [multi-value strings](#multi-value-strings) as well.|
|DECIMAL|DOUBLE|`0.0`|DECIMAL uses floating point, not fixed point math|
|FLOAT|FLOAT|`0.0`|Druid FLOAT columns are reported as FLOAT|
|REAL|DOUBLE|`0.0`||
|DOUBLE|DOUBLE|`0.0`|Druid DOUBLE columns are reported as DOUBLE|
|BOOLEAN|LONG|`false`||
|TINYINT|LONG|`0`||
|SMALLINT|LONG|`0`||
|INTEGER|LONG|`0`||
|BIGINT|LONG|`0`|Druid LONG columns (except `__time`) are reported as BIGINT|
|TIMESTAMP|LONG|`0`, meaning 1970-01-01 00:00:00 UTC|Druid's `__time` column is reported as TIMESTAMP. Casts between string and timestamp types assume standard SQL formatting, e.g. `2000-01-02 03:04:05`, _not_ ISO8601 formatting. For handling other formats, use one of the [time functions](#time-functions)|
|DATE|LONG|`0`, meaning 1970-01-01|Casting TIMESTAMP to DATE rounds down the timestamp to the nearest day. Casts between string and date types assume standard SQL formatting, e.g. `2000-01-02`. For handling other formats, use one of the [time functions](#time-functions)|
|OTHER|COMPLEX|none|May represent various Druid column types such as hyperUnique, approxHistogram, etc|

### Multi-value strings

Druid's native type system allows strings to potentially have multiple values. These
[multi-value string dimensions](multi-value-dimensions.md) will be reported in SQL as `VARCHAR` typed, and can be
syntactically used like any other VARCHAR. Regular string functions that refer to multi-value string dimensions will be
applied to all values for each row individually. Multi-value string dimensions can also be treated as arrays via special
[multi-value string functions](#multi-value-string-functions), which can perform powerful array-aware operations.

Grouping by a multi-value expression will observe the native Druid multi-value aggregation behavior, which is similar to
the `UNNEST` functionality available in some other SQL dialects. Refer to the documentation on
[multi-value string dimensions](multi-value-dimensions.md) for additional details.

> Because multi-value dimensions are treated by the SQL planner as `VARCHAR`, there are some inconsistencies between how
> they are handled in Druid SQL and in native queries. For example, expressions involving multi-value dimensions may be
> incorrectly optimized by the Druid SQL planner: `multi_val_dim = 'a' AND multi_val_dim = 'b'` will be optimized to
> `false`, even though it is possible for a single row to have both "a" and "b" as values for `multi_val_dim`. The
> SQL behavior of multi-value dimensions will change in a future release to more closely align with their behavior
> in native queries.

### NULL values

The `druid.generic.useDefaultValueForNull` [runtime property](../configuration/index.md#sql-compatible-null-handling)
controls Druid's NULL handling mode.

In the default mode (`true`), Druid treats NULLs and empty strings interchangeably, rather than according to the SQL
standard. In this mode Druid SQL only has partial support for NULLs. For example, the expressions `col IS NULL` and
`col = ''` are equivalent, and both will evaluate to true if `col` contains an empty string. Similarly, the expression
`COALESCE(col1, col2)` will return `col2` if `col1` is an empty string. While the `COUNT(*)` aggregator counts all rows,
the `COUNT(expr)` aggregator will count the number of rows where expr is neither null nor the empty string. Numeric
columns in this mode are not nullable; any null or missing values will be treated as zeroes.

In SQL compatible mode (`false`), NULLs are treated more closely to the SQL standard. The property affects both storage
and querying, so for best behavior, it should be set at both ingestion time and query time. There is some overhead
associated with the ability to handle NULLs; see the [segment internals](../design/segments.md#sql-compatible-null-handling)
documentation for more details.

## Aggregation functions

Aggregation functions can appear in the SELECT clause of any query. Any aggregator can be filtered using syntax like
`AGG(expr) FILTER(WHERE whereExpr)`. Filtered aggregators will only aggregate rows that match their filter. It's
possible for two aggregators in the same SQL query to have different filters.

Only the COUNT aggregation can accept DISTINCT.

> The order of aggregation operations across segments is not deterministic. This means that non-commutative aggregation
> functions can produce inconsistent results across the same query. 
>
> Functions that operate on an input type of "float" or "double" may also see these differences in aggregation
> results across multiple query runs because of this. If precisely the same value is desired across multiple query runs,
> consider using the `ROUND` function to smooth out the inconsistencies between queries.  

|Function|Notes|
|--------|-----|
|`COUNT(*)`|Counts the number of rows.|
|`COUNT(DISTINCT expr)`|Counts distinct values of expr, which can be string, numeric, or hyperUnique. By default this is approximate, using a variant of [HyperLogLog](http://algo.inria.fr/flajolet/Publications/FlFuGaMe07.pdf). To get exact counts set "useApproximateCountDistinct" to "false". If you do this, expr must be string or numeric, since exact counts are not possible using hyperUnique columns. See also `APPROX_COUNT_DISTINCT(expr)`. In exact mode, only one distinct count per query is permitted.|
|`SUM(expr)`|Sums numbers.|
|`MIN(expr)`|Takes the minimum of numbers.|
|`MAX(expr)`|Takes the maximum of numbers.|
|`AVG(expr)`|Averages numbers.|
|`APPROX_COUNT_DISTINCT(expr)`|Counts distinct values of expr, which can be a regular column or a hyperUnique column. This is always approximate, regardless of the value of "useApproximateCountDistinct". This uses Druid's built-in "cardinality" or "hyperUnique" aggregators. See also `COUNT(DISTINCT expr)`.|
|`APPROX_COUNT_DISTINCT_DS_HLL(expr, [lgK, tgtHllType])`|Counts distinct values of expr, which can be a regular column or an [HLL sketch](../development/extensions-core/datasketches-hll.md) column. The `lgK` and `tgtHllType` parameters are described in the HLL sketch documentation. This is always approximate, regardless of the value of "useApproximateCountDistinct". See also `COUNT(DISTINCT expr)`. The [DataSketches extension](../development/extensions-core/datasketches-extension.md) must be loaded to use this function.|
|`APPROX_COUNT_DISTINCT_DS_THETA(expr, [size])`|Counts distinct values of expr, which can be a regular column or a [Theta sketch](../development/extensions-core/datasketches-theta.md) column. The `size` parameter is described in the Theta sketch documentation. This is always approximate, regardless of the value of "useApproximateCountDistinct". See also `COUNT(DISTINCT expr)`. The [DataSketches extension](../development/extensions-core/datasketches-extension.md) must be loaded to use this function.|
|`DS_HLL(expr, [lgK, tgtHllType])`|Creates an [HLL sketch](../development/extensions-core/datasketches-hll.md) on the values of expr, which can be a regular column or a column containing HLL sketches. The `lgK` and `tgtHllType` parameters are described in the HLL sketch documentation. The [DataSketches extension](../development/extensions-core/datasketches-extension.md) must be loaded to use this function.|
|`DS_THETA(expr, [size])`|Creates a [Theta sketch](../development/extensions-core/datasketches-theta.md) on the values of expr, which can be a regular column or a column containing Theta sketches. The `size` parameter is described in the Theta sketch documentation. The [DataSketches extension](../development/extensions-core/datasketches-extension.md) must be loaded to use this function.|
|`APPROX_QUANTILE(expr, probability, [resolution])`|Computes approximate quantiles on numeric or [approxHistogram](../development/extensions-core/approximate-histograms.md#approximate-histogram-aggregator) exprs. The "probability" should be between 0 and 1 (exclusive). The "resolution" is the number of centroids to use for the computation. Higher resolutions will give more precise results but also have higher overhead. If not provided, the default resolution is 50. The [approximate histogram extension](../development/extensions-core/approximate-histograms.md) must be loaded to use this function.|
|`APPROX_QUANTILE_DS(expr, probability, [k])`|Computes approximate quantiles on numeric or [Quantiles sketch](../development/extensions-core/datasketches-quantiles.md) exprs. The "probability" should be between 0 and 1 (exclusive). The `k` parameter is described in the Quantiles sketch documentation. The [DataSketches extension](../development/extensions-core/datasketches-extension.md) must be loaded to use this function.|
|`APPROX_QUANTILE_FIXED_BUCKETS(expr, probability, numBuckets, lowerLimit, upperLimit, [outlierHandlingMode])`|Computes approximate quantiles on numeric or [fixed buckets histogram](../development/extensions-core/approximate-histograms.md#fixed-buckets-histogram) exprs. The "probability" should be between 0 and 1 (exclusive). The `numBuckets`, `lowerLimit`, `upperLimit`, and `outlierHandlingMode` parameters are described in the fixed buckets histogram documentation. The [approximate histogram extension](../development/extensions-core/approximate-histograms.md) must be loaded to use this function.|
|`DS_QUANTILES_SKETCH(expr, [k])`|Creates a [Quantiles sketch](../development/extensions-core/datasketches-quantiles.md) on the values of expr, which can be a regular column or a column containing quantiles sketches. The `k` parameter is described in the Quantiles sketch documentation. The [DataSketches extension](../development/extensions-core/datasketches-extension.md) must be loaded to use this function.|
|`BLOOM_FILTER(expr, numEntries)`|Computes a bloom filter from values produced by `expr`, with `numEntries` maximum number of distinct values before false positive rate increases. See [bloom filter extension](../development/extensions-core/bloom-filter.md) documentation for additional details.|
|`TDIGEST_QUANTILE(expr, quantileFraction, [compression])`|Builds a T-Digest sketch on values produced by `expr` and returns the value for the quantile. Compression parameter (default value 100) determines the accuracy and size of the sketch. Higher compression means higher accuracy but more space to store sketches. See [t-digest extension](../development/extensions-contrib/tdigestsketch-quantiles.md) documentation for additional details.|
|`TDIGEST_GENERATE_SKETCH(expr, [compression])`|Builds a T-Digest sketch on values produced by `expr`. Compression parameter (default value 100) determines the accuracy and size of the sketch Higher compression means higher accuracy but more space to store sketches. See [t-digest extension](../development/extensions-contrib/tdigestsketch-quantiles.md) documentation for additional details.|
|`VAR_POP(expr)`|Computes variance population of `expr`. See [stats extension](../development/extensions-core/stats.md) documentation for additional details.|
|`VAR_SAMP(expr)`|Computes variance sample of `expr`. See [stats extension](../development/extensions-core/stats.md) documentation for additional details.|
|`VARIANCE(expr)`|Computes variance sample of `expr`. See [stats extension](../development/extensions-core/stats.md) documentation for additional details.|
|`STDDEV_POP(expr)`|Computes standard deviation population of `expr`. See [stats extension](../development/extensions-core/stats.md) documentation for additional details.|
|`STDDEV_SAMP(expr)`|Computes standard deviation sample of `expr`. See [stats extension](../development/extensions-core/stats.md) documentation for additional details.|
|`STDDEV(expr)`|Computes standard deviation sample of `expr`. See [stats extension](../development/extensions-core/stats.md) documentation for additional details.|
|`EARLIEST(expr)`|Returns the earliest value of `expr`, which must be numeric. If `expr` comes from a relation with a timestamp column (like a Druid datasource) then "earliest" is the value first encountered with the minimum overall timestamp of all values being aggregated. If `expr` does not come from a relation with a timestamp, then it is simply the first value encountered.|
|`EARLIEST(expr, maxBytesPerString)`|Like `EARLIEST(expr)`, but for strings. The `maxBytesPerString` parameter determines how much aggregation space to allocate per string. Strings longer than this limit will be truncated. This parameter should be set as low as possible, since high values will lead to wasted memory.|
|`LATEST(expr)`|Returns the latest value of `expr`, which must be numeric. If `expr` comes from a relation with a timestamp column (like a Druid datasource) then "latest" is the value last encountered with the maximum overall timestamp of all values being aggregated. If `expr` does not come from a relation with a timestamp, then it is simply the last value encountered.|
|`LATEST(expr, maxBytesPerString)`|Like `LATEST(expr)`, but for strings. The `maxBytesPerString` parameter determines how much aggregation space to allocate per string. Strings longer than this limit will be truncated. This parameter should be set as low as possible, since high values will lead to wasted memory.|
|`ANY_VALUE(expr)`|Returns any value of `expr` including null. `expr` must be numeric. This aggregator can simplify and optimize the performance by returning the first encountered value (including null)|
|`ANY_VALUE(expr, maxBytesPerString)`|Like `ANY_VALUE(expr)`, but for strings. The `maxBytesPerString` parameter determines how much aggregation space to allocate per string. Strings longer than this limit will be truncated. This parameter should be set as low as possible, since high values will lead to wasted memory.|
|`GROUPING(expr, expr...)`|Returns a number to indicate which groupBy dimension is included in a row, when using `GROUPING SETS`. Refer to [additional documentation](aggregations.md#grouping-aggregator) on how to infer this number.|

For advice on choosing approximate aggregation functions, check out our [approximate aggregations documentation](aggregations.md#approx).

## Scalar functions

### Numeric functions

For mathematical operations, Druid SQL will use integer math if all operands involved in an expression are integers.
Otherwise, Druid will switch to floating point math. You can force this to happen by casting one of your operands
to FLOAT. At runtime, Druid will widen 32-bit floats to 64-bit for most expressions.

|Function|Notes|
|--------|-----|
|`ABS(expr)`|Absolute value.|
|`CEIL(expr)`|Ceiling.|
|`EXP(expr)`|e to the power of expr.|
|`FLOOR(expr)`|Floor.|
|`LN(expr)`|Logarithm (base e).|
|`LOG10(expr)`|Logarithm (base 10).|
|`POWER(expr, power)`|expr to a power.|
|`SQRT(expr)`|Square root.|
|`TRUNCATE(expr[, digits])`|Truncate expr to a specific number of decimal digits. If digits is negative, then this truncates that many places to the left of the decimal point. Digits defaults to zero if not specified.|
|`TRUNC(expr[, digits])`|Synonym for `TRUNCATE`.|
|`ROUND(expr[, digits])`|`ROUND(x, y)` would return the value of the x rounded to the y decimal places. While x can be an integer or floating-point number, y must be an integer. The type of the return value is specified by that of x. y defaults to 0 if omitted. When y is negative, x is rounded on the left side of the y decimal points. If `expr` evaluates to either `NaN`, `expr` will be converted to 0. If `expr` is infinity, `expr` will be converted to the nearest finite double. |
|`x + y`|Addition.|
|`x - y`|Subtraction.|
|`x * y`|Multiplication.|
|`x / y`|Division.|
|`MOD(x, y)`|Modulo (remainder of x divided by y).|
|`SIN(expr)`|Trigonometric sine of an angle expr.|
|`COS(expr)`|Trigonometric cosine of an angle expr.|
|`TAN(expr)`|Trigonometric tangent of an angle expr.|
|`COT(expr)`|Trigonometric cotangent of an angle expr.|
|`ASIN(expr)`|Arc sine of expr.|
|`ACOS(expr)`|Arc cosine of expr.|
|`ATAN(expr)`|Arc tangent of expr.|
|`ATAN2(y, x)`|Angle theta from the conversion of rectangular coordinates (x, y) to polar * coordinates (r, theta).|
|`DEGREES(expr)`|Converts an angle measured in radians to an approximately equivalent angle measured in degrees|
|`RADIANS(expr)`|Converts an angle measured in degrees to an approximately equivalent angle measured in radians|

### String functions

String functions accept strings, and return a type appropriate to the function.

|Function|Notes|
|--------|-----|
|<code>x &#124;&#124; y</code>|Concat strings x and y.|
|`CONCAT(expr, expr...)`|Concats a list of expressions.|
|`TEXTCAT(expr, expr)`|Two argument version of CONCAT.|
|`STRING_FORMAT(pattern[, args...])`|Returns a string formatted in the manner of Java's [String.format](https://docs.oracle.com/javase/8/docs/api/java/lang/String.html#format-java.lang.String-java.lang.Object...-).|
|`LENGTH(expr)`|Length of expr in UTF-16 code units.|
|`CHAR_LENGTH(expr)`|Synonym for `LENGTH`.|
|`CHARACTER_LENGTH(expr)`|Synonym for `LENGTH`.|
|`STRLEN(expr)`|Synonym for `LENGTH`.|
|`LOOKUP(expr, lookupName)`|Look up expr in a registered [query-time lookup table](lookups.md). Note that lookups can also be queried directly using the [`lookup` schema](#from).|
|`LOWER(expr)`|Returns expr in all lowercase.|
|`PARSE_LONG(string[, radix])`|Parses a string into a long (BIGINT) with the given radix, or 10 (decimal) if a radix is not provided.|
|`POSITION(needle IN haystack [FROM fromIndex])`|Returns the index of needle within haystack, with indexes starting from 1. The search will begin at fromIndex, or 1 if fromIndex is not specified. If the needle is not found, returns 0.|
|`REGEXP_EXTRACT(expr, pattern, [index])`|Apply regular expression `pattern` to `expr` and extract a capture group, or `NULL` if there is no match. If index is unspecified or zero, returns the first substring that matched the pattern. The pattern may match anywhere inside `expr`; if you want to match the entire string instead, use the `^` and `$` markers at the start and end of your pattern. Note: when `druid.generic.useDefaultValueForNull = true`, it is not possible to differentiate an empty-string match from a non-match (both will return `NULL`).|
|`REGEXP_LIKE(expr, pattern)`|Returns whether `expr` matches regular expression `pattern`. The pattern may match anywhere inside `expr`; if you want to match the entire string instead, use the `^` and `$` markers at the start and end of your pattern. Similar to [`LIKE`](#comparison-operators), but uses regexps instead of LIKE patterns. Especially useful in WHERE clauses.|
|`CONTAINS_STRING(<expr>, str)`|Returns true if the `str` is a substring of `expr`.|
|`ICONTAINS_STRING(<expr>, str)`|Returns true if the `str` is a substring of `expr`. The match is case-insensitive.|
|`REPLACE(expr, pattern, replacement)`|Replaces pattern with replacement in expr, and returns the result.|
|`STRPOS(haystack, needle)`|Returns the index of needle within haystack, with indexes starting from 1. If the needle is not found, returns 0.|
|`SUBSTRING(expr, index, [length])`|Returns a substring of expr starting at index, with a max length, both measured in UTF-16 code units.|
|`RIGHT(expr, [length])`|Returns the rightmost length characters from expr.|
|`LEFT(expr, [length])`|Returns the leftmost length characters from expr.|
|`SUBSTR(expr, index, [length])`|Synonym for SUBSTRING.|
|<code>TRIM([BOTH &#124; LEADING &#124; TRAILING] [<chars> FROM] expr)</code>|Returns expr with characters removed from the leading, trailing, or both ends of "expr" if they are in "chars". If "chars" is not provided, it defaults to " " (a space). If the directional argument is not provided, it defaults to "BOTH".|
|`BTRIM(expr[, chars])`|Alternate form of `TRIM(BOTH <chars> FROM <expr>)`.|
|`LTRIM(expr[, chars])`|Alternate form of `TRIM(LEADING <chars> FROM <expr>)`.|
|`RTRIM(expr[, chars])`|Alternate form of `TRIM(TRAILING <chars> FROM <expr>)`.|
|`UPPER(expr)`|Returns expr in all uppercase.|
|`REVERSE(expr)`|Reverses expr.|
|`REPEAT(expr, [N])`|Repeats expr N times|
|`LPAD(expr, length[, chars])`|Returns a string of `length` from `expr` left-padded with `chars`. If `length` is shorter than the length of `expr`, the result is `expr` which is truncated to `length`. The result will be null if either `expr` or `chars` is null. If `chars` is an empty string, no padding is added, however `expr` may be trimmed if necessary.|
|`RPAD(expr, length[, chars])`|Returns a string of `length` from `expr` right-padded with `chars`. If `length` is shorter than the length of `expr`, the result is `expr` which is truncated to `length`. The result will be null if either `expr` or `chars` is null. If `chars` is an empty string, no padding is added, however `expr` may be trimmed if necessary.|


### Time functions

Time functions can be used with Druid's `__time` column, with any column storing millisecond timestamps through use
of the `MILLIS_TO_TIMESTAMP` function, or with any column storing string timestamps through use of the `TIME_PARSE`
function. By default, time operations use the UTC time zone. You can change the time zone by setting the connection
context parameter "sqlTimeZone" to the name of another time zone, like "America/Los_Angeles", or to an offset like
"-08:00". If you need to mix multiple time zones in the same query, or if you need to use a time zone other than
the connection time zone, some functions also accept time zones as parameters. These parameters always take precedence
over the connection time zone.

Literal timestamps in the connection time zone can be written using `TIMESTAMP '2000-01-01 00:00:00'` syntax. The
simplest way to write literal timestamps in other time zones is to use TIME_PARSE, like
`TIME_PARSE('2000-02-01 00:00:00', NULL, 'America/Los_Angeles')`.

|Function|Notes|
|--------|-----|
|`CURRENT_TIMESTAMP`|Current timestamp in the connection's time zone.|
|`CURRENT_DATE`|Current date in the connection's time zone.|
|`DATE_TRUNC(<unit>, <timestamp_expr>)`|Rounds down a timestamp, returning it as a new timestamp. Unit can be 'milliseconds', 'second', 'minute', 'hour', 'day', 'week', 'month', 'quarter', 'year', 'decade', 'century', or 'millennium'.|
|`TIME_CEIL(<timestamp_expr>, <period>, [<origin>, [<timezone>]])`|Rounds up a timestamp, returning it as a new timestamp. Period can be any ISO8601 period, like P3M (quarters) or PT12H (half-days). The time zone, if provided, should be a time zone name like "America/Los_Angeles" or offset like "-08:00". This function is similar to `CEIL` but is more flexible.|
|`TIME_FLOOR(<timestamp_expr>, <period>, [<origin>, [<timezone>]])`|Rounds down a timestamp, returning it as a new timestamp. Period can be any ISO8601 period, like P3M (quarters) or PT12H (half-days). The time zone, if provided, should be a time zone name like "America/Los_Angeles" or offset like "-08:00". This function is similar to `FLOOR` but is more flexible.|
|`TIME_SHIFT(<timestamp_expr>, <period>, <step>, [<timezone>])`|Shifts a timestamp by a period (step times), returning it as a new timestamp. Period can be any ISO8601 period. Step may be negative. The time zone, if provided, should be a time zone name like "America/Los_Angeles" or offset like "-08:00".|
|`TIME_EXTRACT(<timestamp_expr>, [<unit>, [<timezone>]])`|Extracts a time part from expr, returning it as a number. Unit can be EPOCH, SECOND, MINUTE, HOUR, DAY (day of month), DOW (day of week), DOY (day of year), WEEK (week of [week year](https://en.wikipedia.org/wiki/ISO_week_date)), MONTH (1 through 12), QUARTER (1 through 4), or YEAR. The time zone, if provided, should be a time zone name like "America/Los_Angeles" or offset like "-08:00". This function is similar to `EXTRACT` but is more flexible. Unit and time zone must be literals, and must be provided quoted, like `TIME_EXTRACT(__time, 'HOUR')` or `TIME_EXTRACT(__time, 'HOUR', 'America/Los_Angeles')`.|
|`TIME_PARSE(<string_expr>, [<pattern>, [<timezone>]])`|Parses a string into a timestamp using a given [Joda DateTimeFormat pattern](http://www.joda.org/joda-time/apidocs/org/joda/time/format/DateTimeFormat.html), or ISO8601 (e.g. `2000-01-02T03:04:05Z`) if the pattern is not provided. The time zone, if provided, should be a time zone name like "America/Los_Angeles" or offset like "-08:00", and will be used as the time zone for strings that do not include a time zone offset. Pattern and time zone must be literals. Strings that cannot be parsed as timestamps will be returned as NULL.|
|`TIME_FORMAT(<timestamp_expr>, [<pattern>, [<timezone>]])`|Formats a timestamp as a string with a given [Joda DateTimeFormat pattern](http://www.joda.org/joda-time/apidocs/org/joda/time/format/DateTimeFormat.html), or ISO8601 (e.g. `2000-01-02T03:04:05Z`) if the pattern is not provided. The time zone, if provided, should be a time zone name like "America/Los_Angeles" or offset like "-08:00". Pattern and time zone must be literals.|
|`MILLIS_TO_TIMESTAMP(millis_expr)`|Converts a number of milliseconds since the epoch into a timestamp.|
|`TIMESTAMP_TO_MILLIS(timestamp_expr)`|Converts a timestamp into a number of milliseconds since the epoch.|
|`EXTRACT(<unit> FROM timestamp_expr)`|Extracts a time part from expr, returning it as a number. Unit can be EPOCH, MICROSECOND, MILLISECOND, SECOND, MINUTE, HOUR, DAY (day of month), DOW (day of week), ISODOW (ISO day of week), DOY (day of year), WEEK (week of year), MONTH, QUARTER, YEAR, ISOYEAR, DECADE, CENTURY or MILLENNIUM. Units must be provided unquoted, like `EXTRACT(HOUR FROM __time)`.|
|`FLOOR(timestamp_expr TO <unit>)`|Rounds down a timestamp, returning it as a new timestamp. Unit can be SECOND, MINUTE, HOUR, DAY, WEEK, MONTH, QUARTER, or YEAR.|
|`CEIL(timestamp_expr TO <unit>)`|Rounds up a timestamp, returning it as a new timestamp. Unit can be SECOND, MINUTE, HOUR, DAY, WEEK, MONTH, QUARTER, or YEAR.|
|`TIMESTAMPADD(<unit>, <count>, <timestamp>)`|Equivalent to `timestamp + count * INTERVAL '1' UNIT`.|
|`TIMESTAMPDIFF(<unit>, <timestamp1>, <timestamp2>)`|Returns the (signed) number of `unit` between `timestamp1` and `timestamp2`. Unit can be SECOND, MINUTE, HOUR, DAY, WEEK, MONTH, QUARTER, or YEAR.|
|<code>timestamp_expr { + &#124; - } <interval_expr><code>|Add or subtract an amount of time from a timestamp. interval_expr can include interval literals like `INTERVAL '2' HOUR`, and may include interval arithmetic as well. This operator treats days as uniformly 86400 seconds long, and does not take into account daylight savings time. To account for daylight savings time, use TIME_SHIFT instead.|


### Reduction functions

Reduction functions operate on zero or more expressions and return a single expression. If no expressions are passed as
arguments, then the result is `NULL`. The expressions must all be convertible to a common data type, which will be the
type of the result:
*  If all argument are `NULL`, the result is `NULL`. Otherwise, `NULL` arguments are ignored.
*  If the arguments comprise a mix of numbers and strings, the arguments are interpreted as strings.
*  If all arguments are integer numbers, the arguments are interpreted as longs.
*  If all arguments are numbers and at least one argument is a double, the arguments are interpreted as doubles. 

|Function|Notes|
|--------|-----|
|`GREATEST([expr1, ...])`|Evaluates zero or more expressions and returns the maximum value based on comparisons as described above.|
|`LEAST([expr1, ...])`|Evaluates zero or more expressions and returns the minimum value based on comparisons as described above.|


### IP address functions

For the IPv4 address functions, the `address` argument can either be an IPv4 dotted-decimal string
(e.g., '192.168.0.1') or an IP address represented as an integer (e.g., 3232235521). The `subnet`
argument should be a string formatted as an IPv4 address subnet in CIDR notation (e.g.,
'192.168.0.0/16').

|Function|Notes|
|---|---|
|`IPV4_MATCH(address, subnet)`|Returns true if the `address` belongs to the `subnet` literal, else false. If `address` is not a valid IPv4 address, then false is returned. This function is more efficient if `address` is an integer instead of a string.|
|`IPV4_PARSE(address)`|Parses `address` into an IPv4 address stored as an integer . If `address` is an integer that is a valid IPv4 address, then it is passed through. Returns null if `address` cannot be represented as an IPv4 address.|
|`IPV4_STRINGIFY(address)`|Converts `address` into an IPv4 address dotted-decimal string. If `address` is a string that is a valid IPv4 address, then it is passed through. Returns null if `address` cannot be represented as an IPv4 address.|


### Comparison operators

|Function|Notes|
|--------|-----|
|`x = y`|Equals.|
|`x <> y`|Not-equals.|
|`x > y`|Greater than.|
|`x >= y`|Greater than or equal to.|
|`x < y`|Less than.|
|`x <= y`|Less than or equal to.|
|`x BETWEEN y AND z`|Equivalent to `x >= y AND x <= z`.|
|`x NOT BETWEEN y AND z`|Equivalent to `x < y OR x > z`.|
|`x LIKE pattern [ESCAPE esc]`|True if x matches a SQL LIKE pattern (with an optional escape).|
|`x NOT LIKE pattern [ESCAPE esc]`|True if x does not match a SQL LIKE pattern (with an optional escape).|
|`x IS NULL`|True if x is NULL or empty string.|
|`x IS NOT NULL`|True if x is neither NULL nor empty string.|
|`x IS TRUE`|True if x is true.|
|`x IS NOT TRUE`|True if x is not true.|
|`x IS FALSE`|True if x is false.|
|`x IS NOT FALSE`|True if x is not false.|
|`x IN (values)`|True if x is one of the listed values.|
|`x NOT IN (values)`|True if x is not one of the listed values.|
|`x IN (subquery)`|True if x is returned by the subquery. This will be translated into a join; see [Query translation](#query-translation) for details.|
|`x NOT IN (subquery)`|True if x is not returned by the subquery. This will be translated into a join; see [Query translation](#query-translation) for details.|
|`x AND y`|Boolean AND.|
|`x OR y`|Boolean OR.|
|`NOT x`|Boolean NOT.|

### Sketch functions

These functions operate on expressions or columns that return sketch objects.

#### HLL sketch functions

The following functions operate on [DataSketches HLL sketches](../development/extensions-core/datasketches-hll.md).
The [DataSketches extension](../development/extensions-core/datasketches-extension.md) must be loaded to use the following functions.

|Function|Notes|
|--------|-----|
|`HLL_SKETCH_ESTIMATE(expr, [round])`|Returns the distinct count estimate from an HLL sketch. `expr` must return an HLL sketch. The optional `round` boolean parameter will round the estimate if set to `true`, with a default of `false`.|
|`HLL_SKETCH_ESTIMATE_WITH_ERROR_BOUNDS(expr, [numStdDev])`|Returns the distinct count estimate and error bounds from an HLL sketch. `expr` must return an HLL sketch. An optional `numStdDev` argument can be provided.|
|`HLL_SKETCH_UNION([lgK, tgtHllType], expr0, expr1, ...)`|Returns a union of HLL sketches, where each input expression must return an HLL sketch. The `lgK` and `tgtHllType` can be optionally specified as the first parameter; if provided, both optional parameters must be specified.|
|`HLL_SKETCH_TO_STRING(expr)`|Returns a human-readable string representation of an HLL sketch for debugging. `expr` must return an HLL sketch.|

#### Theta sketch functions

The following functions operate on [theta sketches](../development/extensions-core/datasketches-theta.md).
The [DataSketches extension](../development/extensions-core/datasketches-extension.md) must be loaded to use the following functions.

|Function|Notes|
|--------|-----|
|`THETA_SKETCH_ESTIMATE(expr)`|Returns the distinct count estimate from a theta sketch. `expr` must return a theta sketch.|
|`THETA_SKETCH_ESTIMATE_WITH_ERROR_BOUNDS(expr, errorBoundsStdDev)`|Returns the distinct count estimate and error bounds from a theta sketch. `expr` must return a theta sketch.|
|`THETA_SKETCH_UNION([size], expr0, expr1, ...)`|Returns a union of theta sketches, where each input expression must return a theta sketch. The `size` can be optionally specified as the first parameter.|
|`THETA_SKETCH_INTERSECT([size], expr0, expr1, ...)`|Returns an intersection of theta sketches, where each input expression must return a theta sketch. The `size` can be optionally specified as the first parameter.|
|`THETA_SKETCH_NOT([size], expr0, expr1, ...)`|Returns a set difference of theta sketches, where each input expression must return a theta sketch. The `size` can be optionally specified as the first parameter.|

#### Quantiles sketch functions

The following functions operate on [quantiles sketches](../development/extensions-core/datasketches-quantiles.md).
The [DataSketches extension](../development/extensions-core/datasketches-extension.md) must be loaded to use the following functions.

|Function|Notes|
|--------|-----|
|`DS_GET_QUANTILE(expr, fraction)`|Returns the quantile estimate corresponding to `fraction` from a quantiles sketch. `expr` must return a quantiles sketch.|
|`DS_GET_QUANTILES(expr, fraction0, fraction1, ...)`|Returns a string representing an array of quantile estimates corresponding to a list of fractions from a quantiles sketch. `expr` must return a quantiles sketch.|
|`DS_HISTOGRAM(expr, splitPoint0, splitPoint1, ...)`|Returns a string representing an approximation to the histogram given a list of split points that define the histogram bins from a quantiles sketch. `expr` must return a quantiles sketch.|
|`DS_CDF(expr, splitPoint0, splitPoint1, ...)`|Returns a string representing approximation to the Cumulative Distribution Function given a list of split points that define the edges of the bins from a quantiles sketch. `expr` must return a quantiles sketch.|
|`DS_RANK(expr, value)`|Returns an approximation to the rank of a given value that is the fraction of the distribution less than that value from a quantiles sketch. `expr` must return a quantiles sketch.|
|`DS_QUANTILE_SUMMARY(expr)`|Returns a string summary of a quantiles sketch, useful for debugging. `expr` must return a quantiles sketch.|

### Other scalar functions

|Function|Notes|
|--------|-----|
|`CAST(value AS TYPE)`|Cast value to another type. See [Data types](#data-types) for details about how Druid SQL handles CAST.|
|`CASE expr WHEN value1 THEN result1 \[ WHEN value2 THEN result2 ... \] \[ ELSE resultN \] END`|Simple CASE.|
|`CASE WHEN boolean_expr1 THEN result1 \[ WHEN boolean_expr2 THEN result2 ... \] \[ ELSE resultN \] END`|Searched CASE.|
|`NULLIF(value1, value2)`|Returns NULL if value1 and value2 match, else returns value1.|
|`COALESCE(value1, value2, ...)`|Returns the first value that is neither NULL nor empty string.|
|`NVL(expr,expr-for-null)`|Returns 'expr-for-null' if 'expr' is null (or empty string for string type).|
|`BLOOM_FILTER_TEST(<expr>, <serialized-filter>)`|Returns true if the value is contained in a Base64-serialized bloom filter. See the [Bloom filter extension](../development/extensions-core/bloom-filter.md) documentation for additional details.|

## Multi-value string functions

All 'array' references in the multi-value string function documentation can refer to multi-value string columns or
`ARRAY` literals.

|Function|Notes|
|--------|-----|
| `ARRAY(expr1,expr ...)` | constructs a SQL ARRAY literal from the expression arguments, using the type of the first argument as the output array type |
| `MV_LENGTH(arr)` | returns length of array expression |
| `MV_OFFSET(arr,long)` | returns the array element at the 0 based index supplied, or null for an out of range index|
| `MV_ORDINAL(arr,long)` | returns the array element at the 1 based index supplied, or null for an out of range index |
| `MV_CONTAINS(arr,expr)` | returns 1 if the array contains the element specified by expr, or contains all elements specified by expr if expr is an array, else 0 |
| `MV_OVERLAP(arr1,arr2)` | returns 1 if arr1 and arr2 have any elements in common, else 0 |
| `MV_OFFSET_OF(arr,expr)` | returns the 0 based index of the first occurrence of expr in the array, or `-1` or `null` if `druid.generic.useDefaultValueForNull=false` if no matching elements exist in the array. |
| `MV_ORDINAL_OF(arr,expr)` | returns the 1 based index of the first occurrence of expr in the array, or `-1` or `null` if `druid.generic.useDefaultValueForNull=false` if no matching elements exist in the array. |
| `MV_PREPEND(expr,arr)` | adds expr to arr at the beginning, the resulting array type determined by the type of the array |
| `MV_APPEND(arr1,expr)` | appends expr to arr, the resulting array type determined by the type of the first array |
| `MV_CONCAT(arr1,arr2)` | concatenates 2 arrays, the resulting array type determined by the type of the first array |
| `MV_SLICE(arr,start,end)` | return the subarray of arr from the 0 based index start(inclusive) to end(exclusive), or `null`, if start is less than 0, greater than length of arr or less than end|
| `MV_TO_STRING(arr,str)` | joins all elements of arr by the delimiter specified by str |
| `STRING_TO_MV(str1,str2)` | splits str1 into an array on the delimiter specified by str2 |

## Query translation

Druid SQL translates SQL queries to [native queries](querying.md) before running them, and understanding how this
translation works is key to getting good performance.

### Best practices

Consider this (non-exhaustive) list of things to look out for when looking into the performance implications of
how your SQL queries are translated to native queries.

1. If you wrote a filter on the primary time column `__time`, make sure it is being correctly translated to an
`"intervals"` filter, as described in the [Time filters](#time-filters) section below. If not, you may need to change
the way you write the filter.

2. Try to avoid subqueries underneath joins: they affect both performance and scalability. This includes implicit
subqueries generated by conditions on mismatched types, and implicit subqueries generated by conditions that use
expressions to refer to the right-hand side.

3. Currently, Druid does not support pushing down predicates (condition and filter) past a Join (i.e. into 
Join's children). Druid only supports pushing predicates into the join if they originated from 
above the join. Hence, the location of predicates and filters in your Druid SQL is very important. 
Also, as a result of this, comma joins should be avoided.

4. Read through the [Query execution](query-execution.md) page to understand how various types of native queries
will be executed.

5. Be careful when interpreting EXPLAIN PLAN output, and use request logging if in doubt. Request logs will show the
exact native query that was run. See the [next section](#interpreting-explain-plan-output) for more details.

6. If you encounter a query that could be planned better, feel free to
[raise an issue on GitHub](https://github.com/apache/druid/issues/new/choose). A reproducible test case is always
appreciated.

### Interpreting EXPLAIN PLAN output

The [EXPLAIN PLAN](#explain-plan) functionality can help you understand how a given SQL query will
be translated to native. For simple queries that do not involve subqueries or joins, the output of EXPLAIN PLAN
is easy to interpret. The native query that will run is embedded as JSON inside a "DruidQueryRel" line:

```
> EXPLAIN PLAN FOR SELECT COUNT(*) FROM wikipedia

DruidQueryRel(query=[{"queryType":"timeseries","dataSource":"wikipedia","intervals":"-146136543-09-08T08:23:32.096Z/146140482-04-24T15:36:27.903Z","granularity":"all","aggregations":[{"type":"count","name":"a0"}]}], signature=[{a0:LONG}])
```

For more complex queries that do involve subqueries or joins, EXPLAIN PLAN is somewhat more difficult to interpret.
For example, consider this query:

```
> EXPLAIN PLAN FOR
> SELECT
>     channel,
>     COUNT(*)
> FROM wikipedia
> WHERE channel IN (SELECT page FROM wikipedia GROUP BY page ORDER BY COUNT(*) DESC LIMIT 10)
> GROUP BY channel

DruidJoinQueryRel(condition=[=($1, $3)], joinType=[inner], query=[{"queryType":"groupBy","dataSource":{"type":"table","name":"__join__"},"intervals":{"type":"intervals","intervals":["-146136543-09-08T08:23:32.096Z/146140482-04-24T15:36:27.903Z"]},"granularity":"all","dimensions":["channel"],"aggregations":[{"type":"count","name":"a0"}]}], signature=[{d0:STRING, a0:LONG}])
  DruidQueryRel(query=[{"queryType":"scan","dataSource":{"type":"table","name":"wikipedia"},"intervals":{"type":"intervals","intervals":["-146136543-09-08T08:23:32.096Z/146140482-04-24T15:36:27.903Z"]},"resultFormat":"compactedList","columns":["__time","channel","page"],"granularity":"all"}], signature=[{__time:LONG, channel:STRING, page:STRING}])
  DruidQueryRel(query=[{"queryType":"topN","dataSource":{"type":"table","name":"wikipedia"},"dimension":"page","metric":{"type":"numeric","metric":"a0"},"threshold":10,"intervals":{"type":"intervals","intervals":["-146136543-09-08T08:23:32.096Z/146140482-04-24T15:36:27.903Z"]},"granularity":"all","aggregations":[{"type":"count","name":"a0"}]}], signature=[{d0:STRING}])
```

Here, there is a join with two inputs. The way to read this is to consider each line of the EXPLAIN PLAN output as
something that might become a query, or might just become a simple datasource. The `query` field they all have is
called a "partial query" and represents what query would be run on the datasource represented by that line, if that
line ran by itself. In some cases — like the "scan" query in the second line of this example — the query does not
actually run, and it ends up being translated to a simple table datasource. See the [Join translation](#joins) section
for more details about how this works.

We can see this for ourselves using Druid's [request logging](../configuration/index.md#request-logging) feature. After
enabling logging and running this query, we can see that it actually runs as the following native query.

```json
{
  "queryType": "groupBy",
  "dataSource": {
    "type": "join",
    "left": "wikipedia",
    "right": {
      "type": "query",
      "query": {
        "queryType": "topN",
        "dataSource": "wikipedia",
        "dimension": {"type": "default", "dimension": "page", "outputName": "d0"},
        "metric": {"type": "numeric", "metric": "a0"},
        "threshold": 10,
        "intervals": "-146136543-09-08T08:23:32.096Z/146140482-04-24T15:36:27.903Z",
        "granularity": "all",
        "aggregations": [
          { "type": "count", "name": "a0"}
        ]
      }
    },
    "rightPrefix": "j0.",
    "condition": "(\"page\" == \"j0.d0\")",
    "joinType": "INNER"
  },
  "intervals": "-146136543-09-08T08:23:32.096Z/146140482-04-24T15:36:27.903Z",
  "granularity": "all",
  "dimensions": [
    {"type": "default", "dimension": "channel", "outputName": "d0"}
  ],
  "aggregations": [
    { "type": "count", "name": "a0"}
  ]
}
```

### Query types

Druid SQL uses four different native query types.

- [Scan](scan-query.md) is used for queries that do not aggregate (no GROUP BY, no DISTINCT).

- [Timeseries](timeseriesquery.md) is used for queries that GROUP BY `FLOOR(__time TO <unit>)` or `TIME_FLOOR(__time,
period)`, have no other grouping expressions, no HAVING or LIMIT clauses, no nesting, and either no ORDER BY, or an
ORDER BY that orders by same expression as present in GROUP BY. It also uses Timeseries for "grand total" queries that
have aggregation functions but no GROUP BY. This query type takes advantage of the fact that Druid segments are sorted
by time.

- [TopN](topnquery.md) is used by default for queries that group by a single expression, do have ORDER BY and LIMIT
clauses, do not have HAVING clauses, and are not nested. However, the TopN query type will deliver approximate ranking
and results in some cases; if you want to avoid this, set "useApproximateTopN" to "false". TopN results are always
computed in memory. See the TopN documentation for more details.

- [GroupBy](groupbyquery.md) is used for all other aggregations, including any nested aggregation queries. Druid's
GroupBy is a traditional aggregation engine: it delivers exact results and rankings and supports a wide variety of
features. GroupBy aggregates in memory if it can, but it may spill to disk if it doesn't have enough memory to complete
your query. Results are streamed back from data processes through the Broker if you ORDER BY the same expressions in your
GROUP BY clause, or if you don't have an ORDER BY at all. If your query has an ORDER BY referencing expressions that
don't appear in the GROUP BY clause (like aggregation functions) then the Broker will materialize a list of results in
memory, up to a max of your LIMIT, if any. See the GroupBy documentation for details about tuning performance and memory
use.

### Time filters

For all native query types, filters on the `__time` column will be translated into top-level query "intervals" whenever
possible, which allows Druid to use its global time index to quickly prune the set of data that must be scanned.
Consider this (non-exhaustive) list of time filters that will be recognized and translated to "intervals":

- `__time >= TIMESTAMP '2000-01-01 00:00:00'` (comparison to absolute time)
- `__time >= CURRENT_TIMESTAMP - INTERVAL '8' HOUR` (comparison to relative time)
- `FLOOR(__time TO DAY) = TIMESTAMP '2000-01-01 00:00:00'` (specific day)

Refer to the [Interpreting EXPLAIN PLAN output](#interpreting-explain-plan-output) section for details on confirming
that time filters are being translated as you expect.

### Joins

SQL join operators are translated to native join datasources as follows:

1. Joins that the native layer can handle directly are translated literally, to a [join datasource](datasource.md#join)
whose `left`, `right`, and `condition` are faithful translations of the original SQL. This includes any SQL join where
the right-hand side is a lookup or subquery, and where the condition is an equality where one side is an expression based
on the left-hand table, the other side is a simple column reference to the right-hand table, and both sides of the
equality are the same data type.

2. If a join cannot be handled directly by a native [join datasource](datasource.md#join) as written, Druid SQL
will insert subqueries to make it runnable. For example, `foo INNER JOIN bar ON foo.abc = LOWER(bar.def)` cannot be
directly translated, because there is an expression on the right-hand side instead of a simple column access. A subquery
will be inserted that effectively transforms this clause to
`foo INNER JOIN (SELECT LOWER(def) AS def FROM bar) t ON foo.abc = t.def`.

3. Druid SQL does not currently reorder joins to optimize queries.

Refer to the [Interpreting EXPLAIN PLAN output](#interpreting-explain-plan-output) section for details on confirming
that joins are being translated as you expect.

Refer to the [Query execution](query-execution.md#join) page for information about how joins are executed.

### Subqueries

Subqueries in SQL are generally translated to native query datasources. Refer to the
[Query execution](query-execution.md#query) page for information about how subqueries are executed.

> Note: Subqueries in the WHERE clause, like `WHERE col1 IN (SELECT foo FROM ...)` are translated to inner joins.

### Approximations

Druid SQL will use approximate algorithms in some situations:

- The `COUNT(DISTINCT col)` aggregation functions by default uses a variant of
[HyperLogLog](http://algo.inria.fr/flajolet/Publications/FlFuGaMe07.pdf), a fast approximate distinct counting
algorithm. Druid SQL will switch to exact distinct counts if you set "useApproximateCountDistinct" to "false", either
through query context or through Broker configuration.

- GROUP BY queries over a single column with ORDER BY and LIMIT may be executed using the TopN engine, which uses an
approximate algorithm. Druid SQL will switch to an exact grouping algorithm if you set "useApproximateTopN" to "false",
either through query context or through Broker configuration.

- Aggregation functions that are labeled as using sketches or approximations, such as APPROX_COUNT_DISTINCT, are always
approximate, regardless of configuration.

### Unsupported features

Druid does not support all SQL features. In particular, the following features are not supported.

- JOIN between native datasources (table, lookup, subquery) and [system tables](#metadata-tables).
- JOIN conditions that are not an equality between expressions from the left- and right-hand sides.
- JOIN conditions containing a constant value inside the condition.
- JOIN conditions on a column which contains a multi-value dimension.
- OVER clauses, and analytic functions such as `LAG` and `LEAD`.
- ORDER BY for a non-aggregating query, except for `ORDER BY __time` or `ORDER BY __time DESC`, which are supported.
  This restriction only applies to non-aggregating queries; you can ORDER BY any column in an aggregating query.
- DDL and DML.
- Using Druid-specific functions like `TIME_PARSE` and `APPROX_QUANTILE_DS` on [system tables](#metadata-tables).

Additionally, some Druid native query features are not supported by the SQL language. Some unsupported Druid features
include:

- [Inline datasources](datasource.md#inline).
- [Spatial filters](../development/geo.md).
- [Query cancellation](querying.md#query-cancellation).
- [Multi-value dimensions](#multi-value-strings) are only partially implemented in Druid SQL. There are known
inconsistencies between their behavior in SQL queries and in native queries due to how they are currently treated by
the SQL planner.

## Client APIs

<a name="json-over-http"></a>

### HTTP POST

You can make Druid SQL queries using HTTP via POST to the endpoint `/druid/v2/sql/`. The request should
be a JSON object with a "query" field, like `{"query" : "SELECT COUNT(*) FROM data_source WHERE foo = 'bar'"}`.

##### Request
      
|Property|Description|Default|
|--------|----|-----------|
|`query`|SQL query string.| none (required)|
|`resultFormat`|Format of query results. See [Responses](#responses) for details.|`"object"`|
|`header`|Whether or not to include a header. See [Responses] for details.|`false`|
|`context`|JSON object containing [connection context parameters](#connection-context).|`{}` (empty)|
|`parameters`|List of query parameters for parameterized queries. Each parameter in the list should be a JSON object like `{"type": "VARCHAR", "value": "foo"}`. The type should be a SQL type; see [Data types](#data-types) for a list of supported SQL types.|`[]` (empty)|

You can use _curl_ to send SQL queries from the command-line:

```bash
$ cat query.json
{"query":"SELECT COUNT(*) AS TheCount FROM data_source"}

$ curl -XPOST -H'Content-Type: application/json' http://BROKER:8082/druid/v2/sql/ -d @query.json
[{"TheCount":24433}]
```

There are a variety of [connection context parameters](#connection-context) you can provide by adding a "context" map,
like:

```json
{
  "query" : "SELECT COUNT(*) FROM data_source WHERE foo = 'bar' AND __time > TIMESTAMP '2000-01-01 00:00:00'",
  "context" : {
    "sqlTimeZone" : "America/Los_Angeles"
  }
}
```

Parameterized SQL queries are also supported:

```json
{
  "query" : "SELECT COUNT(*) FROM data_source WHERE foo = ? AND __time > ?",
  "parameters": [
    { "type": "VARCHAR", "value": "bar"},
    { "type": "TIMESTAMP", "value": "2000-01-01 00:00:00" }
  ]
}
```

Metadata is available over HTTP POST by querying [metadata tables](#metadata-tables).

#### Responses

Druid SQL's HTTP POST API supports a variety of result formats. You can specify these by adding a "resultFormat"
parameter, like:

```json
{
  "query" : "SELECT COUNT(*) FROM data_source WHERE foo = 'bar' AND __time > TIMESTAMP '2000-01-01 00:00:00'",
  "resultFormat" : "object"
}
```

The supported result formats are:

|Format|Description|Content-Type|
|------|-----------|------------|
|`object`|The default, a JSON array of JSON objects. Each object's field names match the columns returned by the SQL query, and are provided in the same order as the SQL query.|application/json|
|`array`|JSON array of JSON arrays. Each inner array has elements matching the columns returned by the SQL query, in order.|application/json|
|`objectLines`|Like "object", but the JSON objects are separated by newlines instead of being wrapped in a JSON array. This can make it easier to parse the entire response set as a stream, if you do not have ready access to a streaming JSON parser. To make it possible to detect a truncated response, this format includes a trailer of one blank line.|text/plain|
|`arrayLines`|Like "array", but the JSON arrays are separated by newlines instead of being wrapped in a JSON array. This can make it easier to parse the entire response set as a stream, if you do not have ready access to a streaming JSON parser. To make it possible to detect a truncated response, this format includes a trailer of one blank line.|text/plain|
|`csv`|Comma-separated values, with one row per line. Individual field values may be escaped by being surrounded in double quotes. If double quotes appear in a field value, they will be escaped by replacing them with double-double-quotes like `""this""`. To make it possible to detect a truncated response, this format includes a trailer of one blank line.|text/csv|

You can additionally request a header by setting "header" to true in your request, like:

```json
{
  "query" : "SELECT COUNT(*) FROM data_source WHERE foo = 'bar' AND __time > TIMESTAMP '2000-01-01 00:00:00'",
  "resultFormat" : "arrayLines",
  "header" : true
}
```

In this case, the first result returned will be a header. For the `csv`, `array`, and `arrayLines` formats, the header
will be a list of column names. For the `object` and `objectLines` formats, the header will be an object where the
keys are column names, and the values are null.

Errors that occur before the response body is sent will be reported in JSON, with an HTTP 500 status code, in the
same format as [native Druid query errors](../querying/querying.md#query-errors). If an error occurs while the response body is
being sent, at that point it is too late to change the HTTP status code or report a JSON error, so the response will
simply end midstream and an error will be logged by the Druid server that was handling your request.

As a caller, it is important that you properly handle response truncation. This is easy for the "object" and "array"
formats, since truncated responses will be invalid JSON. For the line-oriented formats, you should check the
trailer they all include: one blank line at the end of the result set. If you detect a truncated response, either
through a JSON parsing error or through a missing trailing newline, you should assume the response was not fully
delivered due to an error.

### JDBC

You can make Druid SQL queries using the [Avatica JDBC driver](https://calcite.apache.org/avatica/downloads/). We recommend using Avatica JDBC driver version 1.17.0 or later. Note that as of the time of this writing, Avatica 1.17.0, the latest version, does not support passing connection string parameters from the URL to Druid, so you must pass them using a `Properties` object. Once you've downloaded the Avatica client jar, add it to your classpath and use the connect string `jdbc:avatica:remote:url=http://BROKER:8082/druid/v2/sql/avatica/`.

Example code:

```java
// Connect to /druid/v2/sql/avatica/ on your Broker.
String url = "jdbc:avatica:remote:url=http://localhost:8082/druid/v2/sql/avatica/";

// Set any connection context parameters you need here (see "Connection context" below).
// Or leave empty for default behavior.
Properties connectionProperties = new Properties();

try (Connection connection = DriverManager.getConnection(url, connectionProperties)) {
  try (
      final Statement statement = connection.createStatement();
      final ResultSet resultSet = statement.executeQuery(query)
  ) {
    while (resultSet.next()) {
      // process result set
    }
  }
}
```

Table metadata is available over JDBC using `connection.getMetaData()` or by querying the
["INFORMATION_SCHEMA" tables](#metadata-tables).

#### Connection stickiness

Druid's JDBC server does not share connection state between Brokers. This means that if you're using JDBC and have
multiple Druid Brokers, you should either connect to a specific Broker, or use a load balancer with sticky sessions
enabled. The Druid Router process provides connection stickiness when balancing JDBC requests, and can be used to achieve
the necessary stickiness even with a normal non-sticky load balancer. Please see the
[Router](../design/router.md) documentation for more details.

Note that the non-JDBC [JSON over HTTP](#http-post) API is stateless and does not require stickiness.

### Dynamic Parameters

You can also use parameterized queries in JDBC code, as in this example;

```java
PreparedStatement statement = connection.prepareStatement("SELECT COUNT(*) AS cnt FROM druid.foo WHERE dim1 = ? OR dim1 = ?");
statement.setString(1, "abc");
statement.setString(2, "def");
final ResultSet resultSet = statement.executeQuery();
```

### Connection context

Druid SQL supports setting connection parameters on the client. The parameters in the table below affect SQL planning.
All other context parameters you provide will be attached to Druid queries and can affect how they run. See
[Query context](query-context.md) for details on the possible options.

```java
String url = "jdbc:avatica:remote:url=http://localhost:8082/druid/v2/sql/avatica/";

// Set any query context parameters you need here.
Properties connectionProperties = new Properties();
connectionProperties.setProperty("sqlTimeZone", "America/Los_Angeles");
connectionProperties.setProperty("useCache", "false");

try (Connection connection = DriverManager.getConnection(url, connectionProperties)) {
  // create and execute statements, process result sets, etc
}
```

Note that to specify an unique identifier for SQL query, use `sqlQueryId` instead of `queryId`. Setting `queryId` for a SQL
request has no effect, all native queries underlying SQL will use auto-generated queryId.

Connection context can be specified as JDBC connection properties or as a "context" object in the JSON API.

|Parameter|Description|Default value|
|---------|-----------|-------------|
|`sqlQueryId`|Unique identifier given to this SQL query. For HTTP client, it will be returned in `X-Druid-SQL-Query-Id` header.|auto-generated|
|`sqlTimeZone`|Sets the time zone for this connection, which will affect how time functions and timestamp literals behave. Should be a time zone name like "America/Los_Angeles" or offset like "-08:00".|druid.sql.planner.sqlTimeZone on the Broker (default: UTC)|
|`useApproximateCountDistinct`|Whether to use an approximate cardinality algorithm for `COUNT(DISTINCT foo)`.|druid.sql.planner.useApproximateCountDistinct on the Broker (default: true)|
|`useApproximateTopN`|Whether to use approximate [TopN queries](topnquery.md) when a SQL query could be expressed as such. If false, exact [GroupBy queries](groupbyquery.md) will be used instead.|druid.sql.planner.useApproximateTopN on the Broker (default: true)|

## Metadata tables

Druid Brokers infer table and column metadata for each datasource from segments loaded in the cluster, and use this to
plan SQL queries. This metadata is cached on Broker startup and also updated periodically in the background through
[SegmentMetadata queries](segmentmetadataquery.md). Background metadata refreshing is triggered by
segments entering and exiting the cluster, and can also be throttled through configuration.

Druid exposes system information through special system tables. There are two such schemas available: Information Schema and Sys Schema.
Information schema provides details about table and column types. The "sys" schema provides information about Druid internals like segments/tasks/servers.

### INFORMATION SCHEMA

You can access table and column metadata through JDBC using `connection.getMetaData()`, or through the
INFORMATION_SCHEMA tables described below. For example, to retrieve metadata for the Druid
datasource "foo", use the query:

```sql
SELECT * FROM INFORMATION_SCHEMA.COLUMNS WHERE TABLE_SCHEMA = 'druid' AND TABLE_NAME = 'foo'
```

> Note: INFORMATION_SCHEMA tables do not currently support Druid-specific functions like `TIME_PARSE` and
> `APPROX_QUANTILE_DS`. Only standard SQL functions can be used.

#### SCHEMATA table
`INFORMATION_SCHEMA.SCHEMATA` provides a list of all known schemas, which include `druid` for standard [Druid Table datasources](datasource.md#table), `lookup` for [Lookups](datasource.md#lookup), `sys` for the virtual [System metadata tables](#system-schema), and `INFORMATION_SCHEMA` for these virtual tables. Tables are allowed to have the same name across different schemas, so the schema may be included in an SQL statement to distinguish them, e.g. `lookup.table` vs `druid.table`.

|Column|Notes|
|------|-----|
|CATALOG_NAME|Always set as `druid`|
|SCHEMA_NAME|`druid`, `lookup`, `sys`, or `INFORMATION_SCHEMA`|
|SCHEMA_OWNER|Unused|
|DEFAULT_CHARACTER_SET_CATALOG|Unused|
|DEFAULT_CHARACTER_SET_SCHEMA|Unused|
|DEFAULT_CHARACTER_SET_NAME|Unused|
|SQL_PATH|Unused|

#### TABLES table
`INFORMATION_SCHEMA.TABLES` provides a list of all known tables and schemas.

|Column|Notes|
|------|-----|
|TABLE_CATALOG|Always set as `druid`|
|TABLE_SCHEMA|The 'schema' which the table falls under, see [SCHEMATA table for details](#schemata-table)|
|TABLE_NAME|Table name. For the `druid` schema, this is the `dataSource`.|
|TABLE_TYPE|"TABLE" or "SYSTEM_TABLE"|
|IS_JOINABLE|If a table is directly joinable if on the right hand side of a `JOIN` statement, without performing a subquery, this value will be set to `YES`, otherwise `NO`. Lookups are always joinable because they are globally distributed among Druid query processing nodes, but Druid datasources are not, and will use a less efficient subquery join.|
|IS_BROADCAST|If a table is 'broadcast' and distributed among all Druid query processing nodes, this value will be set to `YES`, such as lookups and Druid datasources which have a 'broadcast' load rule, else `NO`.|

#### COLUMNS table
`INFORMATION_SCHEMA.COLUMNS` provides a list of all known columns across all tables and schema.

|Column|Notes|
|------|-----|
|TABLE_CATALOG|Always set as `druid`|
|TABLE_SCHEMA|The 'schema' which the table column falls under, see [SCHEMATA table for details](#schemata-table)|
|TABLE_NAME|The 'table' which the column belongs to, see [TABLES table for details](#tables-table)|
|COLUMN_NAME|The column name|
|ORDINAL_POSITION|The order in which the column is stored in a table|
|COLUMN_DEFAULT|Unused|
|IS_NULLABLE||
|DATA_TYPE||
|CHARACTER_MAXIMUM_LENGTH|Unused|
|CHARACTER_OCTET_LENGTH|Unused|
|NUMERIC_PRECISION||
|NUMERIC_PRECISION_RADIX||
|NUMERIC_SCALE||
|DATETIME_PRECISION||
|CHARACTER_SET_NAME||
|COLLATION_NAME||
|JDBC_TYPE|Type code from java.sql.Types (Druid extension)|

### SYSTEM SCHEMA

The "sys" schema provides visibility into Druid segments, servers and tasks.

> Note: "sys" tables do not currently support Druid-specific functions like `TIME_PARSE` and
> `APPROX_QUANTILE_DS`. Only standard SQL functions can be used.

#### SEGMENTS table

Segments table provides details on all Druid segments, whether they are published yet or not.

|Column|Type|Notes|
|------|-----|-----|
|segment_id|STRING|Unique segment identifier|
|datasource|STRING|Name of datasource|
|start|STRING|Interval start time (in ISO 8601 format)|
|end|STRING|Interval end time (in ISO 8601 format)|
|size|LONG|Size of segment in bytes|
|version|STRING|Version string (generally an ISO8601 timestamp corresponding to when the segment set was first started). Higher version means the more recently created segment. Version comparing is based on string comparison.|
|partition_num|LONG|Partition number (an integer, unique within a datasource+interval+version; may not necessarily be contiguous)|
|num_replicas|LONG|Number of replicas of this segment currently being served|
|num_rows|LONG|Number of rows in current segment, this value could be null if unknown to Broker at query time|
|is_published|LONG|Boolean is represented as long type where 1 = true, 0 = false. 1 represents this segment has been published to the metadata store with `used=1`. See the [Architecture page](../design/architecture.md#segment-lifecycle) for more details.|
|is_available|LONG|Boolean is represented as long type where 1 = true, 0 = false. 1 if this segment is currently being served by any process(Historical or realtime). See the [Architecture page](../design/architecture.md#segment-lifecycle) for more details.|
|is_realtime|LONG|Boolean is represented as long type where 1 = true, 0 = false. 1 if this segment is _only_ served by realtime tasks, and 0 if any historical process is serving this segment.|
|is_overshadowed|LONG|Boolean is represented as long type where 1 = true, 0 = false. 1 if this segment is published and is _fully_ overshadowed by some other published segments. Currently, is_overshadowed is always false for unpublished segments, although this may change in the future. You can filter for segments that "should be published" by filtering for `is_published = 1 AND is_overshadowed = 0`. Segments can briefly be both published and overshadowed if they were recently replaced, but have not been unpublished yet. See the [Architecture page](../design/architecture.md#segment-lifecycle) for more details.|
|shard_spec|STRING|JSON-serialized form of the segment `ShardSpec`|
|dimensions|STRING|JSON-serialized form of the segment dimensions|
|metrics|STRING|JSON-serialized form of the segment metrics|
|last_compaction_state|STRING|JSON-serialized form of the compaction task's config (compaction task which created this segment). May be null if segment was not created by compaction task.|

For example to retrieve all segments for datasource "wikipedia", use the query:

```sql
SELECT * FROM sys.segments WHERE datasource = 'wikipedia'
```

Another example to retrieve segments total_size, avg_size, avg_num_rows and num_segments per datasource:

```sql
SELECT
    datasource,
    SUM("size") AS total_size,
    CASE WHEN SUM("size") = 0 THEN 0 ELSE SUM("size") / (COUNT(*) FILTER(WHERE "size" > 0)) END AS avg_size,
    CASE WHEN SUM(num_rows) = 0 THEN 0 ELSE SUM("num_rows") / (COUNT(*) FILTER(WHERE num_rows > 0)) END AS avg_num_rows,
    COUNT(*) AS num_segments
FROM sys.segments
GROUP BY 1
ORDER BY 2 DESC
```

If you want to retrieve segment that was compacted (ANY compaction):

```sql
SELECT * FROM sys.segments WHERE last_compaction_state is not null
```

or if you want to retrieve segment that was compacted only by a particular compaction spec (such as that of the auto compaction):

```sql
SELECT * FROM sys.segments WHERE last_compaction_state == 'SELECT * FROM sys.segments where last_compaction_state = 'CompactionState{partitionsSpec=DynamicPartitionsSpec{maxRowsPerSegment=5000000, maxTotalRows=9223372036854775807}, indexSpec={bitmap={type=roaring, compressRunOnSerialization=true}, dimensionCompression=lz4, metricCompression=lz4, longEncoding=longs, segmentLoader=null}}'
```

*Caveat:* Note that a segment can be served by more than one stream ingestion tasks or Historical processes, in that case it would have multiple replicas. These replicas are weakly consistent with each other when served by multiple ingestion tasks, until a segment is eventually served by a Historical, at that point the segment is immutable. Broker prefers to query a segment from Historical over an ingestion task. But if a segment has multiple realtime replicas, for e.g.. Kafka index tasks, and one task is slower than other, then the sys.segments query results can vary for the duration of the tasks because only one of the ingestion tasks is queried by the Broker and it is not guaranteed that the same task gets picked every time. The `num_rows` column of segments table can have inconsistent values during this period. There is an open [issue](https://github.com/apache/druid/issues/5915) about this inconsistency with stream ingestion tasks.

#### SERVERS table

Servers table lists all discovered servers in the cluster.

|Column|Type|Notes|
|------|-----|-----|
|server|STRING|Server name in the form host:port|
|host|STRING|Hostname of the server|
|plaintext_port|LONG|Unsecured port of the server, or -1 if plaintext traffic is disabled|
|tls_port|LONG|TLS port of the server, or -1 if TLS is disabled|
|server_type|STRING|Type of Druid service. Possible values include: COORDINATOR, OVERLORD,  BROKER, ROUTER, HISTORICAL, MIDDLE_MANAGER or PEON.|
|tier|STRING|Distribution tier see [druid.server.tier](../configuration/index.md#historical-general-configuration). Only valid for HISTORICAL type, for other types it's null|
|current_size|LONG|Current size of segments in bytes on this server. Only valid for HISTORICAL type, for other types it's 0|
<<<<<<< HEAD
|max_size|LONG|Max size in bytes this server recommends to assign to segments see [druid.server.maxSize](../configuration/index.html#historical-general-configuration). Only valid for HISTORICAL type, for other types it's 0|
|is_leader|LONG|1 if the server is currently the 'leader' (for services which have the concept of leadership), otherwise 0 if the server is not the leader, or the default long value (0 or null depending on `druid.generic.useDefaultValueForNull`) if the server type does not have the concept of leadership|
=======
|max_size|LONG|Max size in bytes this server recommends to assign to segments see [druid.server.maxSize](../configuration/index.md#historical-general-configuration). Only valid for HISTORICAL type, for other types it's 0|
>>>>>>> 6ae8059c

To retrieve information about all servers, use the query:

```sql
SELECT * FROM sys.servers;
```

#### SERVER_SEGMENTS table

SERVER_SEGMENTS is used to join servers with segments table

|Column|Type|Notes|
|------|-----|-----|
|server|STRING|Server name in format host:port (Primary key of [servers table](#servers-table))|
|segment_id|STRING|Segment identifier (Primary key of [segments table](#segments-table))|

JOIN between "servers" and "segments" can be used to query the number of segments for a specific datasource,
grouped by server, example query:

```sql
SELECT count(segments.segment_id) as num_segments from sys.segments as segments
INNER JOIN sys.server_segments as server_segments
ON segments.segment_id  = server_segments.segment_id
INNER JOIN sys.servers as servers
ON servers.server = server_segments.server
WHERE segments.datasource = 'wikipedia'
GROUP BY servers.server;
```

#### TASKS table

The tasks table provides information about active and recently-completed indexing tasks. For more information
check out the documentation for [ingestion tasks](../ingestion/tasks.md).

|Column|Type|Notes|
|------|-----|-----|
|task_id|STRING|Unique task identifier|
|group_id|STRING|Task group ID for this task, the value depends on the task `type`. For example, for native index tasks, it's same as `task_id`, for sub tasks, this value is the parent task's ID|
|type|STRING|Task type, for example this value is "index" for indexing tasks. See [tasks-overview](../ingestion/tasks.md)|
|datasource|STRING|Datasource name being indexed|
|created_time|STRING|Timestamp in ISO8601 format corresponding to when the ingestion task was created. Note that this value is populated for completed and waiting tasks. For running and pending tasks this value is set to 1970-01-01T00:00:00Z|
|queue_insertion_time|STRING|Timestamp in ISO8601 format corresponding to when this task was added to the queue on the Overlord|
|status|STRING|Status of a task can be RUNNING, FAILED, SUCCESS|
|runner_status|STRING|Runner status of a completed task would be NONE, for in-progress tasks this can be RUNNING, WAITING, PENDING|
|duration|LONG|Time it took to finish the task in milliseconds, this value is present only for completed tasks|
|location|STRING|Server name where this task is running in the format host:port, this information is present only for RUNNING tasks|
|host|STRING|Hostname of the server where task is running|
|plaintext_port|LONG|Unsecured port of the server, or -1 if plaintext traffic is disabled|
|tls_port|LONG|TLS port of the server, or -1 if TLS is disabled|
|error_msg|STRING|Detailed error message in case of FAILED tasks|

For example, to retrieve tasks information filtered by status, use the query

```sql
SELECT * FROM sys.tasks WHERE status='FAILED';
```

#### SUPERVISORS table

The supervisors table provides information about supervisors.

|Column|Type|Notes|
|------|-----|-----|
|supervisor_id|STRING|Supervisor task identifier|
|state|STRING|Basic state of the supervisor. Available states: `UNHEALTHY_SUPERVISOR`, `UNHEALTHY_TASKS`, `PENDING`, `RUNNING`, `SUSPENDED`, `STOPPING`. Check [Kafka Docs](../development/extensions-core/kafka-ingestion.md#operations) for details.|
|detailed_state|STRING|Supervisor specific state. (See documentation of the specific supervisor for details, e.g. [Kafka](../development/extensions-core/kafka-ingestion.md) or [Kinesis](../development/extensions-core/kinesis-ingestion.md))|
|healthy|LONG|Boolean represented as long type where 1 = true, 0 = false. 1 indicates a healthy supervisor|
|type|STRING|Type of supervisor, e.g. `kafka`, `kinesis` or `materialized_view`|
|source|STRING|Source of the supervisor, e.g. Kafka topic or Kinesis stream|
|suspended|LONG|Boolean represented as long type where 1 = true, 0 = false. 1 indicates supervisor is in suspended state|
|spec|STRING|JSON-serialized supervisor spec|

For example, to retrieve supervisor tasks information filtered by health status, use the query

```sql
SELECT * FROM sys.supervisors WHERE healthy=0;
```

## Server configuration

Druid SQL planning occurs on the Broker and is configured by
[Broker runtime properties](../configuration/index.md#sql).

## Security

Please see [Defining SQL permissions](../operations/security-user-auth.md#sql-permissions) in the
basic security documentation for information on permissions needed for making SQL queries.<|MERGE_RESOLUTION|>--- conflicted
+++ resolved
@@ -1138,12 +1138,8 @@
 |server_type|STRING|Type of Druid service. Possible values include: COORDINATOR, OVERLORD,  BROKER, ROUTER, HISTORICAL, MIDDLE_MANAGER or PEON.|
 |tier|STRING|Distribution tier see [druid.server.tier](../configuration/index.md#historical-general-configuration). Only valid for HISTORICAL type, for other types it's null|
 |current_size|LONG|Current size of segments in bytes on this server. Only valid for HISTORICAL type, for other types it's 0|
-<<<<<<< HEAD
-|max_size|LONG|Max size in bytes this server recommends to assign to segments see [druid.server.maxSize](../configuration/index.html#historical-general-configuration). Only valid for HISTORICAL type, for other types it's 0|
+|max_size|LONG|Max size in bytes this server recommends to assign to segments see [druid.server.maxSize](../configuration/index.md#historical-general-configuration). Only valid for HISTORICAL type, for other types it's 0|
 |is_leader|LONG|1 if the server is currently the 'leader' (for services which have the concept of leadership), otherwise 0 if the server is not the leader, or the default long value (0 or null depending on `druid.generic.useDefaultValueForNull`) if the server type does not have the concept of leadership|
-=======
-|max_size|LONG|Max size in bytes this server recommends to assign to segments see [druid.server.maxSize](../configuration/index.md#historical-general-configuration). Only valid for HISTORICAL type, for other types it's 0|
->>>>>>> 6ae8059c
 
 To retrieve information about all servers, use the query:
 
