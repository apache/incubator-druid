---
id: metadata-storage
title: "Metadata storage"
---

<!--
  ~ Licensed to the Apache Software Foundation (ASF) under one
  ~ or more contributor license agreements.  See the NOTICE file
  ~ distributed with this work for additional information
  ~ regarding copyright ownership.  The ASF licenses this file
  ~ to you under the Apache License, Version 2.0 (the
  ~ "License"); you may not use this file except in compliance
  ~ with the License.  You may obtain a copy of the License at
  ~
  ~   http://www.apache.org/licenses/LICENSE-2.0
  ~
  ~ Unless required by applicable law or agreed to in writing,
  ~ software distributed under the License is distributed on an
  ~ "AS IS" BASIS, WITHOUT WARRANTIES OR CONDITIONS OF ANY
  ~ KIND, either express or implied.  See the License for the
  ~ specific language governing permissions and limitations
  ~ under the License.
  -->


The Metadata Storage is an external dependency of Apache Druid (incubating). Druid uses it to store
various metadata about the system, but not to store the actual data. There are
a number of tables used for various purposes described below.

Derby is the default metadata store for Druid, however, it is not suitable for production.
[MySQL](../development/extensions-core/mysql.md) and [PostgreSQL](../development/extensions-core/postgresql.md) are more production suitable metadata stores.

> The Metadata Storage stores the entire metadata which is essential for a Druid cluster to work.
> For production clusters, consider using MySQL or PostgreSQL instead of Derby.
> Also, it's highly recommended to set up a high availability environment
> because there is no way to restore if you lose any metadata.

## Using Derby

Add the following to your Druid configuration.

```properties
druid.metadata.storage.type=derby
druid.metadata.storage.connector.connectURI=jdbc:derby://localhost:1527//opt/var/druid_state/derby;create=true
```

## MySQL

See [mysql-metadata-storage extension documentation](../development/extensions-core/mysql.md).

## PostgreSQL

See [postgresql-metadata-storage](../development/extensions-core/postgresql.md).

## Adding custom dbcp properties

NOTE: These properties are not settable through the `druid.metadata.storage.connector.dbcp properties`: `username`, `password`, `connectURI`, `validationQuery`, `testOnBorrow`. These must be set through `druid.metadata.storage.connector` properties.

Example supported properties:

```properties
druid.metadata.storage.connector.dbcp.maxConnLifetimeMillis=1200000
druid.metadata.storage.connector.dbcp.defaultQueryTimeout=30000
```

See [BasicDataSource Configuration](https://commons.apache.org/proper/commons-dbcp/configuration.html) for full list.

## Metadata storage tables

### Segments table

This is dictated by the `druid.metadata.storage.tables.segments` property.

<<<<<<< HEAD
This table stores metadata about the segments that should be available in the system. (This set of segments is called
"used segments" elsewhere in the documentation and throughout the project.) The table is polled by the [Coordinator](
../design/coordinator.md) to determine the set of segments that should be available for querying in the system. The
table has two main functional columns, the other columns are for indexing purposes.

Value 1 in the `used` column means that the segment should be "used" by the cluster (i.e. it should be loaded and
available for requests). Value 0 means that the segment should not be loaded into the cluster. We do this as a means of
unloading segments from the cluster without actually removing their metadata (which allows for simpler rolling back if
that is ever an issue).
=======
This table stores metadata about the segments that are available in the system.
The table is polled by the [Coordinator](../design/coordinator.md) to
determine the set of segments that should be available for querying in the
system. The table has two main functional columns, the other columns are for
indexing purposes.

The `used` column is a boolean "tombstone". A 1 means that the segment should
be "used" by the cluster (i.e., it should be loaded and available for requests).
A 0 means that the segment should not be actively loaded into the cluster. We
do this as a means of removing segments from the cluster without actually
removing their metadata (which allows for simpler rolling back if that is ever
an issue).
>>>>>>> 517c1463

The `payload` column stores a JSON blob that has all of the metadata for the segment (some of the data stored in this payload is redundant with some of the columns in the table, that is intentional). This looks something like

```json
{
 "dataSource":"wikipedia",
 "interval":"2012-05-23T00:00:00.000Z/2012-05-24T00:00:00.000Z",
 "version":"2012-05-24T00:10:00.046Z",
 "loadSpec":{
    "type":"s3_zip",
    "bucket":"bucket_for_segment",
    "key":"path/to/segment/on/s3"
 },
 "dimensions":"comma-delimited-list-of-dimension-names",
 "metrics":"comma-delimited-list-of-metric-names",
 "shardSpec":{"type":"none"},
 "binaryVersion":9,
 "size":size_of_segment,
 "identifier":"wikipedia_2012-05-23T00:00:00.000Z_2012-05-24T00:00:00.000Z_2012-05-23T00:10:00.046Z"
}
```

Note that the format of this blob can and will change from time-to-time.

### Rule table

The rule table is used to store the various rules about where segments should
land. These rules are used by the [Coordinator](../design/coordinator.md)
  when making segment (re-)allocation decisions about the cluster.

### Config table

The config table is used to store runtime configuration objects. We do not have
many of these yet and we are not sure if we will keep this mechanism going
forward, but it is the beginnings of a method of changing some configuration
parameters across the cluster at runtime.

### Task-related tables

There are also a number of tables created and used by the [Overlord](../design/overlord.md) and [MiddleManager](../design/middlemanager.md) when managing tasks.

### Audit table

The Audit table is used to store the audit history for configuration changes
e.g rule changes done by [Coordinator](../design/coordinator.md) and other
config changes.

##Accessed by: ##

The Metadata Storage is accessed only by:

1. Indexing Service Processes (if any)
2. Realtime Processes (if any)
3. Coordinator Processes

Thus you need to give permissions (e.g., in AWS Security Groups) only for these machines to access the Metadata storage.<|MERGE_RESOLUTION|>--- conflicted
+++ resolved
@@ -71,30 +71,15 @@
 
 This is dictated by the `druid.metadata.storage.tables.segments` property.
 
-<<<<<<< HEAD
 This table stores metadata about the segments that should be available in the system. (This set of segments is called
 "used segments" elsewhere in the documentation and throughout the project.) The table is polled by the [Coordinator](
 ../design/coordinator.md) to determine the set of segments that should be available for querying in the system. The
 table has two main functional columns, the other columns are for indexing purposes.
 
-Value 1 in the `used` column means that the segment should be "used" by the cluster (i.e. it should be loaded and
+Value 1 in the `used` column means that the segment should be "used" by the cluster (i.e., it should be loaded and
 available for requests). Value 0 means that the segment should not be loaded into the cluster. We do this as a means of
 unloading segments from the cluster without actually removing their metadata (which allows for simpler rolling back if
 that is ever an issue).
-=======
-This table stores metadata about the segments that are available in the system.
-The table is polled by the [Coordinator](../design/coordinator.md) to
-determine the set of segments that should be available for querying in the
-system. The table has two main functional columns, the other columns are for
-indexing purposes.
-
-The `used` column is a boolean "tombstone". A 1 means that the segment should
-be "used" by the cluster (i.e., it should be loaded and available for requests).
-A 0 means that the segment should not be actively loaded into the cluster. We
-do this as a means of removing segments from the cluster without actually
-removing their metadata (which allows for simpler rolling back if that is ever
-an issue).
->>>>>>> 517c1463
 
 The `payload` column stores a JSON blob that has all of the metadata for the segment (some of the data stored in this payload is redundant with some of the columns in the table, that is intentional). This looks something like
 
