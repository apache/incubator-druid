--- conflicted
+++ resolved
@@ -58,7 +58,6 @@
 
 Returns the current configuration properties of the process.
 
-<<<<<<< HEAD
 * `/selfDiscovered`
 
 Returns a JSON map of the form `{"selfDiscovered": true/false}`, indicating whether the node has recieved a confirmation
@@ -66,12 +65,10 @@
 cluster. It is recommended to not consider a Druid node "healthy" or "ready" in automated deployment/container
 management systems until it returns `{"selfDiscovered": true}` from this endpoint.
 
-## Coordinator
-=======
 ## Master Server
->>>>>>> 2bf6fc35
-
-This section documents the API endpoints for the processes that reside on Master servers (Coordinators and Overlords) in the suggested [three-server configuration](../design/processes.html#server-types).
+
+This section documents the API endpoints for the processes that reside on Master servers (Coordinators and Overlords)
+in the suggested [three-server configuration](../design/processes.html#server-types).
 
 ### Coordinator
 
