--- conflicted
+++ resolved
@@ -153,7 +153,6 @@
 } ]
 ```
 
-<<<<<<< HEAD
 ## Time Ordering
 
 The Scan query currently supports ordering based on timestamp for non-legacy queries.  Note that using time ordering
@@ -181,13 +180,6 @@
 Both `druid.query.scan.maxRowsQueuedForTimeOrdering` and `druid.query.scan.maxSegmentsTimeOrderedInMemory` are 
 configurable and can be tuned based on hardware specs and number of dimensions being queried.
   
-=======
-The biggest difference between select query and scan query is that, scan query doesn't retain all rows in memory before rows can be returned to client.  
-It will cause memory pressure if too many rows required by select query.  
-Scan query doesn't have this issue.  
-Scan query can return all rows without issuing another pagination query, which is extremely useful when query against Historical or realtime process directly.
-
->>>>>>> 3398d398
 ## Legacy mode
 
 The Scan query supports a legacy mode designed for protocol compatibility with the former scan-query contrib extension.
