--- conflicted
+++ resolved
@@ -828,24 +828,14 @@
 |--------|-----------|--------|
 |`dataSource`|dataSource name to be compacted.|yes|
 |`keepSegmentGranularity`|Set [keepSegmentGranularity](../ingestion/compaction.html) to true for compactionTask.|no (default = true)|
-<<<<<<< HEAD
 |`taskPriority`|[Priority](../ingestion/tasks.html#task-priorities) of compaction task.|no (default = 25)|
 |`inputSegmentSizeBytes`|Maximum number of total segment bytes processed per compaction task. Since a time chunk must be processed in its entirety, if the segments for a particular time chunk have a total size in bytes greater than this parameter, compaction will not run for that time chunk. Because each compaction task runs with a single thread, setting this value too far above 1–2GB will result in compaction tasks taking an excessive amount of time.|no (default = 419430400)|
-|`targetCompactionSizeBytes`|The target segment size, for each segment, after compaction. The actual sizes of compacted segments might be slightly larger or smaller than this value. Each compaction task may generate more than one output segment, and it will try to keep each output segment close to this configured size.|no (default = 419430400)|
+|`targetCompactionSizeBytes`|The target segment size, for each segment, after compaction. The actual sizes of compacted segments might be slightly larger or smaller than this value. Each compaction task may generate more than one output segment, and it will try to keep each output segment close to this configured size. This configuration cannot be used together with `maxRowsPerSegment`.|no (default = 419430400)|
+|`maxRowsPerSegment`|Max number of rows per segment after compaction. This configuration cannot be used together with `targetCompactionSizeBytes`.|no|
 |`maxNumSegmentsToCompact`|Maximum number of segments to compact together per compaction task. Since a time chunk must be processed in its entirety, if a time chunk has a total number of segments greater than this parameter, compaction will not run for that time chunk.|no (default = 150)|
 |`skipOffsetFromLatest`|The offset for searching segments to be compacted. Strongly recommended to set for realtime dataSources. |no (default = "P1D")|
 |`tuningConfig`|Tuning config for compaction tasks. See below [Compaction Task TuningConfig](#compact-task-tuningconfig).|no|
 |`taskContext`|[Task context](../ingestion/tasks.html#task-context) for compaction tasks.|no|
-=======
-|`taskPriority`|[Priority](../ingestion/tasks.html#task-priorities) of compact task.|no (default = 25)|
-|`inputSegmentSizeBytes`|Total input segment size of a compactionTask.|no (default = 419430400)|
-|`targetCompactionSizeBytes`|The target segment size of compaction. The actual size of a compact segment might be slightly larger or smaller than this value. This configuration cannot be used together with `maxRowsPerSegment`.|no (default = 419430400 if `maxRowsPerSegment` is not specified)|
-|`maxRowsPerSegment`|Max number of rows per segment after compaction. This configuration cannot be used together with `targetCompactionSizeBytes`.|no|
-|`maxNumSegmentsToCompact`|Max number of segments to compact together.|no (default = 150)|
-|`skipOffsetFromLatest`|The offset for searching segments to be compacted. Strongly recommended to set for realtime dataSources. |no (default = "P1D")|
-|`tuningConfig`|Tuning config for compact tasks. See [Compaction TuningConfig](#compaction-tuningconfig).|no|
-|`taskContext`|[Task context](../ingestion/tasks.html#task-context) for compact tasks.|no|
->>>>>>> 68f744ec
 
 An example of compaction config is:
 
