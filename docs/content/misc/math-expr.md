---
layout: doc_page
title: "Apache Druid (incubating) Expressions"
---

<!--
  ~ Licensed to the Apache Software Foundation (ASF) under one
  ~ or more contributor license agreements.  See the NOTICE file
  ~ distributed with this work for additional information
  ~ regarding copyright ownership.  The ASF licenses this file
  ~ to you under the Apache License, Version 2.0 (the
  ~ "License"); you may not use this file except in compliance
  ~ with the License.  You may obtain a copy of the License at
  ~
  ~   http://www.apache.org/licenses/LICENSE-2.0
  ~
  ~ Unless required by applicable law or agreed to in writing,
  ~ software distributed under the License is distributed on an
  ~ "AS IS" BASIS, WITHOUT WARRANTIES OR CONDITIONS OF ANY
  ~ KIND, either express or implied.  See the License for the
  ~ specific language governing permissions and limitations
  ~ under the License.
  -->

# Apache Druid (incubating) Expressions

<div class="note info">
This feature is still experimental. It has not been optimized for performance yet, and its implementation is known to
 have significant inefficiencies.
</div>
 
This expression language supports the following operators (listed in decreasing order of precedence).

|Operators|Description|
|---------|-----------|
|!, -|Unary NOT and Minus|
|^|Binary power op|
|*, /, %|Binary multiplicative|
|+, -|Binary additive|
|<, <=, >, >=, ==, !=|Binary Comparison|
|&&, &#124;|Binary Logical AND, OR|

Long, double, and string data types are supported. If a number contains a dot, it is interpreted as a double, otherwise
it is interpreted as a long. That means, always add a '.' to your number if you want it interpreted as a double value.
String literals should be quoted by single quotation marks.

Additionally, the expression language supports long, double, and string arrays. Array literals are created by wrapping
square brackets around a list of scalar literals values delimited by a comma or space character. All values in an array
literal must be the same type.

Expressions can contain variables. Variable names may contain letters, digits, '\_' and '$'. Variable names must not
begin with a digit. To escape other special characters, you can quote it with double quotation marks.

For logical operators, a number is true if and only if it is positive (0 or negative value means false). For string
type, it's the evaluation result of 'Boolean.valueOf(string)'.

Multi-value string dimensions are supported and may be treated as either scalar or array typed values. When treated as
a scalar type, an expression will automatically be transformed to apply the scalar operation across all values of the
multi-valued type, to mimic Druid's native behavior. Values that result in arrays will be coerced back into the native
Druid string type for aggregation. Druid aggregations on multi-value string dimensions on the individual values, _not_
the 'array', behaving similar to the `unnest` operator available in many SQL dialects. However, by using the
`array_to_string` function, aggregations may be done on a stringified version of the complete array, allowing the
complete row to be preserved. Using `string_to_array` in an expression post-aggregator, allows transforming the
stringified dimension back into the true native array type.


The following built-in functions are available.

## General functions

|name|description|
|----|-----------|
|cast|cast(expr,'LONG' or 'DOUBLE' or 'STRING' or 'LONG_ARRAY', or 'DOUBLE_ARRAY' or 'STRING_ARRAY') returns expr with specified type. exception can be thrown. Scalar types may be cast to array types and will take the form of a single element list (null will still be null). |
|if|if(predicate,then,else) returns 'then' if 'predicate' evaluates to a positive number, otherwise it returns 'else' |
|nvl|nvl(expr,expr-for-null) returns 'expr-for-null' if 'expr' is null (or empty string for string type) |
|like|like(expr, pattern[, escape]) is equivalent to SQL `expr LIKE pattern`|
|case_searched|case_searched(expr1, result1, \[\[expr2, result2, ...\], else-result\])|
|case_simple|case_simple(expr, value1, result1, \[\[value2, result2, ...\], else-result\])|
|bloom_filter_test|bloom_filter_test(expr, filter) tests the value of 'expr' against 'filter', a bloom filter serialized as a base64 string. See [bloom filter extension](../development/extensions-core/bloom-filter.html) documentation for additional details.|

## String functions

|name|description|
|----|-----------|
|concat|concat(expr, expr...) concatenate a list of strings|
|format|format(pattern[, args...]) returns a string formatted in the manner of Java's [String.format](https://docs.oracle.com/javase/8/docs/api/java/lang/String.html#format-java.lang.String-java.lang.Object...-).|
|like|like(expr, pattern[, escape]) is equivalent to SQL `expr LIKE pattern`|
|lookup|lookup(expr, lookup-name) looks up expr in a registered [query-time lookup](../querying/lookups.html)|
|parse_long|parse_long(string[, radix]) parses a string as a long with the given radix, or 10 (decimal) if a radix is not provided.|
|regexp_extract|regexp_extract(expr, pattern[, index]) applies a regular expression pattern and extracts a capture group index, or null if there is no match. If index is unspecified or zero, returns the substring that matched the pattern.|
|replace|replace(expr, pattern, replacement) replaces pattern with replacement|
|substring|substring(expr, index, length) behaves like java.lang.String's substring|
|right|right(expr, length) returns the rightmost length characters from a string|
|left|left(expr, length) returns the leftmost length characters from a string|
|strlen|strlen(expr) returns length of a string in UTF-16 code units|
|strpos|strpos(haystack, needle[, fromIndex]) returns the position of the needle within the haystack, with indexes starting from 0. The search will begin at fromIndex, or 0 if fromIndex is not specified. If the needle is not found then the function returns -1.|
|trim|trim(expr[, chars]) remove leading and trailing characters from `expr` if they are present in `chars`. `chars` defaults to ' ' (space) if not provided.|
|ltrim|ltrim(expr[, chars]) remove leading characters from `expr` if they are present in `chars`. `chars` defaults to ' ' (space) if not provided.|
|rtrim|rtrim(expr[, chars]) remove trailing characters from `expr` if they are present in `chars`. `chars` defaults to ' ' (space) if not provided.|
|lower|lower(expr) converts a string to lowercase|
|upper|upper(expr) converts a string to uppercase|
|reverse|reverse(expr) reverses a string|
|repeat|repeat(expr, N) repeats a string N times|
|lpad|lpad(expr, length, chars) returns a string of `length` from `expr` left-padded with `chars`. If `length` is shorter than the length of `expr`, the result is `expr` which is truncated to `length`. If either `expr` or `chars` are null, the result will be null.|
|rpad|rpad(expr, length, chars) returns a string of `length` from `expr` right-padded with `chars`. If `length` is shorter than the length of `expr`, the result is `expr` which is truncated to `length`. If either `expr` or `chars` are null, the result will be null.|

## Time functions

|name|description|
|----|-----------|
|timestamp|timestamp(expr[,format-string]) parses string expr into date then returns milli-seconds from java epoch. without 'format-string' it's regarded as ISO datetime format |
|unix_timestamp|same with 'timestamp' function but returns seconds instead |
|timestamp_ceil|timestamp_ceil(expr, period, \[origin, \[timezone\]\]) rounds up a timestamp, returning it as a new timestamp. Period can be any ISO8601 period, like P3M (quarters) or PT12H (half-days). The time zone, if provided, should be a time zone name like "America/Los_Angeles" or offset like "-08:00".|
|timestamp_floor|timestamp_floor(expr, period, \[origin, [timezone\]\]) rounds down a timestamp, returning it as a new timestamp. Period can be any ISO8601 period, like P3M (quarters) or PT12H (half-days). The time zone, if provided, should be a time zone name like "America/Los_Angeles" or offset like "-08:00".|
|timestamp_shift|timestamp_shift(expr, period, step, \[timezone\]) shifts a timestamp by a period (step times), returning it as a new timestamp. Period can be any ISO8601 period. Step may be negative. The time zone, if provided, should be a time zone name like "America/Los_Angeles" or offset like "-08:00".|
|timestamp_extract|timestamp_extract(expr, unit, \[timezone\]) extracts a time part from expr, returning it as a number. Unit can be EPOCH (number of seconds since 1970-01-01 00:00:00 UTC), SECOND, MINUTE, HOUR, DAY (day of month), DOW (day of week), DOY (day of year), WEEK (week of [week year](https://en.wikipedia.org/wiki/ISO_week_date)), MONTH (1 through 12), QUARTER (1 through 4), or YEAR. The time zone, if provided, should be a time zone name like "America/Los_Angeles" or offset like "-08:00"|
|timestamp_parse|timestamp_parse(string expr, \[pattern, [timezone\]\]) parses a string into a timestamp using a given [Joda DateTimeFormat pattern](http://www.joda.org/joda-time/apidocs/org/joda/time/format/DateTimeFormat.html). If the pattern is not provided, this parses time strings in either ISO8601 or SQL format. The time zone, if provided, should be a time zone name like "America/Los_Angeles" or offset like "-08:00", and will be used as the time zone for strings that do not include a time zone offset. Pattern and time zone must be literals. Strings that cannot be parsed as timestamps will be returned as nulls.|
|timestamp_format|timestamp_format(expr, \[pattern, \[timezone\]\]) formats a timestamp as a string with a given [Joda DateTimeFormat pattern](http://www.joda.org/joda-time/apidocs/org/joda/time/format/DateTimeFormat.html), or ISO8601 if the pattern is not provided. The time zone, if provided, should be a time zone name like "America/Los_Angeles" or offset like "-08:00". Pattern and time zone must be literals.|

## Math functions

See javadoc of java.lang.Math for detailed explanation for each function.

|name|description|
|----|-----------|
|abs|abs(x) would return the absolute value of x|
|acos|acos(x) would return the arc cosine of x|
|asin|asin(x) would return the arc sine of x|
|atan|atan(x) would return the arc tangent of x|
|atan2|atan2(y, x) would return the angle theta from the conversion of rectangular coordinates (x, y) to polar * coordinates (r, theta)|
|cbrt|cbrt(x) would return the cube root of x|
|ceil|ceil(x) would return the smallest (closest to negative infinity) double value that is greater than or equal to x and is equal to a mathematical integer|
|copysign|copysign(x) would return the first floating-point argument with the sign of the second floating-point argument|
|cos|cos(x) would return the trigonometric cosine of x|
|cosh|cosh(x) would return the hyperbolic cosine of x|
|cot|cot(x) would return the trigonometric cotangent of an angle x|
|div|div(x,y) is integer division of x by y|
|exp|exp(x) would return Euler's number raised to the power of x|
|expm1|expm1(x) would return e^x-1|
|floor|floor(x) would return the largest (closest to positive infinity) double value that is less than or equal to x and is equal to a mathematical integer|
|getExponent|getExponent(x) would return the unbiased exponent used in the representation of x|
|hypot|hypot(x, y) would return sqrt(x^2+y^2) without intermediate overflow or underflow|
|log|log(x) would return the natural logarithm of x|
|log10|log10(x) would return the base 10 logarithm of x|
|log1p|log1p(x) would the natural logarithm of x + 1|
|max|max(x, y) would return the greater of two values|
|min|min(x, y) would return the smaller of two values|
|nextafter|nextafter(x, y) would return the floating-point number adjacent to the x in the direction of the y|
|nextUp|nextUp(x) would return the floating-point value adjacent to x in the direction of positive infinity|
|pi|pi would return the constant value of the π |
|pow|pow(x, y) would return the value of the x raised to the power of y|
|remainder|remainder(x, y) would return the remainder operation on two arguments as prescribed by the IEEE 754 standard|
|rint|rint(x) would return value that is closest in value to x and is equal to a mathematical integer|
|round|round(x, y) would return the value of the x rounded to the y decimal places. While x can be an integer or floating-point number, y must be an integer. The type of the return value is specified by that of x. y defaults to 0 if omitted. When y is negative, x is rounded on the left side of the y decimal points.|
|scalb|scalb(d, sf) would return d * 2^sf rounded as if performed by a single correctly rounded floating-point multiply to a member of the double value set|
|signum|signum(x) would return the signum function of the argument x|
|sin|sin(x) would return the trigonometric sine of an angle x|
|sinh|sinh(x) would return the hyperbolic sine of x|
|sqrt|sqrt(x) would return the correctly rounded positive square root of x|
|tan|tan(x) would return the trigonometric tangent of an angle x|
|tanh|tanh(x) would return the hyperbolic tangent of x|
|todegrees|todegrees(x) converts an angle measured in radians to an approximately equivalent angle measured in degrees|
|toradians|toradians(x) converts an angle measured in degrees to an approximately equivalent angle measured in radians|
|ulp|ulp(x) would return the size of an ulp of the argument x|


## Array Functions 

| function | description |
| --- | --- |
| `array(expr1,expr ...)` | constructs an array from the expression arguments, using the type of the first argument as the output array type |
| `array_length(arr)` | returns length of array expression |
| `array_offset(arr,long)` | returns the array element at the 0 based index supplied, or null for an out of range index|
| `array_ordinal(arr,long)` | returns the array element at the 1 based index supplied, or null for an out of range index |
<<<<<<< HEAD
| `array_contains(arr,expr)` | returns true if the array contains the element specified by expr, or contains all elements specified by expr if expr is an array |
| `array_overlap(arr1,arr2)` | returns true if arr1 and arr2 have any elements in common |
| `array_offset_of(arr,expr)` | returns the 0 based index of the first occurrence of expr in the array, or if no matching elements exist in the array,  `-1` if `-Ddruid.generic.useDefaultValueForNull=true` or `null` if this setting is `false` |
| `array_ordinal_of(arr,expr)` | returns the 1 based index of the first occurrence of expr in the array, or if no matching elements exist in the array, `-1` if `-Ddruid.generic.useDefaultValueForNull=true` or `null` if this setting is `false` |
| `array_prepend(expr,arr)` | adds expr to arr at the beginning, the resulting array type determined by the type of the array |
=======
| `array_contains(arr,expr)` | returns 1 if the array contains the element specified by expr, or contains all elements specified by expr if expr is an array, else 0 |
| `array_overlap(arr1,arr2)` | returns 1 if arr1 and arr2 have any elements in common, else 0 |
| `array_offset_of(arr,expr)` | returns the 0 based index of the first occurrence of expr in the array, or `null` if no matching elements exist in the array. |
| `array_ordinal_of(arr,expr)` | returns the 1 based index of the first occurrence of expr in the array, or `null` if no matching elements exist in the array. |
>>>>>>> 93b738bb
| `array_append(arr1,expr)` | appends expr to arr, the resulting array type determined by the type of the first array |
| `array_concat(arr1,arr2)` | concatenates 2 arrays, the resulting array type determined by the type of the first array |
| `array_slice(arr,start,end)` | return the subarray of arr from the 0 based index start(inclusive) to end(exclusive), or `null`, if start is less than 0, greater than length of arr or less than end|
| `array_to_string(arr,str)` | joins all elements of arr by the delimiter specified by str |
| `string_to_array(str1,str2)` | splits str1 into an array on the delimiter specified by str2 |



## Apply Functions

| function | description |
| --- | --- |
| `map(lambda,arr)` | applies a transform specified by a single argument lambda expression to all elements of arr, returning a new array |
| `cartesian_map(lambda,arr1,arr2,...)` | applies a transform specified by a multi argument lambda expression to all elements of the cartesian product of all input arrays, returning a new array; the number of lambda arguments and array inputs must be the same |
| `filter(lambda,arr)` | filters arr by a single argument lambda, returning a new array with all matching elements, or null if no elements match |
| `fold(lambda,arr)` | folds a 2 argument lambda across arr. The first argument of the lambda is the array element and the second the accumulator, returning a single accumulated value. |
| `cartesian_fold(lambda,arr1,arr2,...)` | folds a multi argument lambda across the cartesian product of all input arrays. The first arguments of the lambda is the array element and the last is the accumulator, returning a single accumulated value. |
| `any(lambda,arr)` | returns 1 if any element in the array matches the lambda expression, else 0 |
| `all(lambda,arr)` | returns 1 if all elements in the array matches the lambda expression, else 0 |<|MERGE_RESOLUTION|>--- conflicted
+++ resolved
@@ -172,18 +172,11 @@
 | `array_length(arr)` | returns length of array expression |
 | `array_offset(arr,long)` | returns the array element at the 0 based index supplied, or null for an out of range index|
 | `array_ordinal(arr,long)` | returns the array element at the 1 based index supplied, or null for an out of range index |
-<<<<<<< HEAD
-| `array_contains(arr,expr)` | returns true if the array contains the element specified by expr, or contains all elements specified by expr if expr is an array |
-| `array_overlap(arr1,arr2)` | returns true if arr1 and arr2 have any elements in common |
-| `array_offset_of(arr,expr)` | returns the 0 based index of the first occurrence of expr in the array, or if no matching elements exist in the array,  `-1` if `-Ddruid.generic.useDefaultValueForNull=true` or `null` if this setting is `false` |
-| `array_ordinal_of(arr,expr)` | returns the 1 based index of the first occurrence of expr in the array, or if no matching elements exist in the array, `-1` if `-Ddruid.generic.useDefaultValueForNull=true` or `null` if this setting is `false` |
-| `array_prepend(expr,arr)` | adds expr to arr at the beginning, the resulting array type determined by the type of the array |
-=======
 | `array_contains(arr,expr)` | returns 1 if the array contains the element specified by expr, or contains all elements specified by expr if expr is an array, else 0 |
 | `array_overlap(arr1,arr2)` | returns 1 if arr1 and arr2 have any elements in common, else 0 |
 | `array_offset_of(arr,expr)` | returns the 0 based index of the first occurrence of expr in the array, or `null` if no matching elements exist in the array. |
 | `array_ordinal_of(arr,expr)` | returns the 1 based index of the first occurrence of expr in the array, or `null` if no matching elements exist in the array. |
->>>>>>> 93b738bb
+| `array_prepend(expr,arr)` | adds expr to arr at the beginning, the resulting array type determined by the type of the array |
 | `array_append(arr1,expr)` | appends expr to arr, the resulting array type determined by the type of the first array |
 | `array_concat(arr1,arr2)` | concatenates 2 arrays, the resulting array type determined by the type of the first array |
 | `array_slice(arr,start,end)` | return the subarray of arr from the 0 based index start(inclusive) to end(exclusive), or `null`, if start is less than 0, greater than length of arr or less than end|
