---
layout: doc_page
title: "Coordinator Node"
---

<!--
  ~ Licensed to the Apache Software Foundation (ASF) under one
  ~ or more contributor license agreements.  See the NOTICE file
  ~ distributed with this work for additional information
  ~ regarding copyright ownership.  The ASF licenses this file
  ~ to you under the Apache License, Version 2.0 (the
  ~ "License"); you may not use this file except in compliance
  ~ with the License.  You may obtain a copy of the License at
  ~
  ~   http://www.apache.org/licenses/LICENSE-2.0
  ~
  ~ Unless required by applicable law or agreed to in writing,
  ~ software distributed under the License is distributed on an
  ~ "AS IS" BASIS, WITHOUT WARRANTIES OR CONDITIONS OF ANY
  ~ KIND, either express or implied.  See the License for the
  ~ specific language governing permissions and limitations
  ~ under the License.
  -->

# Coordinator Node

### Configuration

For Coordinator Node Configuration, see [Coordinator Configuration](../configuration/index.html#coordinator).

### HTTP endpoints

For a list of API endpoints supported by the Coordinator, see [Coordinator API](../operations/api-reference.html#coordinator).

### Overview

The Druid Coordinator node is primarily responsible for segment management and distribution. More specifically, the Druid Coordinator node communicates to Historical nodes to load or drop segments based on configurations. The Druid Coordinator is responsible for loading new segments, dropping outdated segments, managing segment replication, and balancing segment load.

The Druid Coordinator runs periodically and the time between each run is a configurable parameter. Each time the Druid Coordinator runs, it assesses the current state of the cluster before deciding on the appropriate actions to take. Similar to the Broker and Historical processses, the Druid Coordinator maintains a connection to a Zookeeper cluster for current cluster information. The Coordinator also maintains a connection to a database containing information about available segments and rules. Available segments are stored in a segment table and list all segments that should be loaded in the cluster. Rules are stored in a rule table and indicate how segments should be handled.

Before any unassigned segments are serviced by Historical nodes, the available Historical nodes for each tier are first sorted in terms of capacity, with least capacity servers having the highest priority. Unassigned segments are always assigned to the nodes with least capacity to maintain a level of balance between nodes. The Coordinator does not directly communicate with a historical node when assigning it a new segment; instead the Coordinator creates some temporary information about the new segment under load queue path of the historical node. Once this request is seen, the historical node will load the segment and begin servicing it.

### Running

```
org.apache.druid.cli.Main server coordinator
```

### Rules

Segments can be automatically loaded and dropped from the cluster based on a set of rules. For more information on rules, see [Rule Configuration](../operations/rule-configuration.html).

### Cleaning Up Segments

Each run, the Druid Coordinator compares the list of available database segments in the database with the current segments in the cluster. Segments that are not in the database but are still being served in the cluster are flagged and appended to a removal list. Segments that are overshadowed (their versions are too old and their data has been replaced by newer segments) are also dropped.
Note that if all segments in database are deleted(or marked unused), then Coordinator will not drop anything from the Historicals. This is done to prevent a race condition in which the Coordinator would drop all segments if it started running cleanup before it finished polling the database for available segments for the first time and believed that there were no segments.

### Segment Availability

If a Historical node restarts or becomes unavailable for any reason, the Druid Coordinator will notice a node has gone missing and treat all segments served by that node as being dropped. Given a sufficient period of time, the segments may be reassigned to other Historical nodes in the cluster. However, each segment that is dropped is not immediately forgotten. Instead, there is a transitional data structure that stores all dropped segments with an associated lifetime. The lifetime represents a period of time in which the Coordinator will not reassign a dropped segment. Hence, if a historical node becomes unavailable and available again within a short period of time, the historical node will start up and serve segments from its cache without any those segments being reassigned across the cluster.

### Balancing Segment Load

To ensure an even distribution of segments across Historical nodes in the cluster, the Coordinator node will find the total size of all segments being served by every Historical node each time the Coordinator runs. For every Historical node tier in the cluster, the Coordinator node will determine the Historical node with the highest utilization and the Historical node with the lowest utilization. The percent difference in utilization between the two nodes is computed, and if the result exceeds a certain threshold, a number of segments will be moved from the highest utilized node to the lowest utilized node. There is a configurable limit on the number of segments that can be moved from one node to another each time the Coordinator runs. Segments to be moved are selected at random and only moved if the resulting utilization calculation indicates the percentage difference between the highest and lowest servers has decreased.

### Compacting Segments

Each run, the Druid Coordinator compacts small segments abutting each other. This is useful when you have a lot of small
segments which may degrade the query performance as well as increasing the disk space usage.

<<<<<<< HEAD
The Coordinator first finds the segments to compact together based on the [segment search policy](#segment-search-policy).
Once some segments are found, it launches a [compact task](../ingestion/tasks.html#compaction-task) to compact those segments.
The maximum number of running compact tasks is `min(sum of worker capacity * slotRatio, maxSlots)`.
Note that even though `min(sum of worker capacity * slotRatio, maxSlots)` = 0, at least one compact task is always submitted
=======
The coordinator first finds the segments to compact together based on the [segment search policy](#segment-search-policy).
Once some segments are found, it launches a [compaction task](../ingestion/tasks.html#compaction-task) to compact those segments.
The maximum number of running compaction tasks is `min(sum of worker capacity * slotRatio, maxSlots)`.
Note that even though `min(sum of worker capacity * slotRatio, maxSlots)` = 0, at least one compaction task is always submitted
>>>>>>> ac4c7e21
if the compaction is enabled for a dataSource.
See [Compaction Configuration API](../operations/api-reference.html#compaction-configuration) and [Compaction Configuration](../configuration/index.html#compaction-dynamic-configuration) to enable the compaction.

Compaction tasks might fail due to the following reasons.

- If the input segments of a compaction task are removed or overshadowed before it starts, that compaction task fails immediately.
- If a task of a higher priority acquires a lock for an interval overlapping with the interval of a compaction task, the compaction task fails.

<<<<<<< HEAD
Once a compact task fails, the Coordinator simply finds the segments for the interval of the failed task again, and launches a new compact task in the next run.
=======
Once a compaction task fails, the coordinator simply finds the segments for the interval of the failed task again, and launches a new compaction task in the next run.
>>>>>>> ac4c7e21

### Segment Search Policy

#### Newest Segment First Policy

At every coordinator run, this policy searches for segments to compact by iterating segments from the latest to the oldest.
Once it finds the latest segment among all dataSources, it checks if the segment is _compactible_ with other segments of the same dataSource which have the same or abutting intervals.
Note that segments are compactible if their total size is smaller than or equal to the configured `inputSegmentSizeBytes`.

Here are some details with an example. Let us assume we have two dataSources (`foo`, `bar`)
and 5 segments (`foo_2017-10-01T00:00:00.000Z_2017-11-01T00:00:00.000Z_VERSION`, `foo_2017-11-01T00:00:00.000Z_2017-12-01T00:00:00.000Z_VERSION`, `bar_2017-08-01T00:00:00.000Z_2017-09-01T00:00:00.000Z_VERSION`, `bar_2017-09-01T00:00:00.000Z_2017-10-01T00:00:00.000Z_VERSION`, `bar_2017-10-01T00:00:00.000Z_2017-11-01T00:00:00.000Z_VERSION`).
When each segment has the same size of 10 MB and `inputSegmentSizeBytes` is 20 MB, this policy first returns two segments (`foo_2017-10-01T00:00:00.000Z_2017-11-01T00:00:00.000Z_VERSION` and `foo_2017-11-01T00:00:00.000Z_2017-12-01T00:00:00.000Z_VERSION`) to compact together because
`foo_2017-11-01T00:00:00.000Z_2017-12-01T00:00:00.000Z_VERSION` is the latest segment and `foo_2017-10-01T00:00:00.000Z_2017-11-01T00:00:00.000Z_VERSION` abuts to it.

If the coordinator has enough task slots for compaction, this policy would continue searching for the next segments and return
`bar_2017-10-01T00:00:00.000Z_2017-11-01T00:00:00.000Z_VERSION` and `bar_2017-09-01T00:00:00.000Z_2017-10-01T00:00:00.000Z_VERSION`.
Note that `bar_2017-08-01T00:00:00.000Z_2017-09-01T00:00:00.000Z_VERSION` is not compacted together even though it abuts to `bar_2017-09-01T00:00:00.000Z_2017-10-01T00:00:00.000Z_VERSION`.
This is because the total segment size to compact would be greater than `inputSegmentSizeBytes` if it's included.

The search start point can be changed by setting [skipOffsetFromLatest](../configuration/index.html#compaction-dynamic-configuration).
If this is set, this policy will ignore the segments falling into the interval of (the end time of the very latest segment - `skipOffsetFromLatest`).
This is to avoid conflicts between compaction tasks and realtime tasks.
Note that realtime tasks have a higher priority than compaction tasks by default. Realtime tasks will revoke the locks of compaction tasks if their intervals overlap, resulting in the termination of the compaction task.

<div class="note caution">
This policy currently cannot handle the situation when there are a lot of small segments which have the same interval,
and their total size exceeds <a href="../configuration/index.html#compaction-dynamic-configuration">inputSegmentSizeBytes</a>.
If it finds such segments, it simply skips them.
</div>

### The Coordinator Console

The Druid Coordinator exposes a web GUI for displaying cluster information and rule configuration. After the Coordinator starts, the console can be accessed at:

```
http://<COORDINATOR_IP>:<COORDINATOR_PORT>
```

 There exists a full cluster view (which shows only the realtime and Historical nodes), as well as views for individual Historical nodes, datasources and segments themselves. Segment information can be displayed in raw JSON form or as part of a sortable and filterable table.

The Coordinator console also exposes an interface to creating and editing rules. All valid datasources configured in the segment database, along with a default datasource, are available for configuration. Rules of different types can be added, deleted or edited.

### FAQ

1. **Do clients ever contact the Coordinator node?**

    The Coordinator is not involved in a query.

    Historical nodes never directly contact the Coordinator node. The Druid Coordinator tells the Historical nodes to load/drop data via Zookeeper, but the Historical nodes are completely unaware of the Coordinator.

    Brokers also never contact the Coordinator. Brokers base their understanding of the data topology on metadata exposed by the Historical nodes via ZK and are completely unaware of the Coordinator.

2. **Does it matter if the Coordinator node starts up before or after other processes?**

    No. If the Druid Coordinator is not started up, no new segments will be loaded in the cluster and outdated segments will not be dropped. However, the Coordinator node can be started up at any time, and after a configurable delay, will start running Coordinator tasks.

    This also means that if you have a working cluster and all of your Coordinators die, the cluster will continue to function, it just won’t experience any changes to its data topology.<|MERGE_RESOLUTION|>--- conflicted
+++ resolved
@@ -68,17 +68,10 @@
 Each run, the Druid Coordinator compacts small segments abutting each other. This is useful when you have a lot of small
 segments which may degrade the query performance as well as increasing the disk space usage.
 
-<<<<<<< HEAD
 The Coordinator first finds the segments to compact together based on the [segment search policy](#segment-search-policy).
-Once some segments are found, it launches a [compact task](../ingestion/tasks.html#compaction-task) to compact those segments.
-The maximum number of running compact tasks is `min(sum of worker capacity * slotRatio, maxSlots)`.
-Note that even though `min(sum of worker capacity * slotRatio, maxSlots)` = 0, at least one compact task is always submitted
-=======
-The coordinator first finds the segments to compact together based on the [segment search policy](#segment-search-policy).
 Once some segments are found, it launches a [compaction task](../ingestion/tasks.html#compaction-task) to compact those segments.
 The maximum number of running compaction tasks is `min(sum of worker capacity * slotRatio, maxSlots)`.
 Note that even though `min(sum of worker capacity * slotRatio, maxSlots)` = 0, at least one compaction task is always submitted
->>>>>>> ac4c7e21
 if the compaction is enabled for a dataSource.
 See [Compaction Configuration API](../operations/api-reference.html#compaction-configuration) and [Compaction Configuration](../configuration/index.html#compaction-dynamic-configuration) to enable the compaction.
 
@@ -87,11 +80,7 @@
 - If the input segments of a compaction task are removed or overshadowed before it starts, that compaction task fails immediately.
 - If a task of a higher priority acquires a lock for an interval overlapping with the interval of a compaction task, the compaction task fails.
 
-<<<<<<< HEAD
-Once a compact task fails, the Coordinator simply finds the segments for the interval of the failed task again, and launches a new compact task in the next run.
-=======
-Once a compaction task fails, the coordinator simply finds the segments for the interval of the failed task again, and launches a new compaction task in the next run.
->>>>>>> ac4c7e21
+Once a compaction task fails, the Coordinator simply finds the segments for the interval of the failed task again, and launches a new compaction task in the next run.
 
 ### Segment Search Policy
 
