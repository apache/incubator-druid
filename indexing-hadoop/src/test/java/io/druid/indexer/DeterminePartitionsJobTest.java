/*
 * Licensed to Metamarkets Group Inc. (Metamarkets) under one
 * or more contributor license agreements. See the NOTICE file
 * distributed with this work for additional information
 * regarding copyright ownership. Metamarkets licenses this file
 * to you under the Apache License, Version 2.0 (the
 * "License"); you may not use this file except in compliance
 * with the License. You may obtain a copy of the License at
 *
 * http://www.apache.org/licenses/LICENSE-2.0
 *
 * Unless required by applicable law or agreed to in writing,
 * software distributed under the License is distributed on an
 * "AS IS" BASIS, WITHOUT WARRANTIES OR CONDITIONS OF ANY
 * KIND, either express or implied. See the License for the
 * specific language governing permissions and limitations
 * under the License.
 */

package io.druid.indexer;

import com.google.common.collect.ImmutableList;
import com.google.common.collect.ImmutableMap;
import com.google.common.io.Files;
import io.druid.data.input.impl.CSVParseSpec;
import io.druid.data.input.impl.DimensionsSpec;
import io.druid.data.input.impl.StringInputRowParser;
import io.druid.data.input.impl.TimestampSpec;
import io.druid.indexer.partitions.SingleDimensionPartitionsSpec;
import io.druid.java.util.common.granularity.Granularities;
import io.druid.query.aggregation.AggregatorFactory;
import io.druid.query.aggregation.LongSumAggregatorFactory;
import io.druid.segment.indexing.DataSchema;
import io.druid.segment.indexing.granularity.UniformGranularitySpec;
import io.druid.timeline.partition.SingleDimensionShardSpec;
import org.apache.commons.io.FileUtils;
import org.joda.time.Interval;
import org.junit.After;
import org.junit.Assert;
import org.junit.Test;
import org.junit.runner.RunWith;
import org.junit.runners.Parameterized;

import java.io.File;
import java.io.IOException;
import java.util.Arrays;
import java.util.Collection;
import java.util.List;
import java.util.Map;

@RunWith(Parameterized.class)
public class DeterminePartitionsJobTest
{

  private HadoopDruidIndexerConfig config;
  private int expectedNumOfSegments;
  private int[] expectedNumOfShardsForEachSegment;
  private String[][][] expectedStartEndForEachShard;
  private File dataFile;
  private File tmpDir;

  @Parameterized.Parameters(name = "assumeGrouped={0}, "
                                   + "targetPartitionSize={1}, "
                                   + "interval={2}"
                                   + "expectedNumOfSegments={3}, "
                                   + "expectedNumOfShardsForEachSegment={4}, "
                                   + "expectedStartEndForEachShard={5}, "
                                   + "data={6}")
  public static Collection<Object[]> constructFeed()
  {
    return Arrays.asList(
        new Object[][]{
            {
                true,
                3L,
                "2014-10-22T00:00:00Z/P1D",
                1,
                new int[]{5},
                new String[][][]{
                    {
                        { null, "c.example.com" },
                        { "c.example.com", "e.example.com" },
                        { "e.example.com", "g.example.com" },
                        { "g.example.com", "i.example.com" },
                        { "i.example.com", null }
                    }
                },
                ImmutableList.of(
                    "2014102200,a.example.com,CN,100",
                    "2014102200,b.exmaple.com,US,50",
                    "2014102200,c.example.com,US,200",
                    "2014102200,d.example.com,US,250",
                    "2014102200,e.example.com,US,123",
                    "2014102200,f.example.com,US,567",
                    "2014102200,g.example.com,US,11",
                    "2014102200,h.example.com,US,251",
                    "2014102200,i.example.com,US,963",
                    "2014102200,j.example.com,US,333"
                )
            },
            {
                false,
                3L,
                "2014-10-20T00:00:00Z/P1D",
                1,
                new int[]{5},
                new String[][][]{
                    {
                        { null, "c.example.com"},
                        { "c.example.com", "e.example.com" },
                        { "e.example.com", "g.example.com" },
                        { "g.example.com", "i.example.com" },
                        { "i.example.com", null }
                    }
                },
                ImmutableList.of(
                    "2014102000,a.example.com,CN,100",
                    "2014102000,a.example.com,CN,100",
                    "2014102000,b.exmaple.com,US,50",
                    "2014102000,b.exmaple.com,US,50",
                    "2014102000,c.example.com,US,200",
                    "2014102000,c.example.com,US,200",
                    "2014102000,d.example.com,US,250",
                    "2014102000,d.example.com,US,250",
                    "2014102000,e.example.com,US,123",
                    "2014102000,e.example.com,US,123",
                    "2014102000,f.example.com,US,567",
                    "2014102000,f.example.com,US,567",
                    "2014102000,g.example.com,US,11",
                    "2014102000,g.example.com,US,11",
                    "2014102000,h.example.com,US,251",
                    "2014102000,h.example.com,US,251",
                    "2014102000,i.example.com,US,963",
                    "2014102000,i.example.com,US,963",
                    "2014102000,j.example.com,US,333",
                    "2014102000,j.example.com,US,333"
                )
            },
            {
                true,
                6L,
                "2014-10-20T00:00:00Z/P3D",
                3,
                new int[]{2, 2, 2},
                new String[][][]{
                    {
                        { null, "f.example.com" },
                        { "f.example.com", null }
                    },
                    {
                        { null, "f.example.com" },
                        { "f.example.com", null }
                    },
                    {
                        { null, "f.example.com" },
                        { "f.example.com", null }
                    }
                },
                ImmutableList.of(
                    "2014102000,a.example.com,CN,100",
                    "2014102000,b.exmaple.com,CN,50",
                    "2014102000,c.example.com,CN,200",
                    "2014102000,d.example.com,US,250",
                    "2014102000,e.example.com,US,123",
                    "2014102000,f.example.com,US,567",
                    "2014102000,g.example.com,US,11",
                    "2014102000,h.example.com,US,251",
                    "2014102000,i.example.com,US,963",
                    "2014102000,j.example.com,US,333",
                    "2014102000,k.example.com,US,555",
                    "2014102100,a.example.com,CN,100",
                    "2014102100,b.exmaple.com,CN,50",
                    "2014102100,c.example.com,CN,200",
                    "2014102100,d.example.com,US,250",
                    "2014102100,e.example.com,US,123",
                    "2014102100,f.example.com,US,567",
                    "2014102100,g.example.com,US,11",
                    "2014102100,h.example.com,US,251",
                    "2014102100,i.example.com,US,963",
                    "2014102100,j.example.com,US,333",
                    "2014102100,k.example.com,US,555",
                    "2014102200,a.example.com,CN,100",
                    "2014102200,b.exmaple.com,CN,50",
                    "2014102200,c.example.com,CN,200",
                    "2014102200,d.example.com,US,250",
                    "2014102200,e.example.com,US,123",
                    "2014102200,f.example.com,US,567",
                    "2014102200,g.example.com,US,11",
                    "2014102200,h.example.com,US,251",
                    "2014102200,i.example.com,US,963",
                    "2014102200,j.example.com,US,333",
                    "2014102200,k.example.com,US,555"
                )
            }
        }
    );
  }

  public DeterminePartitionsJobTest(
      boolean assumeGrouped,
      Long targetPartitionSize,
      String interval,
      int expectedNumOfSegments,
      int[] expectedNumOfShardsForEachSegment,
      String[][][] expectedStartEndForEachShard,
      List<String> data
  ) throws IOException
  {
    this.expectedNumOfSegments = expectedNumOfSegments;
    this.expectedNumOfShardsForEachSegment = expectedNumOfShardsForEachSegment;
    this.expectedStartEndForEachShard = expectedStartEndForEachShard;

    dataFile = File.createTempFile("test_website_data", "tmp");
    dataFile.deleteOnExit();
    tmpDir = Files.createTempDir();
    tmpDir.deleteOnExit();

    FileUtils.writeLines(dataFile, data);

    config = new HadoopDruidIndexerConfig(
        new HadoopIngestionSpec(
            new DataSchema(
                "website",
                HadoopDruidIndexerConfig.JSON_MAPPER.convertValue(
                    new StringInputRowParser(
                        new CSVParseSpec(
                            new TimestampSpec("timestamp", "yyyyMMddHH", null),
                            new DimensionsSpec(DimensionsSpec.getDefaultSchemas(ImmutableList.of("host", "country")), null, null),
                            null,
                            ImmutableList.of("timestamp", "host", "country", "visited_num"),
<<<<<<< HEAD
                            0
=======
                            false
>>>>>>> 6ad82f59
                        ),
                        null
                    ),
                    Map.class
                ),
                new AggregatorFactory[]{new LongSumAggregatorFactory("visited_num", "visited_num")},
                new UniformGranularitySpec(
                    Granularities.DAY, Granularities.NONE, ImmutableList.of(new Interval(interval))
                ),
                HadoopDruidIndexerConfig.JSON_MAPPER
            ),
            new HadoopIOConfig(
                ImmutableMap.<String, Object>of(
                    "paths",
                    dataFile.getCanonicalPath(),
                    "type",
                    "static"
                ),
                null,
                tmpDir.getCanonicalPath()
            ),
            new HadoopTuningConfig(
                tmpDir.getCanonicalPath(),
                null,
                new SingleDimensionPartitionsSpec(null, targetPartitionSize, null, assumeGrouped),
                null,
                null,
                null,
                false,
                false,
                false,
                false,
                null,
                false,
                false,
                null,
                null,
                null,
                false,
                false
            )
        )
    );
  }

  @Test
  public void testPartitionJob()
  {
    DeterminePartitionsJob job = new DeterminePartitionsJob(config);
    job.run();

    int shardNum = 0;
    int segmentNum = 0;
    Assert.assertEquals(expectedNumOfSegments, config.getSchema().getTuningConfig().getShardSpecs().size());

    for (Map.Entry<Long, List<HadoopyShardSpec>> entry : config.getSchema()
                                                                   .getTuningConfig()
                                                                   .getShardSpecs()
                                                                   .entrySet()) {
      int partitionNum = 0;
      List<HadoopyShardSpec> specs = entry.getValue();
      Assert.assertEquals(expectedNumOfShardsForEachSegment[segmentNum], specs.size());

      for (HadoopyShardSpec spec : specs) {
        SingleDimensionShardSpec actualSpec = (SingleDimensionShardSpec) spec.getActualSpec();
        Assert.assertEquals(shardNum, spec.getShardNum());
        Assert.assertEquals(expectedStartEndForEachShard[segmentNum][partitionNum][0], actualSpec.getStart());
        Assert.assertEquals(expectedStartEndForEachShard[segmentNum][partitionNum][1], actualSpec.getEnd());
        Assert.assertEquals(partitionNum, actualSpec.getPartitionNum());
        shardNum++;
        partitionNum++;
      }

      segmentNum++;
    }
  }

  @After
  public void tearDown() throws Exception
  {
    FileUtils.forceDelete(dataFile);
    FileUtils.deleteDirectory(tmpDir);
  }
}<|MERGE_RESOLUTION|>--- conflicted
+++ resolved
@@ -228,11 +228,8 @@
                             new DimensionsSpec(DimensionsSpec.getDefaultSchemas(ImmutableList.of("host", "country")), null, null),
                             null,
                             ImmutableList.of("timestamp", "host", "country", "visited_num"),
-<<<<<<< HEAD
+                            false,
                             0
-=======
-                            false
->>>>>>> 6ad82f59
                         ),
                         null
                     ),
