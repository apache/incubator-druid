--- conflicted
+++ resolved
@@ -143,11 +143,8 @@
                         new DimensionsSpec(DimensionsSpec.getDefaultSchemas(ImmutableList.of("host")), null, null),
                         null,
                         ImmutableList.of("timestamp", "host", "visited_num"),
-<<<<<<< HEAD
+                        false,
                         0
-=======
-                        false
->>>>>>> 6ad82f59
                     ),
                     null
                 ),
@@ -194,11 +191,8 @@
                         new DimensionsSpec(DimensionsSpec.getDefaultSchemas(ImmutableList.of("host")), null, null),
                         null,
                         ImmutableList.of("timestamp", "host", "visited_num"),
-<<<<<<< HEAD
+                        false,
                         0
-=======
-                        false
->>>>>>> 6ad82f59
                     )
                 ),
                 null,
@@ -244,11 +238,8 @@
                         new DimensionsSpec(DimensionsSpec.getDefaultSchemas(ImmutableList.of("host")), null, null),
                         null,
                         ImmutableList.of("timestamp", "host", "visited_num"),
-<<<<<<< HEAD
+                        false,
                         0
-=======
-                        false
->>>>>>> 6ad82f59
                     ),
                     null
                 ),
@@ -305,11 +296,8 @@
                         new DimensionsSpec(DimensionsSpec.getDefaultSchemas(ImmutableList.of("host")), null, null),
                         null,
                         ImmutableList.of("timestamp", "host", "visited_num"),
-<<<<<<< HEAD
+                        false,
                         0
-=======
-                        false
->>>>>>> 6ad82f59
                     )
                 ),
                 null,
