--- conflicted
+++ resolved
@@ -298,31 +298,23 @@
 
     UsedSegmentLister segmentLister = EasyMock.createMock(UsedSegmentLister.class);
 
-    EasyMock.expect(
-<<<<<<< HEAD
-        segmentLister.retrieveUsedSegmentsForIntervals(
-            testDatasource,
-            Collections.singletonList(jobInterval != null ? jobInterval.overlap(testDatasourceInterval) : null)
-=======
-        segmentLister.getUsedSegmentsForIntervals(
-            TEST_DATA_SOURCE,
-            Collections.singletonList(jobInterval != null ? jobInterval.overlap(TEST_DATA_SOURCE_INTERVAL) : null)
->>>>>>> 2383d9e5
+    EasyMock
+        .expect(
+            segmentLister.retrieveUsedSegmentsForIntervals(
+                TEST_DATA_SOURCE,
+                Collections.singletonList(jobInterval != null ? jobInterval.overlap(TEST_DATA_SOURCE_INTERVAL) : null)
+            )
         )
-    ).andReturn(ImmutableList.of(SEGMENT));
-
-    EasyMock.expect(
-<<<<<<< HEAD
-        segmentLister.retrieveUsedSegmentsForIntervals(
-            testDatasource2,
-            Collections.singletonList(jobInterval != null ? jobInterval.overlap(testDatasourceInterval2) : null)
-=======
-        segmentLister.getUsedSegmentsForIntervals(
-            TEST_DATA_SOURCE2,
-            Collections.singletonList(jobInterval != null ? jobInterval.overlap(TEST_DATA_SOURCE_INTERVAL2) : null)
->>>>>>> 2383d9e5
+        .andReturn(ImmutableList.of(SEGMENT));
+
+    EasyMock
+        .expect(
+            segmentLister.retrieveUsedSegmentsForIntervals(
+                TEST_DATA_SOURCE2,
+                Collections.singletonList(jobInterval != null ? jobInterval.overlap(TEST_DATA_SOURCE_INTERVAL2) : null)
+            )
         )
-    ).andReturn(ImmutableList.of(SEGMENT2));
+        .andReturn(ImmutableList.of(SEGMENT2));
 
     EasyMock.replay(segmentLister);
 
