--- conflicted
+++ resolved
@@ -57,38 +57,6 @@
   | 'servers'
   | 'lookups';
 
-<<<<<<< HEAD
-export interface HeaderBarProps {
-  active: HeaderActiveTab;
-  hideLegacy: boolean;
-}
-
-export interface HeaderBarState {
-  aboutDialogOpen: boolean;
-  doctorDialogOpen: boolean;
-  coordinatorDynamicConfigDialogOpen: boolean;
-  overlordDynamicConfigDialogOpen: boolean;
-}
-
-export class HeaderBar extends React.PureComponent<HeaderBarProps, HeaderBarState> {
-  constructor(props: HeaderBarProps) {
-    super(props);
-    this.state = {
-      aboutDialogOpen: false,
-      doctorDialogOpen: false,
-      coordinatorDynamicConfigDialogOpen: false,
-      overlordDynamicConfigDialogOpen: false,
-    };
-  }
-
-  renderLogo() {
-    return (
-      <div className="logo">
-        <svg version="1.1" xmlns="http://www.w3.org/2000/svg" viewBox="0 0 288 134">
-          <path
-            fill="#FFFFFF"
-            d="M136.7,67.5c0.5-6.1,5-10.4,10.6-10.4c3.9,0,6.5,2,7.4,4.3l1.1-12.4c0-0.1,0.3-0.2,0.7-0.2
-=======
 function Logo() {
   return (
     <div className="logo">
@@ -96,7 +64,6 @@
         <path
           fill="#FFFFFF"
           d="M136.7,67.5c0.5-6.1,5-10.4,10.6-10.4c3.9,0,6.5,2,7.4,4.3l1.1-12.4c0-0.1,0.3-0.2,0.7-0.2
->>>>>>> 3abd0c4a
                 c0.7,0,1.3,0.4,1.2,2l-2.3,25.9c-0.1,0.7-0.5,1-1,1h-0.2c-0.6,0-0.9-0.3-0.8-1l0.3-3.2c-1.7,2.7-4.5,4.5-8.3,4.5
                 C139.9,77.9,136.2,73.7,136.7,67.5z M154,68.9l0.4-4.7c-0.9-3.3-3.3-5.4-7.2-5.4c-4.5,0-8.1,3.6-8.5,8.6
                 c-0.4,5.1,2.5,8.7,6.9,8.7C150,76.1,153.7,72.9,154,68.9z"
@@ -141,16 +108,6 @@
   );
 }
 
-<<<<<<< HEAD
-  render(): JSX.Element {
-    const { active, hideLegacy } = this.props;
-    const {
-      aboutDialogOpen,
-      doctorDialogOpen,
-      coordinatorDynamicConfigDialogOpen,
-      overlordDynamicConfigDialogOpen,
-    } = this.state;
-=======
 function LegacyMenu() {
   return (
     <Menu>
@@ -169,7 +126,6 @@
     </Menu>
   );
 }
->>>>>>> 3abd0c4a
 
 export interface HeaderBarProps {
   active: HeaderActiveTab;
@@ -179,6 +135,7 @@
 export function HeaderBar(props: HeaderBarProps) {
   const { active, hideLegacy } = props;
   const [aboutDialogOpen, setAboutDialogOpen] = useState(false);
+  const [doctorDialogOpen, setDoctorDialogOpen] = useState(false);
   const [coordinatorDynamicConfigDialogOpen, setCoordinatorDynamicConfigDialogOpen] = useState(
     false,
   );
@@ -202,6 +159,11 @@
 
   const configMenu = (
     <Menu>
+      <MenuItem
+        icon={IconNames.PULSE}
+        text="Druid Doctor"
+        onClick={() => setDoctorDialogOpen(true)}
+      />
       <MenuItem
         icon={IconNames.SETTINGS}
         text="Coordinator dynamic config"
@@ -238,19 +200,6 @@
           intent={loadDataPrimary ? Intent.PRIMARY : Intent.NONE}
         />
 
-<<<<<<< HEAD
-    const configMenu = (
-      <Menu>
-        <MenuItem
-          icon={IconNames.PULSE}
-          text="Druid Doctor"
-          onClick={() => this.setState({ doctorDialogOpen: true })}
-        />
-        <MenuItem
-          icon={IconNames.SETTINGS}
-          text="Coordinator dynamic config"
-          onClick={() => this.setState({ coordinatorDynamicConfigDialogOpen: true })}
-=======
         <NavbarDivider />
         <AnchorButton
           minimal
@@ -258,7 +207,6 @@
           icon={IconNames.MULTI_SELECT}
           text="Datasources"
           href="#datasources"
->>>>>>> 3abd0c4a
         />
         <AnchorButton
           minimal
@@ -296,20 +244,6 @@
           <Popover content={<LegacyMenu />} position={Position.BOTTOM_RIGHT}>
             <Button minimal icon={IconNames.SHARE} text="Legacy" />
           </Popover>
-<<<<<<< HEAD
-        </NavbarGroup>
-        {aboutDialogOpen && (
-          <AboutDialog onClose={() => this.setState({ aboutDialogOpen: false })} />
-        )}
-        {doctorDialogOpen && (
-          <DoctorDialog onClose={() => this.setState({ doctorDialogOpen: false })} />
-        )}
-        {coordinatorDynamicConfigDialogOpen && (
-          <CoordinatorDynamicConfigDialog
-            onClose={() => this.setState({ coordinatorDynamicConfigDialogOpen: false })}
-          />
-=======
->>>>>>> 3abd0c4a
         )}
         <Popover content={configMenu} position={Position.BOTTOM_RIGHT}>
           <Button minimal icon={IconNames.COG} />
@@ -319,6 +253,7 @@
         </Popover>
       </NavbarGroup>
       {aboutDialogOpen && <AboutDialog onClose={() => setAboutDialogOpen(false)} />}
+      {doctorDialogOpen && <DoctorDialog onClose={() => setDoctorDialogOpen(false)} />}
       {coordinatorDynamicConfigDialogOpen && (
         <CoordinatorDynamicConfigDialog
           onClose={() => setCoordinatorDynamicConfigDialogOpen(false)}
