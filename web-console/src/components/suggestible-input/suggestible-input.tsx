/*
 * Licensed to the Apache Software Foundation (ASF) under one
 * or more contributor license agreements.  See the NOTICE file
 * distributed with this work for additional information
 * regarding copyright ownership.  The ASF licenses this file
 * to you under the Apache License, Version 2.0 (the
 * "License"); you may not use this file except in compliance
 * with the License.  You may obtain a copy of the License at
 *
 *     http://www.apache.org/licenses/LICENSE-2.0
 *
 * Unless required by applicable law or agreed to in writing, software
 * distributed under the License is distributed on an "AS IS" BASIS,
 * WITHOUT WARRANTIES OR CONDITIONS OF ANY KIND, either express or implied.
 * See the License for the specific language governing permissions and
 * limitations under the License.
 */

<<<<<<< HEAD
import { Button, Menu, MenuItem, Popover, Position } from '@blueprintjs/core';
=======
import {
  Button,
  HTMLInputProps,
  InputGroup,
  Intent,
  Menu,
  MenuItem,
  Position,
} from '@blueprintjs/core';
>>>>>>> f56a5b9b
import { IconNames } from '@blueprintjs/icons';
import { Popover2 } from '@blueprintjs/popover2';
import classNames from 'classnames';
import React, { useRef } from 'react';

import { JSON_STRING } from '../../utils';
import {
  FormattedInputGroup,
  FormattedInputGroupProps,
} from '../formatted-input-group/formatted-input-group';

export interface SuggestionGroup {
  group: string;
  suggestions: string[];
}

export type Suggestion = undefined | string | SuggestionGroup;

export interface SuggestibleInputProps extends Omit<FormattedInputGroupProps, 'formatter'> {
  onFinalize?: () => void;
  suggestions?: Suggestion[];
}

export const SuggestibleInput = React.memo(function SuggestibleInput(props: SuggestibleInputProps) {
  const {
    className,
    value,
    onValueChange,
    onFinalize,
    onBlur,
    onFocus,
    suggestions,
    ...rest
  } = props;

  const lastFocusValue = useRef<string>();

  function handleSuggestionSelect(suggestion: undefined | string) {
    onValueChange(suggestion);
    if (onFinalize) onFinalize();
  }

  return (
    <FormattedInputGroup
      className={classNames('suggestible-input', className)}
      formatter={JSON_STRING}
      value={value}
      onValueChange={onValueChange}
      onFocus={e => {
        lastFocusValue.current = e.target.value;
        onFocus?.(e);
      }}
      onBlur={e => {
        onBlur?.(e);
        if (lastFocusValue.current === e.target.value) return;
        onFinalize?.();
      }}
      rightElement={
        suggestions && (
          <Popover2
            content={
              <Menu>
                {suggestions.map(suggestion => {
                  if (typeof suggestion === 'undefined') {
                    return (
                      <MenuItem
                        key="__undefined__"
                        text="(none)"
                        onClick={() => handleSuggestionSelect(suggestion)}
                      />
                    );
                  } else if (typeof suggestion === 'string') {
                    return (
                      <MenuItem
                        key={suggestion}
                        text={JSON_STRING.stringify(suggestion)}
                        onClick={() => handleSuggestionSelect(suggestion)}
                      />
                    );
                  } else {
                    return (
                      <MenuItem key={suggestion.group} text={suggestion.group}>
                        {suggestion.suggestions.map(suggestion => (
                          <MenuItem
                            key={suggestion}
                            text={suggestion}
                            onClick={() => handleSuggestionSelect(suggestion)}
                          />
                        ))}
                      </MenuItem>
                    );
                  }
                })}
              </Menu>
            }
            position={Position.BOTTOM_RIGHT}
            autoFocus={false}
          >
            <Button icon={IconNames.CARET_DOWN} minimal />
          </Popover2>
        )
      }
      {...rest}
    />
  );
});<|MERGE_RESOLUTION|>--- conflicted
+++ resolved
@@ -16,19 +16,7 @@
  * limitations under the License.
  */
 
-<<<<<<< HEAD
-import { Button, Menu, MenuItem, Popover, Position } from '@blueprintjs/core';
-=======
-import {
-  Button,
-  HTMLInputProps,
-  InputGroup,
-  Intent,
-  Menu,
-  MenuItem,
-  Position,
-} from '@blueprintjs/core';
->>>>>>> f56a5b9b
+import { Button, Menu, MenuItem, Position } from '@blueprintjs/core';
 import { IconNames } from '@blueprintjs/icons';
 import { Popover2 } from '@blueprintjs/popover2';
 import classNames from 'classnames';
