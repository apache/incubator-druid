--- conflicted
+++ resolved
@@ -17,10 +17,6 @@
  */
 
 import { Button, Collapse, TextArea } from '@blueprintjs/core';
-<<<<<<< HEAD
-import classNames from 'classnames';
-=======
->>>>>>> abf9843e
 import React from 'react';
 
 interface JSONCollapseProps {
