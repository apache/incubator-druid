/*
 * Licensed to the Apache Software Foundation (ASF) under one
 * or more contributor license agreements.  See the NOTICE file
 * distributed with this work for additional information
 * regarding copyright ownership.  The ASF licenses this file
 * to you under the Apache License, Version 2.0 (the
 * "License"); you may not use this file except in compliance
 * with the License.  You may obtain a copy of the License at
 *
 *     http://www.apache.org/licenses/LICENSE-2.0
 *
 * Unless required by applicable law or agreed to in writing, software
 * distributed under the License is distributed on an "AS IS" BASIS,
 * WITHOUT WARRANTIES OR CONDITIONS OF ANY KIND, either express or implied.
 * See the License for the specific language governing permissions and
 * limitations under the License.
 */

import { Button, ButtonGroup, Intent, TextArea } from '@blueprintjs/core';
import axios from 'axios';
import copy from 'copy-to-clipboard';
import React from 'react';

import { AppToaster } from '../../singletons/toaster';
import { UrlBaser } from '../../singletons/url-baser';
<<<<<<< HEAD
import { downloadFile, QueryManager } from '../../utils';
=======
import { downloadFile } from '../../utils';
>>>>>>> e016995d
import { Loader } from '../loader/loader';

import './show-json.scss';

export interface ShowJsonProps {
  endpoint: string;
  transform?: (x: any) => any;
  downloadFilename?: string;
}

export interface ShowJsonState {
  jsonValue?: string;
  loading: boolean;
  error?: string;
}

export class ShowJson extends React.PureComponent<ShowJsonProps, ShowJsonState> {
  private showJsonQueryManager: QueryManager<null, string>;
  constructor(props: ShowJsonProps, context: any) {
    super(props, context);
    this.state = {
      jsonValue: '',
      loading: false,
    };
    this.showJsonQueryManager = new QueryManager({
      processQuery: async () => {
        const { endpoint, transform } = this.props;
        const resp = await axios.get(endpoint);
        let data = resp.data;
        if (transform) data = transform(data);
        return typeof data === 'string' ? data : JSON.stringify(data, undefined, 2);
      },
      onStateChange: ({ result, loading, error }) => {
        this.setState({
          loading,
          error,
          jsonValue: result,
        });
      },
    });
  }

  componentDidMount(): void {
    this.showJsonQueryManager.runQuery(null);
  }

  render(): JSX.Element {
    const { endpoint, downloadFilename } = this.props;
    const { jsonValue, error, loading } = this.state;

    return (
      <div className="show-json">
        <div className="top-actions">
          <ButtonGroup className="right-buttons">
            {downloadFilename && (
              <Button
<<<<<<< HEAD
                disabled={loading}
=======
                disabled={!jsonValue}
>>>>>>> e016995d
                text="Save"
                minimal
                onClick={() => downloadFile(jsonValue ? jsonValue : '', 'json', downloadFilename)}
              />
            )}
            <Button
              text="Copy"
              disabled={!jsonValue}
              minimal
              disabled={loading}
              onClick={() => {
                copy(jsonValue ? jsonValue : '', { format: 'text/plain' });
                AppToaster.show({
                  message: 'JSON copied to clipboard',
                  intent: Intent.SUCCESS,
                });
              }}
            />
            <Button
              text="View raw"
              disabled={!jsonValue}
              minimal
              onClick={() => window.open(UrlBaser.base(endpoint), '_blank')}
            />
          </ButtonGroup>
        </div>
        <div className="main-area">
<<<<<<< HEAD
          {loading ? <Loader /> : <TextArea readOnly value={!error ? jsonValue : error} />}
=======
          {!jsonValue && <Loader loadingText="" loading />}
          {jsonValue && <TextArea readOnly value={jsonValue} />}
>>>>>>> e016995d
        </div>
      </div>
    );
  }
}<|MERGE_RESOLUTION|>--- conflicted
+++ resolved
@@ -23,11 +23,7 @@
 
 import { AppToaster } from '../../singletons/toaster';
 import { UrlBaser } from '../../singletons/url-baser';
-<<<<<<< HEAD
 import { downloadFile, QueryManager } from '../../utils';
-=======
-import { downloadFile } from '../../utils';
->>>>>>> e016995d
 import { Loader } from '../loader/loader';
 
 import './show-json.scss';
@@ -84,11 +80,7 @@
           <ButtonGroup className="right-buttons">
             {downloadFilename && (
               <Button
-<<<<<<< HEAD
                 disabled={loading}
-=======
-                disabled={!jsonValue}
->>>>>>> e016995d
                 text="Save"
                 minimal
                 onClick={() => downloadFile(jsonValue ? jsonValue : '', 'json', downloadFilename)}
@@ -96,7 +88,6 @@
             )}
             <Button
               text="Copy"
-              disabled={!jsonValue}
               minimal
               disabled={loading}
               onClick={() => {
@@ -116,12 +107,7 @@
           </ButtonGroup>
         </div>
         <div className="main-area">
-<<<<<<< HEAD
           {loading ? <Loader /> : <TextArea readOnly value={!error ? jsonValue : error} />}
-=======
-          {!jsonValue && <Loader loadingText="" loading />}
-          {jsonValue && <TextArea readOnly value={jsonValue} />}
->>>>>>> e016995d
         </div>
       </div>
     );
