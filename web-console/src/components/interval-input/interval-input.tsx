--- conflicted
+++ resolved
@@ -16,29 +16,13 @@
  * limitations under the License.
  */
 
-<<<<<<< HEAD
 import { Button, InputGroup, Intent, Position } from '@blueprintjs/core';
-import { DateRange, DateRangePicker } from '@blueprintjs/datetime';
-=======
-import { Button, InputGroup, Intent, Popover, Position } from '@blueprintjs/core';
 import { DateRange, DateRangePicker, TimePrecision } from '@blueprintjs/datetime';
->>>>>>> 2e98d3c1
 import { IconNames } from '@blueprintjs/icons';
 import { Popover2 } from '@blueprintjs/popover2';
 import React from 'react';
 
-<<<<<<< HEAD
-const CURRENT_YEAR = new Date().getUTCFullYear();
-
-function removeLocalTimezone(localDate: Date): Date {
-  // Function removes the local timezone of the date and displays it in UTC
-  return new Date(localDate.getTime() - localDate.getTimezoneOffset() * 60000);
-}
-=======
 import { intervalToLocalDateRange, localDateRangeToInterval } from '../../utils';
->>>>>>> 2e98d3c1
-
-import './interval-input.scss';
 
 export interface IntervalInputProps {
   interval: string;
