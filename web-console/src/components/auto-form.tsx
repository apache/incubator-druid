--- conflicted
+++ resolved
@@ -16,17 +16,12 @@
  * limitations under the License.
  */
 
-<<<<<<< HEAD
-import * as React from 'react';
-import { InputGroup } from "@blueprintjs/core";
-import { HTMLSelect, FormGroup, NumericInput, TagInput, JSONInput } from "../components/filler";
-import "./auto-form.scss";
-=======
 import { InputGroup } from "@blueprintjs/core";
 import * as React from 'react';
 
-import { FormGroup, HTMLSelect, NumericInput, TagInput } from "../components/filler";
->>>>>>> b6b1e616
+import { FormGroup, HTMLSelect, JSONInput, NumericInput, TagInput } from "../components/filler";
+
+import "./auto-form.scss";
 
 interface Field {
   name: string;
@@ -37,18 +32,13 @@
 
 export interface AutoFormProps<T> extends React.Props<any> {
   fields: Field[];
-<<<<<<< HEAD
-  model: T | null,
-  onChange: (newValue: T) => void,
-  updateJSONValidity?: (jsonValidity: boolean) => void;
-=======
   model: T | null;
   onChange: (newValue: T) => void;
->>>>>>> b6b1e616
+  updateJSONValidity?: (jsonValidity: boolean) => void;
 }
 
 export interface AutoFormState<T> {
-  jsonInputsValidity: any
+  jsonInputsValidity: any;
 }
 
 export class AutoForm<T> extends React.Component<AutoFormProps<T>, AutoFormState<T>> {
@@ -61,12 +51,8 @@
   constructor(props: AutoFormProps<T>) {
     super(props);
     this.state = {
-<<<<<<< HEAD
       jsonInputsValidity: {}
-    }
-=======
     };
->>>>>>> b6b1e616
   }
 
   private renderNumberInput(field: Field): JSX.Element {
@@ -127,22 +113,21 @@
         const newJSONInputValidity = Object.assign({}, jsonInputsValidity, { [field.name]: e});
         this.setState({
           jsonInputsValidity: newJSONInputValidity
-        })
+        });
         const allJSONValid: boolean = Object.keys(newJSONInputValidity).every(property => newJSONInputValidity[property] === true);
         updateJSONValidity(allJSONValid);
       }
-    }
+    };
 
     return <JSONInput
       value={(model as any)[field.name]}
       onChange={(e: any) => onChange(Object.assign({}, model, { [field.name]: e}))}
       updateInputValidity={updateInputValidity}
-    />
+    />;
   }
 
   private renderStringArrayInput(field: Field): JSX.Element {
     const { model, onChange } = this.props;
-    const label = field.label || AutoForm.makeLabelName(field.name);
     return <TagInput
       values={(model as any)[field.name] || []}
       onChange={(v: any) => {
