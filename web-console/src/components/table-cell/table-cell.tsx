/*
 * Licensed to the Apache Software Foundation (ASF) under one
 * or more contributor license agreements.  See the NOTICE file
 * distributed with this work for additional information
 * regarding copyright ownership.  The ASF licenses this file
 * to you under the Apache License, Version 2.0 (the
 * "License"); you may not use this file except in compliance
 * with the License.  You may obtain a copy of the License at
 *
 *     http://www.apache.org/licenses/LICENSE-2.0
 *
 * Unless required by applicable law or agreed to in writing, software
 * distributed under the License is distributed on an "AS IS" BASIS,
 * WITHOUT WARRANTIES OR CONDITIONS OF ANY KIND, either express or implied.
 * See the License for the specific language governing permissions and
 * limitations under the License.
 */

import { IconNames } from '@blueprintjs/icons';
<<<<<<< HEAD
import copy from 'copy-to-clipboard';
=======
>>>>>>> abf9843e
import React from 'react';

import { ActionIcon } from '../action-icon/action-icon';

import './table-cell.scss';

export interface NullTableCellProps {
  value?: any;
  timestamp?: boolean;
  unparseable?: boolean;
  openModal?: (str: string) => void;
}

interface ShortParts {
  prefix: string;
  omitted: string;
  suffix: string;
}

export class TableCell extends React.PureComponent<NullTableCellProps> {
  static MAX_CHARS_TO_SHOW = 50;

  possiblyTruncate(str: string): React.ReactNode {
    if (str.length <= TableCell.MAX_CHARS_TO_SHOW) return str;

    const { prefix, omitted, suffix } = TableCell.shortenString(str);
    return (
      <span className="table-cell truncated">
        {prefix}
        <span className="omitted">{omitted}</span>
        {suffix}
        <ActionIcon
          icon={IconNames.MORE}
          onClick={() => (this.props.openModal ? this.props.openModal(str) : null)}
        />
      </span>
    );
  }

  static shortenString(str: string): ShortParts {
    // Print something like:
    // BAAAArAAEiQKpDAEAACwZCBAGSBgiSEAAAAQpAIDwAg...23 omitted...gwiRoQBJIC
    const omit = str.length - (TableCell.MAX_CHARS_TO_SHOW - 17);
    const prefix = str.substr(0, str.length - (omit + 10));
    const suffix = str.substr(str.length - 10);
    return {
      prefix,
      omitted: `...${omit} omitted...`,
      suffix,
    };
  }

  render() {
    const { value, timestamp, unparseable } = this.props;
    if (unparseable) {
      return <span className="table-cell unparseable">error</span>;
    } else if (value !== '' && value != null) {
      if (timestamp) {
        return (
          <span className="table-cell timestamp" title={value}>
            {new Date(value).toISOString()}
          </span>
        );
      } else if (Array.isArray(value)) {
        return this.possiblyTruncate(`[${value.join(', ')}]`);
      } else {
        return this.possiblyTruncate(String(value));
      }
    } else {
      if (timestamp) {
        return <span className="table-cell unparseable">unparseable timestamp</span>;
      } else {
        return <span className="table-cell null">null</span>;
      }
    }
  }
}<|MERGE_RESOLUTION|>--- conflicted
+++ resolved
@@ -17,10 +17,6 @@
  */
 
 import { IconNames } from '@blueprintjs/icons';
-<<<<<<< HEAD
-import copy from 'copy-to-clipboard';
-=======
->>>>>>> abf9843e
 import React from 'react';
 
 import { ActionIcon } from '../action-icon/action-icon';
