/*
 * Licensed to the Apache Software Foundation (ASF) under one
 * or more contributor license agreements.  See the NOTICE file
 * distributed with this work for additional information
 * regarding copyright ownership.  The ASF licenses this file
 * to you under the Apache License, Version 2.0 (the
 * "License"); you may not use this file except in compliance
 * with the License.  You may obtain a copy of the License at
 *
 *     http://www.apache.org/licenses/LICENSE-2.0
 *
 * Unless required by applicable law or agreed to in writing, software
 * distributed under the License is distributed on an "AS IS" BASIS,
 * WITHOUT WARRANTIES OR CONDITIONS OF ANY KIND, either express or implied.
 * See the License for the specific language governing permissions and
 * limitations under the License.
 */

import { Code } from '@blueprintjs/core';
import React from 'react';

import { Field } from '../components';

export interface CoordinatorDynamicConfig {
  maxSegmentsToMove?: number;
  balancerComputeThreads?: number;
  emitBalancingStats?: boolean;
  killAllDataSources?: boolean;
  killDataSourceWhitelist?: string[];
  killPendingSegmentsSkipList?: string[];
  maxSegmentsInNodeLoadingQueue?: number;
  mergeBytesLimit?: number;
  mergeSegmentsLimit?: number;
  millisToWaitBeforeDeleting?: number;
  replicantLifetime?: number;
  replicationThrottleLimit?: number;
  decommissioningNodes?: string[];
  decommissioningMaxPercentOfMaxSegmentsToMove?: number;
  pauseCoordination?: boolean;
<<<<<<< HEAD
  replicateAfterLoadTimeout?: boolean;
  guildReplicationMaxPercentOfMaxSegmentsToMove?: number;
  emitGuildReplicationMetrics?: boolean;
=======
  maxNonPrimaryReplicantsToLoad?: number;
>>>>>>> 34169c85
}

export const COORDINATOR_DYNAMIC_CONFIG_FIELDS: Field<CoordinatorDynamicConfig>[] = [
  {
    name: 'maxSegmentsToMove',
    type: 'number',
    defaultValue: 5,
    info: <>The maximum number of segments that can be moved at any given time.</>,
  },
  {
    name: 'balancerComputeThreads',
    type: 'number',
    defaultValue: 1,
    info: (
      <>
        Thread pool size for computing moving cost of segments in segment balancing. Consider
        increasing this if you have a lot of segments and moving segments starts to get stuck.
      </>
    ),
  },
  {
    name: 'emitBalancingStats',
    type: 'boolean',
    defaultValue: false,
    info: (
      <>
        Boolean flag for whether or not we should emit balancing stats. This is an expensive
        operation.
      </>
    ),
  },
  {
    name: 'killAllDataSources',
    type: 'boolean',
    defaultValue: false,
    info: (
      <>
        Send kill tasks for ALL dataSources if property <Code>druid.coordinator.kill.on</Code> is
        true. If this is set to true then <Code>killDataSourceWhitelist</Code> must not be specified
        or be empty list.
      </>
    ),
  },
  {
    name: 'killDataSourceWhitelist',
    type: 'string-array',
    emptyValue: [],
    info: (
      <>
        List of dataSources for which kill tasks are sent if property{' '}
        <Code>druid.coordinator.kill.on</Code> is true. This can be a list of comma-separated
        dataSources or a JSON array.
      </>
    ),
  },
  {
    name: 'killPendingSegmentsSkipList',
    type: 'string-array',
    emptyValue: [],
    info: (
      <>
        List of dataSources for which pendingSegments are NOT cleaned up if property{' '}
        <Code>druid.coordinator.kill.pendingSegments.on</Code> is true. This can be a list of
        comma-separated dataSources or a JSON array.
      </>
    ),
  },
  {
    name: 'maxSegmentsInNodeLoadingQueue',
    type: 'number',
    defaultValue: 0,
    info: (
      <>
        The maximum number of segments that could be queued for loading to any given server. This
        parameter could be used to speed up segments loading process, especially if there are
        &quot;slow&quot; nodes in the cluster (with low loading speed) or if too much segments
        scheduled to be replicated to some particular node (faster loading could be preferred to
        better segments distribution). Desired value depends on segments loading speed, acceptable
        replication time and number of nodes. Value 1000 could be a start point for a rather big
        cluster. Default value is 0 (loading queue is unbounded)
      </>
    ),
  },
  {
    name: 'mergeBytesLimit',
    type: 'size-bytes',
    defaultValue: 524288000,
    info: <>The maximum total uncompressed size in bytes of segments to merge.</>,
  },
  {
    name: 'mergeSegmentsLimit',
    type: 'number',
    defaultValue: 100,
    info: <>The maximum number of segments that can be in a single append task.</>,
  },
  {
    name: 'millisToWaitBeforeDeleting',
    type: 'number',
    defaultValue: 900000,
    info: (
      <>
        How long does the Coordinator need to be active before it can start removing (marking
        unused) segments in metadata storage.
      </>
    ),
  },
  {
    name: 'replicantLifetime',
    type: 'number',
    defaultValue: 15,
    info: (
      <>
        The maximum number of Coordinator runs for a segment to be replicated before we start
        alerting.
      </>
    ),
  },
  {
    name: 'replicationThrottleLimit',
    type: 'number',
    defaultValue: 10,
    info: <>The maximum number of segments that can be replicated at one time.</>,
  },
  {
    name: 'decommissioningNodes',
    type: 'string-array',
    emptyValue: [],
    info: (
      <>
        List of historical services to &apos;decommission&apos;. Coordinator will not assign new
        segments to &apos;decommissioning&apos; services, and segments will be moved away from them
        to be placed on non-decommissioning services at the maximum rate specified by{' '}
        <Code>decommissioningMaxPercentOfMaxSegmentsToMove</Code>.
      </>
    ),
  },
  {
    name: 'decommissioningMaxPercentOfMaxSegmentsToMove',
    type: 'number',
    defaultValue: 70,
    info: (
      <>
        The maximum number of segments that may be moved away from &apos;decommissioning&apos;
        services to non-decommissioning (that is, active) services during one Coordinator run. This
        value is relative to the total maximum segment movements allowed during one run which is
        determined by <Code>maxSegmentsToMove</Code>. If
        <Code>decommissioningMaxPercentOfMaxSegmentsToMove</Code> is 0, segments will neither be
        moved from or to &apos;decommissioning&apos; services, effectively putting them in a sort of
        &quot;maintenance&quot; mode that will not participate in balancing or assignment by load
        rules. Decommissioning can also become stalled if there are no available active services to
        place the segments. By leveraging the maximum percent of decommissioning segment movements,
        an operator can prevent active services from overload by prioritizing balancing, or decrease
        decommissioning time instead. The value should be between 0 and 100.
      </>
    ),
  },
  {
    name: 'percentOfSegmentsToConsiderPerMove',
    type: 'number',
    defaultValue: 100,
    info: (
      <>
        The percentage of the total number of segments in the cluster that are considered every time
        a segment needs to be selected for a move. Druid orders servers by available capacity
        ascending (the least available capacity first) and then iterates over the servers. For each
        server, Druid iterates over the segments on the server, considering them for moving. The
        default config of 100% means that every segment on every server is a candidate to be moved.
        This should make sense for most small to medium-sized clusters. However, an admin may find
        it preferable to drop this value lower if they don&apos;t think that it is worthwhile to
        consider every single segment in the cluster each time it is looking for a segment to move.
      </>
    ),
  },
  {
    name: 'pauseCoordination',
    type: 'boolean',
    defaultValue: false,
    info: (
      <>
        Boolean flag for whether or not the coordinator should execute its various duties of
        coordinating the cluster. Setting this to true essentially pauses all coordination work
        while allowing the API to remain up.
      </>
    ),
  },
  {
    name: 'replicateAfterLoadTimeout',
    type: 'boolean',
    defaultValue: false,
    info: (
      <>
        Boolean flag for whether or not additional replication is needed for segments that have
        failed to load due to the expiry of coordinator load timeout. If this is set to true, the
        coordinator will attempt to replicate the failed segment on a different historical server.
      </>
    ),
  },
  {
<<<<<<< HEAD
    name: 'guildReplicationMaxPercentOfMaxSegmentsToMove',
    type: 'number',
    defaultValue: 0,
    info: (
      <>
        Only used if <Code>druid.coordinator.guildReplication.on=true</Code>. Setting this to a
        value greater than 0 enables a special phase of balancing. The maxiumum number of segments
        that may be moved in this phase is the specified percentage of the max number of segments
        remaining to be moved after segments are moved from decommissioning servers. This phase will
        only consider segments for moving that are located on fewer than two guilds. By modifying
        this value, an operator can emphasize or de-emphasize the balancers priority for achieving a
        state of zero segments who lack distribution across multiple guilds. The higher the value,
        the more segments that will be moved to gain guild distribution. The value must be between 0
        and 100. 0 meaning that this phase is skipped.
      </>
    ),
  },
  {
    name: 'emitGuildReplicationMetrics',
    type: 'boolean',
    defaultValue: false,
    info: (
      <>
        Only used if <Code>druid.coordinator.guildReplication.on=true</Code>. Emits guild
        replication metrics as a part of the Coordinator duty for emitting metrics and stats. It
        must be noted that computing these metrics results in compute overhead for the coordinator.
=======
    name: 'maxNonPrimaryReplicantsToLoad',
    type: 'number',
    defaultValue: 2147483647,
    info: (
      <>
        The maximum number of non-primary replicants to load in a single Coordinator cycle. Once
        this limit is hit, only primary replicants will be loaded for the remainder of the cycle.
        Tuning this value lower can help reduce the delay in loading primary segments when the
        cluster has a very large number of non-primary replicants to load (such as when a single
        historical drops out of the cluster leaving many under-replicated segments).
>>>>>>> 34169c85
      </>
    ),
  },
];<|MERGE_RESOLUTION|>--- conflicted
+++ resolved
@@ -37,13 +37,10 @@
   decommissioningNodes?: string[];
   decommissioningMaxPercentOfMaxSegmentsToMove?: number;
   pauseCoordination?: boolean;
-<<<<<<< HEAD
+  maxNonPrimaryReplicantsToLoad?: number;
   replicateAfterLoadTimeout?: boolean;
   guildReplicationMaxPercentOfMaxSegmentsToMove?: number;
   emitGuildReplicationMetrics?: boolean;
-=======
-  maxNonPrimaryReplicantsToLoad?: number;
->>>>>>> 34169c85
 }
 
 export const COORDINATOR_DYNAMIC_CONFIG_FIELDS: Field<CoordinatorDynamicConfig>[] = [
@@ -242,7 +239,20 @@
     ),
   },
   {
-<<<<<<< HEAD
+    name: 'maxNonPrimaryReplicantsToLoad',
+    type: 'number',
+    defaultValue: 2147483647,
+    info: (
+      <>
+        The maximum number of non-primary replicants to load in a single Coordinator cycle. Once
+        this limit is hit, only primary replicants will be loaded for the remainder of the cycle.
+        Tuning this value lower can help reduce the delay in loading primary segments when the
+        cluster has a very large number of non-primary replicants to load (such as when a single
+        historical drops out of the cluster leaving many under-replicated segments).
+      </>
+    ),
+  },
+  {
     name: 'guildReplicationMaxPercentOfMaxSegmentsToMove',
     type: 'number',
     defaultValue: 0,
@@ -269,18 +279,6 @@
         Only used if <Code>druid.coordinator.guildReplication.on=true</Code>. Emits guild
         replication metrics as a part of the Coordinator duty for emitting metrics and stats. It
         must be noted that computing these metrics results in compute overhead for the coordinator.
-=======
-    name: 'maxNonPrimaryReplicantsToLoad',
-    type: 'number',
-    defaultValue: 2147483647,
-    info: (
-      <>
-        The maximum number of non-primary replicants to load in a single Coordinator cycle. Once
-        this limit is hit, only primary replicants will be loaded for the remainder of the cycle.
-        Tuning this value lower can help reduce the delay in loading primary segments when the
-        cluster has a very large number of non-primary replicants to load (such as when a single
-        historical drops out of the cluster leaving many under-replicated segments).
->>>>>>> 34169c85
       </>
     ),
   },
