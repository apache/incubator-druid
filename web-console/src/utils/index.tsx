--- conflicted
+++ resolved
@@ -20,15 +20,9 @@
 export * from './column-metadata';
 export * from './date';
 export * from './druid-lookup';
-<<<<<<< HEAD
+export * from './druid-query';
 export * from './escape';
-export * from './query-state';
-export * from './query-manager';
-export * from './query-cursor';
-=======
-export * from './druid-query';
 export * from './general';
->>>>>>> 2e98d3c1
 export * from './local-storage-keys';
 export * from './object-change';
 export * from './query-cursor';
