--- conflicted
+++ resolved
@@ -30,12 +30,8 @@
     />
     <Blueprint3.Switch
       checked={false}
-<<<<<<< HEAD
+      disabled={false}
       label="Show unused"
-=======
-      disabled={false}
-      label="Show disabled"
->>>>>>> f5fbd0be
       onChange={[Function]}
     />
     <Memo(TableColumnSelector)
