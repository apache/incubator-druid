--- conflicted
+++ resolved
@@ -416,10 +416,8 @@
       <QueryPlanDialog
         explainResult={explainResult}
         explainError={explainError}
+        setQueryString={this.handleQueryStringChange}
         onClose={() => this.setState({ explainDialogOpen: false })}
-        setQueryString={(queryString: string) =>
-          this.setState({ queryString, explainDialogOpen: false, queryAst: parser(queryString) })
-        }
       />
     );
   }
@@ -431,9 +429,7 @@
     return (
       <QueryHistoryDialog
         queryRecords={queryHistory}
-        setQueryString={queryString =>
-          this.setState({ queryString, queryAst: parser(queryString), historyDialogOpen: false })
-        }
+        setQueryString={this.handleQueryStringChange}
         onClose={() => this.setState({ historyDialogOpen: false })}
       />
     );
@@ -456,6 +452,7 @@
 
   renderWrapQueryLimitSelector() {
     const { wrapQueryLimit, queryString } = this.state;
+    if (QueryView.isJsonLike(queryString)) return;
 
     return (
       <Tooltip
@@ -464,10 +461,9 @@
       >
         <Switch
           className="smart-query-limit"
-          checked={!wrapQueryLimit}
+          checked={Boolean(wrapQueryLimit)}
           label="Smart query limit"
           onChange={() => this.handleWrapQueryLimitChange(wrapQueryLimit ? undefined : 100)}
-          disabled={QueryView.isJsonLike(queryString)}
         />
       </Tooltip>
     );
@@ -565,6 +561,7 @@
   ): void => {
     const { queryAst } = this.state;
     if (!queryAst) return;
+
     const modifiedAst = queryAst.addFunctionToGroupBy(functionName, spacing, argumentsArray, alias);
     this.handleQueryStringChange(modifiedAst.toString(), preferablyRun);
   };
@@ -572,6 +569,7 @@
   private addToGroupBy = (columnName: string, preferablyRun: boolean): void => {
     const { queryAst } = this.state;
     if (!queryAst) return;
+
     const modifiedAst = queryAst.addToGroupBy(columnName);
     this.handleQueryStringChange(modifiedAst.toString(), preferablyRun);
   };
@@ -579,6 +577,7 @@
   private replaceFrom = (table: RefExpression, preferablyRun: boolean): void => {
     const { queryAst } = this.state;
     if (!queryAst) return;
+
     const modifiedAst = queryAst.replaceFrom(table);
     this.handleQueryStringChange(modifiedAst.toString(), preferablyRun);
   };
@@ -593,6 +592,7 @@
   ): void => {
     const { queryAst } = this.state;
     if (!queryAst) return;
+
     const modifiedAst = queryAst.addAggregateColumn(
       columnName,
       functionName,
@@ -610,6 +610,7 @@
   ): void => {
     const { queryAst } = this.state;
     if (!queryAst) return;
+
     const modifiedAst = queryAst.orderBy(header, direction);
     this.handleQueryStringChange(modifiedAst.toString(), preferablyRun);
   };
@@ -617,6 +618,7 @@
   private sqlExcludeColumn = (header: string, preferablyRun: boolean): void => {
     const { queryAst } = this.state;
     if (!queryAst) return;
+
     const modifiedAst = queryAst.excludeColumn(header);
     this.handleQueryStringChange(modifiedAst.toString(), preferablyRun);
   };
@@ -683,39 +685,11 @@
     localStorageSet(LocalStorageKeys.QUERY_VIEW_PANE_SIZE, String(secondaryPaneSize));
   };
 
-  private getGroupBySetting = () => {
-    const { queryString, queryAst } = this.state;
-    const ast = queryAst;
-    let tempAst: SqlQuery | undefined;
-    if (!ast) {
-      tempAst = parser(queryString);
-    }
-
-    let hasGroupBy = false;
-    if (ast && ast instanceof SqlQuery) {
-      hasGroupBy = !!ast.groupByClause;
-    } else if (tempAst && tempAst instanceof SqlQuery) {
-      hasGroupBy = !!tempAst.groupByClause;
-    }
-    return hasGroupBy;
-  };
-
   private getQueryAst = () => {
     const { queryAst } = this.state;
     return queryAst;
   };
 
-<<<<<<< HEAD
-=======
-  private getCurrentFilters = () => {
-    const { queryAst } = this.state;
-    if (queryAst) {
-      return queryAst.getCurrentFilters();
-    }
-    return [];
-  };
-
->>>>>>> bfbae760
   render(): JSX.Element {
     const { columnMetadata, columnMetadataLoading, columnMetadataError, queryAst } = this.state;
 
@@ -737,18 +711,13 @@
             addFunctionToGroupBy={this.addFunctionToGroupBy}
             addAggregateColumn={this.addAggregateColumn}
             addToGroupBy={this.addToGroupBy}
-            hasGroupBy={this.getGroupBySetting}
             queryAst={this.getQueryAst}
             columnMetadataLoading={columnMetadataLoading}
             columnMetadata={columnMetadata}
             onQueryStringChange={this.handleQueryStringChange}
             defaultSchema={defaultSchema ? defaultSchema : 'druid'}
             defaultTable={defaultTable}
-<<<<<<< HEAD
-=======
-            currentFilters={this.getCurrentFilters}
             replaceFrom={this.replaceFrom}
->>>>>>> bfbae760
           />
         )}
         {this.renderMainArea()}
