--- conflicted
+++ resolved
@@ -85,17 +85,14 @@
   dropDataDatasource: string | null;
   enableDatasource: string | null;
   killDatasource: string | null;
-<<<<<<< HEAD
 
   showChart: boolean;
   chartWidth: number;
   chartHeight: number;
 
-=======
   dropReloadDatasource: string | null;
   dropReloadAction: 'drop' | 'reload';
   dropReloadInterval: string;
->>>>>>> be16e4a4
 }
 
 export class DatasourcesView extends React.Component<DatasourcesViewProps, DatasourcesViewState> {
@@ -132,17 +129,14 @@
       dropDataDatasource: null,
       enableDatasource: null,
       killDatasource: null,
-<<<<<<< HEAD
 
       showChart: true,
       chartWidth: window.innerWidth * 0.85,
       chartHeight: window.innerHeight * 0.4
 
-=======
       dropReloadDatasource: null,
       dropReloadAction: 'drop',
       dropReloadInterval: ''
->>>>>>> be16e4a4
     };
 
     this.tableColumnSelectionHandler = new TableColumnSelectionHandler(
@@ -427,7 +421,6 @@
     });
   }
 
-<<<<<<< HEAD
   private rerunQuery = (): void => {
     this.datasourceQueryManager.rerunLastQuery();
     // this looks ugly, but it forces the chart to re-render when refresh is clicked
@@ -436,7 +429,7 @@
     }, () => this.setState({
       showChart: !this.state.showChart
     }));
-=======
+
   getDatasourceActions(datasource: string, disabled: boolean): BasicAction[] {
     const { goToSql } = this.props;
 
@@ -479,7 +472,6 @@
         }
       ];
     }
->>>>>>> be16e4a4
   }
 
   renderRetentionDialog() {
