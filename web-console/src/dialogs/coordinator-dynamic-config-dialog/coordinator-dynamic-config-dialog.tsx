/*
 * Licensed to the Apache Software Foundation (ASF) under one
 * or more contributor license agreements.  See the NOTICE file
 * distributed with this work for additional information
 * regarding copyright ownership.  The ASF licenses this file
 * to you under the Apache License, Version 2.0 (the
 * "License"); you may not use this file except in compliance
 * with the License.  You may obtain a copy of the License at
 *
 *     http://www.apache.org/licenses/LICENSE-2.0
 *
 * Unless required by applicable law or agreed to in writing, software
 * distributed under the License is distributed on an "AS IS" BASIS,
 * WITHOUT WARRANTIES OR CONDITIONS OF ANY KIND, either express or implied.
 * See the License for the specific language governing permissions and
 * limitations under the License.
 */

import { Intent } from '@blueprintjs/core';
import { IconNames } from '@blueprintjs/icons';
import React, { useState } from 'react';

import { SnitchDialog } from '..';
import {
  AutoForm,
  ExternalLink,
  FormJsonSelector,
  FormJsonTabs,
  JsonInput,
} from '../../components';
import { COORDINATOR_DYNAMIC_CONFIG_FIELDS, CoordinatorDynamicConfig } from '../../druid-models';
import { useQueryManager } from '../../hooks';
import { getLink } from '../../links';
import { Api, API_ENDPOINTS } from '../../singletons/api';
import { AppToaster } from '../../singletons/toaster';
import { getDruidErrorMessage } from '../../utils';

import './coordinator-dynamic-config-dialog.scss';

export interface CoordinatorDynamicConfigDialogProps {
  onClose: () => void;
}

export const CoordinatorDynamicConfigDialog = React.memo(function CoordinatorDynamicConfigDialog(
  props: CoordinatorDynamicConfigDialogProps,
) {
  const { onClose } = props;
  const [currentTab, setCurrentTab] = useState<FormJsonTabs>('form');
  const [dynamicConfig, setDynamicConfig] = useState<CoordinatorDynamicConfig>({});

  const [historyRecordsState] = useQueryManager<null, any[]>({
    processQuery: async () => {
      const historyResp = await Api.get(`${API_ENDPOINTS.coordinatorConfig}/history?count=100`);
      return historyResp.data;
    },
    initQuery: null,
  });

  useQueryManager<null, Record<string, any>>({
    processQuery: async () => {
      try {
<<<<<<< HEAD
        const configResp = await Api.get(API_ENDPOINTS.coordinatorConfig);
        setDynamicConfig(configResp.data);
=======
        const configResp = await axios.get('/druid/coordinator/v1/config');
        setDynamicConfig(configResp.data || {});
>>>>>>> 4537016c
      } catch (e) {
        AppToaster.show({
          icon: IconNames.ERROR,
          intent: Intent.DANGER,
          message: `Could not load coordinator dynamic config: ${getDruidErrorMessage(e)}`,
        });
        setDynamicConfig({});
        onClose();
      }
      return {};
    },
    initQuery: null,
  });

  async function saveConfig(comment: string) {
    try {
      await Api.post(API_ENDPOINTS.coordinatorConfig, dynamicConfig, {
        headers: {
          'X-Druid-Author': 'console',
          'X-Druid-Comment': comment,
        },
      });
    } catch (e) {
      AppToaster.show({
        icon: IconNames.ERROR,
        intent: Intent.DANGER,
        message: `Could not save coordinator dynamic config: ${getDruidErrorMessage(e)}`,
      });
    }

    AppToaster.show({
      message: 'Saved coordinator dynamic config',
      intent: Intent.SUCCESS,
    });
    onClose();
  }

  return (
    <SnitchDialog
      className="coordinator-dynamic-config-dialog"
      onSave={saveConfig}
      onClose={onClose}
      title="Coordinator dynamic config"
      historyRecords={historyRecordsState.data}
    >
      <p>
        Edit the coordinator dynamic configuration on the fly. For more information please refer to
        the{' '}
        <ExternalLink href={`${getLink('DOCS')}/configuration/index.html#dynamic-configuration`}>
          documentation
        </ExternalLink>
        .
      </p>
      <FormJsonSelector tab={currentTab} onChange={setCurrentTab} />
      {currentTab === 'form' ? (
        <AutoForm
          fields={COORDINATOR_DYNAMIC_CONFIG_FIELDS}
          model={dynamicConfig}
          onChange={setDynamicConfig}
        />
      ) : (
        <JsonInput value={dynamicConfig} onChange={setDynamicConfig} height="50vh" />
      )}
    </SnitchDialog>
  );
});<|MERGE_RESOLUTION|>--- conflicted
+++ resolved
@@ -59,13 +59,8 @@
   useQueryManager<null, Record<string, any>>({
     processQuery: async () => {
       try {
-<<<<<<< HEAD
         const configResp = await Api.get(API_ENDPOINTS.coordinatorConfig);
         setDynamicConfig(configResp.data);
-=======
-        const configResp = await axios.get('/druid/coordinator/v1/config');
-        setDynamicConfig(configResp.data || {});
->>>>>>> 4537016c
       } catch (e) {
         AppToaster.show({
           icon: IconNames.ERROR,
