--- conflicted
+++ resolved
@@ -29,15 +29,7 @@
   onClose: () => void;
 }
 
-<<<<<<< HEAD
-export interface QueryPlanDialogState {
-
-}
-
-export class QueryPlanDialog extends React.PureComponent<QueryPlanDialogProps, QueryPlanDialogState> {
-=======
 export interface QueryPlanDialogState {}
->>>>>>> abf9843e
 
 export class QueryPlanDialog extends React.PureComponent<
   QueryPlanDialogProps,
