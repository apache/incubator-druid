/*
 * Licensed to the Apache Software Foundation (ASF) under one
 * or more contributor license agreements.  See the NOTICE file
 * distributed with this work for additional information
 * regarding copyright ownership.  The ASF licenses this file
 * to you under the Apache License, Version 2.0 (the
 * "License"); you may not use this file except in compliance
 * with the License.  You may obtain a copy of the License at
 *
 *   http://www.apache.org/licenses/LICENSE-2.0
 *
 * Unless required by applicable law or agreed to in writing,
 * software distributed under the License is distributed on an
 * "AS IS" BASIS, WITHOUT WARRANTIES OR CONDITIONS OF ANY
 * KIND, either express or implied.  See the License for the
 * specific language governing permissions and limitations
 * under the License.
 */

package org.apache.druid.cli;

import com.fasterxml.jackson.databind.ObjectMapper;
import com.google.common.base.Throwables;
import com.google.common.collect.ImmutableList;
import com.google.inject.Binder;
import com.google.inject.Inject;
import com.google.inject.Injector;
import com.google.inject.Key;
import com.google.inject.Module;
import com.google.inject.Provides;
import com.google.inject.TypeLiteral;
import com.google.inject.multibindings.MapBinder;
import com.google.inject.name.Named;
import com.google.inject.name.Names;
import io.airlift.airline.Arguments;
import io.airlift.airline.Command;
import io.airlift.airline.Option;
import io.netty.util.SuppressForbidden;
import org.apache.druid.client.cache.CacheConfig;
import org.apache.druid.client.coordinator.CoordinatorClient;
import org.apache.druid.client.indexing.HttpIndexingServiceClient;
import org.apache.druid.client.indexing.IndexingServiceClient;
import org.apache.druid.discovery.NodeRole;
import org.apache.druid.guice.Binders;
import org.apache.druid.guice.CacheModule;
import org.apache.druid.guice.DruidProcessingModule;
import org.apache.druid.guice.IndexingServiceFirehoseModule;
import org.apache.druid.guice.Jerseys;
import org.apache.druid.guice.JsonConfigProvider;
import org.apache.druid.guice.LazySingleton;
import org.apache.druid.guice.LifecycleModule;
import org.apache.druid.guice.ManageLifecycle;
import org.apache.druid.guice.PolyBind;
import org.apache.druid.guice.QueryRunnerFactoryModule;
import org.apache.druid.guice.QueryableModule;
import org.apache.druid.guice.QueryablePeonModule;
import org.apache.druid.guice.ServerTypeConfig;
import org.apache.druid.guice.annotations.Json;
<<<<<<< HEAD
import org.apache.druid.guice.annotations.Self;
=======
import org.apache.druid.guice.annotations.Parent;
>>>>>>> e252abed
import org.apache.druid.guice.annotations.Smile;
import org.apache.druid.indexing.common.RetryPolicyConfig;
import org.apache.druid.indexing.common.RetryPolicyFactory;
import org.apache.druid.indexing.common.SingleFileTaskReportFileWriter;
import org.apache.druid.indexing.common.TaskReportFileWriter;
import org.apache.druid.indexing.common.TaskToolboxFactory;
import org.apache.druid.indexing.common.actions.LocalTaskActionClientFactory;
import org.apache.druid.indexing.common.actions.RemoteTaskActionClientFactory;
import org.apache.druid.indexing.common.actions.TaskActionClientFactory;
import org.apache.druid.indexing.common.actions.TaskActionToolbox;
import org.apache.druid.indexing.common.actions.TaskAuditLogConfig;
import org.apache.druid.indexing.common.config.TaskConfig;
import org.apache.druid.indexing.common.config.TaskStorageConfig;
import org.apache.druid.indexing.common.stats.DropwizardRowIngestionMetersFactory;
import org.apache.druid.indexing.common.stats.RowIngestionMetersFactory;
import org.apache.druid.indexing.common.task.IndexTaskClientFactory;
import org.apache.druid.indexing.common.task.Task;
import org.apache.druid.indexing.common.task.batch.parallel.ParallelIndexTaskClient;
import org.apache.druid.indexing.common.task.batch.parallel.ParallelIndexTaskClientFactory;
import org.apache.druid.indexing.overlord.HeapMemoryTaskStorage;
import org.apache.druid.indexing.overlord.IndexerMetadataStorageCoordinator;
import org.apache.druid.indexing.overlord.SingleTaskBackgroundRunner;
import org.apache.druid.indexing.overlord.TaskRunner;
import org.apache.druid.indexing.overlord.TaskStorage;
import org.apache.druid.indexing.worker.executor.ExecutorLifecycle;
import org.apache.druid.indexing.worker.executor.ExecutorLifecycleConfig;
import org.apache.druid.java.util.common.lifecycle.Lifecycle;
import org.apache.druid.java.util.common.logger.Logger;
import org.apache.druid.metadata.IndexerSQLMetadataStorageCoordinator;
import org.apache.druid.query.QuerySegmentWalker;
import org.apache.druid.query.lookup.LookupModule;
import org.apache.druid.segment.loading.DataSegmentArchiver;
import org.apache.druid.segment.loading.DataSegmentKiller;
import org.apache.druid.segment.loading.DataSegmentMover;
import org.apache.druid.segment.loading.OmniDataSegmentArchiver;
import org.apache.druid.segment.loading.OmniDataSegmentKiller;
import org.apache.druid.segment.loading.OmniDataSegmentMover;
import org.apache.druid.segment.realtime.appenderator.AppenderatorsManager;
import org.apache.druid.segment.realtime.appenderator.PeonAppenderatorsManager;
import org.apache.druid.segment.realtime.firehose.ChatHandlerProvider;
import org.apache.druid.segment.realtime.firehose.NoopChatHandlerProvider;
import org.apache.druid.segment.realtime.firehose.ServiceAnnouncingChatHandlerProvider;
import org.apache.druid.segment.realtime.plumber.CoordinatorBasedSegmentHandoffNotifierConfig;
import org.apache.druid.segment.realtime.plumber.CoordinatorBasedSegmentHandoffNotifierFactory;
import org.apache.druid.segment.realtime.plumber.SegmentHandoffNotifierFactory;
import org.apache.druid.server.DruidNode;
import org.apache.druid.server.coordination.BatchDataSegmentAnnouncer;
import org.apache.druid.server.coordination.ServerType;
import org.apache.druid.server.http.SegmentListerResource;
import org.apache.druid.server.initialization.jetty.ChatHandlerServerModule;
import org.apache.druid.server.initialization.jetty.JettyServerInitializer;
import org.apache.druid.server.metrics.DataSourceTaskIdHolder;
import org.eclipse.jetty.server.Server;

import javax.annotation.Nullable;
import java.io.File;
import java.io.IOException;
import java.util.List;
import java.util.Properties;
import java.util.Set;

/**
 */
@Command(
    name = "peon",
    description = "Runs a Peon, this is an individual forked \"task\" used as part of the indexing service. "
                  + "This should rarely, if ever, be used directly. "
                  + "See https://druid.apache.org/docs/latest/design/peons.html for a description"
)
public class CliPeon extends GuiceRunnable
{
  @Arguments(description = "task.json status.json report.json", required = true)
  public List<String> taskAndStatusFile;

  // path to store the task's stdout log
  private String taskLogPath;

  // path to store the task's TaskStatus
  private String taskStatusPath;

  // path to store the task's TaskReport objects
  private String taskReportPath;

  /**
   * Still using --nodeType as the flag for backward compatibility, although the concept is now more precisely called
   * "serverType".
   */
  @Option(name = "--nodeType", title = "nodeType", description = "Set the node type to expose on ZK")
  public String serverType = "indexer-executor";

  private static final Logger log = new Logger(CliPeon.class);

  @Inject
  private Properties properties;

  public CliPeon()
  {
    super(log);
  }

  @Override
  protected List<? extends Module> getModules()
  {
    return ImmutableList.of(
        new DruidProcessingModule(),
        new QueryableModule(),
        new QueryRunnerFactoryModule(),
        new Module()
        {
          @Override
          public void configure(Binder binder)
          {
            taskLogPath = taskAndStatusFile.get(0);
            taskStatusPath = taskAndStatusFile.get(1);
            taskReportPath = taskAndStatusFile.get(2);

            binder.bindConstant().annotatedWith(Names.named("serviceName")).to("druid/peon");
            binder.bindConstant().annotatedWith(Names.named("servicePort")).to(0);
            binder.bindConstant().annotatedWith(Names.named("tlsServicePort")).to(-1);

            JsonConfigProvider.bind(binder, "druid.task.executor", DruidNode.class, Parent.class);

            bindRowIngestionMeters(binder);

            bindChatHandler(binder);

            bindTaskConfigAndClients(binder);

            bindPeonDataSegmentHandlers(binder);

            binder.bind(ExecutorLifecycle.class).in(ManageLifecycle.class);
            LifecycleModule.register(binder, ExecutorLifecycle.class);
            binder.bind(ExecutorLifecycleConfig.class).toInstance(
                new ExecutorLifecycleConfig()
                    .setTaskFile(new File(taskLogPath))
                    .setStatusFile(new File(taskStatusPath))
            );

            binder.bind(TaskReportFileWriter.class).toInstance(
                new SingleFileTaskReportFileWriter(
                    new File(taskReportPath)
                )
            );

            binder.bind(TaskRunner.class).to(SingleTaskBackgroundRunner.class);
            binder.bind(QuerySegmentWalker.class).to(SingleTaskBackgroundRunner.class);
            binder.bind(SingleTaskBackgroundRunner.class).in(ManageLifecycle.class);

            bindRealtimeCache(binder);

            bindCoordinatorHandoffNotiferAndClient(binder);

            binder.bind(AppenderatorsManager.class)
                  .to(PeonAppenderatorsManager.class)
                  .in(LazySingleton.class);

            binder.bind(JettyServerInitializer.class).to(QueryJettyServerInitializer.class);
            Jerseys.addResource(binder, SegmentListerResource.class);
            binder.bind(ServerTypeConfig.class).toInstance(new ServerTypeConfig(ServerType.fromString(serverType)));
            LifecycleModule.register(binder, Server.class);
          }

<<<<<<< HEAD
          private void configureTaskActionClient(Binder binder)
          {
            PolyBind.createChoice(
                binder,
                "druid.peon.mode",
                Key.get(TaskActionClientFactory.class),
                Key.get(RemoteTaskActionClientFactory.class)
            );
            final MapBinder<String, TaskActionClientFactory> taskActionBinder =
                PolyBind.optionBinder(binder, Key.get(TaskActionClientFactory.class));
            taskActionBinder
                .addBinding("local")
                .to(LocalTaskActionClientFactory.class)
                .in(LazySingleton.class);
            // all of these bindings are so that we can run the peon in local mode
            JsonConfigProvider.bind(binder, "druid.indexer.storage", TaskStorageConfig.class);
            binder.bind(TaskStorage.class).to(HeapMemoryTaskStorage.class).in(LazySingleton.class);
            binder.bind(TaskActionToolbox.class).in(LazySingleton.class);
            binder.bind(IndexerMetadataStorageCoordinator.class)
                  .to(IndexerSQLMetadataStorageCoordinator.class)
                  .in(LazySingleton.class);
            taskActionBinder
                .addBinding("remote")
                .to(RemoteTaskActionClientFactory.class)
                .in(LazySingleton.class);

            binder.bind(NodeRole.class).annotatedWith(Self.class).toInstance(NodeRole.PEON);
          }

=======
>>>>>>> e252abed
          @Provides
          @LazySingleton
          public Task readTask(@Json ObjectMapper mapper, ExecutorLifecycleConfig config)
          {
            try {
              return mapper.readValue(config.getTaskFile(), Task.class);
            }
            catch (IOException e) {
              throw new RuntimeException(e);
            }
          }

          @Provides
          @LazySingleton
          @Named(DataSourceTaskIdHolder.DATA_SOURCE_BINDING)
          public String getDataSourceFromTask(final Task task)
          {
            return task.getDataSource();
          }

          @Provides
          @LazySingleton
          @Named(DataSourceTaskIdHolder.TASK_ID_BINDING)
          public String getTaskIDFromTask(final Task task)
          {
            return task.getId();
          }

          @Provides
          public SegmentListerResource getSegmentListerResource(
              @Json ObjectMapper jsonMapper,
              @Smile ObjectMapper smileMapper,
              @Nullable BatchDataSegmentAnnouncer announcer
          )
          {
            return new SegmentListerResource(jsonMapper, smileMapper, announcer, null);
          }
        },
        new QueryablePeonModule(),
        new IndexingServiceFirehoseModule(),
        new ChatHandlerServerModule(properties),
        new LookupModule()
    );
  }

  @SuppressForbidden(reason = "System#out, System#err")
  @Override
  public void run()
  {
    try {
      Injector injector = makeInjector();
      try {
        final Lifecycle lifecycle = initLifecycle(injector);
        final Thread hook = new Thread(
            () -> {
              log.info("Running shutdown hook");
              lifecycle.stop();
            }
        );
        Runtime.getRuntime().addShutdownHook(hook);
        injector.getInstance(ExecutorLifecycle.class).join();

        // Sanity check to help debug unexpected non-daemon threads
        final Set<Thread> threadSet = Thread.getAllStackTraces().keySet();
        for (Thread thread : threadSet) {
          if (!thread.isDaemon() && thread != Thread.currentThread()) {
            log.info("Thread [%s] is non daemon.", thread);
          }
        }

        // Explicitly call lifecycle stop, dont rely on shutdown hook.
        lifecycle.stop();
        try {
          Runtime.getRuntime().removeShutdownHook(hook);
        }
        catch (IllegalStateException e) {
          System.err.println("Cannot remove shutdown hook, already shutting down!");
        }
      }
      catch (Throwable t) {
        System.err.println("Error!");
        System.err.println(Throwables.getStackTraceAsString(t));
        System.exit(1);
      }
      System.out.println("Finished peon task");
    }
    catch (Exception e) {
      throw new RuntimeException(e);
    }
  }

  public static void bindRowIngestionMeters(Binder binder)
  {
    PolyBind.createChoice(
        binder,
        "druid.indexer.task.rowIngestionMeters.type",
        Key.get(RowIngestionMetersFactory.class),
        Key.get(DropwizardRowIngestionMetersFactory.class)
    );
    final MapBinder<String, RowIngestionMetersFactory> rowIngestionMetersHandlerProviderBinder =
        PolyBind.optionBinder(binder, Key.get(RowIngestionMetersFactory.class));
    rowIngestionMetersHandlerProviderBinder
        .addBinding("dropwizard")
        .to(DropwizardRowIngestionMetersFactory.class)
        .in(LazySingleton.class);
    binder.bind(DropwizardRowIngestionMetersFactory.class).in(LazySingleton.class);
  }

  public static void bindChatHandler(Binder binder)
  {
    PolyBind.createChoice(
        binder,
        "druid.indexer.task.chathandler.type",
        Key.get(ChatHandlerProvider.class),
        Key.get(ServiceAnnouncingChatHandlerProvider.class)
    );
    final MapBinder<String, ChatHandlerProvider> handlerProviderBinder =
        PolyBind.optionBinder(binder, Key.get(ChatHandlerProvider.class));
    handlerProviderBinder
        .addBinding("announce")
        .to(ServiceAnnouncingChatHandlerProvider.class)
        .in(LazySingleton.class);
    handlerProviderBinder
        .addBinding("noop")
        .to(NoopChatHandlerProvider.class)
        .in(LazySingleton.class);
    binder.bind(ServiceAnnouncingChatHandlerProvider.class).in(LazySingleton.class);
    binder.bind(NoopChatHandlerProvider.class).in(LazySingleton.class);
  }

  public static void bindPeonDataSegmentHandlers(Binder binder)
  {
    // Build it to make it bind even if nothing binds to it.
    Binders.dataSegmentKillerBinder(binder);
    binder.bind(DataSegmentKiller.class).to(OmniDataSegmentKiller.class).in(LazySingleton.class);
    Binders.dataSegmentMoverBinder(binder);
    binder.bind(DataSegmentMover.class).to(OmniDataSegmentMover.class).in(LazySingleton.class);
    Binders.dataSegmentArchiverBinder(binder);
    binder.bind(DataSegmentArchiver.class).to(OmniDataSegmentArchiver.class).in(LazySingleton.class);
  }

  public static void configureTaskActionClient(Binder binder)
  {
    PolyBind.createChoice(
        binder,
        "druid.peon.mode",
        Key.get(TaskActionClientFactory.class),
        Key.get(RemoteTaskActionClientFactory.class)
    );
    final MapBinder<String, TaskActionClientFactory> taskActionBinder =
        PolyBind.optionBinder(binder, Key.get(TaskActionClientFactory.class));
    taskActionBinder
        .addBinding("local")
        .to(LocalTaskActionClientFactory.class)
        .in(LazySingleton.class);
    // all of these bindings are so that we can run the peon in local mode
    JsonConfigProvider.bind(binder, "druid.indexer.storage", TaskStorageConfig.class);
    binder.bind(TaskStorage.class).to(HeapMemoryTaskStorage.class).in(LazySingleton.class);
    binder.bind(TaskActionToolbox.class).in(LazySingleton.class);
    binder.bind(IndexerMetadataStorageCoordinator.class)
          .to(IndexerSQLMetadataStorageCoordinator.class)
          .in(LazySingleton.class);
    taskActionBinder
        .addBinding("remote")
        .to(RemoteTaskActionClientFactory.class)
        .in(LazySingleton.class);
  }

  public static void bindTaskConfigAndClients(Binder binder)
  {
    binder.bind(TaskToolboxFactory.class).in(LazySingleton.class);

    JsonConfigProvider.bind(binder, "druid.indexer.task", TaskConfig.class);
    JsonConfigProvider.bind(binder, "druid.indexer.auditlog", TaskAuditLogConfig.class);
    JsonConfigProvider.bind(binder, "druid.peon.taskActionClient.retry", RetryPolicyConfig.class);

    configureTaskActionClient(binder);
    binder.bind(IndexingServiceClient.class).to(HttpIndexingServiceClient.class).in(LazySingleton.class);

    binder.bind(new TypeLiteral<IndexTaskClientFactory<ParallelIndexTaskClient>>(){})
          .to(ParallelIndexTaskClientFactory.class)
          .in(LazySingleton.class);

    binder.bind(RetryPolicyFactory.class).in(LazySingleton.class);
  }

  public static void bindRealtimeCache(Binder binder)
  {
    JsonConfigProvider.bind(binder, "druid.realtime.cache", CacheConfig.class);
    binder.install(new CacheModule());
  }

  public static void bindCoordinatorHandoffNotiferAndClient(Binder binder)
  {
    JsonConfigProvider.bind(
        binder,
        "druid.segment.handoff",
        CoordinatorBasedSegmentHandoffNotifierConfig.class
    );
    binder.bind(SegmentHandoffNotifierFactory.class)
          .to(CoordinatorBasedSegmentHandoffNotifierFactory.class)
          .in(LazySingleton.class);

    binder.bind(CoordinatorClient.class).in(LazySingleton.class);
  }

}<|MERGE_RESOLUTION|>--- conflicted
+++ resolved
@@ -56,11 +56,8 @@
 import org.apache.druid.guice.QueryablePeonModule;
 import org.apache.druid.guice.ServerTypeConfig;
 import org.apache.druid.guice.annotations.Json;
-<<<<<<< HEAD
+import org.apache.druid.guice.annotations.Parent;
 import org.apache.druid.guice.annotations.Self;
-=======
-import org.apache.druid.guice.annotations.Parent;
->>>>>>> e252abed
 import org.apache.druid.guice.annotations.Smile;
 import org.apache.druid.indexing.common.RetryPolicyConfig;
 import org.apache.druid.indexing.common.RetryPolicyFactory;
@@ -132,6 +129,7 @@
 )
 public class CliPeon extends GuiceRunnable
 {
+  @SuppressWarnings("WeakerAccess")
   @Arguments(description = "task.json status.json report.json", required = true)
   public List<String> taskAndStatusFile;
 
@@ -223,38 +221,6 @@
             LifecycleModule.register(binder, Server.class);
           }
 
-<<<<<<< HEAD
-          private void configureTaskActionClient(Binder binder)
-          {
-            PolyBind.createChoice(
-                binder,
-                "druid.peon.mode",
-                Key.get(TaskActionClientFactory.class),
-                Key.get(RemoteTaskActionClientFactory.class)
-            );
-            final MapBinder<String, TaskActionClientFactory> taskActionBinder =
-                PolyBind.optionBinder(binder, Key.get(TaskActionClientFactory.class));
-            taskActionBinder
-                .addBinding("local")
-                .to(LocalTaskActionClientFactory.class)
-                .in(LazySingleton.class);
-            // all of these bindings are so that we can run the peon in local mode
-            JsonConfigProvider.bind(binder, "druid.indexer.storage", TaskStorageConfig.class);
-            binder.bind(TaskStorage.class).to(HeapMemoryTaskStorage.class).in(LazySingleton.class);
-            binder.bind(TaskActionToolbox.class).in(LazySingleton.class);
-            binder.bind(IndexerMetadataStorageCoordinator.class)
-                  .to(IndexerSQLMetadataStorageCoordinator.class)
-                  .in(LazySingleton.class);
-            taskActionBinder
-                .addBinding("remote")
-                .to(RemoteTaskActionClientFactory.class)
-                .in(LazySingleton.class);
-
-            binder.bind(NodeRole.class).annotatedWith(Self.class).toInstance(NodeRole.PEON);
-          }
-
-=======
->>>>>>> e252abed
           @Provides
           @LazySingleton
           public Task readTask(@Json ObjectMapper mapper, ExecutorLifecycleConfig config)
@@ -346,7 +312,7 @@
     }
   }
 
-  public static void bindRowIngestionMeters(Binder binder)
+  static void bindRowIngestionMeters(Binder binder)
   {
     PolyBind.createChoice(
         binder,
@@ -363,7 +329,7 @@
     binder.bind(DropwizardRowIngestionMetersFactory.class).in(LazySingleton.class);
   }
 
-  public static void bindChatHandler(Binder binder)
+  static void bindChatHandler(Binder binder)
   {
     PolyBind.createChoice(
         binder,
@@ -385,7 +351,7 @@
     binder.bind(NoopChatHandlerProvider.class).in(LazySingleton.class);
   }
 
-  public static void bindPeonDataSegmentHandlers(Binder binder)
+  static void bindPeonDataSegmentHandlers(Binder binder)
   {
     // Build it to make it bind even if nothing binds to it.
     Binders.dataSegmentKillerBinder(binder);
@@ -396,7 +362,7 @@
     binder.bind(DataSegmentArchiver.class).to(OmniDataSegmentArchiver.class).in(LazySingleton.class);
   }
 
-  public static void configureTaskActionClient(Binder binder)
+  private static void configureTaskActionClient(Binder binder)
   {
     PolyBind.createChoice(
         binder,
@@ -421,9 +387,11 @@
         .addBinding("remote")
         .to(RemoteTaskActionClientFactory.class)
         .in(LazySingleton.class);
-  }
-
-  public static void bindTaskConfigAndClients(Binder binder)
+
+    binder.bind(NodeRole.class).annotatedWith(Self.class).toInstance(NodeRole.PEON);
+  }
+
+  static void bindTaskConfigAndClients(Binder binder)
   {
     binder.bind(TaskToolboxFactory.class).in(LazySingleton.class);
 
@@ -441,13 +409,13 @@
     binder.bind(RetryPolicyFactory.class).in(LazySingleton.class);
   }
 
-  public static void bindRealtimeCache(Binder binder)
+  static void bindRealtimeCache(Binder binder)
   {
     JsonConfigProvider.bind(binder, "druid.realtime.cache", CacheConfig.class);
     binder.install(new CacheModule());
   }
 
-  public static void bindCoordinatorHandoffNotiferAndClient(Binder binder)
+  static void bindCoordinatorHandoffNotiferAndClient(Binder binder)
   {
     JsonConfigProvider.bind(
         binder,
