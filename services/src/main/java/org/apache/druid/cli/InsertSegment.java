--- conflicted
+++ resolved
@@ -77,13 +77,9 @@
         new QueryableModule(),
         new QueryRunnerFactoryModule(),
         binder -> JsonConfigProvider.bindInstance(
-<<<<<<< HEAD
             binder,
             Key.get(DruidNode.class, Self.class),
-            new DruidNode("tools", "localhost", -1, null, true, false)
-=======
-            binder, Key.get(DruidNode.class, Self.class), new DruidNode("tools", "localhost", false, -1, null, true, false)
->>>>>>> 789c9a1d
+            new DruidNode("tools", "localhost", false, -1, null, true, false)
         )
     );
   }
