--- conflicted
+++ resolved
@@ -20,11 +20,7 @@
 package org.apache.druid.cli;
 
 import com.google.common.collect.ImmutableList;
-<<<<<<< HEAD
-import com.google.inject.Binder;
 import com.google.inject.Key;
-=======
->>>>>>> 72119163
 import com.google.inject.Module;
 import com.google.inject.TypeLiteral;
 import com.google.inject.name.Names;
@@ -113,23 +109,15 @@
           LifecycleModule.register(binder, Server.class);
           DiscoveryModule.register(binder, Self.class);
 
-<<<<<<< HEAD
-            binder.bind(NodeRole.class).annotatedWith(Self.class).toInstance(NodeRole.ROUTER);
+          binder.bind(NodeRole.class).annotatedWith(Self.class).toInstance(NodeRole.ROUTER);
 
-            bindAnnouncer(
-                binder,
-                DiscoverySideEffectsProvider.builder(NodeRole.ROUTER).build()
-            );
-
-            Jerseys.addResource(binder, SelfDiscoveryResource.class);
-            LifecycleModule.registerKey(binder, Key.get(SelfDiscoveryResource.class));
-          }
-=======
           bindAnnouncer(
               binder,
-              DiscoverySideEffectsProvider.builder(NodeType.ROUTER).build()
+              DiscoverySideEffectsProvider.builder(NodeRole.ROUTER).build()
           );
->>>>>>> 72119163
+
+          Jerseys.addResource(binder, SelfDiscoveryResource.class);
+          LifecycleModule.registerKey(binder, Key.get(SelfDiscoveryResource.class));
         },
         new LookupSerdeModule()
     );
