--- conflicted
+++ resolved
@@ -150,22 +150,12 @@
 
             bindAnnouncer(
                 binder,
-<<<<<<< HEAD
                 DiscoverySideEffectsProvider
                     .builder(NodeRole.INDEXER)
-                    .serviceClasses(ImmutableList.of(LookupNodeService.class, WorkerNodeService.class))
+                    .serviceClasses(
+                        ImmutableList.of(LookupNodeService.class, WorkerNodeService.class, DataNodeService.class)
+                    )
                     .build()
-=======
-                DiscoverySideEffectsProvider.builder(NodeType.INDEXER)
-                                            .serviceClasses(
-                                                ImmutableList.of(
-                                                    LookupNodeService.class,
-                                                    WorkerNodeService.class,
-                                                    DataNodeService.class
-                                                )
-                                            )
-                                            .build()
->>>>>>> 934547a2
             );
           }
 
